--- conflicted
+++ resolved
@@ -62,18 +62,11 @@
 Schloemer, Simon Tournier, Alexandru Dadalau, Thomas Ulrich, Matthias Diener,
 Jamie Border, Kenneth Jansen, Steven Masfaraud, Sai Sumanth Moturu, Arie
 Westland, Andreas Farley, Mahesh Madhav, Zoltan Csati, Thierry Hocquellet,
-<<<<<<< HEAD
-Christophe Bourcier, Mattéo Couplet, Giuseppe Musacchio, Romin Tomasetti, Lin Qi
-Chen, Tim Furlan, Matthias Lang, Tim Gabriel, Julien Chapelat, Boris Martin,
-Thomas Pirottin, Kazuyoshi Furutaka, Mariusz Wozniak, Christophe Friebel,
-Thierry Thomas, Joonas Haapsaari.
-=======
 Christophe Bourcier, Mattéo Couplet, Mahesh Madhav, Giuseppe Musacchio, Romin
 Tomasetti, Lin Qi Chen, Tim Furlan, Matthias Lang, Tim Gabriel, Julien Chapelat,
 Boris Martin, Thomas Pirottin, Kazuyoshi Furutaka, Mariusz Wozniak, Christophe
 Friebel, Thierry Thomas, Joonas Haapsaari, Jani V"alimaa, Erik Schaubelt, Louis
 Denis, Francis Franklin.
->>>>>>> 1ef9283d
 
 Special thanks to Bill Spitzak, Michael Sweet, Matthias Melcher, Greg Ercolano
 and others for the Fast Light Tool Kit on which Gmsh's GUI is based. See
