                 Gmsh is copyright (C) 1997-2023

                       Christophe Geuzaine
                     <cgeuzaine at uliege.be>

                               and

                      Jean-Francois Remacle
              <jean-francois.remacle at uclouvain.be>

Code contributions to Gmsh have been provided by David Colignon (colormaps),
Emilie Marchandise (old compound geometrical entities), Gaetan Bricteux (Gauss
integration and levelsets), Jacques Lechelle (DIFFPACK export), Jonathan
Lambrechts (mesh size fields, solver, Python wrappers), Jozef Vesely (old Tetgen
integration), Koen Hillewaert (high order elements, generalized periodic
meshes), Laurent Stainier (eigenvalue solvers, tensor display and help with
macOS port), Marc Ume (original list and tree code), Mark van Doesburg (old
OpenCASCADE face connection), Matt Gundry (Plot3d export), Matti Pellikka (cell
complex and homology solver), Nicolas Tardieu (help with Netgen integration),
Pascale Noyret (MED mesh IO), Pierre Badel (root finding and minimization), Ruth
Sabariego (pyramids), Stephen Guzik (old CGNS IO, old partitioning code),
Bastien Gorissen (parallel remote post-processing), Eric Bechet (solver), Gilles
Marckmann (camera and stero mode, X3D export), Ashish Negi (Netgen CAD healing),
Trevor Strickler (hybrid structured mesh coupling with pyramids), Amaury Johnen
(Bezier code, high-order element validity), Benjamin Ruard (old Java wrappers),
Maxime Graulich (iOS/Android port), Francois Henrotte (ONELAB metamodels),
Sebastian Eiser (PGF export), Alexis Salzman (compressed IO), Hang Si (TetGen/BR
boundary recovery code), Fernando Lorenzo (Tochnog export), Larry Price (Gambit
export), Anthony Royer (new partitioning code, MSH4 IO), Darcy Beurle (code
cleanup and performance improvements), Celestin Marot (HXT/tetMesh),
Pierre-Alexandre Beaufort (HXT/reparam), Zhidong Han (LSDYNA export), Ismail
Badia (hierarchical basis functions), Jeremy Theler (X3D export), Thomas
Toulorge (high order mesh optimizer, new CGNS IO), Max Orok (binary PLY), Marek
Wojciechowski (PyPi packaging), Maxence Reberol (automatic transfinite, quad
meshing tools), Michael Ermakov (Gambit export, Fortran API, TransfiniteTri),
Alex Krasner (X3D export), Giannis Nikiteas (Fortran API), Paul Sharp (Radioss
export). See comments in the sources for more information. If we forgot to list
your contributions please send us an email!

Thanks to the following folks who have contributed by providing fresh ideas on
theoretical or programming topics, who have sent patches, requests for changes
or improvements, or who gave us access to exotic machines for testing Gmsh: Juan
Abanto, Olivier Adam, Guillaume Alleon, Laurent Champaney, Pascal Dupuis,
Patrick Dular, Philippe Geuzaine, Johan Gyselinck, Francois Henrotte, Benoit
Meys, Nicolas Moes, Osamu Nakamura, Chad Schmutzer, Jean-Luc Fl'ejou, Xavier
Dardenne, Christophe Prud'homme, Sebastien Clerc, Jose Miguel Pasini, Philippe
Lussou, Jacques Kools, Bayram Yenikaya, Peter Hornby, Krishna Mohan Gundu,
Christopher Stott, Timmy Schumacher, Carl Osterwisch, Bruno Frackowiak, Philip
Kelleners, Romuald Conty, Renaud Sizaire, Michel Benhamou, Tom De Vuyst, Kris
Van den Abeele, Simon Vun, Simon Corbin, Thomas De-Soza, Marcus Drosson, Antoine
Dechaume, Jose Paulo Moitinho de Almeida, Thomas Pinchard, Corrado Chisari, Axel
Hackbarth, Peter Wainwright, Jiri Hnidek, Thierry Thomas, Konstantinos Poulios,
Laurent Van Miegroet, Shahrokh Ghavamian, Geordie McBain, Jose Paulo Moitinho de
Almeida, Guillaume Demesy, Wendy Merks-Swolfs, Cosmin Stefan Deaconu, Nigel
Nunn, Serban Georgescu, Julien Troufflard, Michele Mocciola, Matthijs Sypkens
Smit, Sauli Ruuska, Romain Boman, Fredrik Ekre, Mark Burton, Max Orok, Paul
Cristini, Isuru Fernando, Jose Paulo Moitinho de Almeida, Sophie Le Bras,
Alberto Escrig, Samy Mukadi, Peter Johnston, Bruno de Sousa Alves, Stefan
Bruens, Luca Verzeroli, Tristan Seidlhofer, Ding Jiaming, Joost Gevaert, Marcus
Calhoun-Lopez, Michel Zou, Sir Sunsheep, Mariano Forti, Walter Steffe, Nico
Schloemer, Simon Tournier, Alexandru Dadalau, Thomas Ulrich, Matthias Diener,
<<<<<<< HEAD
Jamie Border; Kenneth Jansen; Steven Masfaraud; Sai Sumanth Moturu; Arie
Westland.
=======
Jamie Border; Kenneth Jansen; Steven Masfaraud; Sai Sumanth Moturu; Andreas
Farley.
>>>>>>> 0d8d7541

Special thanks to Bill Spitzak, Michael Sweet, Matthias Melcher, Greg Ercolano
and others for the Fast Light Tool Kit on which Gmsh's GUI is based. See
http://www.fltk.org for more info on this excellent object-oriented,
cross-platform toolkit. Special thanks also to EDF for funding the original
OpenCASCADE and MED integration in 2006-2007. Gmsh development was also
financially supported by the PRACE project funded in part by the EU's Horizon
2020 Research and Innovation programme (2014-2020) under grant agreement 823767.

The TetGen/BR code (src/mesh/tetgenBR.{cpp,h}) is copyright (c) 2016 Hang Si,
Weierstrass Institute for Applied Analysis and Stochatics. It is relicensed
under the terms of LICENSE.txt for use in Gmsh thanks to a Software License
Agreement between Weierstrass Institute for Applied Analysis and Stochastics and
GMESH SPRL.

The AVL tree code (src/common/avl.{cpp,h}) and the YUV image code
(src/graphics/gl2yuv.{cpp,h}) are copyright (C) 1988-1993, 1995 The Regents of
the University of California. Permission to use, copy, modify, and distribute
this software and its documentation for any purpose and without fee is hereby
granted, provided that the above copyright notice appear in all copies and that
both that copyright notice and this permission notice appear in supporting
documentation, and that the name of the University of California not be used in
advertising or publicity pertaining to distribution of the software without
specific, written prior permission. The University of California makes no
representations about the suitability of this software for any purpose. It is
provided "as is" without express or implied warranty.

The picojson code (src/common/picojson.h) is Copyright 2009-2010 Cybozu Labs,
Inc., Copyright 2011-2014 Kazuho Oku, All rights reserved. Redistribution and
use in source and binary forms, with or without modification, are permitted
provided that the following conditions are met: 1. Redistributions of source
code must retain the above copyright notice, this list of conditions and the
following disclaimer. 2. Redistributions in binary form must reproduce the above
copyright notice, this list of conditions and the following disclaimer in the
documentation and/or other materials provided with the distribution. THIS
SOFTWARE IS PROVIDED BY THE COPYRIGHT HOLDERS AND CONTRIBUTORS "AS IS" AND ANY
EXPRESS OR IMPLIED WARRANTIES, INCLUDING, BUT NOT LIMITED TO, THE IMPLIED
WARRANTIES OF MERCHANTABILITY AND FITNESS FOR A PARTICULAR PURPOSE ARE
DISCLAIMED. IN NO EVENT SHALL THE COPYRIGHT HOLDER OR CONTRIBUTORS BE LIABLE FOR
ANY DIRECT, INDIRECT, INCIDENTAL, SPECIAL, EXEMPLARY, OR CONSEQUENTIAL DAMAGES
(INCLUDING, BUT NOT LIMITED TO, PROCUREMENT OF SUBSTITUTE GOODS OR SERVICES;
LOSS OF USE, DATA, OR PROFITS; OR BUSINESS INTERRUPTION) HOWEVER CAUSED AND ON
ANY THEORY OF LIABILITY, WHETHER IN CONTRACT, STRICT LIABILITY, OR TORT
(INCLUDING NEGLIGENCE OR OTHERWISE) ARISING IN ANY WAY OUT OF THE USE OF THIS
SOFTWARE, EVEN IF ADVISED OF THE POSSIBILITY OF SUCH DAMAGE.

The nanoflann code (src/numeric/nanoflann.hpp) is Copyright 2008-2009 Marius
Muja, 2008-2009 David G. Lowe, 2011-2016 Jose Luis Blanco. Redistribution and
use in source and binary forms, with or without modification, are permitted
provided that the following conditions are met: 1. Redistributions of source
code must retain the above copyright notice, this list of conditions and the
following disclaimer.  2. Redistributions in binary form must reproduce the
above copyright notice, this list of conditions and the following disclaimer in
the documentation and/or other materials provided with the distribution.  THIS
SOFTWARE IS PROVIDED BY THE AUTHOR ``AS IS'' AND ANY EXPRESS OR IMPLIED
WARRANTIES, INCLUDING, BUT NOT LIMITED TO, THE IMPLIED WARRANTIES OF
MERCHANTABILITY AND FITNESS FOR A PARTICULAR PURPOSE ARE DISCLAIMED. IN NO EVENT
SHALL THE AUTHOR BE LIABLE FOR ANY DIRECT, INDIRECT, INCIDENTAL, SPECIAL,
EXEMPLARY, OR CONSEQUENTIAL DAMAGES (INCLUDING, BUT NOT LIMITED TO, PROCUREMENT
OF SUBSTITUTE GOODS OR SERVICES; LOSS OF USE, DATA, OR PROFITS; OR BUSINESS
INTERRUPTION) HOWEVER CAUSED AND ON ANY THEORY OF LIABILITY, WHETHER IN
CONTRACT, STRICT LIABILITY, OR TORT (INCLUDING NEGLIGENCE OR OTHERWISE) ARISING
IN ANY WAY OUT OF THE USE OF THIS SOFTWARE, EVEN IF ADVISED OF THE POSSIBILITY
OF SUCH DAMAGE.

The trackball code (src/graphics/Trackball.{cpp.h}) is copyright (C) 1993, 1994,
Silicon Graphics, Inc. ALL RIGHTS RESERVED. Permission to use, copy, modify, and
distribute this software for any purpose and without fee is hereby granted,
provided that the above copyright notice appear in all copies and that both the
copyright notice and this permission notice appear in supporting documentation,
and that the name of Silicon Graphics, Inc. not be used in advertising or
publicity pertaining to distribution of the software without specific, written
prior permission.

The GIF and PPM routines (src/graphics/gl2gif.cpp) are based on code copyright
(C) 1989, 1991, Jef Poskanzer. Permission to use, copy, modify, and distribute
this software and its documentation for any purpose and without fee is hereby
granted, provided that the above copyright notice appear in all copies and that
both that copyright notice and this permission notice appear in supporting
documentation.  This software is provided "as is" without express or implied
warranty.

The colorbar widget (src/fltk/colorbarWindow.cpp) was inspired by code from the
Vis5d program for visualizing five dimensional gridded data sets, copyright (C)
1990-1995, Bill Hibbard, Brian Paul, Dave Santek, and Andre Battaiola.

The libOL code (src/common/libol1.{c,h}) is Copyright 2012-2018 - by Loïc
Maréchal / INRIA. This program is a free software. You can redistribute it
and/or modify it under the terms of the MIT License as published by the Open
Source Initiative.

The Fast & memory efficient hashtable based on robin hood hashing
(src/common/robin_hood.h) is Copyright (c) 2018-2020 Martin Ankerl and is
licensed under the MIT License.

In addition, this version of Gmsh may contain the following contributed,
optional codes in the contrib/ directory, each governed by their own license:

* contrib/ANN copyright (C) 1997-2005 University of Maryland and Sunil Arya and
  David Mount;

* contrib/gmm copyright (C) 2002-2008 Yves Renard;

* contrib/hxt - Copyright (C) 2017-2020 - Universite catholique de Louvain;

* contrib/kbipack copyright (C) 2005 Saku Suuriniemi;

* contrib/MathEx based in part on the work of the SSCILIB Library, copyright (C)
  2000-2003 Sadao Massago;

* contrib/metis written by George Karypis (karypis at cs.umn.edu), copyright (C)
  1995-2013 Regents of the University of Minnesota;

* contrib/mpeg_encode copyright (c) 1995 The Regents of the University of
  California;

* contrib/Netgen copyright (C) 1994-2004 Joachim Sch"oberl;

* contrib/bamg from Freefem++ copyright (C) Frederic Hecht;

* contrib/ALGLIB (C) Sergey Bochkanov (ALGLIB project);

* contrib/blossom copyright (C) 1995-1997 Bill Cook et al.;

* contrib/bamg from Freefem++ copyright (C) Frederic Hecht;

* contrib/voro++ from Voro++ Copyright (c) 2008, The Regents of the University
  of California, through Lawrence Berkeley National Laboratory (subject to
  receipt of any required approvals from the U.S. Dept. of Energy). All rights
  reserved;

* contrib/zipper from MiniZip - Copyright (c) 1998-2010 - by Gilles Vollant -
  version 1.1 64 bits from Mathias Svensson.

Check the configuration options to see which have been enabled.<|MERGE_RESOLUTION|>--- conflicted
+++ resolved
@@ -59,13 +59,8 @@
 Bruens, Luca Verzeroli, Tristan Seidlhofer, Ding Jiaming, Joost Gevaert, Marcus
 Calhoun-Lopez, Michel Zou, Sir Sunsheep, Mariano Forti, Walter Steffe, Nico
 Schloemer, Simon Tournier, Alexandru Dadalau, Thomas Ulrich, Matthias Diener,
-<<<<<<< HEAD
 Jamie Border; Kenneth Jansen; Steven Masfaraud; Sai Sumanth Moturu; Arie
-Westland.
-=======
-Jamie Border; Kenneth Jansen; Steven Masfaraud; Sai Sumanth Moturu; Andreas
-Farley.
->>>>>>> 0d8d7541
+Westland; Andreas Farley.
 
 Special thanks to Bill Spitzak, Michael Sweet, Matthias Melcher, Greg Ercolano
 and others for the Fast Light Tool Kit on which Gmsh's GUI is based. See
