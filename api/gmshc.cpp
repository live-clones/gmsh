  // Gmsh - Copyright (C) 1997-2022 C. Geuzaine, J.-F. Remacle
//
// See the LICENSE.txt file in the Gmsh root directory for license information.
// Please report all issues on https://gitlab.onelab.info/gmsh/gmsh/issues.

#include <string.h>
#include <stdlib.h>
#include "gmsh.h"

extern "C" {
  #include "gmshc.h"
}

GMSH_API void *gmshMalloc(size_t n)
{
  return malloc(n);
}

GMSH_API void gmshFree(void *p)
{
  if(p) free(p);
}

template<typename t>
void vector2ptr(const std::vector<t> &v, t **p, size_t *size)
{
  if(p) {
    *p = (t*)gmshMalloc(sizeof(t) * v.size());
    for(size_t i = 0; i < v.size(); ++i) {
      (*p)[i] = v[i];
    }
  }
  if(size) {
    *size = v.size();
  }
}

void vectorpair2intptr(const gmsh::vectorpair &v, int **p, size_t *size)
{
  if(p) {
    *p = (int*)gmshMalloc(sizeof(int) * v.size() * 2);
    for(size_t i = 0; i < v.size(); ++i) {
      (*p)[i * 2 + 0] = v[i].first;
      (*p)[i * 2 + 1] = v[i].second;
    }
  }
  if(size) {
    *size = v.size() * 2;
  }
}

void vectorstring2charptrptr(const std::vector<std::string> &v, char ***p, size_t *size)
{
  if(p) {
    *p = (char**)gmshMalloc(sizeof(char*) * v.size());
    for(size_t i = 0; i < v.size(); ++i) {
      (*p)[i] = (char*)gmshMalloc(sizeof(char) * (v[i].size() + 1));
      for(size_t j = 0; j < v[i].size(); j++) (*p)[i][j] = v[i][j];
      (*p)[i][v[i].size()] = '\0';
    }
  }
  if(size) {
    *size = v.size();
  }
}

template<typename t>
void vectorvector2ptrptr(const std::vector<std::vector<t> > &v, t ***p, size_t **size, size_t *sizeSize)
{
  if(p) {
    *p = (t**)gmshMalloc(sizeof(t*) * v.size());
  }
  if(size) {
    *size = (size_t*)gmshMalloc(sizeof(size_t) * v.size());
  }
  for(size_t i = 0; i < v.size(); ++i)
    vector2ptr(v[i], p ? &((*p)[i]) : NULL, size ? &((*size)[i]) : NULL);
  if(sizeSize) {
    *sizeSize = v.size();
  }
}

void vectorvectorpair2intptrptr(const std::vector<gmsh::vectorpair > &v, int ***p, size_t **size, size_t *sizeSize)
{
  if(p) {
    *p = (int**)gmshMalloc(sizeof(int*) * v.size());
  }
  if(size) {
    *size = (size_t*)gmshMalloc(sizeof(size_t) * v.size());
  }
  for(size_t i = 0; i < v.size(); ++i)
    vectorpair2intptr(v[i], p ? &((*p)[i]) : NULL, size ? &((*size)[i]) : NULL);
  if(sizeSize) {
    *sizeSize = v.size();
  }
}

GMSH_API void gmshInitialize(int argc, char ** argv, const int readConfigFiles, const int run, int * ierr)
{
  if(ierr) *ierr = 0;
  try {
    gmsh::initialize(argc, argv, readConfigFiles, run);
  }
  catch(...){
    if(ierr) *ierr = 1;
  }
}

GMSH_API int gmshIsInitialized(int * ierr)
{
  int result_api_ = 0;
  if(ierr) *ierr = 0;
  try {
    result_api_ = gmsh::isInitialized();
  }
  catch(...){
    if(ierr) *ierr = 1;
  }
  return result_api_;
}

GMSH_API void gmshFinalize(int * ierr)
{
  if(ierr) *ierr = 0;
  try {
    gmsh::finalize();
  }
  catch(...){
    if(ierr) *ierr = 1;
  }
}

GMSH_API void gmshOpen(const char * fileName, int * ierr)
{
  if(ierr) *ierr = 0;
  try {
    gmsh::open(fileName);
  }
  catch(...){
    if(ierr) *ierr = 1;
  }
}

GMSH_API void gmshMerge(const char * fileName, int * ierr)
{
  if(ierr) *ierr = 0;
  try {
    gmsh::merge(fileName);
  }
  catch(...){
    if(ierr) *ierr = 1;
  }
}

GMSH_API void gmshWrite(const char * fileName, int * ierr)
{
  if(ierr) *ierr = 0;
  try {
    gmsh::write(fileName);
  }
  catch(...){
    if(ierr) *ierr = 1;
  }
}

GMSH_API void gmshClear(int * ierr)
{
  if(ierr) *ierr = 0;
  try {
    gmsh::clear();
  }
  catch(...){
    if(ierr) *ierr = 1;
  }
}

GMSH_API void gmshOptionSetNumber(const char * name, const double value, int * ierr)
{
  if(ierr) *ierr = 0;
  try {
    gmsh::option::setNumber(name, value);
  }
  catch(...){
    if(ierr) *ierr = 1;
  }
}

GMSH_API void gmshOptionGetNumber(const char * name, double * value, int * ierr)
{
  if(ierr) *ierr = 0;
  try {
    gmsh::option::getNumber(name, *value);
  }
  catch(...){
    if(ierr) *ierr = 1;
  }
}

GMSH_API void gmshOptionSetString(const char * name, const char * value, int * ierr)
{
  if(ierr) *ierr = 0;
  try {
    gmsh::option::setString(name, value);
  }
  catch(...){
    if(ierr) *ierr = 1;
  }
}

GMSH_API void gmshOptionGetString(const char * name, char ** value, int * ierr)
{
  if(ierr) *ierr = 0;
  try {
    std::string api_value_;
    gmsh::option::getString(name, api_value_);
    *value = strdup(api_value_.c_str());
  }
  catch(...){
    if(ierr) *ierr = 1;
  }
}

GMSH_API void gmshOptionSetColor(const char * name, const int r, const int g, const int b, const int a, int * ierr)
{
  if(ierr) *ierr = 0;
  try {
    gmsh::option::setColor(name, r, g, b, a);
  }
  catch(...){
    if(ierr) *ierr = 1;
  }
}

GMSH_API void gmshOptionGetColor(const char * name, int * r, int * g, int * b, int * a, int * ierr)
{
  if(ierr) *ierr = 0;
  try {
    gmsh::option::getColor(name, *r, *g, *b, *a);
  }
  catch(...){
    if(ierr) *ierr = 1;
  }
}

GMSH_API void gmshModelAdd(const char * name, int * ierr)
{
  if(ierr) *ierr = 0;
  try {
    gmsh::model::add(name);
  }
  catch(...){
    if(ierr) *ierr = 1;
  }
}

GMSH_API void gmshModelRemove(int * ierr)
{
  if(ierr) *ierr = 0;
  try {
    gmsh::model::remove();
  }
  catch(...){
    if(ierr) *ierr = 1;
  }
}

GMSH_API void gmshModelList(char *** names, size_t * names_n, int * ierr)
{
  if(ierr) *ierr = 0;
  try {
    std::vector<std::string> api_names_;
    gmsh::model::list(api_names_);
    vectorstring2charptrptr(api_names_, names, names_n);
  }
  catch(...){
    if(ierr) *ierr = 1;
  }
}

GMSH_API void gmshModelGetCurrent(char ** name, int * ierr)
{
  if(ierr) *ierr = 0;
  try {
    std::string api_name_;
    gmsh::model::getCurrent(api_name_);
    *name = strdup(api_name_.c_str());
  }
  catch(...){
    if(ierr) *ierr = 1;
  }
}

GMSH_API void gmshModelSetCurrent(const char * name, int * ierr)
{
  if(ierr) *ierr = 0;
  try {
    gmsh::model::setCurrent(name);
  }
  catch(...){
    if(ierr) *ierr = 1;
  }
}

GMSH_API void gmshModelGetFileName(char ** fileName, int * ierr)
{
  if(ierr) *ierr = 0;
  try {
    std::string api_fileName_;
    gmsh::model::getFileName(api_fileName_);
    *fileName = strdup(api_fileName_.c_str());
  }
  catch(...){
    if(ierr) *ierr = 1;
  }
}

GMSH_API void gmshModelSetFileName(const char * fileName, int * ierr)
{
  if(ierr) *ierr = 0;
  try {
    gmsh::model::setFileName(fileName);
  }
  catch(...){
    if(ierr) *ierr = 1;
  }
}

GMSH_API void gmshModelGetEntities(int ** dimTags, size_t * dimTags_n, const int dim, int * ierr)
{
  if(ierr) *ierr = 0;
  try {
    gmsh::vectorpair api_dimTags_;
    gmsh::model::getEntities(api_dimTags_, dim);
    vectorpair2intptr(api_dimTags_, dimTags, dimTags_n);
  }
  catch(...){
    if(ierr) *ierr = 1;
  }
}

GMSH_API void gmshModelSetEntityName(const int dim, const int tag, const char * name, int * ierr)
{
  if(ierr) *ierr = 0;
  try {
    gmsh::model::setEntityName(dim, tag, name);
  }
  catch(...){
    if(ierr) *ierr = 1;
  }
}

GMSH_API void gmshModelGetEntityName(const int dim, const int tag, char ** name, int * ierr)
{
  if(ierr) *ierr = 0;
  try {
    std::string api_name_;
    gmsh::model::getEntityName(dim, tag, api_name_);
    *name = strdup(api_name_.c_str());
  }
  catch(...){
    if(ierr) *ierr = 1;
  }
}

GMSH_API void gmshModelGetPhysicalGroups(int ** dimTags, size_t * dimTags_n, const int dim, int * ierr)
{
  if(ierr) *ierr = 0;
  try {
    gmsh::vectorpair api_dimTags_;
    gmsh::model::getPhysicalGroups(api_dimTags_, dim);
    vectorpair2intptr(api_dimTags_, dimTags, dimTags_n);
  }
  catch(...){
    if(ierr) *ierr = 1;
  }
}

GMSH_API void gmshModelGetEntitiesForPhysicalGroup(const int dim, const int tag, int ** tags, size_t * tags_n, int * ierr)
{
  if(ierr) *ierr = 0;
  try {
    std::vector<int> api_tags_;
    gmsh::model::getEntitiesForPhysicalGroup(dim, tag, api_tags_);
    vector2ptr(api_tags_, tags, tags_n);
  }
  catch(...){
    if(ierr) *ierr = 1;
  }
}

GMSH_API void gmshModelGetPhysicalGroupsForEntity(const int dim, const int tag, int ** physicalTags, size_t * physicalTags_n, int * ierr)
{
  if(ierr) *ierr = 0;
  try {
    std::vector<int> api_physicalTags_;
    gmsh::model::getPhysicalGroupsForEntity(dim, tag, api_physicalTags_);
    vector2ptr(api_physicalTags_, physicalTags, physicalTags_n);
  }
  catch(...){
    if(ierr) *ierr = 1;
  }
}

GMSH_API int gmshModelAddPhysicalGroup(const int dim, const int * tags, const size_t tags_n, const int tag, const char * name, int * ierr)
{
  int result_api_ = 0;
  if(ierr) *ierr = 0;
  try {
    std::vector<int> api_tags_(tags, tags + tags_n);
    result_api_ = gmsh::model::addPhysicalGroup(dim, api_tags_, tag, name);
  }
  catch(...){
    if(ierr) *ierr = 1;
  }
  return result_api_;
}

GMSH_API void gmshModelRemovePhysicalGroups(const int * dimTags, const size_t dimTags_n, int * ierr)
{
  if(ierr) *ierr = 0;
  try {
    gmsh::vectorpair api_dimTags_(dimTags_n/2);
    for(size_t i = 0; i < dimTags_n/2; ++i){
      api_dimTags_[i].first = dimTags[i * 2 + 0];
      api_dimTags_[i].second = dimTags[i * 2 + 1];
    }
    gmsh::model::removePhysicalGroups(api_dimTags_);
  }
  catch(...){
    if(ierr) *ierr = 1;
  }
}

GMSH_API void gmshModelSetPhysicalName(const int dim, const int tag, const char * name, int * ierr)
{
  if(ierr) *ierr = 0;
  try {
    gmsh::model::setPhysicalName(dim, tag, name);
  }
  catch(...){
    if(ierr) *ierr = 1;
  }
}

GMSH_API void gmshModelRemovePhysicalName(const char * name, int * ierr)
{
  if(ierr) *ierr = 0;
  try {
    gmsh::model::removePhysicalName(name);
  }
  catch(...){
    if(ierr) *ierr = 1;
  }
}

GMSH_API void gmshModelGetPhysicalName(const int dim, const int tag, char ** name, int * ierr)
{
  if(ierr) *ierr = 0;
  try {
    std::string api_name_;
    gmsh::model::getPhysicalName(dim, tag, api_name_);
    *name = strdup(api_name_.c_str());
  }
  catch(...){
    if(ierr) *ierr = 1;
  }
}

GMSH_API void gmshModelSetTag(const int dim, const int tag, const int newTag, int * ierr)
{
  if(ierr) *ierr = 0;
  try {
    gmsh::model::setTag(dim, tag, newTag);
  }
  catch(...){
    if(ierr) *ierr = 1;
  }
}

GMSH_API void gmshModelGetBoundary(const int * dimTags, const size_t dimTags_n, int ** outDimTags, size_t * outDimTags_n, const int combined, const int oriented, const int recursive, int * ierr)
{
  if(ierr) *ierr = 0;
  try {
    gmsh::vectorpair api_dimTags_(dimTags_n/2);
    for(size_t i = 0; i < dimTags_n/2; ++i){
      api_dimTags_[i].first = dimTags[i * 2 + 0];
      api_dimTags_[i].second = dimTags[i * 2 + 1];
    }
    gmsh::vectorpair api_outDimTags_;
    gmsh::model::getBoundary(api_dimTags_, api_outDimTags_, combined, oriented, recursive);
    vectorpair2intptr(api_outDimTags_, outDimTags, outDimTags_n);
  }
  catch(...){
    if(ierr) *ierr = 1;
  }
}

GMSH_API void gmshModelGetAdjacencies(const int dim, const int tag, int ** upward, size_t * upward_n, int ** downward, size_t * downward_n, int * ierr)
{
  if(ierr) *ierr = 0;
  try {
    std::vector<int> api_upward_;
    std::vector<int> api_downward_;
    gmsh::model::getAdjacencies(dim, tag, api_upward_, api_downward_);
    vector2ptr(api_upward_, upward, upward_n);
    vector2ptr(api_downward_, downward, downward_n);
  }
  catch(...){
    if(ierr) *ierr = 1;
  }
}

GMSH_API void gmshModelGetEntitiesInBoundingBox(const double xmin, const double ymin, const double zmin, const double xmax, const double ymax, const double zmax, int ** tags, size_t * tags_n, const int dim, int * ierr)
{
  if(ierr) *ierr = 0;
  try {
    gmsh::vectorpair api_tags_;
    gmsh::model::getEntitiesInBoundingBox(xmin, ymin, zmin, xmax, ymax, zmax, api_tags_, dim);
    vectorpair2intptr(api_tags_, tags, tags_n);
  }
  catch(...){
    if(ierr) *ierr = 1;
  }
}

GMSH_API void gmshModelGetBoundingBox(const int dim, const int tag, double * xmin, double * ymin, double * zmin, double * xmax, double * ymax, double * zmax, int * ierr)
{
  if(ierr) *ierr = 0;
  try {
    gmsh::model::getBoundingBox(dim, tag, *xmin, *ymin, *zmin, *xmax, *ymax, *zmax);
  }
  catch(...){
    if(ierr) *ierr = 1;
  }
}

GMSH_API int gmshModelGetDimension(int * ierr)
{
  int result_api_ = 0;
  if(ierr) *ierr = 0;
  try {
    result_api_ = gmsh::model::getDimension();
  }
  catch(...){
    if(ierr) *ierr = 1;
  }
  return result_api_;
}

GMSH_API int gmshModelAddDiscreteEntity(const int dim, const int tag, const int * boundary, const size_t boundary_n, int * ierr)
{
  int result_api_ = 0;
  if(ierr) *ierr = 0;
  try {
    std::vector<int> api_boundary_(boundary, boundary + boundary_n);
    result_api_ = gmsh::model::addDiscreteEntity(dim, tag, api_boundary_);
  }
  catch(...){
    if(ierr) *ierr = 1;
  }
  return result_api_;
}

GMSH_API void gmshModelRemoveEntities(const int * dimTags, const size_t dimTags_n, const int recursive, int * ierr)
{
  if(ierr) *ierr = 0;
  try {
    gmsh::vectorpair api_dimTags_(dimTags_n/2);
    for(size_t i = 0; i < dimTags_n/2; ++i){
      api_dimTags_[i].first = dimTags[i * 2 + 0];
      api_dimTags_[i].second = dimTags[i * 2 + 1];
    }
    gmsh::model::removeEntities(api_dimTags_, recursive);
  }
  catch(...){
    if(ierr) *ierr = 1;
  }
}

GMSH_API void gmshModelRemoveEntityName(const char * name, int * ierr)
{
  if(ierr) *ierr = 0;
  try {
    gmsh::model::removeEntityName(name);
  }
  catch(...){
    if(ierr) *ierr = 1;
  }
}

GMSH_API void gmshModelGetType(const int dim, const int tag, char ** entityType, int * ierr)
{
  if(ierr) *ierr = 0;
  try {
    std::string api_entityType_;
    gmsh::model::getType(dim, tag, api_entityType_);
    *entityType = strdup(api_entityType_.c_str());
  }
  catch(...){
    if(ierr) *ierr = 1;
  }
}

GMSH_API void gmshModelGetParent(const int dim, const int tag, int * parentDim, int * parentTag, int * ierr)
{
  if(ierr) *ierr = 0;
  try {
    gmsh::model::getParent(dim, tag, *parentDim, *parentTag);
  }
  catch(...){
    if(ierr) *ierr = 1;
  }
}

GMSH_API int gmshModelGetNumberOfPartitions(int * ierr)
{
  int result_api_ = 0;
  if(ierr) *ierr = 0;
  try {
    result_api_ = gmsh::model::getNumberOfPartitions();
  }
  catch(...){
    if(ierr) *ierr = 1;
  }
  return result_api_;
}

GMSH_API void gmshModelGetPartitions(const int dim, const int tag, int ** partitions, size_t * partitions_n, int * ierr)
{
  if(ierr) *ierr = 0;
  try {
    std::vector<int> api_partitions_;
    gmsh::model::getPartitions(dim, tag, api_partitions_);
    vector2ptr(api_partitions_, partitions, partitions_n);
  }
  catch(...){
    if(ierr) *ierr = 1;
  }
}

GMSH_API void gmshModelGetValue(const int dim, const int tag, const double * parametricCoord, const size_t parametricCoord_n, double ** coord, size_t * coord_n, int * ierr)
{
  if(ierr) *ierr = 0;
  try {
    std::vector<double> api_parametricCoord_(parametricCoord, parametricCoord + parametricCoord_n);
    std::vector<double> api_coord_;
    gmsh::model::getValue(dim, tag, api_parametricCoord_, api_coord_);
    vector2ptr(api_coord_, coord, coord_n);
  }
  catch(...){
    if(ierr) *ierr = 1;
  }
}

GMSH_API void gmshModelGetDerivative(const int dim, const int tag, const double * parametricCoord, const size_t parametricCoord_n, double ** derivatives, size_t * derivatives_n, int * ierr)
{
  if(ierr) *ierr = 0;
  try {
    std::vector<double> api_parametricCoord_(parametricCoord, parametricCoord + parametricCoord_n);
    std::vector<double> api_derivatives_;
    gmsh::model::getDerivative(dim, tag, api_parametricCoord_, api_derivatives_);
    vector2ptr(api_derivatives_, derivatives, derivatives_n);
  }
  catch(...){
    if(ierr) *ierr = 1;
  }
}

GMSH_API void gmshModelGetSecondDerivative(const int dim, const int tag, const double * parametricCoord, const size_t parametricCoord_n, double ** derivatives, size_t * derivatives_n, int * ierr)
{
  if(ierr) *ierr = 0;
  try {
    std::vector<double> api_parametricCoord_(parametricCoord, parametricCoord + parametricCoord_n);
    std::vector<double> api_derivatives_;
    gmsh::model::getSecondDerivative(dim, tag, api_parametricCoord_, api_derivatives_);
    vector2ptr(api_derivatives_, derivatives, derivatives_n);
  }
  catch(...){
    if(ierr) *ierr = 1;
  }
}

GMSH_API void gmshModelGetCurvature(const int dim, const int tag, const double * parametricCoord, const size_t parametricCoord_n, double ** curvatures, size_t * curvatures_n, int * ierr)
{
  if(ierr) *ierr = 0;
  try {
    std::vector<double> api_parametricCoord_(parametricCoord, parametricCoord + parametricCoord_n);
    std::vector<double> api_curvatures_;
    gmsh::model::getCurvature(dim, tag, api_parametricCoord_, api_curvatures_);
    vector2ptr(api_curvatures_, curvatures, curvatures_n);
  }
  catch(...){
    if(ierr) *ierr = 1;
  }
}

GMSH_API void gmshModelGetPrincipalCurvatures(const int tag, const double * parametricCoord, const size_t parametricCoord_n, double ** curvatureMax, size_t * curvatureMax_n, double ** curvatureMin, size_t * curvatureMin_n, double ** directionMax, size_t * directionMax_n, double ** directionMin, size_t * directionMin_n, int * ierr)
{
  if(ierr) *ierr = 0;
  try {
    std::vector<double> api_parametricCoord_(parametricCoord, parametricCoord + parametricCoord_n);
    std::vector<double> api_curvatureMax_;
    std::vector<double> api_curvatureMin_;
    std::vector<double> api_directionMax_;
    std::vector<double> api_directionMin_;
    gmsh::model::getPrincipalCurvatures(tag, api_parametricCoord_, api_curvatureMax_, api_curvatureMin_, api_directionMax_, api_directionMin_);
    vector2ptr(api_curvatureMax_, curvatureMax, curvatureMax_n);
    vector2ptr(api_curvatureMin_, curvatureMin, curvatureMin_n);
    vector2ptr(api_directionMax_, directionMax, directionMax_n);
    vector2ptr(api_directionMin_, directionMin, directionMin_n);
  }
  catch(...){
    if(ierr) *ierr = 1;
  }
}

GMSH_API void gmshModelGetNormal(const int tag, const double * parametricCoord, const size_t parametricCoord_n, double ** normals, size_t * normals_n, int * ierr)
{
  if(ierr) *ierr = 0;
  try {
    std::vector<double> api_parametricCoord_(parametricCoord, parametricCoord + parametricCoord_n);
    std::vector<double> api_normals_;
    gmsh::model::getNormal(tag, api_parametricCoord_, api_normals_);
    vector2ptr(api_normals_, normals, normals_n);
  }
  catch(...){
    if(ierr) *ierr = 1;
  }
}

GMSH_API void gmshModelGetParametrization(const int dim, const int tag, const double * coord, const size_t coord_n, double ** parametricCoord, size_t * parametricCoord_n, int * ierr)
{
  if(ierr) *ierr = 0;
  try {
    std::vector<double> api_coord_(coord, coord + coord_n);
    std::vector<double> api_parametricCoord_;
    gmsh::model::getParametrization(dim, tag, api_coord_, api_parametricCoord_);
    vector2ptr(api_parametricCoord_, parametricCoord, parametricCoord_n);
  }
  catch(...){
    if(ierr) *ierr = 1;
  }
}

GMSH_API void gmshModelGetParametrizationBounds(const int dim, const int tag, double ** min, size_t * min_n, double ** max, size_t * max_n, int * ierr)
{
  if(ierr) *ierr = 0;
  try {
    std::vector<double> api_min_;
    std::vector<double> api_max_;
    gmsh::model::getParametrizationBounds(dim, tag, api_min_, api_max_);
    vector2ptr(api_min_, min, min_n);
    vector2ptr(api_max_, max, max_n);
  }
  catch(...){
    if(ierr) *ierr = 1;
  }
}

GMSH_API int gmshModelIsInside(const int dim, const int tag, const double * coord, const size_t coord_n, const int parametric, int * ierr)
{
  int result_api_ = 0;
  if(ierr) *ierr = 0;
  try {
    std::vector<double> api_coord_(coord, coord + coord_n);
    result_api_ = gmsh::model::isInside(dim, tag, api_coord_, parametric);
  }
  catch(...){
    if(ierr) *ierr = 1;
  }
  return result_api_;
}

GMSH_API void gmshModelGetClosestPoint(const int dim, const int tag, const double * coord, const size_t coord_n, double ** closestCoord, size_t * closestCoord_n, double ** parametricCoord, size_t * parametricCoord_n, int * ierr)
{
  if(ierr) *ierr = 0;
  try {
    std::vector<double> api_coord_(coord, coord + coord_n);
    std::vector<double> api_closestCoord_;
    std::vector<double> api_parametricCoord_;
    gmsh::model::getClosestPoint(dim, tag, api_coord_, api_closestCoord_, api_parametricCoord_);
    vector2ptr(api_closestCoord_, closestCoord, closestCoord_n);
    vector2ptr(api_parametricCoord_, parametricCoord, parametricCoord_n);
  }
  catch(...){
    if(ierr) *ierr = 1;
  }
}

GMSH_API void gmshModelReparametrizeOnSurface(const int dim, const int tag, const double * parametricCoord, const size_t parametricCoord_n, const int surfaceTag, double ** surfaceParametricCoord, size_t * surfaceParametricCoord_n, const int which, int * ierr)
{
  if(ierr) *ierr = 0;
  try {
    std::vector<double> api_parametricCoord_(parametricCoord, parametricCoord + parametricCoord_n);
    std::vector<double> api_surfaceParametricCoord_;
    gmsh::model::reparametrizeOnSurface(dim, tag, api_parametricCoord_, surfaceTag, api_surfaceParametricCoord_, which);
    vector2ptr(api_surfaceParametricCoord_, surfaceParametricCoord, surfaceParametricCoord_n);
  }
  catch(...){
    if(ierr) *ierr = 1;
  }
}

GMSH_API void gmshModelSetVisibility(const int * dimTags, const size_t dimTags_n, const int value, const int recursive, int * ierr)
{
  if(ierr) *ierr = 0;
  try {
    gmsh::vectorpair api_dimTags_(dimTags_n/2);
    for(size_t i = 0; i < dimTags_n/2; ++i){
      api_dimTags_[i].first = dimTags[i * 2 + 0];
      api_dimTags_[i].second = dimTags[i * 2 + 1];
    }
    gmsh::model::setVisibility(api_dimTags_, value, recursive);
  }
  catch(...){
    if(ierr) *ierr = 1;
  }
}

GMSH_API void gmshModelGetVisibility(const int dim, const int tag, int * value, int * ierr)
{
  if(ierr) *ierr = 0;
  try {
    gmsh::model::getVisibility(dim, tag, *value);
  }
  catch(...){
    if(ierr) *ierr = 1;
  }
}

GMSH_API void gmshModelSetVisibilityPerWindow(const int value, const int windowIndex, int * ierr)
{
  if(ierr) *ierr = 0;
  try {
    gmsh::model::setVisibilityPerWindow(value, windowIndex);
  }
  catch(...){
    if(ierr) *ierr = 1;
  }
}

GMSH_API void gmshModelSetColor(const int * dimTags, const size_t dimTags_n, const int r, const int g, const int b, const int a, const int recursive, int * ierr)
{
  if(ierr) *ierr = 0;
  try {
    gmsh::vectorpair api_dimTags_(dimTags_n/2);
    for(size_t i = 0; i < dimTags_n/2; ++i){
      api_dimTags_[i].first = dimTags[i * 2 + 0];
      api_dimTags_[i].second = dimTags[i * 2 + 1];
    }
    gmsh::model::setColor(api_dimTags_, r, g, b, a, recursive);
  }
  catch(...){
    if(ierr) *ierr = 1;
  }
}

GMSH_API void gmshModelGetColor(const int dim, const int tag, int * r, int * g, int * b, int * a, int * ierr)
{
  if(ierr) *ierr = 0;
  try {
    gmsh::model::getColor(dim, tag, *r, *g, *b, *a);
  }
  catch(...){
    if(ierr) *ierr = 1;
  }
}

GMSH_API void gmshModelSetCoordinates(const int tag, const double x, const double y, const double z, int * ierr)
{
  if(ierr) *ierr = 0;
  try {
    gmsh::model::setCoordinates(tag, x, y, z);
  }
  catch(...){
    if(ierr) *ierr = 1;
  }
}

GMSH_API void gmshModelMeshGenerate(const int dim, int * ierr)
{
  if(ierr) *ierr = 0;
  try {
    gmsh::model::mesh::generate(dim);
  }
  catch(...){
    if(ierr) *ierr = 1;
  }
}

GMSH_API void gmshModelMeshPartition(const int numPart, const size_t * elementTags, const size_t elementTags_n, const int * partitions, const size_t partitions_n, int * ierr)
{
  if(ierr) *ierr = 0;
  try {
    std::vector<std::size_t> api_elementTags_(elementTags, elementTags + elementTags_n);
    std::vector<int> api_partitions_(partitions, partitions + partitions_n);
    gmsh::model::mesh::partition(numPart, api_elementTags_, api_partitions_);
  }
  catch(...){
    if(ierr) *ierr = 1;
  }
}

GMSH_API void gmshModelMeshUnpartition(int * ierr)
{
  if(ierr) *ierr = 0;
  try {
    gmsh::model::mesh::unpartition();
  }
  catch(...){
    if(ierr) *ierr = 1;
  }
}

GMSH_API void gmshModelMeshOptimize(const char * method, const int force, const int niter, const int * dimTags, const size_t dimTags_n, int * ierr)
{
  if(ierr) *ierr = 0;
  try {
    gmsh::vectorpair api_dimTags_(dimTags_n/2);
    for(size_t i = 0; i < dimTags_n/2; ++i){
      api_dimTags_[i].first = dimTags[i * 2 + 0];
      api_dimTags_[i].second = dimTags[i * 2 + 1];
    }
    gmsh::model::mesh::optimize(method, force, niter, api_dimTags_);
  }
  catch(...){
    if(ierr) *ierr = 1;
  }
}

GMSH_API void gmshModelMeshRecombine(int * ierr)
{
  if(ierr) *ierr = 0;
  try {
    gmsh::model::mesh::recombine();
  }
  catch(...){
    if(ierr) *ierr = 1;
  }
}

GMSH_API void gmshModelMeshRefine(int * ierr)
{
  if(ierr) *ierr = 0;
  try {
    gmsh::model::mesh::refine();
  }
  catch(...){
    if(ierr) *ierr = 1;
  }
}

GMSH_API void gmshModelMeshSetOrder(const int order, int * ierr)
{
  if(ierr) *ierr = 0;
  try {
    gmsh::model::mesh::setOrder(order);
  }
  catch(...){
    if(ierr) *ierr = 1;
  }
}

GMSH_API void gmshModelMeshGetLastEntityError(int ** dimTags, size_t * dimTags_n, int * ierr)
{
  if(ierr) *ierr = 0;
  try {
    gmsh::vectorpair api_dimTags_;
    gmsh::model::mesh::getLastEntityError(api_dimTags_);
    vectorpair2intptr(api_dimTags_, dimTags, dimTags_n);
  }
  catch(...){
    if(ierr) *ierr = 1;
  }
}

GMSH_API void gmshModelMeshGetLastNodeError(size_t ** nodeTags, size_t * nodeTags_n, int * ierr)
{
  if(ierr) *ierr = 0;
  try {
    std::vector<std::size_t> api_nodeTags_;
    gmsh::model::mesh::getLastNodeError(api_nodeTags_);
    vector2ptr(api_nodeTags_, nodeTags, nodeTags_n);
  }
  catch(...){
    if(ierr) *ierr = 1;
  }
}

GMSH_API void gmshModelMeshClear(const int * dimTags, const size_t dimTags_n, int * ierr)
{
  if(ierr) *ierr = 0;
  try {
    gmsh::vectorpair api_dimTags_(dimTags_n/2);
    for(size_t i = 0; i < dimTags_n/2; ++i){
      api_dimTags_[i].first = dimTags[i * 2 + 0];
      api_dimTags_[i].second = dimTags[i * 2 + 1];
    }
    gmsh::model::mesh::clear(api_dimTags_);
  }
  catch(...){
    if(ierr) *ierr = 1;
  }
}

GMSH_API void gmshModelMeshReverse(const int * dimTags, const size_t dimTags_n, int * ierr)
{
  if(ierr) *ierr = 0;
  try {
    gmsh::vectorpair api_dimTags_(dimTags_n/2);
    for(size_t i = 0; i < dimTags_n/2; ++i){
      api_dimTags_[i].first = dimTags[i * 2 + 0];
      api_dimTags_[i].second = dimTags[i * 2 + 1];
    }
    gmsh::model::mesh::reverse(api_dimTags_);
  }
  catch(...){
    if(ierr) *ierr = 1;
  }
}

GMSH_API void gmshModelMeshAffineTransform(const double * affineTransform, const size_t affineTransform_n, const int * dimTags, const size_t dimTags_n, int * ierr)
{
  if(ierr) *ierr = 0;
  try {
    std::vector<double> api_affineTransform_(affineTransform, affineTransform + affineTransform_n);
    gmsh::vectorpair api_dimTags_(dimTags_n/2);
    for(size_t i = 0; i < dimTags_n/2; ++i){
      api_dimTags_[i].first = dimTags[i * 2 + 0];
      api_dimTags_[i].second = dimTags[i * 2 + 1];
    }
    gmsh::model::mesh::affineTransform(api_affineTransform_, api_dimTags_);
  }
  catch(...){
    if(ierr) *ierr = 1;
  }
}

GMSH_API void gmshModelMeshGetNodes(size_t ** nodeTags, size_t * nodeTags_n, double ** coord, size_t * coord_n, double ** parametricCoord, size_t * parametricCoord_n, const int dim, const int tag, const int includeBoundary, const int returnParametricCoord, int * ierr)
{
  if(ierr) *ierr = 0;
  try {
    std::vector<std::size_t> api_nodeTags_;
    std::vector<double> api_coord_;
    std::vector<double> api_parametricCoord_;
    gmsh::model::mesh::getNodes(api_nodeTags_, api_coord_, api_parametricCoord_, dim, tag, includeBoundary, returnParametricCoord);
    vector2ptr(api_nodeTags_, nodeTags, nodeTags_n);
    vector2ptr(api_coord_, coord, coord_n);
    vector2ptr(api_parametricCoord_, parametricCoord, parametricCoord_n);
  }
  catch(...){
    if(ierr) *ierr = 1;
  }
}

GMSH_API void gmshModelMeshGetNodesByElementType(const int elementType, size_t ** nodeTags, size_t * nodeTags_n, double ** coord, size_t * coord_n, double ** parametricCoord, size_t * parametricCoord_n, const int tag, const int returnParametricCoord, int * ierr)
{
  if(ierr) *ierr = 0;
  try {
    std::vector<std::size_t> api_nodeTags_;
    std::vector<double> api_coord_;
    std::vector<double> api_parametricCoord_;
    gmsh::model::mesh::getNodesByElementType(elementType, api_nodeTags_, api_coord_, api_parametricCoord_, tag, returnParametricCoord);
    vector2ptr(api_nodeTags_, nodeTags, nodeTags_n);
    vector2ptr(api_coord_, coord, coord_n);
    vector2ptr(api_parametricCoord_, parametricCoord, parametricCoord_n);
  }
  catch(...){
    if(ierr) *ierr = 1;
  }
}

GMSH_API void gmshModelMeshGetNode(const size_t nodeTag, double ** coord, size_t * coord_n, double ** parametricCoord, size_t * parametricCoord_n, int * dim, int * tag, int * ierr)
{
  if(ierr) *ierr = 0;
  try {
    std::vector<double> api_coord_;
    std::vector<double> api_parametricCoord_;
    gmsh::model::mesh::getNode(nodeTag, api_coord_, api_parametricCoord_, *dim, *tag);
    vector2ptr(api_coord_, coord, coord_n);
    vector2ptr(api_parametricCoord_, parametricCoord, parametricCoord_n);
  }
  catch(...){
    if(ierr) *ierr = 1;
  }
}

GMSH_API void gmshModelMeshSetNode(const size_t nodeTag, const double * coord, const size_t coord_n, const double * parametricCoord, const size_t parametricCoord_n, int * ierr)
{
  if(ierr) *ierr = 0;
  try {
    std::vector<double> api_coord_(coord, coord + coord_n);
    std::vector<double> api_parametricCoord_(parametricCoord, parametricCoord + parametricCoord_n);
    gmsh::model::mesh::setNode(nodeTag, api_coord_, api_parametricCoord_);
  }
  catch(...){
    if(ierr) *ierr = 1;
  }
}

GMSH_API void gmshModelMeshRebuildNodeCache(const int onlyIfNecessary, int * ierr)
{
  if(ierr) *ierr = 0;
  try {
    gmsh::model::mesh::rebuildNodeCache(onlyIfNecessary);
  }
  catch(...){
    if(ierr) *ierr = 1;
  }
}

GMSH_API void gmshModelMeshRebuildElementCache(const int onlyIfNecessary, int * ierr)
{
  if(ierr) *ierr = 0;
  try {
    gmsh::model::mesh::rebuildElementCache(onlyIfNecessary);
  }
  catch(...){
    if(ierr) *ierr = 1;
  }
}

GMSH_API void gmshModelMeshGetNodesForPhysicalGroup(const int dim, const int tag, size_t ** nodeTags, size_t * nodeTags_n, double ** coord, size_t * coord_n, int * ierr)
{
  if(ierr) *ierr = 0;
  try {
    std::vector<std::size_t> api_nodeTags_;
    std::vector<double> api_coord_;
    gmsh::model::mesh::getNodesForPhysicalGroup(dim, tag, api_nodeTags_, api_coord_);
    vector2ptr(api_nodeTags_, nodeTags, nodeTags_n);
    vector2ptr(api_coord_, coord, coord_n);
  }
  catch(...){
    if(ierr) *ierr = 1;
  }
}

GMSH_API void gmshModelMeshGetMaxNodeTag(size_t * maxTag, int * ierr)
{
  if(ierr) *ierr = 0;
  try {
    gmsh::model::mesh::getMaxNodeTag(*maxTag);
  }
  catch(...){
    if(ierr) *ierr = 1;
  }
}

GMSH_API void gmshModelMeshAddNodes(const int dim, const int tag, const size_t * nodeTags, const size_t nodeTags_n, const double * coord, const size_t coord_n, const double * parametricCoord, const size_t parametricCoord_n, int * ierr)
{
  if(ierr) *ierr = 0;
  try {
    std::vector<std::size_t> api_nodeTags_(nodeTags, nodeTags + nodeTags_n);
    std::vector<double> api_coord_(coord, coord + coord_n);
    std::vector<double> api_parametricCoord_(parametricCoord, parametricCoord + parametricCoord_n);
    gmsh::model::mesh::addNodes(dim, tag, api_nodeTags_, api_coord_, api_parametricCoord_);
  }
  catch(...){
    if(ierr) *ierr = 1;
  }
}

GMSH_API void gmshModelMeshReclassifyNodes(int * ierr)
{
  if(ierr) *ierr = 0;
  try {
    gmsh::model::mesh::reclassifyNodes();
  }
  catch(...){
    if(ierr) *ierr = 1;
  }
}

GMSH_API void gmshModelMeshRelocateNodes(const int dim, const int tag, int * ierr)
{
  if(ierr) *ierr = 0;
  try {
    gmsh::model::mesh::relocateNodes(dim, tag);
  }
  catch(...){
    if(ierr) *ierr = 1;
  }
}

GMSH_API void gmshModelMeshGetElements(int ** elementTypes, size_t * elementTypes_n, size_t *** elementTags, size_t ** elementTags_n, size_t *elementTags_nn, size_t *** nodeTags, size_t ** nodeTags_n, size_t *nodeTags_nn, const int dim, const int tag, int * ierr)
{
  if(ierr) *ierr = 0;
  try {
    std::vector<int> api_elementTypes_;
    std::vector<std::vector<std::size_t> > api_elementTags_;
    std::vector<std::vector<std::size_t> > api_nodeTags_;
    gmsh::model::mesh::getElements(api_elementTypes_, api_elementTags_, api_nodeTags_, dim, tag);
    vector2ptr(api_elementTypes_, elementTypes, elementTypes_n);
    vectorvector2ptrptr(api_elementTags_, elementTags, elementTags_n, elementTags_nn);
    vectorvector2ptrptr(api_nodeTags_, nodeTags, nodeTags_n, nodeTags_nn);
  }
  catch(...){
    if(ierr) *ierr = 1;
  }
}

GMSH_API void gmshModelMeshGetElement(const size_t elementTag, int * elementType, size_t ** nodeTags, size_t * nodeTags_n, int * dim, int * tag, int * ierr)
{
  if(ierr) *ierr = 0;
  try {
    std::vector<std::size_t> api_nodeTags_;
    gmsh::model::mesh::getElement(elementTag, *elementType, api_nodeTags_, *dim, *tag);
    vector2ptr(api_nodeTags_, nodeTags, nodeTags_n);
  }
  catch(...){
    if(ierr) *ierr = 1;
  }
}

GMSH_API void gmshModelMeshGetElementByCoordinates(const double x, const double y, const double z, size_t * elementTag, int * elementType, size_t ** nodeTags, size_t * nodeTags_n, double * u, double * v, double * w, const int dim, const int strict, int * ierr)
{
  if(ierr) *ierr = 0;
  try {
    std::vector<std::size_t> api_nodeTags_;
    gmsh::model::mesh::getElementByCoordinates(x, y, z, *elementTag, *elementType, api_nodeTags_, *u, *v, *w, dim, strict);
    vector2ptr(api_nodeTags_, nodeTags, nodeTags_n);
  }
  catch(...){
    if(ierr) *ierr = 1;
  }
}

GMSH_API void gmshModelMeshGetElementsByCoordinates(const double x, const double y, const double z, size_t ** elementTags, size_t * elementTags_n, const int dim, const int strict, int * ierr)
{
  if(ierr) *ierr = 0;
  try {
    std::vector<std::size_t> api_elementTags_;
    gmsh::model::mesh::getElementsByCoordinates(x, y, z, api_elementTags_, dim, strict);
    vector2ptr(api_elementTags_, elementTags, elementTags_n);
  }
  catch(...){
    if(ierr) *ierr = 1;
  }
}

GMSH_API void gmshModelMeshGetLocalCoordinatesInElement(const size_t elementTag, const double x, const double y, const double z, double * u, double * v, double * w, int * ierr)
{
  if(ierr) *ierr = 0;
  try {
    gmsh::model::mesh::getLocalCoordinatesInElement(elementTag, x, y, z, *u, *v, *w);
  }
  catch(...){
    if(ierr) *ierr = 1;
  }
}

GMSH_API void gmshModelMeshGetElementTypes(int ** elementTypes, size_t * elementTypes_n, const int dim, const int tag, int * ierr)
{
  if(ierr) *ierr = 0;
  try {
    std::vector<int> api_elementTypes_;
    gmsh::model::mesh::getElementTypes(api_elementTypes_, dim, tag);
    vector2ptr(api_elementTypes_, elementTypes, elementTypes_n);
  }
  catch(...){
    if(ierr) *ierr = 1;
  }
}

GMSH_API int gmshModelMeshGetElementType(const char * familyName, const int order, const int serendip, int * ierr)
{
  int result_api_ = 0;
  if(ierr) *ierr = 0;
  try {
    result_api_ = gmsh::model::mesh::getElementType(familyName, order, serendip);
  }
  catch(...){
    if(ierr) *ierr = 1;
  }
  return result_api_;
}

GMSH_API void gmshModelMeshGetElementProperties(const int elementType, char ** elementName, int * dim, int * order, int * numNodes, double ** localNodeCoord, size_t * localNodeCoord_n, int * numPrimaryNodes, int * ierr)
{
  if(ierr) *ierr = 0;
  try {
    std::string api_elementName_;
    std::vector<double> api_localNodeCoord_;
    gmsh::model::mesh::getElementProperties(elementType, api_elementName_, *dim, *order, *numNodes, api_localNodeCoord_, *numPrimaryNodes);
    *elementName = strdup(api_elementName_.c_str());
    vector2ptr(api_localNodeCoord_, localNodeCoord, localNodeCoord_n);
  }
  catch(...){
    if(ierr) *ierr = 1;
  }
}

GMSH_API void gmshModelMeshGetElementsByType(const int elementType, size_t ** elementTags, size_t * elementTags_n, size_t ** nodeTags, size_t * nodeTags_n, const int tag, const size_t task, const size_t numTasks, int * ierr)
{
  if(ierr) *ierr = 0;
  try {
    std::vector<std::size_t> api_elementTags_;
    std::vector<std::size_t> api_nodeTags_;
    gmsh::model::mesh::getElementsByType(elementType, api_elementTags_, api_nodeTags_, tag, task, numTasks);
    vector2ptr(api_elementTags_, elementTags, elementTags_n);
    vector2ptr(api_nodeTags_, nodeTags, nodeTags_n);
  }
  catch(...){
    if(ierr) *ierr = 1;
  }
}

GMSH_API void gmshModelMeshGetMaxElementTag(size_t * maxTag, int * ierr)
{
  if(ierr) *ierr = 0;
  try {
    gmsh::model::mesh::getMaxElementTag(*maxTag);
  }
  catch(...){
    if(ierr) *ierr = 1;
  }
}

GMSH_API void gmshModelMeshPreallocateElementsByType(const int elementType, const int elementTag, const int nodeTag, size_t ** elementTags, size_t * elementTags_n, size_t ** nodeTags, size_t * nodeTags_n, const int tag, int * ierr)
{
  if(ierr) *ierr = 0;
  try {
    std::vector<std::size_t> api_elementTags_;
    std::vector<std::size_t> api_nodeTags_;
    gmsh::model::mesh::preallocateElementsByType(elementType, elementTag, nodeTag, api_elementTags_, api_nodeTags_, tag);
    vector2ptr(api_elementTags_, elementTags, elementTags_n);
    vector2ptr(api_nodeTags_, nodeTags, nodeTags_n);
  }
  catch(...){
    if(ierr) *ierr = 1;
  }
}

GMSH_API void gmshModelMeshGetElementQualities(const size_t * elementTags, const size_t elementTags_n, double ** elementsQuality, size_t * elementsQuality_n, const char * qualityName, const size_t task, const size_t numTasks, int * ierr)
{
  if(ierr) *ierr = 0;
  try {
    std::vector<std::size_t> api_elementTags_(elementTags, elementTags + elementTags_n);
    std::vector<double> api_elementsQuality_;
    gmsh::model::mesh::getElementQualities(api_elementTags_, api_elementsQuality_, qualityName, task, numTasks);
    vector2ptr(api_elementsQuality_, elementsQuality, elementsQuality_n);
  }
  catch(...){
    if(ierr) *ierr = 1;
  }
}

GMSH_API void gmshModelMeshAddElements(const int dim, const int tag, const int * elementTypes, const size_t elementTypes_n, const size_t * const * elementTags, const size_t * elementTags_n, const size_t elementTags_nn, const size_t * const * nodeTags, const size_t * nodeTags_n, const size_t nodeTags_nn, int * ierr)
{
  if(ierr) *ierr = 0;
  try {
    std::vector<int> api_elementTypes_(elementTypes, elementTypes + elementTypes_n);
    std::vector<std::vector<std::size_t> > api_elementTags_(elementTags_nn);
    for(size_t i = 0; i < elementTags_nn; ++i)
      api_elementTags_[i] = std::vector<std::size_t>(elementTags[i], elementTags[i] + elementTags_n[i]);
    std::vector<std::vector<std::size_t> > api_nodeTags_(nodeTags_nn);
    for(size_t i = 0; i < nodeTags_nn; ++i)
      api_nodeTags_[i] = std::vector<std::size_t>(nodeTags[i], nodeTags[i] + nodeTags_n[i]);
    gmsh::model::mesh::addElements(dim, tag, api_elementTypes_, api_elementTags_, api_nodeTags_);
  }
  catch(...){
    if(ierr) *ierr = 1;
  }
}

GMSH_API void gmshModelMeshAddElementsByType(const int tag, const int elementType, const size_t * elementTags, const size_t elementTags_n, const size_t * nodeTags, const size_t nodeTags_n, int * ierr)
{
  if(ierr) *ierr = 0;
  try {
    std::vector<std::size_t> api_elementTags_(elementTags, elementTags + elementTags_n);
    std::vector<std::size_t> api_nodeTags_(nodeTags, nodeTags + nodeTags_n);
    gmsh::model::mesh::addElementsByType(tag, elementType, api_elementTags_, api_nodeTags_);
  }
  catch(...){
    if(ierr) *ierr = 1;
  }
}

GMSH_API void gmshModelMeshGetIntegrationPoints(const int elementType, const char * integrationType, double ** localCoord, size_t * localCoord_n, double ** weights, size_t * weights_n, int * ierr)
{
  if(ierr) *ierr = 0;
  try {
    std::vector<double> api_localCoord_;
    std::vector<double> api_weights_;
    gmsh::model::mesh::getIntegrationPoints(elementType, integrationType, api_localCoord_, api_weights_);
    vector2ptr(api_localCoord_, localCoord, localCoord_n);
    vector2ptr(api_weights_, weights, weights_n);
  }
  catch(...){
    if(ierr) *ierr = 1;
  }
}

GMSH_API void gmshModelMeshGetJacobians(const int elementType, const double * localCoord, const size_t localCoord_n, double ** jacobians, size_t * jacobians_n, double ** determinants, size_t * determinants_n, double ** coord, size_t * coord_n, const int tag, const size_t task, const size_t numTasks, int * ierr)
{
  if(ierr) *ierr = 0;
  try {
    std::vector<double> api_localCoord_(localCoord, localCoord + localCoord_n);
    std::vector<double> api_jacobians_;
    std::vector<double> api_determinants_;
    std::vector<double> api_coord_;
    gmsh::model::mesh::getJacobians(elementType, api_localCoord_, api_jacobians_, api_determinants_, api_coord_, tag, task, numTasks);
    vector2ptr(api_jacobians_, jacobians, jacobians_n);
    vector2ptr(api_determinants_, determinants, determinants_n);
    vector2ptr(api_coord_, coord, coord_n);
  }
  catch(...){
    if(ierr) *ierr = 1;
  }
}

GMSH_API void gmshModelMeshPreallocateJacobians(const int elementType, const int numEvaluationPoints, const int allocateJacobians, const int allocateDeterminants, const int allocateCoord, double ** jacobians, size_t * jacobians_n, double ** determinants, size_t * determinants_n, double ** coord, size_t * coord_n, const int tag, int * ierr)
{
  if(ierr) *ierr = 0;
  try {
    std::vector<double> api_jacobians_;
    std::vector<double> api_determinants_;
    std::vector<double> api_coord_;
    gmsh::model::mesh::preallocateJacobians(elementType, numEvaluationPoints, allocateJacobians, allocateDeterminants, allocateCoord, api_jacobians_, api_determinants_, api_coord_, tag);
    vector2ptr(api_jacobians_, jacobians, jacobians_n);
    vector2ptr(api_determinants_, determinants, determinants_n);
    vector2ptr(api_coord_, coord, coord_n);
  }
  catch(...){
    if(ierr) *ierr = 1;
  }
}

GMSH_API void gmshModelMeshGetJacobian(const size_t elementTag, const double * localCoord, const size_t localCoord_n, double ** jacobians, size_t * jacobians_n, double ** determinants, size_t * determinants_n, double ** coord, size_t * coord_n, int * ierr)
{
  if(ierr) *ierr = 0;
  try {
    std::vector<double> api_localCoord_(localCoord, localCoord + localCoord_n);
    std::vector<double> api_jacobians_;
    std::vector<double> api_determinants_;
    std::vector<double> api_coord_;
    gmsh::model::mesh::getJacobian(elementTag, api_localCoord_, api_jacobians_, api_determinants_, api_coord_);
    vector2ptr(api_jacobians_, jacobians, jacobians_n);
    vector2ptr(api_determinants_, determinants, determinants_n);
    vector2ptr(api_coord_, coord, coord_n);
  }
  catch(...){
    if(ierr) *ierr = 1;
  }
}

GMSH_API void gmshModelMeshGetBasisFunctions(const int elementType, const double * localCoord, const size_t localCoord_n, const char * functionSpaceType, int * numComponents, double ** basisFunctions, size_t * basisFunctions_n, int * numOrientations, const int * wantedOrientations, const size_t wantedOrientations_n, int * ierr)
{
  if(ierr) *ierr = 0;
  try {
    std::vector<double> api_localCoord_(localCoord, localCoord + localCoord_n);
    std::vector<double> api_basisFunctions_;
    std::vector<int> api_wantedOrientations_(wantedOrientations, wantedOrientations + wantedOrientations_n);
    gmsh::model::mesh::getBasisFunctions(elementType, api_localCoord_, functionSpaceType, *numComponents, api_basisFunctions_, *numOrientations, api_wantedOrientations_);
    vector2ptr(api_basisFunctions_, basisFunctions, basisFunctions_n);
  }
  catch(...){
    if(ierr) *ierr = 1;
  }
}

GMSH_API void gmshModelMeshGetBasisFunctionsOrientation(const int elementType, const char * functionSpaceType, int ** basisFunctionsOrientation, size_t * basisFunctionsOrientation_n, const int tag, const size_t task, const size_t numTasks, int * ierr)
{
  if(ierr) *ierr = 0;
  try {
    std::vector<int> api_basisFunctionsOrientation_;
    gmsh::model::mesh::getBasisFunctionsOrientation(elementType, functionSpaceType, api_basisFunctionsOrientation_, tag, task, numTasks);
    vector2ptr(api_basisFunctionsOrientation_, basisFunctionsOrientation, basisFunctionsOrientation_n);
  }
  catch(...){
    if(ierr) *ierr = 1;
  }
}

GMSH_API void gmshModelMeshGetBasisFunctionsOrientationForElement(const size_t elementTag, const char * functionSpaceType, int * basisFunctionsOrientation, int * ierr)
{
  if(ierr) *ierr = 0;
  try {
    gmsh::model::mesh::getBasisFunctionsOrientationForElement(elementTag, functionSpaceType, *basisFunctionsOrientation);
  }
  catch(...){
    if(ierr) *ierr = 1;
  }
}

GMSH_API int gmshModelMeshGetNumberOfOrientations(const int elementType, const char * functionSpaceType, int * ierr)
{
  int result_api_ = 0;
  if(ierr) *ierr = 0;
  try {
    result_api_ = gmsh::model::mesh::getNumberOfOrientations(elementType, functionSpaceType);
  }
  catch(...){
    if(ierr) *ierr = 1;
  }
  return result_api_;
}

GMSH_API void gmshModelMeshPreallocateBasisFunctionsOrientation(const int elementType, int ** basisFunctionsOrientation, size_t * basisFunctionsOrientation_n, const int tag, int * ierr)
{
  if(ierr) *ierr = 0;
  try {
    std::vector<int> api_basisFunctionsOrientation_;
    gmsh::model::mesh::preallocateBasisFunctionsOrientation(elementType, api_basisFunctionsOrientation_, tag);
    vector2ptr(api_basisFunctionsOrientation_, basisFunctionsOrientation, basisFunctionsOrientation_n);
  }
  catch(...){
    if(ierr) *ierr = 1;
  }
}

GMSH_API void gmshModelMeshGetEdges(const size_t * nodeTags, const size_t nodeTags_n, size_t ** edgeTags, size_t * edgeTags_n, int ** edgeOrientations, size_t * edgeOrientations_n, int * ierr)
{
  if(ierr) *ierr = 0;
  try {
    std::vector<std::size_t> api_nodeTags_(nodeTags, nodeTags + nodeTags_n);
    std::vector<std::size_t> api_edgeTags_;
    std::vector<int> api_edgeOrientations_;
    gmsh::model::mesh::getEdges(api_nodeTags_, api_edgeTags_, api_edgeOrientations_);
    vector2ptr(api_edgeTags_, edgeTags, edgeTags_n);
    vector2ptr(api_edgeOrientations_, edgeOrientations, edgeOrientations_n);
  }
  catch(...){
    if(ierr) *ierr = 1;
  }
}

GMSH_API void gmshModelMeshGetFaces(const int faceType, const size_t * nodeTags, const size_t nodeTags_n, size_t ** faceTags, size_t * faceTags_n, int ** faceOrientations, size_t * faceOrientations_n, int * ierr)
{
  if(ierr) *ierr = 0;
  try {
    std::vector<std::size_t> api_nodeTags_(nodeTags, nodeTags + nodeTags_n);
    std::vector<std::size_t> api_faceTags_;
    std::vector<int> api_faceOrientations_;
    gmsh::model::mesh::getFaces(faceType, api_nodeTags_, api_faceTags_, api_faceOrientations_);
    vector2ptr(api_faceTags_, faceTags, faceTags_n);
    vector2ptr(api_faceOrientations_, faceOrientations, faceOrientations_n);
  }
  catch(...){
    if(ierr) *ierr = 1;
  }
}

GMSH_API void gmshModelMeshCreateEdges(const int * dimTags, const size_t dimTags_n, int * ierr)
{
  if(ierr) *ierr = 0;
  try {
    gmsh::vectorpair api_dimTags_(dimTags_n/2);
    for(size_t i = 0; i < dimTags_n/2; ++i){
      api_dimTags_[i].first = dimTags[i * 2 + 0];
      api_dimTags_[i].second = dimTags[i * 2 + 1];
    }
    gmsh::model::mesh::createEdges(api_dimTags_);
  }
  catch(...){
    if(ierr) *ierr = 1;
  }
}

GMSH_API void gmshModelMeshCreateFaces(const int * dimTags, const size_t dimTags_n, int * ierr)
{
  if(ierr) *ierr = 0;
  try {
    gmsh::vectorpair api_dimTags_(dimTags_n/2);
    for(size_t i = 0; i < dimTags_n/2; ++i){
      api_dimTags_[i].first = dimTags[i * 2 + 0];
      api_dimTags_[i].second = dimTags[i * 2 + 1];
    }
    gmsh::model::mesh::createFaces(api_dimTags_);
  }
  catch(...){
    if(ierr) *ierr = 1;
  }
}

GMSH_API void gmshModelMeshGetAllEdges(size_t ** edgeTags, size_t * edgeTags_n, size_t ** edgeNodes, size_t * edgeNodes_n, int * ierr)
{
  if(ierr) *ierr = 0;
  try {
    std::vector<std::size_t> api_edgeTags_;
    std::vector<std::size_t> api_edgeNodes_;
    gmsh::model::mesh::getAllEdges(api_edgeTags_, api_edgeNodes_);
    vector2ptr(api_edgeTags_, edgeTags, edgeTags_n);
    vector2ptr(api_edgeNodes_, edgeNodes, edgeNodes_n);
  }
  catch(...){
    if(ierr) *ierr = 1;
  }
}

GMSH_API void gmshModelMeshGetAllFaces(const int faceType, size_t ** faceTags, size_t * faceTags_n, size_t ** faceNodes, size_t * faceNodes_n, int * ierr)
{
  if(ierr) *ierr = 0;
  try {
    std::vector<std::size_t> api_faceTags_;
    std::vector<std::size_t> api_faceNodes_;
    gmsh::model::mesh::getAllFaces(faceType, api_faceTags_, api_faceNodes_);
    vector2ptr(api_faceTags_, faceTags, faceTags_n);
    vector2ptr(api_faceNodes_, faceNodes, faceNodes_n);
  }
  catch(...){
    if(ierr) *ierr = 1;
  }
}

GMSH_API void gmshModelMeshAddEdges(const size_t * edgeTags, const size_t edgeTags_n, const size_t * edgeNodes, const size_t edgeNodes_n, int * ierr)
{
  if(ierr) *ierr = 0;
  try {
    std::vector<std::size_t> api_edgeTags_(edgeTags, edgeTags + edgeTags_n);
    std::vector<std::size_t> api_edgeNodes_(edgeNodes, edgeNodes + edgeNodes_n);
    gmsh::model::mesh::addEdges(api_edgeTags_, api_edgeNodes_);
  }
  catch(...){
    if(ierr) *ierr = 1;
  }
}

GMSH_API void gmshModelMeshAddFaces(const int faceType, const size_t * faceTags, const size_t faceTags_n, const size_t * faceNodes, const size_t faceNodes_n, int * ierr)
{
  if(ierr) *ierr = 0;
  try {
    std::vector<std::size_t> api_faceTags_(faceTags, faceTags + faceTags_n);
    std::vector<std::size_t> api_faceNodes_(faceNodes, faceNodes + faceNodes_n);
    gmsh::model::mesh::addFaces(faceType, api_faceTags_, api_faceNodes_);
  }
  catch(...){
    if(ierr) *ierr = 1;
  }
}

GMSH_API void gmshModelMeshGetKeys(const int elementType, const char * functionSpaceType, int ** typeKeys, size_t * typeKeys_n, size_t ** entityKeys, size_t * entityKeys_n, double ** coord, size_t * coord_n, const int tag, const int returnCoord, int * ierr)
{
  if(ierr) *ierr = 0;
  try {
    std::vector<int> api_typeKeys_;
    std::vector<std::size_t> api_entityKeys_;
    std::vector<double> api_coord_;
    gmsh::model::mesh::getKeys(elementType, functionSpaceType, api_typeKeys_, api_entityKeys_, api_coord_, tag, returnCoord);
    vector2ptr(api_typeKeys_, typeKeys, typeKeys_n);
    vector2ptr(api_entityKeys_, entityKeys, entityKeys_n);
    vector2ptr(api_coord_, coord, coord_n);
  }
  catch(...){
    if(ierr) *ierr = 1;
  }
}

GMSH_API void gmshModelMeshGetKeysForElement(const size_t elementTag, const char * functionSpaceType, int ** typeKeys, size_t * typeKeys_n, size_t ** entityKeys, size_t * entityKeys_n, double ** coord, size_t * coord_n, const int returnCoord, int * ierr)
{
  if(ierr) *ierr = 0;
  try {
    std::vector<int> api_typeKeys_;
    std::vector<std::size_t> api_entityKeys_;
    std::vector<double> api_coord_;
    gmsh::model::mesh::getKeysForElement(elementTag, functionSpaceType, api_typeKeys_, api_entityKeys_, api_coord_, returnCoord);
    vector2ptr(api_typeKeys_, typeKeys, typeKeys_n);
    vector2ptr(api_entityKeys_, entityKeys, entityKeys_n);
    vector2ptr(api_coord_, coord, coord_n);
  }
  catch(...){
    if(ierr) *ierr = 1;
  }
}

GMSH_API int gmshModelMeshGetNumberOfKeys(const int elementType, const char * functionSpaceType, int * ierr)
{
  int result_api_ = 0;
  if(ierr) *ierr = 0;
  try {
    result_api_ = gmsh::model::mesh::getNumberOfKeys(elementType, functionSpaceType);
  }
  catch(...){
    if(ierr) *ierr = 1;
  }
  return result_api_;
}

GMSH_API void gmshModelMeshGetKeysInformation(const int * typeKeys, const size_t typeKeys_n, const size_t * entityKeys, const size_t entityKeys_n, const int elementType, const char * functionSpaceType, int ** infoKeys, size_t * infoKeys_n, int * ierr)
{
  if(ierr) *ierr = 0;
  try {
    std::vector<int> api_typeKeys_(typeKeys, typeKeys + typeKeys_n);
    std::vector<std::size_t> api_entityKeys_(entityKeys, entityKeys + entityKeys_n);
    gmsh::vectorpair api_infoKeys_;
    gmsh::model::mesh::getKeysInformation(api_typeKeys_, api_entityKeys_, elementType, functionSpaceType, api_infoKeys_);
    vectorpair2intptr(api_infoKeys_, infoKeys, infoKeys_n);
  }
  catch(...){
    if(ierr) *ierr = 1;
  }
}

GMSH_API void gmshModelMeshGetBarycenters(const int elementType, const int tag, const int fast, const int primary, double ** barycenters, size_t * barycenters_n, const size_t task, const size_t numTasks, int * ierr)
{
  if(ierr) *ierr = 0;
  try {
    std::vector<double> api_barycenters_;
    gmsh::model::mesh::getBarycenters(elementType, tag, fast, primary, api_barycenters_, task, numTasks);
    vector2ptr(api_barycenters_, barycenters, barycenters_n);
  }
  catch(...){
    if(ierr) *ierr = 1;
  }
}

GMSH_API void gmshModelMeshPreallocateBarycenters(const int elementType, double ** barycenters, size_t * barycenters_n, const int tag, int * ierr)
{
  if(ierr) *ierr = 0;
  try {
    std::vector<double> api_barycenters_;
    gmsh::model::mesh::preallocateBarycenters(elementType, api_barycenters_, tag);
    vector2ptr(api_barycenters_, barycenters, barycenters_n);
  }
  catch(...){
    if(ierr) *ierr = 1;
  }
}

GMSH_API void gmshModelMeshGetElementEdgeNodes(const int elementType, size_t ** nodeTags, size_t * nodeTags_n, const int tag, const int primary, const size_t task, const size_t numTasks, int * ierr)
{
  if(ierr) *ierr = 0;
  try {
    std::vector<std::size_t> api_nodeTags_;
    gmsh::model::mesh::getElementEdgeNodes(elementType, api_nodeTags_, tag, primary, task, numTasks);
    vector2ptr(api_nodeTags_, nodeTags, nodeTags_n);
  }
  catch(...){
    if(ierr) *ierr = 1;
  }
}

GMSH_API void gmshModelMeshGetElementFaceNodes(const int elementType, const int faceType, size_t ** nodeTags, size_t * nodeTags_n, const int tag, const int primary, const size_t task, const size_t numTasks, int * ierr)
{
  if(ierr) *ierr = 0;
  try {
    std::vector<std::size_t> api_nodeTags_;
    gmsh::model::mesh::getElementFaceNodes(elementType, faceType, api_nodeTags_, tag, primary, task, numTasks);
    vector2ptr(api_nodeTags_, nodeTags, nodeTags_n);
  }
  catch(...){
    if(ierr) *ierr = 1;
  }
}

GMSH_API void gmshModelMeshGetGhostElements(const int dim, const int tag, size_t ** elementTags, size_t * elementTags_n, int ** partitions, size_t * partitions_n, int * ierr)
{
  if(ierr) *ierr = 0;
  try {
    std::vector<std::size_t> api_elementTags_;
    std::vector<int> api_partitions_;
    gmsh::model::mesh::getGhostElements(dim, tag, api_elementTags_, api_partitions_);
    vector2ptr(api_elementTags_, elementTags, elementTags_n);
    vector2ptr(api_partitions_, partitions, partitions_n);
  }
  catch(...){
    if(ierr) *ierr = 1;
  }
}

GMSH_API void gmshModelMeshSetSize(const int * dimTags, const size_t dimTags_n, const double size, int * ierr)
{
  if(ierr) *ierr = 0;
  try {
    gmsh::vectorpair api_dimTags_(dimTags_n/2);
    for(size_t i = 0; i < dimTags_n/2; ++i){
      api_dimTags_[i].first = dimTags[i * 2 + 0];
      api_dimTags_[i].second = dimTags[i * 2 + 1];
    }
    gmsh::model::mesh::setSize(api_dimTags_, size);
  }
  catch(...){
    if(ierr) *ierr = 1;
  }
}

GMSH_API void gmshModelMeshGetSizes(const int * dimTags, const size_t dimTags_n, double ** sizes, size_t * sizes_n, int * ierr)
{
  if(ierr) *ierr = 0;
  try {
    gmsh::vectorpair api_dimTags_(dimTags_n/2);
    for(size_t i = 0; i < dimTags_n/2; ++i){
      api_dimTags_[i].first = dimTags[i * 2 + 0];
      api_dimTags_[i].second = dimTags[i * 2 + 1];
    }
    std::vector<double> api_sizes_;
    gmsh::model::mesh::getSizes(api_dimTags_, api_sizes_);
    vector2ptr(api_sizes_, sizes, sizes_n);
  }
  catch(...){
    if(ierr) *ierr = 1;
  }
}

GMSH_API void gmshModelMeshSetSizeAtParametricPoints(const int dim, const int tag, const double * parametricCoord, const size_t parametricCoord_n, const double * sizes, const size_t sizes_n, int * ierr)
{
  if(ierr) *ierr = 0;
  try {
    std::vector<double> api_parametricCoord_(parametricCoord, parametricCoord + parametricCoord_n);
    std::vector<double> api_sizes_(sizes, sizes + sizes_n);
    gmsh::model::mesh::setSizeAtParametricPoints(dim, tag, api_parametricCoord_, api_sizes_);
  }
  catch(...){
    if(ierr) *ierr = 1;
  }
}

GMSH_API void gmshModelMeshSetSizeCallback(double (*callback)(int dim, int tag, double x, double y, double z, double lc, void * data), void * callback_data, int * ierr)
{
  if(ierr) *ierr = 0;
  try {
    gmsh::model::mesh::setSizeCallback(std::bind(callback, std::placeholders::_1, std::placeholders::_2, std::placeholders::_3, std::placeholders::_4, std::placeholders::_5, std::placeholders::_6, callback_data));
  }
  catch(...){
    if(ierr) *ierr = 1;
  }
}

GMSH_API void gmshModelMeshRemoveSizeCallback(int * ierr)
{
  if(ierr) *ierr = 0;
  try {
    gmsh::model::mesh::removeSizeCallback();
  }
  catch(...){
    if(ierr) *ierr = 1;
  }
}

GMSH_API void gmshModelMeshSetTransfiniteCurve(const int tag, const int numNodes, const char * meshType, const double coef, int * ierr)
{
  if(ierr) *ierr = 0;
  try {
    gmsh::model::mesh::setTransfiniteCurve(tag, numNodes, meshType, coef);
  }
  catch(...){
    if(ierr) *ierr = 1;
  }
}

GMSH_API void gmshModelMeshSetTransfiniteSurface(const int tag, const char * arrangement, const int * cornerTags, const size_t cornerTags_n, int * ierr)
{
  if(ierr) *ierr = 0;
  try {
    std::vector<int> api_cornerTags_(cornerTags, cornerTags + cornerTags_n);
    gmsh::model::mesh::setTransfiniteSurface(tag, arrangement, api_cornerTags_);
  }
  catch(...){
    if(ierr) *ierr = 1;
  }
}

GMSH_API void gmshModelMeshSetTransfiniteVolume(const int tag, const int * cornerTags, const size_t cornerTags_n, int * ierr)
{
  if(ierr) *ierr = 0;
  try {
    std::vector<int> api_cornerTags_(cornerTags, cornerTags + cornerTags_n);
    gmsh::model::mesh::setTransfiniteVolume(tag, api_cornerTags_);
  }
  catch(...){
    if(ierr) *ierr = 1;
  }
}

GMSH_API void gmshModelMeshSetTransfiniteAutomatic(const int * dimTags, const size_t dimTags_n, const double cornerAngle, const int recombine, int * ierr)
{
  if(ierr) *ierr = 0;
  try {
    gmsh::vectorpair api_dimTags_(dimTags_n/2);
    for(size_t i = 0; i < dimTags_n/2; ++i){
      api_dimTags_[i].first = dimTags[i * 2 + 0];
      api_dimTags_[i].second = dimTags[i * 2 + 1];
    }
    gmsh::model::mesh::setTransfiniteAutomatic(api_dimTags_, cornerAngle, recombine);
  }
  catch(...){
    if(ierr) *ierr = 1;
  }
}

GMSH_API void gmshModelMeshSetRecombine(const int dim, const int tag, const double angle, int * ierr)
{
  if(ierr) *ierr = 0;
  try {
    gmsh::model::mesh::setRecombine(dim, tag, angle);
  }
  catch(...){
    if(ierr) *ierr = 1;
  }
}

GMSH_API void gmshModelMeshSetSmoothing(const int dim, const int tag, const int val, int * ierr)
{
  if(ierr) *ierr = 0;
  try {
    gmsh::model::mesh::setSmoothing(dim, tag, val);
  }
  catch(...){
    if(ierr) *ierr = 1;
  }
}

GMSH_API void gmshModelMeshSetReverse(const int dim, const int tag, const int val, int * ierr)
{
  if(ierr) *ierr = 0;
  try {
    gmsh::model::mesh::setReverse(dim, tag, val);
  }
  catch(...){
    if(ierr) *ierr = 1;
  }
}

GMSH_API void gmshModelMeshSetAlgorithm(const int dim, const int tag, const int val, int * ierr)
{
  if(ierr) *ierr = 0;
  try {
    gmsh::model::mesh::setAlgorithm(dim, tag, val);
  }
  catch(...){
    if(ierr) *ierr = 1;
  }
}

GMSH_API void gmshModelMeshSetSizeFromBoundary(const int dim, const int tag, const int val, int * ierr)
{
  if(ierr) *ierr = 0;
  try {
    gmsh::model::mesh::setSizeFromBoundary(dim, tag, val);
  }
  catch(...){
    if(ierr) *ierr = 1;
  }
}

GMSH_API void gmshModelMeshSetCompound(const int dim, const int * tags, const size_t tags_n, int * ierr)
{
  if(ierr) *ierr = 0;
  try {
    std::vector<int> api_tags_(tags, tags + tags_n);
    gmsh::model::mesh::setCompound(dim, api_tags_);
  }
  catch(...){
    if(ierr) *ierr = 1;
  }
}

GMSH_API void gmshModelMeshSetOutwardOrientation(const int tag, int * ierr)
{
  if(ierr) *ierr = 0;
  try {
    gmsh::model::mesh::setOutwardOrientation(tag);
  }
  catch(...){
    if(ierr) *ierr = 1;
  }
}

GMSH_API void gmshModelMeshRemoveConstraints(const int * dimTags, const size_t dimTags_n, int * ierr)
{
  if(ierr) *ierr = 0;
  try {
    gmsh::vectorpair api_dimTags_(dimTags_n/2);
    for(size_t i = 0; i < dimTags_n/2; ++i){
      api_dimTags_[i].first = dimTags[i * 2 + 0];
      api_dimTags_[i].second = dimTags[i * 2 + 1];
    }
    gmsh::model::mesh::removeConstraints(api_dimTags_);
  }
  catch(...){
    if(ierr) *ierr = 1;
  }
}

GMSH_API void gmshModelMeshEmbed(const int dim, const int * tags, const size_t tags_n, const int inDim, const int inTag, int * ierr)
{
  if(ierr) *ierr = 0;
  try {
    std::vector<int> api_tags_(tags, tags + tags_n);
    gmsh::model::mesh::embed(dim, api_tags_, inDim, inTag);
  }
  catch(...){
    if(ierr) *ierr = 1;
  }
}

GMSH_API void gmshModelMeshRemoveEmbedded(const int * dimTags, const size_t dimTags_n, const int dim, int * ierr)
{
  if(ierr) *ierr = 0;
  try {
    gmsh::vectorpair api_dimTags_(dimTags_n/2);
    for(size_t i = 0; i < dimTags_n/2; ++i){
      api_dimTags_[i].first = dimTags[i * 2 + 0];
      api_dimTags_[i].second = dimTags[i * 2 + 1];
    }
    gmsh::model::mesh::removeEmbedded(api_dimTags_, dim);
  }
  catch(...){
    if(ierr) *ierr = 1;
  }
}

GMSH_API void gmshModelMeshGetEmbedded(const int dim, const int tag, int ** dimTags, size_t * dimTags_n, int * ierr)
{
  if(ierr) *ierr = 0;
  try {
    gmsh::vectorpair api_dimTags_;
    gmsh::model::mesh::getEmbedded(dim, tag, api_dimTags_);
    vectorpair2intptr(api_dimTags_, dimTags, dimTags_n);
  }
  catch(...){
    if(ierr) *ierr = 1;
  }
}

GMSH_API void gmshModelMeshReorderElements(const int elementType, const int tag, const size_t * ordering, const size_t ordering_n, int * ierr)
{
  if(ierr) *ierr = 0;
  try {
    std::vector<std::size_t> api_ordering_(ordering, ordering + ordering_n);
    gmsh::model::mesh::reorderElements(elementType, tag, api_ordering_);
  }
  catch(...){
    if(ierr) *ierr = 1;
  }
}

GMSH_API void gmshModelMeshRenumberNodes(int * ierr)
{
  if(ierr) *ierr = 0;
  try {
    gmsh::model::mesh::renumberNodes();
  }
  catch(...){
    if(ierr) *ierr = 1;
  }
}

GMSH_API void gmshModelMeshRenumberElements(int * ierr)
{
  if(ierr) *ierr = 0;
  try {
    gmsh::model::mesh::renumberElements();
  }
  catch(...){
    if(ierr) *ierr = 1;
  }
}

GMSH_API void gmshModelMeshSetPeriodic(const int dim, const int * tags, const size_t tags_n, const int * tagsMaster, const size_t tagsMaster_n, const double * affineTransform, const size_t affineTransform_n, int * ierr)
{
  if(ierr) *ierr = 0;
  try {
    std::vector<int> api_tags_(tags, tags + tags_n);
    std::vector<int> api_tagsMaster_(tagsMaster, tagsMaster + tagsMaster_n);
    std::vector<double> api_affineTransform_(affineTransform, affineTransform + affineTransform_n);
    gmsh::model::mesh::setPeriodic(dim, api_tags_, api_tagsMaster_, api_affineTransform_);
  }
  catch(...){
    if(ierr) *ierr = 1;
  }
}

GMSH_API void gmshModelMeshGetPeriodic(const int dim, const int * tags, const size_t tags_n, int ** tagMaster, size_t * tagMaster_n, int * ierr)
{
  if(ierr) *ierr = 0;
  try {
    std::vector<int> api_tags_(tags, tags + tags_n);
    std::vector<int> api_tagMaster_;
    gmsh::model::mesh::getPeriodic(dim, api_tags_, api_tagMaster_);
    vector2ptr(api_tagMaster_, tagMaster, tagMaster_n);
  }
  catch(...){
    if(ierr) *ierr = 1;
  }
}

GMSH_API void gmshModelMeshGetPeriodicNodes(const int dim, const int tag, int * tagMaster, size_t ** nodeTags, size_t * nodeTags_n, size_t ** nodeTagsMaster, size_t * nodeTagsMaster_n, double ** affineTransform, size_t * affineTransform_n, const int includeHighOrderNodes, int * ierr)
{
  if(ierr) *ierr = 0;
  try {
    std::vector<std::size_t> api_nodeTags_;
    std::vector<std::size_t> api_nodeTagsMaster_;
    std::vector<double> api_affineTransform_;
    gmsh::model::mesh::getPeriodicNodes(dim, tag, *tagMaster, api_nodeTags_, api_nodeTagsMaster_, api_affineTransform_, includeHighOrderNodes);
    vector2ptr(api_nodeTags_, nodeTags, nodeTags_n);
    vector2ptr(api_nodeTagsMaster_, nodeTagsMaster, nodeTagsMaster_n);
    vector2ptr(api_affineTransform_, affineTransform, affineTransform_n);
  }
  catch(...){
    if(ierr) *ierr = 1;
  }
}

GMSH_API void gmshModelMeshGetPeriodicKeys(const int elementType, const char * functionSpaceType, const int tag, int * tagMaster, int ** typeKeys, size_t * typeKeys_n, int ** typeKeysMaster, size_t * typeKeysMaster_n, size_t ** entityKeys, size_t * entityKeys_n, size_t ** entityKeysMaster, size_t * entityKeysMaster_n, double ** coord, size_t * coord_n, double ** coordMaster, size_t * coordMaster_n, const int returnCoord, int * ierr)
{
  if(ierr) *ierr = 0;
  try {
    std::vector<int> api_typeKeys_;
    std::vector<int> api_typeKeysMaster_;
    std::vector<std::size_t> api_entityKeys_;
    std::vector<std::size_t> api_entityKeysMaster_;
    std::vector<double> api_coord_;
    std::vector<double> api_coordMaster_;
    gmsh::model::mesh::getPeriodicKeys(elementType, functionSpaceType, tag, *tagMaster, api_typeKeys_, api_typeKeysMaster_, api_entityKeys_, api_entityKeysMaster_, api_coord_, api_coordMaster_, returnCoord);
    vector2ptr(api_typeKeys_, typeKeys, typeKeys_n);
    vector2ptr(api_typeKeysMaster_, typeKeysMaster, typeKeysMaster_n);
    vector2ptr(api_entityKeys_, entityKeys, entityKeys_n);
    vector2ptr(api_entityKeysMaster_, entityKeysMaster, entityKeysMaster_n);
    vector2ptr(api_coord_, coord, coord_n);
    vector2ptr(api_coordMaster_, coordMaster, coordMaster_n);
  }
  catch(...){
    if(ierr) *ierr = 1;
  }
}

GMSH_API void gmshModelMeshImportStl(int * ierr)
{
  if(ierr) *ierr = 0;
  try {
    gmsh::model::mesh::importStl();
  }
  catch(...){
    if(ierr) *ierr = 1;
  }
}

GMSH_API void gmshModelMeshGetDuplicateNodes(size_t ** tags, size_t * tags_n, const int * dimTags, const size_t dimTags_n, int * ierr)
{
  if(ierr) *ierr = 0;
  try {
    std::vector<std::size_t> api_tags_;
    gmsh::vectorpair api_dimTags_(dimTags_n/2);
    for(size_t i = 0; i < dimTags_n/2; ++i){
      api_dimTags_[i].first = dimTags[i * 2 + 0];
      api_dimTags_[i].second = dimTags[i * 2 + 1];
    }
    gmsh::model::mesh::getDuplicateNodes(api_tags_, api_dimTags_);
    vector2ptr(api_tags_, tags, tags_n);
  }
  catch(...){
    if(ierr) *ierr = 1;
  }
}

GMSH_API void gmshModelMeshRemoveDuplicateNodes(const int * dimTags, const size_t dimTags_n, int * ierr)
{
  if(ierr) *ierr = 0;
  try {
    gmsh::vectorpair api_dimTags_(dimTags_n/2);
    for(size_t i = 0; i < dimTags_n/2; ++i){
      api_dimTags_[i].first = dimTags[i * 2 + 0];
      api_dimTags_[i].second = dimTags[i * 2 + 1];
    }
    gmsh::model::mesh::removeDuplicateNodes(api_dimTags_);
  }
  catch(...){
    if(ierr) *ierr = 1;
  }
}

GMSH_API void gmshModelMeshSplitQuadrangles(const double quality, const int tag, int * ierr)
{
  if(ierr) *ierr = 0;
  try {
    gmsh::model::mesh::splitQuadrangles(quality, tag);
  }
  catch(...){
    if(ierr) *ierr = 1;
  }
}

GMSH_API void gmshModelMeshSetVisibility(const size_t * elementTags, const size_t elementTags_n, const int value, int * ierr)
{
  if(ierr) *ierr = 0;
  try {
    std::vector<std::size_t> api_elementTags_(elementTags, elementTags + elementTags_n);
    gmsh::model::mesh::setVisibility(api_elementTags_, value);
  }
  catch(...){
    if(ierr) *ierr = 1;
  }
}

GMSH_API void gmshModelMeshClassifySurfaces(const double angle, const int boundary, const int forReparametrization, const double curveAngle, const int exportDiscrete, int * ierr)
{
  if(ierr) *ierr = 0;
  try {
    gmsh::model::mesh::classifySurfaces(angle, boundary, forReparametrization, curveAngle, exportDiscrete);
  }
  catch(...){
    if(ierr) *ierr = 1;
  }
}

GMSH_API void gmshModelMeshCreateGeometry(const int * dimTags, const size_t dimTags_n, int * ierr)
{
  if(ierr) *ierr = 0;
  try {
    gmsh::vectorpair api_dimTags_(dimTags_n/2);
    for(size_t i = 0; i < dimTags_n/2; ++i){
      api_dimTags_[i].first = dimTags[i * 2 + 0];
      api_dimTags_[i].second = dimTags[i * 2 + 1];
    }
    gmsh::model::mesh::createGeometry(api_dimTags_);
  }
  catch(...){
    if(ierr) *ierr = 1;
  }
}

GMSH_API void gmshModelMeshCreateTopology(const int makeSimplyConnected, const int exportDiscrete, int * ierr)
{
  if(ierr) *ierr = 0;
  try {
    gmsh::model::mesh::createTopology(makeSimplyConnected, exportDiscrete);
  }
  catch(...){
    if(ierr) *ierr = 1;
  }
}

GMSH_API void gmshModelMeshAddHomologyRequest(const char * type, const int * domainTags, const size_t domainTags_n, const int * subdomainTags, const size_t subdomainTags_n, const int * dims, const size_t dims_n, int * ierr)
{
  if(ierr) *ierr = 0;
  try {
    std::vector<int> api_domainTags_(domainTags, domainTags + domainTags_n);
    std::vector<int> api_subdomainTags_(subdomainTags, subdomainTags + subdomainTags_n);
    std::vector<int> api_dims_(dims, dims + dims_n);
    gmsh::model::mesh::addHomologyRequest(type, api_domainTags_, api_subdomainTags_, api_dims_);
  }
  catch(...){
    if(ierr) *ierr = 1;
  }
}

GMSH_API void gmshModelMeshClearHomologyRequests(int * ierr)
{
  if(ierr) *ierr = 0;
  try {
    gmsh::model::mesh::clearHomologyRequests();
  }
  catch(...){
    if(ierr) *ierr = 1;
  }
}

GMSH_API void gmshModelMeshComputeHomology(int * ierr)
{
  if(ierr) *ierr = 0;
  try {
    gmsh::model::mesh::computeHomology();
  }
  catch(...){
    if(ierr) *ierr = 1;
  }
}

GMSH_API void gmshModelMeshComputeCrossField(int ** viewTags, size_t * viewTags_n, int * ierr)
{
  if(ierr) *ierr = 0;
  try {
    std::vector<int> api_viewTags_;
    gmsh::model::mesh::computeCrossField(api_viewTags_);
    vector2ptr(api_viewTags_, viewTags, viewTags_n);
  }
  catch(...){
    if(ierr) *ierr = 1;
  }
}

<<<<<<< HEAD
GMSH_API void gmshModelMeshGenerateMesh(const int dim, const int tag, const int refine, const double * coord, const size_t coord_n, int * ierr)
=======
GMSH_API void gmshModelMeshGenerateMesh(const int dim, const int tag, const int refine, double * coord, size_t coord_n, int * ierr)
>>>>>>> 12a97cbc
{
  if(ierr) *ierr = 0;
  try {
    std::vector<double> api_coord_(coord, coord + coord_n);
    gmsh::model::mesh::generateMesh(dim, tag, refine, api_coord_);
  }
  catch(...){
    if(ierr) *ierr = 1;
  }
}

<<<<<<< HEAD
GMSH_API void gmshModelMeshTriangulate(const double * coord, const size_t coord_n, size_t ** tri, size_t * tri_n, int * ierr)
=======
GMSH_API void gmshModelMeshTriangulate(double * coord, size_t coord_n, size_t ** tri, size_t * tri_n, int * ierr)
>>>>>>> 12a97cbc
{
  if(ierr) *ierr = 0;
  try {
    std::vector<double> api_coord_(coord, coord + coord_n);
    std::vector<std::size_t> api_tri_;
    gmsh::model::mesh::triangulate(api_coord_, api_tri_);
    vector2ptr(api_tri_, tri, tri_n);
  }
  catch(...){
    if(ierr) *ierr = 1;
  }
}

GMSH_API void gmshModelMeshTetrahedralize(const double * coord, const size_t coord_n, size_t ** tetra, size_t * tetra_n, int * ierr)
{
  if(ierr) *ierr = 0;
  try {
    std::vector<double> api_coord_(coord, coord + coord_n);
    std::vector<std::size_t> api_tetra_;
    gmsh::model::mesh::tetrahedralize(api_coord_, api_tetra_);
    vector2ptr(api_tetra_, tetra, tetra_n);
  }
  catch(...){
    if(ierr) *ierr = 1;
  }
}

<<<<<<< HEAD
GMSH_API void gmshModelMeshAlphaShapes(const double threshold, const int dim, const double * coord, const size_t coord_n, size_t ** tetra, size_t * tetra_n, size_t *** domains, size_t ** domains_n, size_t *domains_nn, size_t *** boundaries, size_t ** boundaries_n, size_t *boundaries_nn, size_t ** neighbors, size_t * neighbors_n, const double meanValue, int * ierr)
=======
GMSH_API void gmshModelMeshAlphaShapes(const double threshold, const int dim, double * coord, size_t coord_n, size_t ** tetra, size_t * tetra_n, size_t *** domains, size_t ** domains_n, size_t *domains_nn, size_t *** boundaries, size_t ** boundaries_n, size_t *boundaries_nn, size_t ** neighbors, size_t * neighbors_n, const double meanValue, int * ierr)
>>>>>>> 12a97cbc
{
  if(ierr) *ierr = 0;
  try {
    std::vector<double> api_coord_(coord, coord + coord_n);
    std::vector<std::size_t> api_tetra_;
    std::vector<std::vector<std::size_t> > api_domains_;
    std::vector<std::vector<std::size_t> > api_boundaries_;
    std::vector<std::size_t> api_neighbors_;
    gmsh::model::mesh::alphaShapes(threshold, dim, api_coord_, api_tetra_, api_domains_, api_boundaries_, api_neighbors_, meanValue);
    vector2ptr(api_tetra_, tetra, tetra_n);
    vectorvector2ptrptr(api_domains_, domains, domains_n, domains_nn);
    vectorvector2ptrptr(api_boundaries_, boundaries, boundaries_n, boundaries_nn);
    vector2ptr(api_neighbors_, neighbors, neighbors_n);
  }
  catch(...){
    if(ierr) *ierr = 1;
  }
}

<<<<<<< HEAD
GMSH_API void gmshModelMeshTetNeighbors(const size_t * tetra, const size_t tetra_n, size_t ** neighbors, size_t * neighbors_n, int * ierr)
=======
GMSH_API void gmshModelMeshTetNeighbors(size_t * tetra, size_t tetra_n, size_t ** neighbors, size_t * neighbors_n, int * ierr)
>>>>>>> 12a97cbc
{
  if(ierr) *ierr = 0;
  try {
    std::vector<std::size_t> api_tetra_(tetra, tetra + tetra_n);
    std::vector<std::size_t> api_neighbors_;
    gmsh::model::mesh::tetNeighbors(api_tetra_, api_neighbors_);
    vector2ptr(api_neighbors_, neighbors, neighbors_n);
  }
  catch(...){
    if(ierr) *ierr = 1;
  }
}

<<<<<<< HEAD
GMSH_API void gmshModelMeshCreateHxtMesh(const char * inputMesh, const double * coord, const size_t coord_n, const char * outputMesh, double ** pts, size_t * pts_n, size_t ** tets, size_t * tets_n, int * ierr)
=======
GMSH_API void gmshModelMeshCreateHxtMesh(const char * inputMesh, double * coord, size_t coord_n, const char * outputMesh, double ** pts, size_t * pts_n, size_t ** tets, size_t * tets_n, int * ierr)
>>>>>>> 12a97cbc
{
  if(ierr) *ierr = 0;
  try {
    std::vector<double> api_coord_(coord, coord + coord_n);
    std::vector<double> api_pts_;
    std::vector<std::size_t> api_tets_;
    gmsh::model::mesh::createHxtMesh(inputMesh, api_coord_, outputMesh, api_pts_, api_tets_);
    vector2ptr(api_pts_, pts, pts_n);
    vector2ptr(api_tets_, tets, tets_n);
  }
  catch(...){
    if(ierr) *ierr = 1;
  }
}

<<<<<<< HEAD
GMSH_API void gmshModelMeshAlphaShapesConstrained(const int dim, const double * coord, const size_t coord_n, const double alpha, const double meanValue, size_t ** tetrahedra, size_t * tetrahedra_n, size_t *** domains, size_t ** domains_n, size_t *domains_nn, size_t *** boundaries, size_t ** boundaries_n, size_t *boundaries_nn, size_t ** neighbors, size_t * neighbors_n, int * ierr)
=======
GMSH_API void gmshModelMeshAlphaShapesConstrained(const int dim, double * coord, size_t coord_n, int * nodeTags, size_t nodeTags_n, const double alpha, const double meanValue, size_t ** tetrahedra, size_t * tetrahedra_n, size_t *** domains, size_t ** domains_n, size_t *domains_nn, size_t *** boundaries, size_t ** boundaries_n, size_t *boundaries_nn, size_t ** neighbors, size_t * neighbors_n, int * ierr)
>>>>>>> 12a97cbc
{
  if(ierr) *ierr = 0;
  try {
    std::vector<double> api_coord_(coord, coord + coord_n);
<<<<<<< HEAD
=======
    std::vector<int> api_nodeTags_(nodeTags, nodeTags + nodeTags_n);
>>>>>>> 12a97cbc
    std::vector<std::size_t> api_tetrahedra_;
    std::vector<std::vector<std::size_t> > api_domains_;
    std::vector<std::vector<std::size_t> > api_boundaries_;
    std::vector<std::size_t> api_neighbors_;
<<<<<<< HEAD
    gmsh::model::mesh::alphaShapesConstrained(dim, api_coord_, alpha, meanValue, api_tetrahedra_, api_domains_, api_boundaries_, api_neighbors_);
=======
    gmsh::model::mesh::alphaShapesConstrained(dim, api_coord_, api_nodeTags_, alpha, meanValue, api_tetrahedra_, api_domains_, api_boundaries_, api_neighbors_);
>>>>>>> 12a97cbc
    vector2ptr(api_tetrahedra_, tetrahedra, tetrahedra_n);
    vectorvector2ptrptr(api_domains_, domains, domains_n, domains_nn);
    vectorvector2ptrptr(api_boundaries_, boundaries, boundaries_n, boundaries_nn);
    vector2ptr(api_neighbors_, neighbors, neighbors_n);
  }
  catch(...){
    if(ierr) *ierr = 1;
  }
}

<<<<<<< HEAD
GMSH_API void gmshModelMeshGenerateSurfaceMeshConstrained(const double * parametricCoord, const size_t parametricCoord_n, const int tag, const int addNodes, const double meshSize, int * ierr)
{
  if(ierr) *ierr = 0;
  try {
    std::vector<double> api_parametricCoord_(parametricCoord, parametricCoord + parametricCoord_n);
    gmsh::model::mesh::generateSurfaceMeshConstrained(api_parametricCoord_, tag, addNodes, meshSize);
  }
  catch(...){
    if(ierr) *ierr = 1;
  }
}

=======
>>>>>>> 12a97cbc
GMSH_API int gmshModelMeshFieldAdd(const char * fieldType, const int tag, int * ierr)
{
  int result_api_ = 0;
  if(ierr) *ierr = 0;
  try {
    result_api_ = gmsh::model::mesh::field::add(fieldType, tag);
  }
  catch(...){
    if(ierr) *ierr = 1;
  }
  return result_api_;
}

GMSH_API void gmshModelMeshFieldRemove(const int tag, int * ierr)
{
  if(ierr) *ierr = 0;
  try {
    gmsh::model::mesh::field::remove(tag);
  }
  catch(...){
    if(ierr) *ierr = 1;
  }
}

GMSH_API void gmshModelMeshFieldList(int ** tags, size_t * tags_n, int * ierr)
{
  if(ierr) *ierr = 0;
  try {
    std::vector<int> api_tags_;
    gmsh::model::mesh::field::list(api_tags_);
    vector2ptr(api_tags_, tags, tags_n);
  }
  catch(...){
    if(ierr) *ierr = 1;
  }
}

GMSH_API void gmshModelMeshFieldGetType(const int tag, char ** fileType, int * ierr)
{
  if(ierr) *ierr = 0;
  try {
    std::string api_fileType_;
    gmsh::model::mesh::field::getType(tag, api_fileType_);
    *fileType = strdup(api_fileType_.c_str());
  }
  catch(...){
    if(ierr) *ierr = 1;
  }
}

GMSH_API void gmshModelMeshFieldSetNumber(const int tag, const char * option, const double value, int * ierr)
{
  if(ierr) *ierr = 0;
  try {
    gmsh::model::mesh::field::setNumber(tag, option, value);
  }
  catch(...){
    if(ierr) *ierr = 1;
  }
}

GMSH_API void gmshModelMeshFieldGetNumber(const int tag, const char * option, double * value, int * ierr)
{
  if(ierr) *ierr = 0;
  try {
    gmsh::model::mesh::field::getNumber(tag, option, *value);
  }
  catch(...){
    if(ierr) *ierr = 1;
  }
}

GMSH_API void gmshModelMeshFieldSetString(const int tag, const char * option, const char * value, int * ierr)
{
  if(ierr) *ierr = 0;
  try {
    gmsh::model::mesh::field::setString(tag, option, value);
  }
  catch(...){
    if(ierr) *ierr = 1;
  }
}

GMSH_API void gmshModelMeshFieldGetString(const int tag, const char * option, char ** value, int * ierr)
{
  if(ierr) *ierr = 0;
  try {
    std::string api_value_;
    gmsh::model::mesh::field::getString(tag, option, api_value_);
    *value = strdup(api_value_.c_str());
  }
  catch(...){
    if(ierr) *ierr = 1;
  }
}

GMSH_API void gmshModelMeshFieldSetNumbers(const int tag, const char * option, const double * value, const size_t value_n, int * ierr)
{
  if(ierr) *ierr = 0;
  try {
    std::vector<double> api_value_(value, value + value_n);
    gmsh::model::mesh::field::setNumbers(tag, option, api_value_);
  }
  catch(...){
    if(ierr) *ierr = 1;
  }
}

GMSH_API void gmshModelMeshFieldGetNumbers(const int tag, const char * option, double ** value, size_t * value_n, int * ierr)
{
  if(ierr) *ierr = 0;
  try {
    std::vector<double> api_value_;
    gmsh::model::mesh::field::getNumbers(tag, option, api_value_);
    vector2ptr(api_value_, value, value_n);
  }
  catch(...){
    if(ierr) *ierr = 1;
  }
}

GMSH_API void gmshModelMeshFieldSetAsBackgroundMesh(const int tag, int * ierr)
{
  if(ierr) *ierr = 0;
  try {
    gmsh::model::mesh::field::setAsBackgroundMesh(tag);
  }
  catch(...){
    if(ierr) *ierr = 1;
  }
}

GMSH_API void gmshModelMeshFieldSetAsBoundaryLayer(const int tag, int * ierr)
{
  if(ierr) *ierr = 0;
  try {
    gmsh::model::mesh::field::setAsBoundaryLayer(tag);
  }
  catch(...){
    if(ierr) *ierr = 1;
  }
}

GMSH_API int gmshModelGeoAddPoint(const double x, const double y, const double z, const double meshSize, const int tag, int * ierr)
{
  int result_api_ = 0;
  if(ierr) *ierr = 0;
  try {
    result_api_ = gmsh::model::geo::addPoint(x, y, z, meshSize, tag);
  }
  catch(...){
    if(ierr) *ierr = 1;
  }
  return result_api_;
}

GMSH_API int gmshModelGeoAddLine(const int startTag, const int endTag, const int tag, int * ierr)
{
  int result_api_ = 0;
  if(ierr) *ierr = 0;
  try {
    result_api_ = gmsh::model::geo::addLine(startTag, endTag, tag);
  }
  catch(...){
    if(ierr) *ierr = 1;
  }
  return result_api_;
}

GMSH_API int gmshModelGeoAddCircleArc(const int startTag, const int centerTag, const int endTag, const int tag, const double nx, const double ny, const double nz, int * ierr)
{
  int result_api_ = 0;
  if(ierr) *ierr = 0;
  try {
    result_api_ = gmsh::model::geo::addCircleArc(startTag, centerTag, endTag, tag, nx, ny, nz);
  }
  catch(...){
    if(ierr) *ierr = 1;
  }
  return result_api_;
}

GMSH_API int gmshModelGeoAddEllipseArc(const int startTag, const int centerTag, const int majorTag, const int endTag, const int tag, const double nx, const double ny, const double nz, int * ierr)
{
  int result_api_ = 0;
  if(ierr) *ierr = 0;
  try {
    result_api_ = gmsh::model::geo::addEllipseArc(startTag, centerTag, majorTag, endTag, tag, nx, ny, nz);
  }
  catch(...){
    if(ierr) *ierr = 1;
  }
  return result_api_;
}

GMSH_API int gmshModelGeoAddSpline(const int * pointTags, const size_t pointTags_n, const int tag, int * ierr)
{
  int result_api_ = 0;
  if(ierr) *ierr = 0;
  try {
    std::vector<int> api_pointTags_(pointTags, pointTags + pointTags_n);
    result_api_ = gmsh::model::geo::addSpline(api_pointTags_, tag);
  }
  catch(...){
    if(ierr) *ierr = 1;
  }
  return result_api_;
}

GMSH_API int gmshModelGeoAddBSpline(const int * pointTags, const size_t pointTags_n, const int tag, int * ierr)
{
  int result_api_ = 0;
  if(ierr) *ierr = 0;
  try {
    std::vector<int> api_pointTags_(pointTags, pointTags + pointTags_n);
    result_api_ = gmsh::model::geo::addBSpline(api_pointTags_, tag);
  }
  catch(...){
    if(ierr) *ierr = 1;
  }
  return result_api_;
}

GMSH_API int gmshModelGeoAddBezier(const int * pointTags, const size_t pointTags_n, const int tag, int * ierr)
{
  int result_api_ = 0;
  if(ierr) *ierr = 0;
  try {
    std::vector<int> api_pointTags_(pointTags, pointTags + pointTags_n);
    result_api_ = gmsh::model::geo::addBezier(api_pointTags_, tag);
  }
  catch(...){
    if(ierr) *ierr = 1;
  }
  return result_api_;
}

GMSH_API int gmshModelGeoAddPolyline(const int * pointTags, const size_t pointTags_n, const int tag, int * ierr)
{
  int result_api_ = 0;
  if(ierr) *ierr = 0;
  try {
    std::vector<int> api_pointTags_(pointTags, pointTags + pointTags_n);
    result_api_ = gmsh::model::geo::addPolyline(api_pointTags_, tag);
  }
  catch(...){
    if(ierr) *ierr = 1;
  }
  return result_api_;
}

GMSH_API int gmshModelGeoAddCompoundSpline(const int * curveTags, const size_t curveTags_n, const int numIntervals, const int tag, int * ierr)
{
  int result_api_ = 0;
  if(ierr) *ierr = 0;
  try {
    std::vector<int> api_curveTags_(curveTags, curveTags + curveTags_n);
    result_api_ = gmsh::model::geo::addCompoundSpline(api_curveTags_, numIntervals, tag);
  }
  catch(...){
    if(ierr) *ierr = 1;
  }
  return result_api_;
}

GMSH_API int gmshModelGeoAddCompoundBSpline(const int * curveTags, const size_t curveTags_n, const int numIntervals, const int tag, int * ierr)
{
  int result_api_ = 0;
  if(ierr) *ierr = 0;
  try {
    std::vector<int> api_curveTags_(curveTags, curveTags + curveTags_n);
    result_api_ = gmsh::model::geo::addCompoundBSpline(api_curveTags_, numIntervals, tag);
  }
  catch(...){
    if(ierr) *ierr = 1;
  }
  return result_api_;
}

GMSH_API int gmshModelGeoAddCurveLoop(const int * curveTags, const size_t curveTags_n, const int tag, const int reorient, int * ierr)
{
  int result_api_ = 0;
  if(ierr) *ierr = 0;
  try {
    std::vector<int> api_curveTags_(curveTags, curveTags + curveTags_n);
    result_api_ = gmsh::model::geo::addCurveLoop(api_curveTags_, tag, reorient);
  }
  catch(...){
    if(ierr) *ierr = 1;
  }
  return result_api_;
}

GMSH_API void gmshModelGeoAddCurveLoops(const int * curveTags, const size_t curveTags_n, int ** tags, size_t * tags_n, int * ierr)
{
  if(ierr) *ierr = 0;
  try {
    std::vector<int> api_curveTags_(curveTags, curveTags + curveTags_n);
    std::vector<int> api_tags_;
    gmsh::model::geo::addCurveLoops(api_curveTags_, api_tags_);
    vector2ptr(api_tags_, tags, tags_n);
  }
  catch(...){
    if(ierr) *ierr = 1;
  }
}

GMSH_API int gmshModelGeoAddPlaneSurface(const int * wireTags, const size_t wireTags_n, const int tag, int * ierr)
{
  int result_api_ = 0;
  if(ierr) *ierr = 0;
  try {
    std::vector<int> api_wireTags_(wireTags, wireTags + wireTags_n);
    result_api_ = gmsh::model::geo::addPlaneSurface(api_wireTags_, tag);
  }
  catch(...){
    if(ierr) *ierr = 1;
  }
  return result_api_;
}

GMSH_API int gmshModelGeoAddSurfaceFilling(const int * wireTags, const size_t wireTags_n, const int tag, const int sphereCenterTag, int * ierr)
{
  int result_api_ = 0;
  if(ierr) *ierr = 0;
  try {
    std::vector<int> api_wireTags_(wireTags, wireTags + wireTags_n);
    result_api_ = gmsh::model::geo::addSurfaceFilling(api_wireTags_, tag, sphereCenterTag);
  }
  catch(...){
    if(ierr) *ierr = 1;
  }
  return result_api_;
}

GMSH_API int gmshModelGeoAddSurfaceLoop(const int * surfaceTags, const size_t surfaceTags_n, const int tag, int * ierr)
{
  int result_api_ = 0;
  if(ierr) *ierr = 0;
  try {
    std::vector<int> api_surfaceTags_(surfaceTags, surfaceTags + surfaceTags_n);
    result_api_ = gmsh::model::geo::addSurfaceLoop(api_surfaceTags_, tag);
  }
  catch(...){
    if(ierr) *ierr = 1;
  }
  return result_api_;
}

GMSH_API int gmshModelGeoAddVolume(const int * shellTags, const size_t shellTags_n, const int tag, int * ierr)
{
  int result_api_ = 0;
  if(ierr) *ierr = 0;
  try {
    std::vector<int> api_shellTags_(shellTags, shellTags + shellTags_n);
    result_api_ = gmsh::model::geo::addVolume(api_shellTags_, tag);
  }
  catch(...){
    if(ierr) *ierr = 1;
  }
  return result_api_;
}

GMSH_API int gmshModelGeoAddGeometry(const char * geometry, const double * numbers, const size_t numbers_n, const char * const * strings, const size_t strings_n, const int tag, int * ierr)
{
  int result_api_ = 0;
  if(ierr) *ierr = 0;
  try {
    std::vector<double> api_numbers_(numbers, numbers + numbers_n);
    std::vector<std::string> api_strings_(strings, strings + strings_n);
    result_api_ = gmsh::model::geo::addGeometry(geometry, api_numbers_, api_strings_, tag);
  }
  catch(...){
    if(ierr) *ierr = 1;
  }
  return result_api_;
}

GMSH_API int gmshModelGeoAddPointOnGeometry(const int geometryTag, const double x, const double y, const double z, const double meshSize, const int tag, int * ierr)
{
  int result_api_ = 0;
  if(ierr) *ierr = 0;
  try {
    result_api_ = gmsh::model::geo::addPointOnGeometry(geometryTag, x, y, z, meshSize, tag);
  }
  catch(...){
    if(ierr) *ierr = 1;
  }
  return result_api_;
}

GMSH_API void gmshModelGeoExtrude(const int * dimTags, const size_t dimTags_n, const double dx, const double dy, const double dz, int ** outDimTags, size_t * outDimTags_n, const int * numElements, const size_t numElements_n, const double * heights, const size_t heights_n, const int recombine, int * ierr)
{
  if(ierr) *ierr = 0;
  try {
    gmsh::vectorpair api_dimTags_(dimTags_n/2);
    for(size_t i = 0; i < dimTags_n/2; ++i){
      api_dimTags_[i].first = dimTags[i * 2 + 0];
      api_dimTags_[i].second = dimTags[i * 2 + 1];
    }
    gmsh::vectorpair api_outDimTags_;
    std::vector<int> api_numElements_(numElements, numElements + numElements_n);
    std::vector<double> api_heights_(heights, heights + heights_n);
    gmsh::model::geo::extrude(api_dimTags_, dx, dy, dz, api_outDimTags_, api_numElements_, api_heights_, recombine);
    vectorpair2intptr(api_outDimTags_, outDimTags, outDimTags_n);
  }
  catch(...){
    if(ierr) *ierr = 1;
  }
}

GMSH_API void gmshModelGeoRevolve(const int * dimTags, const size_t dimTags_n, const double x, const double y, const double z, const double ax, const double ay, const double az, const double angle, int ** outDimTags, size_t * outDimTags_n, const int * numElements, const size_t numElements_n, const double * heights, const size_t heights_n, const int recombine, int * ierr)
{
  if(ierr) *ierr = 0;
  try {
    gmsh::vectorpair api_dimTags_(dimTags_n/2);
    for(size_t i = 0; i < dimTags_n/2; ++i){
      api_dimTags_[i].first = dimTags[i * 2 + 0];
      api_dimTags_[i].second = dimTags[i * 2 + 1];
    }
    gmsh::vectorpair api_outDimTags_;
    std::vector<int> api_numElements_(numElements, numElements + numElements_n);
    std::vector<double> api_heights_(heights, heights + heights_n);
    gmsh::model::geo::revolve(api_dimTags_, x, y, z, ax, ay, az, angle, api_outDimTags_, api_numElements_, api_heights_, recombine);
    vectorpair2intptr(api_outDimTags_, outDimTags, outDimTags_n);
  }
  catch(...){
    if(ierr) *ierr = 1;
  }
}

GMSH_API void gmshModelGeoTwist(const int * dimTags, const size_t dimTags_n, const double x, const double y, const double z, const double dx, const double dy, const double dz, const double ax, const double ay, const double az, const double angle, int ** outDimTags, size_t * outDimTags_n, const int * numElements, const size_t numElements_n, const double * heights, const size_t heights_n, const int recombine, int * ierr)
{
  if(ierr) *ierr = 0;
  try {
    gmsh::vectorpair api_dimTags_(dimTags_n/2);
    for(size_t i = 0; i < dimTags_n/2; ++i){
      api_dimTags_[i].first = dimTags[i * 2 + 0];
      api_dimTags_[i].second = dimTags[i * 2 + 1];
    }
    gmsh::vectorpair api_outDimTags_;
    std::vector<int> api_numElements_(numElements, numElements + numElements_n);
    std::vector<double> api_heights_(heights, heights + heights_n);
    gmsh::model::geo::twist(api_dimTags_, x, y, z, dx, dy, dz, ax, ay, az, angle, api_outDimTags_, api_numElements_, api_heights_, recombine);
    vectorpair2intptr(api_outDimTags_, outDimTags, outDimTags_n);
  }
  catch(...){
    if(ierr) *ierr = 1;
  }
}

GMSH_API void gmshModelGeoExtrudeBoundaryLayer(const int * dimTags, const size_t dimTags_n, int ** outDimTags, size_t * outDimTags_n, const int * numElements, const size_t numElements_n, const double * heights, const size_t heights_n, const int recombine, const int second, const int viewIndex, int * ierr)
{
  if(ierr) *ierr = 0;
  try {
    gmsh::vectorpair api_dimTags_(dimTags_n/2);
    for(size_t i = 0; i < dimTags_n/2; ++i){
      api_dimTags_[i].first = dimTags[i * 2 + 0];
      api_dimTags_[i].second = dimTags[i * 2 + 1];
    }
    gmsh::vectorpair api_outDimTags_;
    std::vector<int> api_numElements_(numElements, numElements + numElements_n);
    std::vector<double> api_heights_(heights, heights + heights_n);
    gmsh::model::geo::extrudeBoundaryLayer(api_dimTags_, api_outDimTags_, api_numElements_, api_heights_, recombine, second, viewIndex);
    vectorpair2intptr(api_outDimTags_, outDimTags, outDimTags_n);
  }
  catch(...){
    if(ierr) *ierr = 1;
  }
}

GMSH_API void gmshModelGeoTranslate(const int * dimTags, const size_t dimTags_n, const double dx, const double dy, const double dz, int * ierr)
{
  if(ierr) *ierr = 0;
  try {
    gmsh::vectorpair api_dimTags_(dimTags_n/2);
    for(size_t i = 0; i < dimTags_n/2; ++i){
      api_dimTags_[i].first = dimTags[i * 2 + 0];
      api_dimTags_[i].second = dimTags[i * 2 + 1];
    }
    gmsh::model::geo::translate(api_dimTags_, dx, dy, dz);
  }
  catch(...){
    if(ierr) *ierr = 1;
  }
}

GMSH_API void gmshModelGeoRotate(const int * dimTags, const size_t dimTags_n, const double x, const double y, const double z, const double ax, const double ay, const double az, const double angle, int * ierr)
{
  if(ierr) *ierr = 0;
  try {
    gmsh::vectorpair api_dimTags_(dimTags_n/2);
    for(size_t i = 0; i < dimTags_n/2; ++i){
      api_dimTags_[i].first = dimTags[i * 2 + 0];
      api_dimTags_[i].second = dimTags[i * 2 + 1];
    }
    gmsh::model::geo::rotate(api_dimTags_, x, y, z, ax, ay, az, angle);
  }
  catch(...){
    if(ierr) *ierr = 1;
  }
}

GMSH_API void gmshModelGeoDilate(const int * dimTags, const size_t dimTags_n, const double x, const double y, const double z, const double a, const double b, const double c, int * ierr)
{
  if(ierr) *ierr = 0;
  try {
    gmsh::vectorpair api_dimTags_(dimTags_n/2);
    for(size_t i = 0; i < dimTags_n/2; ++i){
      api_dimTags_[i].first = dimTags[i * 2 + 0];
      api_dimTags_[i].second = dimTags[i * 2 + 1];
    }
    gmsh::model::geo::dilate(api_dimTags_, x, y, z, a, b, c);
  }
  catch(...){
    if(ierr) *ierr = 1;
  }
}

GMSH_API void gmshModelGeoMirror(const int * dimTags, const size_t dimTags_n, const double a, const double b, const double c, const double d, int * ierr)
{
  if(ierr) *ierr = 0;
  try {
    gmsh::vectorpair api_dimTags_(dimTags_n/2);
    for(size_t i = 0; i < dimTags_n/2; ++i){
      api_dimTags_[i].first = dimTags[i * 2 + 0];
      api_dimTags_[i].second = dimTags[i * 2 + 1];
    }
    gmsh::model::geo::mirror(api_dimTags_, a, b, c, d);
  }
  catch(...){
    if(ierr) *ierr = 1;
  }
}

GMSH_API void gmshModelGeoSymmetrize(const int * dimTags, const size_t dimTags_n, const double a, const double b, const double c, const double d, int * ierr)
{
  if(ierr) *ierr = 0;
  try {
    gmsh::vectorpair api_dimTags_(dimTags_n/2);
    for(size_t i = 0; i < dimTags_n/2; ++i){
      api_dimTags_[i].first = dimTags[i * 2 + 0];
      api_dimTags_[i].second = dimTags[i * 2 + 1];
    }
    gmsh::model::geo::symmetrize(api_dimTags_, a, b, c, d);
  }
  catch(...){
    if(ierr) *ierr = 1;
  }
}

GMSH_API void gmshModelGeoCopy(const int * dimTags, const size_t dimTags_n, int ** outDimTags, size_t * outDimTags_n, int * ierr)
{
  if(ierr) *ierr = 0;
  try {
    gmsh::vectorpair api_dimTags_(dimTags_n/2);
    for(size_t i = 0; i < dimTags_n/2; ++i){
      api_dimTags_[i].first = dimTags[i * 2 + 0];
      api_dimTags_[i].second = dimTags[i * 2 + 1];
    }
    gmsh::vectorpair api_outDimTags_;
    gmsh::model::geo::copy(api_dimTags_, api_outDimTags_);
    vectorpair2intptr(api_outDimTags_, outDimTags, outDimTags_n);
  }
  catch(...){
    if(ierr) *ierr = 1;
  }
}

GMSH_API void gmshModelGeoRemove(const int * dimTags, const size_t dimTags_n, const int recursive, int * ierr)
{
  if(ierr) *ierr = 0;
  try {
    gmsh::vectorpair api_dimTags_(dimTags_n/2);
    for(size_t i = 0; i < dimTags_n/2; ++i){
      api_dimTags_[i].first = dimTags[i * 2 + 0];
      api_dimTags_[i].second = dimTags[i * 2 + 1];
    }
    gmsh::model::geo::remove(api_dimTags_, recursive);
  }
  catch(...){
    if(ierr) *ierr = 1;
  }
}

GMSH_API void gmshModelGeoRemoveAllDuplicates(int * ierr)
{
  if(ierr) *ierr = 0;
  try {
    gmsh::model::geo::removeAllDuplicates();
  }
  catch(...){
    if(ierr) *ierr = 1;
  }
}

GMSH_API void gmshModelGeoSplitCurve(const int tag, const int * pointTags, const size_t pointTags_n, int ** curveTags, size_t * curveTags_n, int * ierr)
{
  if(ierr) *ierr = 0;
  try {
    std::vector<int> api_pointTags_(pointTags, pointTags + pointTags_n);
    std::vector<int> api_curveTags_;
    gmsh::model::geo::splitCurve(tag, api_pointTags_, api_curveTags_);
    vector2ptr(api_curveTags_, curveTags, curveTags_n);
  }
  catch(...){
    if(ierr) *ierr = 1;
  }
}

GMSH_API int gmshModelGeoGetMaxTag(const int dim, int * ierr)
{
  int result_api_ = 0;
  if(ierr) *ierr = 0;
  try {
    result_api_ = gmsh::model::geo::getMaxTag(dim);
  }
  catch(...){
    if(ierr) *ierr = 1;
  }
  return result_api_;
}

GMSH_API void gmshModelGeoSetMaxTag(const int dim, const int maxTag, int * ierr)
{
  if(ierr) *ierr = 0;
  try {
    gmsh::model::geo::setMaxTag(dim, maxTag);
  }
  catch(...){
    if(ierr) *ierr = 1;
  }
}

GMSH_API int gmshModelGeoAddPhysicalGroup(const int dim, const int * tags, const size_t tags_n, const int tag, const char * name, int * ierr)
{
  int result_api_ = 0;
  if(ierr) *ierr = 0;
  try {
    std::vector<int> api_tags_(tags, tags + tags_n);
    result_api_ = gmsh::model::geo::addPhysicalGroup(dim, api_tags_, tag, name);
  }
  catch(...){
    if(ierr) *ierr = 1;
  }
  return result_api_;
}

GMSH_API void gmshModelGeoRemovePhysicalGroups(const int * dimTags, const size_t dimTags_n, int * ierr)
{
  if(ierr) *ierr = 0;
  try {
    gmsh::vectorpair api_dimTags_(dimTags_n/2);
    for(size_t i = 0; i < dimTags_n/2; ++i){
      api_dimTags_[i].first = dimTags[i * 2 + 0];
      api_dimTags_[i].second = dimTags[i * 2 + 1];
    }
    gmsh::model::geo::removePhysicalGroups(api_dimTags_);
  }
  catch(...){
    if(ierr) *ierr = 1;
  }
}

GMSH_API void gmshModelGeoSynchronize(int * ierr)
{
  if(ierr) *ierr = 0;
  try {
    gmsh::model::geo::synchronize();
  }
  catch(...){
    if(ierr) *ierr = 1;
  }
}

GMSH_API void gmshModelGeoMeshSetSize(const int * dimTags, const size_t dimTags_n, const double size, int * ierr)
{
  if(ierr) *ierr = 0;
  try {
    gmsh::vectorpair api_dimTags_(dimTags_n/2);
    for(size_t i = 0; i < dimTags_n/2; ++i){
      api_dimTags_[i].first = dimTags[i * 2 + 0];
      api_dimTags_[i].second = dimTags[i * 2 + 1];
    }
    gmsh::model::geo::mesh::setSize(api_dimTags_, size);
  }
  catch(...){
    if(ierr) *ierr = 1;
  }
}

GMSH_API void gmshModelGeoMeshSetTransfiniteCurve(const int tag, const int nPoints, const char * meshType, const double coef, int * ierr)
{
  if(ierr) *ierr = 0;
  try {
    gmsh::model::geo::mesh::setTransfiniteCurve(tag, nPoints, meshType, coef);
  }
  catch(...){
    if(ierr) *ierr = 1;
  }
}

GMSH_API void gmshModelGeoMeshSetTransfiniteSurface(const int tag, const char * arrangement, const int * cornerTags, const size_t cornerTags_n, int * ierr)
{
  if(ierr) *ierr = 0;
  try {
    std::vector<int> api_cornerTags_(cornerTags, cornerTags + cornerTags_n);
    gmsh::model::geo::mesh::setTransfiniteSurface(tag, arrangement, api_cornerTags_);
  }
  catch(...){
    if(ierr) *ierr = 1;
  }
}

GMSH_API void gmshModelGeoMeshSetTransfiniteVolume(const int tag, const int * cornerTags, const size_t cornerTags_n, int * ierr)
{
  if(ierr) *ierr = 0;
  try {
    std::vector<int> api_cornerTags_(cornerTags, cornerTags + cornerTags_n);
    gmsh::model::geo::mesh::setTransfiniteVolume(tag, api_cornerTags_);
  }
  catch(...){
    if(ierr) *ierr = 1;
  }
}

GMSH_API void gmshModelGeoMeshSetRecombine(const int dim, const int tag, const double angle, int * ierr)
{
  if(ierr) *ierr = 0;
  try {
    gmsh::model::geo::mesh::setRecombine(dim, tag, angle);
  }
  catch(...){
    if(ierr) *ierr = 1;
  }
}

GMSH_API void gmshModelGeoMeshSetSmoothing(const int dim, const int tag, const int val, int * ierr)
{
  if(ierr) *ierr = 0;
  try {
    gmsh::model::geo::mesh::setSmoothing(dim, tag, val);
  }
  catch(...){
    if(ierr) *ierr = 1;
  }
}

GMSH_API void gmshModelGeoMeshSetReverse(const int dim, const int tag, const int val, int * ierr)
{
  if(ierr) *ierr = 0;
  try {
    gmsh::model::geo::mesh::setReverse(dim, tag, val);
  }
  catch(...){
    if(ierr) *ierr = 1;
  }
}

GMSH_API void gmshModelGeoMeshSetAlgorithm(const int dim, const int tag, const int val, int * ierr)
{
  if(ierr) *ierr = 0;
  try {
    gmsh::model::geo::mesh::setAlgorithm(dim, tag, val);
  }
  catch(...){
    if(ierr) *ierr = 1;
  }
}

GMSH_API void gmshModelGeoMeshSetSizeFromBoundary(const int dim, const int tag, const int val, int * ierr)
{
  if(ierr) *ierr = 0;
  try {
    gmsh::model::geo::mesh::setSizeFromBoundary(dim, tag, val);
  }
  catch(...){
    if(ierr) *ierr = 1;
  }
}

GMSH_API int gmshModelOccAddPoint(const double x, const double y, const double z, const double meshSize, const int tag, int * ierr)
{
  int result_api_ = 0;
  if(ierr) *ierr = 0;
  try {
    result_api_ = gmsh::model::occ::addPoint(x, y, z, meshSize, tag);
  }
  catch(...){
    if(ierr) *ierr = 1;
  }
  return result_api_;
}

GMSH_API int gmshModelOccAddLine(const int startTag, const int endTag, const int tag, int * ierr)
{
  int result_api_ = 0;
  if(ierr) *ierr = 0;
  try {
    result_api_ = gmsh::model::occ::addLine(startTag, endTag, tag);
  }
  catch(...){
    if(ierr) *ierr = 1;
  }
  return result_api_;
}

GMSH_API int gmshModelOccAddCircleArc(const int startTag, const int centerTag, const int endTag, const int tag, int * ierr)
{
  int result_api_ = 0;
  if(ierr) *ierr = 0;
  try {
    result_api_ = gmsh::model::occ::addCircleArc(startTag, centerTag, endTag, tag);
  }
  catch(...){
    if(ierr) *ierr = 1;
  }
  return result_api_;
}

GMSH_API int gmshModelOccAddCircle(const double x, const double y, const double z, const double r, const int tag, const double angle1, const double angle2, int * ierr)
{
  int result_api_ = 0;
  if(ierr) *ierr = 0;
  try {
    result_api_ = gmsh::model::occ::addCircle(x, y, z, r, tag, angle1, angle2);
  }
  catch(...){
    if(ierr) *ierr = 1;
  }
  return result_api_;
}

GMSH_API int gmshModelOccAddEllipseArc(const int startTag, const int centerTag, const int majorTag, const int endTag, const int tag, int * ierr)
{
  int result_api_ = 0;
  if(ierr) *ierr = 0;
  try {
    result_api_ = gmsh::model::occ::addEllipseArc(startTag, centerTag, majorTag, endTag, tag);
  }
  catch(...){
    if(ierr) *ierr = 1;
  }
  return result_api_;
}

GMSH_API int gmshModelOccAddEllipse(const double x, const double y, const double z, const double r1, const double r2, const int tag, const double angle1, const double angle2, int * ierr)
{
  int result_api_ = 0;
  if(ierr) *ierr = 0;
  try {
    result_api_ = gmsh::model::occ::addEllipse(x, y, z, r1, r2, tag, angle1, angle2);
  }
  catch(...){
    if(ierr) *ierr = 1;
  }
  return result_api_;
}

GMSH_API int gmshModelOccAddSpline(const int * pointTags, const size_t pointTags_n, const int tag, int * ierr)
{
  int result_api_ = 0;
  if(ierr) *ierr = 0;
  try {
    std::vector<int> api_pointTags_(pointTags, pointTags + pointTags_n);
    result_api_ = gmsh::model::occ::addSpline(api_pointTags_, tag);
  }
  catch(...){
    if(ierr) *ierr = 1;
  }
  return result_api_;
}

GMSH_API int gmshModelOccAddBSpline(const int * pointTags, const size_t pointTags_n, const int tag, const int degree, const double * weights, const size_t weights_n, const double * knots, const size_t knots_n, const int * multiplicities, const size_t multiplicities_n, int * ierr)
{
  int result_api_ = 0;
  if(ierr) *ierr = 0;
  try {
    std::vector<int> api_pointTags_(pointTags, pointTags + pointTags_n);
    std::vector<double> api_weights_(weights, weights + weights_n);
    std::vector<double> api_knots_(knots, knots + knots_n);
    std::vector<int> api_multiplicities_(multiplicities, multiplicities + multiplicities_n);
    result_api_ = gmsh::model::occ::addBSpline(api_pointTags_, tag, degree, api_weights_, api_knots_, api_multiplicities_);
  }
  catch(...){
    if(ierr) *ierr = 1;
  }
  return result_api_;
}

GMSH_API int gmshModelOccAddBezier(const int * pointTags, const size_t pointTags_n, const int tag, int * ierr)
{
  int result_api_ = 0;
  if(ierr) *ierr = 0;
  try {
    std::vector<int> api_pointTags_(pointTags, pointTags + pointTags_n);
    result_api_ = gmsh::model::occ::addBezier(api_pointTags_, tag);
  }
  catch(...){
    if(ierr) *ierr = 1;
  }
  return result_api_;
}

GMSH_API int gmshModelOccAddWire(const int * curveTags, const size_t curveTags_n, const int tag, const int checkClosed, int * ierr)
{
  int result_api_ = 0;
  if(ierr) *ierr = 0;
  try {
    std::vector<int> api_curveTags_(curveTags, curveTags + curveTags_n);
    result_api_ = gmsh::model::occ::addWire(api_curveTags_, tag, checkClosed);
  }
  catch(...){
    if(ierr) *ierr = 1;
  }
  return result_api_;
}

GMSH_API int gmshModelOccAddCurveLoop(const int * curveTags, const size_t curveTags_n, const int tag, int * ierr)
{
  int result_api_ = 0;
  if(ierr) *ierr = 0;
  try {
    std::vector<int> api_curveTags_(curveTags, curveTags + curveTags_n);
    result_api_ = gmsh::model::occ::addCurveLoop(api_curveTags_, tag);
  }
  catch(...){
    if(ierr) *ierr = 1;
  }
  return result_api_;
}

GMSH_API int gmshModelOccAddRectangle(const double x, const double y, const double z, const double dx, const double dy, const int tag, const double roundedRadius, int * ierr)
{
  int result_api_ = 0;
  if(ierr) *ierr = 0;
  try {
    result_api_ = gmsh::model::occ::addRectangle(x, y, z, dx, dy, tag, roundedRadius);
  }
  catch(...){
    if(ierr) *ierr = 1;
  }
  return result_api_;
}

GMSH_API int gmshModelOccAddDisk(const double xc, const double yc, const double zc, const double rx, const double ry, const int tag, int * ierr)
{
  int result_api_ = 0;
  if(ierr) *ierr = 0;
  try {
    result_api_ = gmsh::model::occ::addDisk(xc, yc, zc, rx, ry, tag);
  }
  catch(...){
    if(ierr) *ierr = 1;
  }
  return result_api_;
}

GMSH_API int gmshModelOccAddPlaneSurface(const int * wireTags, const size_t wireTags_n, const int tag, int * ierr)
{
  int result_api_ = 0;
  if(ierr) *ierr = 0;
  try {
    std::vector<int> api_wireTags_(wireTags, wireTags + wireTags_n);
    result_api_ = gmsh::model::occ::addPlaneSurface(api_wireTags_, tag);
  }
  catch(...){
    if(ierr) *ierr = 1;
  }
  return result_api_;
}

GMSH_API int gmshModelOccAddSurfaceFilling(const int wireTag, const int tag, const int * pointTags, const size_t pointTags_n, const int degree, const int numPointsOnCurves, const int numIter, const int anisotropic, const double tol2d, const double tol3d, const double tolAng, const double tolCurv, const int maxDegree, const int maxSegments, int * ierr)
{
  int result_api_ = 0;
  if(ierr) *ierr = 0;
  try {
    std::vector<int> api_pointTags_(pointTags, pointTags + pointTags_n);
    result_api_ = gmsh::model::occ::addSurfaceFilling(wireTag, tag, api_pointTags_, degree, numPointsOnCurves, numIter, anisotropic, tol2d, tol3d, tolAng, tolCurv, maxDegree, maxSegments);
  }
  catch(...){
    if(ierr) *ierr = 1;
  }
  return result_api_;
}

GMSH_API int gmshModelOccAddBSplineFilling(const int wireTag, const int tag, const char * type, int * ierr)
{
  int result_api_ = 0;
  if(ierr) *ierr = 0;
  try {
    result_api_ = gmsh::model::occ::addBSplineFilling(wireTag, tag, type);
  }
  catch(...){
    if(ierr) *ierr = 1;
  }
  return result_api_;
}

GMSH_API int gmshModelOccAddBezierFilling(const int wireTag, const int tag, const char * type, int * ierr)
{
  int result_api_ = 0;
  if(ierr) *ierr = 0;
  try {
    result_api_ = gmsh::model::occ::addBezierFilling(wireTag, tag, type);
  }
  catch(...){
    if(ierr) *ierr = 1;
  }
  return result_api_;
}

GMSH_API int gmshModelOccAddBSplineSurface(const int * pointTags, const size_t pointTags_n, const int numPointsU, const int tag, const int degreeU, const int degreeV, const double * weights, const size_t weights_n, const double * knotsU, const size_t knotsU_n, const double * knotsV, const size_t knotsV_n, const int * multiplicitiesU, const size_t multiplicitiesU_n, const int * multiplicitiesV, const size_t multiplicitiesV_n, const int * wireTags, const size_t wireTags_n, const int wire3D, int * ierr)
{
  int result_api_ = 0;
  if(ierr) *ierr = 0;
  try {
    std::vector<int> api_pointTags_(pointTags, pointTags + pointTags_n);
    std::vector<double> api_weights_(weights, weights + weights_n);
    std::vector<double> api_knotsU_(knotsU, knotsU + knotsU_n);
    std::vector<double> api_knotsV_(knotsV, knotsV + knotsV_n);
    std::vector<int> api_multiplicitiesU_(multiplicitiesU, multiplicitiesU + multiplicitiesU_n);
    std::vector<int> api_multiplicitiesV_(multiplicitiesV, multiplicitiesV + multiplicitiesV_n);
    std::vector<int> api_wireTags_(wireTags, wireTags + wireTags_n);
    result_api_ = gmsh::model::occ::addBSplineSurface(api_pointTags_, numPointsU, tag, degreeU, degreeV, api_weights_, api_knotsU_, api_knotsV_, api_multiplicitiesU_, api_multiplicitiesV_, api_wireTags_, wire3D);
  }
  catch(...){
    if(ierr) *ierr = 1;
  }
  return result_api_;
}

GMSH_API int gmshModelOccAddBezierSurface(const int * pointTags, const size_t pointTags_n, const int numPointsU, const int tag, const int * wireTags, const size_t wireTags_n, const int wire3D, int * ierr)
{
  int result_api_ = 0;
  if(ierr) *ierr = 0;
  try {
    std::vector<int> api_pointTags_(pointTags, pointTags + pointTags_n);
    std::vector<int> api_wireTags_(wireTags, wireTags + wireTags_n);
    result_api_ = gmsh::model::occ::addBezierSurface(api_pointTags_, numPointsU, tag, api_wireTags_, wire3D);
  }
  catch(...){
    if(ierr) *ierr = 1;
  }
  return result_api_;
}

GMSH_API int gmshModelOccAddTrimmedSurface(const int surfaceTag, const int * wireTags, const size_t wireTags_n, const int wire3D, const int tag, int * ierr)
{
  int result_api_ = 0;
  if(ierr) *ierr = 0;
  try {
    std::vector<int> api_wireTags_(wireTags, wireTags + wireTags_n);
    result_api_ = gmsh::model::occ::addTrimmedSurface(surfaceTag, api_wireTags_, wire3D, tag);
  }
  catch(...){
    if(ierr) *ierr = 1;
  }
  return result_api_;
}

GMSH_API int gmshModelOccAddSurfaceLoop(const int * surfaceTags, const size_t surfaceTags_n, const int tag, const int sewing, int * ierr)
{
  int result_api_ = 0;
  if(ierr) *ierr = 0;
  try {
    std::vector<int> api_surfaceTags_(surfaceTags, surfaceTags + surfaceTags_n);
    result_api_ = gmsh::model::occ::addSurfaceLoop(api_surfaceTags_, tag, sewing);
  }
  catch(...){
    if(ierr) *ierr = 1;
  }
  return result_api_;
}

GMSH_API int gmshModelOccAddVolume(const int * shellTags, const size_t shellTags_n, const int tag, int * ierr)
{
  int result_api_ = 0;
  if(ierr) *ierr = 0;
  try {
    std::vector<int> api_shellTags_(shellTags, shellTags + shellTags_n);
    result_api_ = gmsh::model::occ::addVolume(api_shellTags_, tag);
  }
  catch(...){
    if(ierr) *ierr = 1;
  }
  return result_api_;
}

GMSH_API int gmshModelOccAddSphere(const double xc, const double yc, const double zc, const double radius, const int tag, const double angle1, const double angle2, const double angle3, int * ierr)
{
  int result_api_ = 0;
  if(ierr) *ierr = 0;
  try {
    result_api_ = gmsh::model::occ::addSphere(xc, yc, zc, radius, tag, angle1, angle2, angle3);
  }
  catch(...){
    if(ierr) *ierr = 1;
  }
  return result_api_;
}

GMSH_API int gmshModelOccAddBox(const double x, const double y, const double z, const double dx, const double dy, const double dz, const int tag, int * ierr)
{
  int result_api_ = 0;
  if(ierr) *ierr = 0;
  try {
    result_api_ = gmsh::model::occ::addBox(x, y, z, dx, dy, dz, tag);
  }
  catch(...){
    if(ierr) *ierr = 1;
  }
  return result_api_;
}

GMSH_API int gmshModelOccAddCylinder(const double x, const double y, const double z, const double dx, const double dy, const double dz, const double r, const int tag, const double angle, int * ierr)
{
  int result_api_ = 0;
  if(ierr) *ierr = 0;
  try {
    result_api_ = gmsh::model::occ::addCylinder(x, y, z, dx, dy, dz, r, tag, angle);
  }
  catch(...){
    if(ierr) *ierr = 1;
  }
  return result_api_;
}

GMSH_API int gmshModelOccAddCone(const double x, const double y, const double z, const double dx, const double dy, const double dz, const double r1, const double r2, const int tag, const double angle, int * ierr)
{
  int result_api_ = 0;
  if(ierr) *ierr = 0;
  try {
    result_api_ = gmsh::model::occ::addCone(x, y, z, dx, dy, dz, r1, r2, tag, angle);
  }
  catch(...){
    if(ierr) *ierr = 1;
  }
  return result_api_;
}

GMSH_API int gmshModelOccAddWedge(const double x, const double y, const double z, const double dx, const double dy, const double dz, const int tag, const double ltx, int * ierr)
{
  int result_api_ = 0;
  if(ierr) *ierr = 0;
  try {
    result_api_ = gmsh::model::occ::addWedge(x, y, z, dx, dy, dz, tag, ltx);
  }
  catch(...){
    if(ierr) *ierr = 1;
  }
  return result_api_;
}

GMSH_API int gmshModelOccAddTorus(const double x, const double y, const double z, const double r1, const double r2, const int tag, const double angle, int * ierr)
{
  int result_api_ = 0;
  if(ierr) *ierr = 0;
  try {
    result_api_ = gmsh::model::occ::addTorus(x, y, z, r1, r2, tag, angle);
  }
  catch(...){
    if(ierr) *ierr = 1;
  }
  return result_api_;
}

GMSH_API void gmshModelOccAddThruSections(const int * wireTags, const size_t wireTags_n, int ** outDimTags, size_t * outDimTags_n, const int tag, const int makeSolid, const int makeRuled, const int maxDegree, int * ierr)
{
  if(ierr) *ierr = 0;
  try {
    std::vector<int> api_wireTags_(wireTags, wireTags + wireTags_n);
    gmsh::vectorpair api_outDimTags_;
    gmsh::model::occ::addThruSections(api_wireTags_, api_outDimTags_, tag, makeSolid, makeRuled, maxDegree);
    vectorpair2intptr(api_outDimTags_, outDimTags, outDimTags_n);
  }
  catch(...){
    if(ierr) *ierr = 1;
  }
}

GMSH_API void gmshModelOccAddThickSolid(const int volumeTag, const int * excludeSurfaceTags, const size_t excludeSurfaceTags_n, const double offset, int ** outDimTags, size_t * outDimTags_n, const int tag, int * ierr)
{
  if(ierr) *ierr = 0;
  try {
    std::vector<int> api_excludeSurfaceTags_(excludeSurfaceTags, excludeSurfaceTags + excludeSurfaceTags_n);
    gmsh::vectorpair api_outDimTags_;
    gmsh::model::occ::addThickSolid(volumeTag, api_excludeSurfaceTags_, offset, api_outDimTags_, tag);
    vectorpair2intptr(api_outDimTags_, outDimTags, outDimTags_n);
  }
  catch(...){
    if(ierr) *ierr = 1;
  }
}

GMSH_API void gmshModelOccExtrude(const int * dimTags, const size_t dimTags_n, const double dx, const double dy, const double dz, int ** outDimTags, size_t * outDimTags_n, const int * numElements, const size_t numElements_n, const double * heights, const size_t heights_n, const int recombine, int * ierr)
{
  if(ierr) *ierr = 0;
  try {
    gmsh::vectorpair api_dimTags_(dimTags_n/2);
    for(size_t i = 0; i < dimTags_n/2; ++i){
      api_dimTags_[i].first = dimTags[i * 2 + 0];
      api_dimTags_[i].second = dimTags[i * 2 + 1];
    }
    gmsh::vectorpair api_outDimTags_;
    std::vector<int> api_numElements_(numElements, numElements + numElements_n);
    std::vector<double> api_heights_(heights, heights + heights_n);
    gmsh::model::occ::extrude(api_dimTags_, dx, dy, dz, api_outDimTags_, api_numElements_, api_heights_, recombine);
    vectorpair2intptr(api_outDimTags_, outDimTags, outDimTags_n);
  }
  catch(...){
    if(ierr) *ierr = 1;
  }
}

GMSH_API void gmshModelOccRevolve(const int * dimTags, const size_t dimTags_n, const double x, const double y, const double z, const double ax, const double ay, const double az, const double angle, int ** outDimTags, size_t * outDimTags_n, const int * numElements, const size_t numElements_n, const double * heights, const size_t heights_n, const int recombine, int * ierr)
{
  if(ierr) *ierr = 0;
  try {
    gmsh::vectorpair api_dimTags_(dimTags_n/2);
    for(size_t i = 0; i < dimTags_n/2; ++i){
      api_dimTags_[i].first = dimTags[i * 2 + 0];
      api_dimTags_[i].second = dimTags[i * 2 + 1];
    }
    gmsh::vectorpair api_outDimTags_;
    std::vector<int> api_numElements_(numElements, numElements + numElements_n);
    std::vector<double> api_heights_(heights, heights + heights_n);
    gmsh::model::occ::revolve(api_dimTags_, x, y, z, ax, ay, az, angle, api_outDimTags_, api_numElements_, api_heights_, recombine);
    vectorpair2intptr(api_outDimTags_, outDimTags, outDimTags_n);
  }
  catch(...){
    if(ierr) *ierr = 1;
  }
}

GMSH_API void gmshModelOccAddPipe(const int * dimTags, const size_t dimTags_n, const int wireTag, int ** outDimTags, size_t * outDimTags_n, const char * trihedron, int * ierr)
{
  if(ierr) *ierr = 0;
  try {
    gmsh::vectorpair api_dimTags_(dimTags_n/2);
    for(size_t i = 0; i < dimTags_n/2; ++i){
      api_dimTags_[i].first = dimTags[i * 2 + 0];
      api_dimTags_[i].second = dimTags[i * 2 + 1];
    }
    gmsh::vectorpair api_outDimTags_;
    gmsh::model::occ::addPipe(api_dimTags_, wireTag, api_outDimTags_, trihedron);
    vectorpair2intptr(api_outDimTags_, outDimTags, outDimTags_n);
  }
  catch(...){
    if(ierr) *ierr = 1;
  }
}

GMSH_API void gmshModelOccFillet(const int * volumeTags, const size_t volumeTags_n, const int * curveTags, const size_t curveTags_n, const double * radii, const size_t radii_n, int ** outDimTags, size_t * outDimTags_n, const int removeVolume, int * ierr)
{
  if(ierr) *ierr = 0;
  try {
    std::vector<int> api_volumeTags_(volumeTags, volumeTags + volumeTags_n);
    std::vector<int> api_curveTags_(curveTags, curveTags + curveTags_n);
    std::vector<double> api_radii_(radii, radii + radii_n);
    gmsh::vectorpair api_outDimTags_;
    gmsh::model::occ::fillet(api_volumeTags_, api_curveTags_, api_radii_, api_outDimTags_, removeVolume);
    vectorpair2intptr(api_outDimTags_, outDimTags, outDimTags_n);
  }
  catch(...){
    if(ierr) *ierr = 1;
  }
}

GMSH_API void gmshModelOccChamfer(const int * volumeTags, const size_t volumeTags_n, const int * curveTags, const size_t curveTags_n, const int * surfaceTags, const size_t surfaceTags_n, const double * distances, const size_t distances_n, int ** outDimTags, size_t * outDimTags_n, const int removeVolume, int * ierr)
{
  if(ierr) *ierr = 0;
  try {
    std::vector<int> api_volumeTags_(volumeTags, volumeTags + volumeTags_n);
    std::vector<int> api_curveTags_(curveTags, curveTags + curveTags_n);
    std::vector<int> api_surfaceTags_(surfaceTags, surfaceTags + surfaceTags_n);
    std::vector<double> api_distances_(distances, distances + distances_n);
    gmsh::vectorpair api_outDimTags_;
    gmsh::model::occ::chamfer(api_volumeTags_, api_curveTags_, api_surfaceTags_, api_distances_, api_outDimTags_, removeVolume);
    vectorpair2intptr(api_outDimTags_, outDimTags, outDimTags_n);
  }
  catch(...){
    if(ierr) *ierr = 1;
  }
}

GMSH_API void gmshModelOccFuse(const int * objectDimTags, const size_t objectDimTags_n, const int * toolDimTags, const size_t toolDimTags_n, int ** outDimTags, size_t * outDimTags_n, int *** outDimTagsMap, size_t ** outDimTagsMap_n, size_t *outDimTagsMap_nn, const int tag, const int removeObject, const int removeTool, int * ierr)
{
  if(ierr) *ierr = 0;
  try {
    gmsh::vectorpair api_objectDimTags_(objectDimTags_n/2);
    for(size_t i = 0; i < objectDimTags_n/2; ++i){
      api_objectDimTags_[i].first = objectDimTags[i * 2 + 0];
      api_objectDimTags_[i].second = objectDimTags[i * 2 + 1];
    }
    gmsh::vectorpair api_toolDimTags_(toolDimTags_n/2);
    for(size_t i = 0; i < toolDimTags_n/2; ++i){
      api_toolDimTags_[i].first = toolDimTags[i * 2 + 0];
      api_toolDimTags_[i].second = toolDimTags[i * 2 + 1];
    }
    gmsh::vectorpair api_outDimTags_;
    std::vector<gmsh::vectorpair >api_outDimTagsMap_;
    gmsh::model::occ::fuse(api_objectDimTags_, api_toolDimTags_, api_outDimTags_, api_outDimTagsMap_, tag, removeObject, removeTool);
    vectorpair2intptr(api_outDimTags_, outDimTags, outDimTags_n);
    vectorvectorpair2intptrptr(api_outDimTagsMap_, outDimTagsMap, outDimTagsMap_n, outDimTagsMap_nn);
  }
  catch(...){
    if(ierr) *ierr = 1;
  }
}

GMSH_API void gmshModelOccIntersect(const int * objectDimTags, const size_t objectDimTags_n, const int * toolDimTags, const size_t toolDimTags_n, int ** outDimTags, size_t * outDimTags_n, int *** outDimTagsMap, size_t ** outDimTagsMap_n, size_t *outDimTagsMap_nn, const int tag, const int removeObject, const int removeTool, int * ierr)
{
  if(ierr) *ierr = 0;
  try {
    gmsh::vectorpair api_objectDimTags_(objectDimTags_n/2);
    for(size_t i = 0; i < objectDimTags_n/2; ++i){
      api_objectDimTags_[i].first = objectDimTags[i * 2 + 0];
      api_objectDimTags_[i].second = objectDimTags[i * 2 + 1];
    }
    gmsh::vectorpair api_toolDimTags_(toolDimTags_n/2);
    for(size_t i = 0; i < toolDimTags_n/2; ++i){
      api_toolDimTags_[i].first = toolDimTags[i * 2 + 0];
      api_toolDimTags_[i].second = toolDimTags[i * 2 + 1];
    }
    gmsh::vectorpair api_outDimTags_;
    std::vector<gmsh::vectorpair >api_outDimTagsMap_;
    gmsh::model::occ::intersect(api_objectDimTags_, api_toolDimTags_, api_outDimTags_, api_outDimTagsMap_, tag, removeObject, removeTool);
    vectorpair2intptr(api_outDimTags_, outDimTags, outDimTags_n);
    vectorvectorpair2intptrptr(api_outDimTagsMap_, outDimTagsMap, outDimTagsMap_n, outDimTagsMap_nn);
  }
  catch(...){
    if(ierr) *ierr = 1;
  }
}

GMSH_API void gmshModelOccCut(const int * objectDimTags, const size_t objectDimTags_n, const int * toolDimTags, const size_t toolDimTags_n, int ** outDimTags, size_t * outDimTags_n, int *** outDimTagsMap, size_t ** outDimTagsMap_n, size_t *outDimTagsMap_nn, const int tag, const int removeObject, const int removeTool, int * ierr)
{
  if(ierr) *ierr = 0;
  try {
    gmsh::vectorpair api_objectDimTags_(objectDimTags_n/2);
    for(size_t i = 0; i < objectDimTags_n/2; ++i){
      api_objectDimTags_[i].first = objectDimTags[i * 2 + 0];
      api_objectDimTags_[i].second = objectDimTags[i * 2 + 1];
    }
    gmsh::vectorpair api_toolDimTags_(toolDimTags_n/2);
    for(size_t i = 0; i < toolDimTags_n/2; ++i){
      api_toolDimTags_[i].first = toolDimTags[i * 2 + 0];
      api_toolDimTags_[i].second = toolDimTags[i * 2 + 1];
    }
    gmsh::vectorpair api_outDimTags_;
    std::vector<gmsh::vectorpair >api_outDimTagsMap_;
    gmsh::model::occ::cut(api_objectDimTags_, api_toolDimTags_, api_outDimTags_, api_outDimTagsMap_, tag, removeObject, removeTool);
    vectorpair2intptr(api_outDimTags_, outDimTags, outDimTags_n);
    vectorvectorpair2intptrptr(api_outDimTagsMap_, outDimTagsMap, outDimTagsMap_n, outDimTagsMap_nn);
  }
  catch(...){
    if(ierr) *ierr = 1;
  }
}

GMSH_API void gmshModelOccFragment(const int * objectDimTags, const size_t objectDimTags_n, const int * toolDimTags, const size_t toolDimTags_n, int ** outDimTags, size_t * outDimTags_n, int *** outDimTagsMap, size_t ** outDimTagsMap_n, size_t *outDimTagsMap_nn, const int tag, const int removeObject, const int removeTool, int * ierr)
{
  if(ierr) *ierr = 0;
  try {
    gmsh::vectorpair api_objectDimTags_(objectDimTags_n/2);
    for(size_t i = 0; i < objectDimTags_n/2; ++i){
      api_objectDimTags_[i].first = objectDimTags[i * 2 + 0];
      api_objectDimTags_[i].second = objectDimTags[i * 2 + 1];
    }
    gmsh::vectorpair api_toolDimTags_(toolDimTags_n/2);
    for(size_t i = 0; i < toolDimTags_n/2; ++i){
      api_toolDimTags_[i].first = toolDimTags[i * 2 + 0];
      api_toolDimTags_[i].second = toolDimTags[i * 2 + 1];
    }
    gmsh::vectorpair api_outDimTags_;
    std::vector<gmsh::vectorpair >api_outDimTagsMap_;
    gmsh::model::occ::fragment(api_objectDimTags_, api_toolDimTags_, api_outDimTags_, api_outDimTagsMap_, tag, removeObject, removeTool);
    vectorpair2intptr(api_outDimTags_, outDimTags, outDimTags_n);
    vectorvectorpair2intptrptr(api_outDimTagsMap_, outDimTagsMap, outDimTagsMap_n, outDimTagsMap_nn);
  }
  catch(...){
    if(ierr) *ierr = 1;
  }
}

GMSH_API void gmshModelOccTranslate(const int * dimTags, const size_t dimTags_n, const double dx, const double dy, const double dz, int * ierr)
{
  if(ierr) *ierr = 0;
  try {
    gmsh::vectorpair api_dimTags_(dimTags_n/2);
    for(size_t i = 0; i < dimTags_n/2; ++i){
      api_dimTags_[i].first = dimTags[i * 2 + 0];
      api_dimTags_[i].second = dimTags[i * 2 + 1];
    }
    gmsh::model::occ::translate(api_dimTags_, dx, dy, dz);
  }
  catch(...){
    if(ierr) *ierr = 1;
  }
}

GMSH_API void gmshModelOccRotate(const int * dimTags, const size_t dimTags_n, const double x, const double y, const double z, const double ax, const double ay, const double az, const double angle, int * ierr)
{
  if(ierr) *ierr = 0;
  try {
    gmsh::vectorpair api_dimTags_(dimTags_n/2);
    for(size_t i = 0; i < dimTags_n/2; ++i){
      api_dimTags_[i].first = dimTags[i * 2 + 0];
      api_dimTags_[i].second = dimTags[i * 2 + 1];
    }
    gmsh::model::occ::rotate(api_dimTags_, x, y, z, ax, ay, az, angle);
  }
  catch(...){
    if(ierr) *ierr = 1;
  }
}

GMSH_API void gmshModelOccDilate(const int * dimTags, const size_t dimTags_n, const double x, const double y, const double z, const double a, const double b, const double c, int * ierr)
{
  if(ierr) *ierr = 0;
  try {
    gmsh::vectorpair api_dimTags_(dimTags_n/2);
    for(size_t i = 0; i < dimTags_n/2; ++i){
      api_dimTags_[i].first = dimTags[i * 2 + 0];
      api_dimTags_[i].second = dimTags[i * 2 + 1];
    }
    gmsh::model::occ::dilate(api_dimTags_, x, y, z, a, b, c);
  }
  catch(...){
    if(ierr) *ierr = 1;
  }
}

GMSH_API void gmshModelOccMirror(const int * dimTags, const size_t dimTags_n, const double a, const double b, const double c, const double d, int * ierr)
{
  if(ierr) *ierr = 0;
  try {
    gmsh::vectorpair api_dimTags_(dimTags_n/2);
    for(size_t i = 0; i < dimTags_n/2; ++i){
      api_dimTags_[i].first = dimTags[i * 2 + 0];
      api_dimTags_[i].second = dimTags[i * 2 + 1];
    }
    gmsh::model::occ::mirror(api_dimTags_, a, b, c, d);
  }
  catch(...){
    if(ierr) *ierr = 1;
  }
}

GMSH_API void gmshModelOccSymmetrize(const int * dimTags, const size_t dimTags_n, const double a, const double b, const double c, const double d, int * ierr)
{
  if(ierr) *ierr = 0;
  try {
    gmsh::vectorpair api_dimTags_(dimTags_n/2);
    for(size_t i = 0; i < dimTags_n/2; ++i){
      api_dimTags_[i].first = dimTags[i * 2 + 0];
      api_dimTags_[i].second = dimTags[i * 2 + 1];
    }
    gmsh::model::occ::symmetrize(api_dimTags_, a, b, c, d);
  }
  catch(...){
    if(ierr) *ierr = 1;
  }
}

GMSH_API void gmshModelOccAffineTransform(const int * dimTags, const size_t dimTags_n, const double * affineTransform, const size_t affineTransform_n, int * ierr)
{
  if(ierr) *ierr = 0;
  try {
    gmsh::vectorpair api_dimTags_(dimTags_n/2);
    for(size_t i = 0; i < dimTags_n/2; ++i){
      api_dimTags_[i].first = dimTags[i * 2 + 0];
      api_dimTags_[i].second = dimTags[i * 2 + 1];
    }
    std::vector<double> api_affineTransform_(affineTransform, affineTransform + affineTransform_n);
    gmsh::model::occ::affineTransform(api_dimTags_, api_affineTransform_);
  }
  catch(...){
    if(ierr) *ierr = 1;
  }
}

GMSH_API void gmshModelOccCopy(const int * dimTags, const size_t dimTags_n, int ** outDimTags, size_t * outDimTags_n, int * ierr)
{
  if(ierr) *ierr = 0;
  try {
    gmsh::vectorpair api_dimTags_(dimTags_n/2);
    for(size_t i = 0; i < dimTags_n/2; ++i){
      api_dimTags_[i].first = dimTags[i * 2 + 0];
      api_dimTags_[i].second = dimTags[i * 2 + 1];
    }
    gmsh::vectorpair api_outDimTags_;
    gmsh::model::occ::copy(api_dimTags_, api_outDimTags_);
    vectorpair2intptr(api_outDimTags_, outDimTags, outDimTags_n);
  }
  catch(...){
    if(ierr) *ierr = 1;
  }
}

GMSH_API void gmshModelOccRemove(const int * dimTags, const size_t dimTags_n, const int recursive, int * ierr)
{
  if(ierr) *ierr = 0;
  try {
    gmsh::vectorpair api_dimTags_(dimTags_n/2);
    for(size_t i = 0; i < dimTags_n/2; ++i){
      api_dimTags_[i].first = dimTags[i * 2 + 0];
      api_dimTags_[i].second = dimTags[i * 2 + 1];
    }
    gmsh::model::occ::remove(api_dimTags_, recursive);
  }
  catch(...){
    if(ierr) *ierr = 1;
  }
}

GMSH_API void gmshModelOccRemoveAllDuplicates(int * ierr)
{
  if(ierr) *ierr = 0;
  try {
    gmsh::model::occ::removeAllDuplicates();
  }
  catch(...){
    if(ierr) *ierr = 1;
  }
}

GMSH_API void gmshModelOccHealShapes(int ** outDimTags, size_t * outDimTags_n, const int * dimTags, const size_t dimTags_n, const double tolerance, const int fixDegenerated, const int fixSmallEdges, const int fixSmallFaces, const int sewFaces, const int makeSolids, int * ierr)
{
  if(ierr) *ierr = 0;
  try {
    gmsh::vectorpair api_outDimTags_;
    gmsh::vectorpair api_dimTags_(dimTags_n/2);
    for(size_t i = 0; i < dimTags_n/2; ++i){
      api_dimTags_[i].first = dimTags[i * 2 + 0];
      api_dimTags_[i].second = dimTags[i * 2 + 1];
    }
    gmsh::model::occ::healShapes(api_outDimTags_, api_dimTags_, tolerance, fixDegenerated, fixSmallEdges, fixSmallFaces, sewFaces, makeSolids);
    vectorpair2intptr(api_outDimTags_, outDimTags, outDimTags_n);
  }
  catch(...){
    if(ierr) *ierr = 1;
  }
}

GMSH_API void gmshModelOccConvertToNURBS(const int * dimTags, const size_t dimTags_n, int * ierr)
{
  if(ierr) *ierr = 0;
  try {
    gmsh::vectorpair api_dimTags_(dimTags_n/2);
    for(size_t i = 0; i < dimTags_n/2; ++i){
      api_dimTags_[i].first = dimTags[i * 2 + 0];
      api_dimTags_[i].second = dimTags[i * 2 + 1];
    }
    gmsh::model::occ::convertToNURBS(api_dimTags_);
  }
  catch(...){
    if(ierr) *ierr = 1;
  }
}

GMSH_API void gmshModelOccImportShapes(const char * fileName, int ** outDimTags, size_t * outDimTags_n, const int highestDimOnly, const char * format, int * ierr)
{
  if(ierr) *ierr = 0;
  try {
    gmsh::vectorpair api_outDimTags_;
    gmsh::model::occ::importShapes(fileName, api_outDimTags_, highestDimOnly, format);
    vectorpair2intptr(api_outDimTags_, outDimTags, outDimTags_n);
  }
  catch(...){
    if(ierr) *ierr = 1;
  }
}

GMSH_API void gmshModelOccImportShapesNativePointer(const void * shape, int ** outDimTags, size_t * outDimTags_n, const int highestDimOnly, int * ierr)
{
  if(ierr) *ierr = 0;
  try {
    gmsh::vectorpair api_outDimTags_;
    gmsh::model::occ::importShapesNativePointer(shape, api_outDimTags_, highestDimOnly);
    vectorpair2intptr(api_outDimTags_, outDimTags, outDimTags_n);
  }
  catch(...){
    if(ierr) *ierr = 1;
  }
}

GMSH_API void gmshModelOccGetEntities(int ** dimTags, size_t * dimTags_n, const int dim, int * ierr)
{
  if(ierr) *ierr = 0;
  try {
    gmsh::vectorpair api_dimTags_;
    gmsh::model::occ::getEntities(api_dimTags_, dim);
    vectorpair2intptr(api_dimTags_, dimTags, dimTags_n);
  }
  catch(...){
    if(ierr) *ierr = 1;
  }
}

GMSH_API void gmshModelOccGetEntitiesInBoundingBox(const double xmin, const double ymin, const double zmin, const double xmax, const double ymax, const double zmax, int ** tags, size_t * tags_n, const int dim, int * ierr)
{
  if(ierr) *ierr = 0;
  try {
    gmsh::vectorpair api_tags_;
    gmsh::model::occ::getEntitiesInBoundingBox(xmin, ymin, zmin, xmax, ymax, zmax, api_tags_, dim);
    vectorpair2intptr(api_tags_, tags, tags_n);
  }
  catch(...){
    if(ierr) *ierr = 1;
  }
}

GMSH_API void gmshModelOccGetBoundingBox(const int dim, const int tag, double * xmin, double * ymin, double * zmin, double * xmax, double * ymax, double * zmax, int * ierr)
{
  if(ierr) *ierr = 0;
  try {
    gmsh::model::occ::getBoundingBox(dim, tag, *xmin, *ymin, *zmin, *xmax, *ymax, *zmax);
  }
  catch(...){
    if(ierr) *ierr = 1;
  }
}

GMSH_API void gmshModelOccGetCurveLoops(const int surfaceTag, int ** curveLoopTags, size_t * curveLoopTags_n, int *** curveTags, size_t ** curveTags_n, size_t *curveTags_nn, int * ierr)
{
  if(ierr) *ierr = 0;
  try {
    std::vector<int> api_curveLoopTags_;
    std::vector<std::vector<int> > api_curveTags_;
    gmsh::model::occ::getCurveLoops(surfaceTag, api_curveLoopTags_, api_curveTags_);
    vector2ptr(api_curveLoopTags_, curveLoopTags, curveLoopTags_n);
    vectorvector2ptrptr(api_curveTags_, curveTags, curveTags_n, curveTags_nn);
  }
  catch(...){
    if(ierr) *ierr = 1;
  }
}

GMSH_API void gmshModelOccGetSurfaceLoops(const int volumeTag, int ** surfaceLoopTags, size_t * surfaceLoopTags_n, int *** surfaceTags, size_t ** surfaceTags_n, size_t *surfaceTags_nn, int * ierr)
{
  if(ierr) *ierr = 0;
  try {
    std::vector<int> api_surfaceLoopTags_;
    std::vector<std::vector<int> > api_surfaceTags_;
    gmsh::model::occ::getSurfaceLoops(volumeTag, api_surfaceLoopTags_, api_surfaceTags_);
    vector2ptr(api_surfaceLoopTags_, surfaceLoopTags, surfaceLoopTags_n);
    vectorvector2ptrptr(api_surfaceTags_, surfaceTags, surfaceTags_n, surfaceTags_nn);
  }
  catch(...){
    if(ierr) *ierr = 1;
  }
}

GMSH_API void gmshModelOccGetMass(const int dim, const int tag, double * mass, int * ierr)
{
  if(ierr) *ierr = 0;
  try {
    gmsh::model::occ::getMass(dim, tag, *mass);
  }
  catch(...){
    if(ierr) *ierr = 1;
  }
}

GMSH_API void gmshModelOccGetCenterOfMass(const int dim, const int tag, double * x, double * y, double * z, int * ierr)
{
  if(ierr) *ierr = 0;
  try {
    gmsh::model::occ::getCenterOfMass(dim, tag, *x, *y, *z);
  }
  catch(...){
    if(ierr) *ierr = 1;
  }
}

GMSH_API void gmshModelOccGetMatrixOfInertia(const int dim, const int tag, double ** mat, size_t * mat_n, int * ierr)
{
  if(ierr) *ierr = 0;
  try {
    std::vector<double> api_mat_;
    gmsh::model::occ::getMatrixOfInertia(dim, tag, api_mat_);
    vector2ptr(api_mat_, mat, mat_n);
  }
  catch(...){
    if(ierr) *ierr = 1;
  }
}

GMSH_API int gmshModelOccGetMaxTag(const int dim, int * ierr)
{
  int result_api_ = 0;
  if(ierr) *ierr = 0;
  try {
    result_api_ = gmsh::model::occ::getMaxTag(dim);
  }
  catch(...){
    if(ierr) *ierr = 1;
  }
  return result_api_;
}

GMSH_API void gmshModelOccSetMaxTag(const int dim, const int maxTag, int * ierr)
{
  if(ierr) *ierr = 0;
  try {
    gmsh::model::occ::setMaxTag(dim, maxTag);
  }
  catch(...){
    if(ierr) *ierr = 1;
  }
}

GMSH_API void gmshModelOccSynchronize(int * ierr)
{
  if(ierr) *ierr = 0;
  try {
    gmsh::model::occ::synchronize();
  }
  catch(...){
    if(ierr) *ierr = 1;
  }
}

GMSH_API void gmshModelOccMeshSetSize(const int * dimTags, const size_t dimTags_n, const double size, int * ierr)
{
  if(ierr) *ierr = 0;
  try {
    gmsh::vectorpair api_dimTags_(dimTags_n/2);
    for(size_t i = 0; i < dimTags_n/2; ++i){
      api_dimTags_[i].first = dimTags[i * 2 + 0];
      api_dimTags_[i].second = dimTags[i * 2 + 1];
    }
    gmsh::model::occ::mesh::setSize(api_dimTags_, size);
  }
  catch(...){
    if(ierr) *ierr = 1;
  }
}

GMSH_API int gmshViewAdd(const char * name, const int tag, int * ierr)
{
  int result_api_ = 0;
  if(ierr) *ierr = 0;
  try {
    result_api_ = gmsh::view::add(name, tag);
  }
  catch(...){
    if(ierr) *ierr = 1;
  }
  return result_api_;
}

GMSH_API void gmshViewRemove(const int tag, int * ierr)
{
  if(ierr) *ierr = 0;
  try {
    gmsh::view::remove(tag);
  }
  catch(...){
    if(ierr) *ierr = 1;
  }
}

GMSH_API int gmshViewGetIndex(const int tag, int * ierr)
{
  int result_api_ = 0;
  if(ierr) *ierr = 0;
  try {
    result_api_ = gmsh::view::getIndex(tag);
  }
  catch(...){
    if(ierr) *ierr = 1;
  }
  return result_api_;
}

GMSH_API void gmshViewGetTags(int ** tags, size_t * tags_n, int * ierr)
{
  if(ierr) *ierr = 0;
  try {
    std::vector<int> api_tags_;
    gmsh::view::getTags(api_tags_);
    vector2ptr(api_tags_, tags, tags_n);
  }
  catch(...){
    if(ierr) *ierr = 1;
  }
}

GMSH_API void gmshViewAddModelData(const int tag, const int step, const char * modelName, const char * dataType, const size_t * tags, const size_t tags_n, const double * const * data, const size_t * data_n, const size_t data_nn, const double time, const int numComponents, const int partition, int * ierr)
{
  if(ierr) *ierr = 0;
  try {
    std::vector<std::size_t> api_tags_(tags, tags + tags_n);
    std::vector<std::vector<double> > api_data_(data_nn);
    for(size_t i = 0; i < data_nn; ++i)
      api_data_[i] = std::vector<double>(data[i], data[i] + data_n[i]);
    gmsh::view::addModelData(tag, step, modelName, dataType, api_tags_, api_data_, time, numComponents, partition);
  }
  catch(...){
    if(ierr) *ierr = 1;
  }
}

GMSH_API void gmshViewAddHomogeneousModelData(const int tag, const int step, const char * modelName, const char * dataType, const size_t * tags, const size_t tags_n, const double * data, const size_t data_n, const double time, const int numComponents, const int partition, int * ierr)
{
  if(ierr) *ierr = 0;
  try {
    std::vector<std::size_t> api_tags_(tags, tags + tags_n);
    std::vector<double> api_data_(data, data + data_n);
    gmsh::view::addHomogeneousModelData(tag, step, modelName, dataType, api_tags_, api_data_, time, numComponents, partition);
  }
  catch(...){
    if(ierr) *ierr = 1;
  }
}

GMSH_API void gmshViewGetHomogeneousModelData(const int tag, const int step, char ** dataType, size_t ** tags, size_t * tags_n, double ** data, size_t * data_n, double * time, int * numComponents, int * ierr)
{
  if(ierr) *ierr = 0;
  try {
    std::string api_dataType_;
    std::vector<std::size_t> api_tags_;
    std::vector<double> api_data_;
    gmsh::view::getHomogeneousModelData(tag, step, api_dataType_, api_tags_, api_data_, *time, *numComponents);
    *dataType = strdup(api_dataType_.c_str());
    vector2ptr(api_tags_, tags, tags_n);
    vector2ptr(api_data_, data, data_n);
  }
  catch(...){
    if(ierr) *ierr = 1;
  }
}

GMSH_API void gmshViewAddListData(const int tag, const char * dataType, const int numEle, const double * data, const size_t data_n, int * ierr)
{
  if(ierr) *ierr = 0;
  try {
    std::vector<double> api_data_(data, data + data_n);
    gmsh::view::addListData(tag, dataType, numEle, api_data_);
  }
  catch(...){
    if(ierr) *ierr = 1;
  }
}

GMSH_API void gmshViewGetListData(const int tag, char *** dataType, size_t * dataType_n, int ** numElements, size_t * numElements_n, double *** data, size_t ** data_n, size_t *data_nn, int * ierr)
{
  if(ierr) *ierr = 0;
  try {
    std::vector<std::string> api_dataType_;
    std::vector<int> api_numElements_;
    std::vector<std::vector<double> > api_data_;
    gmsh::view::getListData(tag, api_dataType_, api_numElements_, api_data_);
    vectorstring2charptrptr(api_dataType_, dataType, dataType_n);
    vector2ptr(api_numElements_, numElements, numElements_n);
    vectorvector2ptrptr(api_data_, data, data_n, data_nn);
  }
  catch(...){
    if(ierr) *ierr = 1;
  }
}

GMSH_API void gmshViewAddListDataString(const int tag, const double * coord, const size_t coord_n, const char * const * data, const size_t data_n, const char * const * style, const size_t style_n, int * ierr)
{
  if(ierr) *ierr = 0;
  try {
    std::vector<double> api_coord_(coord, coord + coord_n);
    std::vector<std::string> api_data_(data, data + data_n);
    std::vector<std::string> api_style_(style, style + style_n);
    gmsh::view::addListDataString(tag, api_coord_, api_data_, api_style_);
  }
  catch(...){
    if(ierr) *ierr = 1;
  }
}

GMSH_API void gmshViewGetListDataStrings(const int tag, const int dim, double ** coord, size_t * coord_n, char *** data, size_t * data_n, char *** style, size_t * style_n, int * ierr)
{
  if(ierr) *ierr = 0;
  try {
    std::vector<double> api_coord_;
    std::vector<std::string> api_data_;
    std::vector<std::string> api_style_;
    gmsh::view::getListDataStrings(tag, dim, api_coord_, api_data_, api_style_);
    vector2ptr(api_coord_, coord, coord_n);
    vectorstring2charptrptr(api_data_, data, data_n);
    vectorstring2charptrptr(api_style_, style, style_n);
  }
  catch(...){
    if(ierr) *ierr = 1;
  }
}

GMSH_API void gmshViewSetInterpolationMatrices(const int tag, const char * type, const int d, const double * coef, const size_t coef_n, const double * exp, const size_t exp_n, const int dGeo, const double * coefGeo, const size_t coefGeo_n, const double * expGeo, const size_t expGeo_n, int * ierr)
{
  if(ierr) *ierr = 0;
  try {
    std::vector<double> api_coef_(coef, coef + coef_n);
    std::vector<double> api_exp_(exp, exp + exp_n);
    std::vector<double> api_coefGeo_(coefGeo, coefGeo + coefGeo_n);
    std::vector<double> api_expGeo_(expGeo, expGeo + expGeo_n);
    gmsh::view::setInterpolationMatrices(tag, type, d, api_coef_, api_exp_, dGeo, api_coefGeo_, api_expGeo_);
  }
  catch(...){
    if(ierr) *ierr = 1;
  }
}

GMSH_API int gmshViewAddAlias(const int refTag, const int copyOptions, const int tag, int * ierr)
{
  int result_api_ = 0;
  if(ierr) *ierr = 0;
  try {
    result_api_ = gmsh::view::addAlias(refTag, copyOptions, tag);
  }
  catch(...){
    if(ierr) *ierr = 1;
  }
  return result_api_;
}

GMSH_API void gmshViewCombine(const char * what, const char * how, const int remove, const int copyOptions, int * ierr)
{
  if(ierr) *ierr = 0;
  try {
    gmsh::view::combine(what, how, remove, copyOptions);
  }
  catch(...){
    if(ierr) *ierr = 1;
  }
}

GMSH_API void gmshViewProbe(const int tag, const double x, const double y, const double z, double ** value, size_t * value_n, double * distance, const int step, const int numComp, const int gradient, const double distanceMax, const double * xElemCoord, const size_t xElemCoord_n, const double * yElemCoord, const size_t yElemCoord_n, const double * zElemCoord, const size_t zElemCoord_n, const int dim, int * ierr)
{
  if(ierr) *ierr = 0;
  try {
    std::vector<double> api_value_;
    std::vector<double> api_xElemCoord_(xElemCoord, xElemCoord + xElemCoord_n);
    std::vector<double> api_yElemCoord_(yElemCoord, yElemCoord + yElemCoord_n);
    std::vector<double> api_zElemCoord_(zElemCoord, zElemCoord + zElemCoord_n);
    gmsh::view::probe(tag, x, y, z, api_value_, *distance, step, numComp, gradient, distanceMax, api_xElemCoord_, api_yElemCoord_, api_zElemCoord_, dim);
    vector2ptr(api_value_, value, value_n);
  }
  catch(...){
    if(ierr) *ierr = 1;
  }
}

GMSH_API void gmshViewWrite(const int tag, const char * fileName, const int append, int * ierr)
{
  if(ierr) *ierr = 0;
  try {
    gmsh::view::write(tag, fileName, append);
  }
  catch(...){
    if(ierr) *ierr = 1;
  }
}

GMSH_API void gmshViewSetVisibilityPerWindow(const int tag, const int value, const int windowIndex, int * ierr)
{
  if(ierr) *ierr = 0;
  try {
    gmsh::view::setVisibilityPerWindow(tag, value, windowIndex);
  }
  catch(...){
    if(ierr) *ierr = 1;
  }
}

GMSH_API void gmshViewOptionSetNumber(const int tag, const char * name, const double value, int * ierr)
{
  if(ierr) *ierr = 0;
  try {
    gmsh::view::option::setNumber(tag, name, value);
  }
  catch(...){
    if(ierr) *ierr = 1;
  }
}

GMSH_API void gmshViewOptionGetNumber(const int tag, const char * name, double * value, int * ierr)
{
  if(ierr) *ierr = 0;
  try {
    gmsh::view::option::getNumber(tag, name, *value);
  }
  catch(...){
    if(ierr) *ierr = 1;
  }
}

GMSH_API void gmshViewOptionSetString(const int tag, const char * name, const char * value, int * ierr)
{
  if(ierr) *ierr = 0;
  try {
    gmsh::view::option::setString(tag, name, value);
  }
  catch(...){
    if(ierr) *ierr = 1;
  }
}

GMSH_API void gmshViewOptionGetString(const int tag, const char * name, char ** value, int * ierr)
{
  if(ierr) *ierr = 0;
  try {
    std::string api_value_;
    gmsh::view::option::getString(tag, name, api_value_);
    *value = strdup(api_value_.c_str());
  }
  catch(...){
    if(ierr) *ierr = 1;
  }
}

GMSH_API void gmshViewOptionSetColor(const int tag, const char * name, const int r, const int g, const int b, const int a, int * ierr)
{
  if(ierr) *ierr = 0;
  try {
    gmsh::view::option::setColor(tag, name, r, g, b, a);
  }
  catch(...){
    if(ierr) *ierr = 1;
  }
}

GMSH_API void gmshViewOptionGetColor(const int tag, const char * name, int * r, int * g, int * b, int * a, int * ierr)
{
  if(ierr) *ierr = 0;
  try {
    gmsh::view::option::getColor(tag, name, *r, *g, *b, *a);
  }
  catch(...){
    if(ierr) *ierr = 1;
  }
}

GMSH_API void gmshViewOptionCopy(const int refTag, const int tag, int * ierr)
{
  if(ierr) *ierr = 0;
  try {
    gmsh::view::option::copy(refTag, tag);
  }
  catch(...){
    if(ierr) *ierr = 1;
  }
}

GMSH_API void gmshPluginSetNumber(const char * name, const char * option, const double value, int * ierr)
{
  if(ierr) *ierr = 0;
  try {
    gmsh::plugin::setNumber(name, option, value);
  }
  catch(...){
    if(ierr) *ierr = 1;
  }
}

GMSH_API void gmshPluginSetString(const char * name, const char * option, const char * value, int * ierr)
{
  if(ierr) *ierr = 0;
  try {
    gmsh::plugin::setString(name, option, value);
  }
  catch(...){
    if(ierr) *ierr = 1;
  }
}

GMSH_API int gmshPluginRun(const char * name, int * ierr)
{
  int result_api_ = 0;
  if(ierr) *ierr = 0;
  try {
    result_api_ = gmsh::plugin::run(name);
  }
  catch(...){
    if(ierr) *ierr = 1;
  }
  return result_api_;
}

GMSH_API void gmshGraphicsDraw(int * ierr)
{
  if(ierr) *ierr = 0;
  try {
    gmsh::graphics::draw();
  }
  catch(...){
    if(ierr) *ierr = 1;
  }
}

GMSH_API void gmshFltkInitialize(int * ierr)
{
  if(ierr) *ierr = 0;
  try {
    gmsh::fltk::initialize();
  }
  catch(...){
    if(ierr) *ierr = 1;
  }
}

GMSH_API void gmshFltkWait(const double time, int * ierr)
{
  if(ierr) *ierr = 0;
  try {
    gmsh::fltk::wait(time);
  }
  catch(...){
    if(ierr) *ierr = 1;
  }
}

GMSH_API void gmshFltkUpdate(int * ierr)
{
  if(ierr) *ierr = 0;
  try {
    gmsh::fltk::update();
  }
  catch(...){
    if(ierr) *ierr = 1;
  }
}

GMSH_API void gmshFltkAwake(const char * action, int * ierr)
{
  if(ierr) *ierr = 0;
  try {
    gmsh::fltk::awake(action);
  }
  catch(...){
    if(ierr) *ierr = 1;
  }
}

GMSH_API void gmshFltkLock(int * ierr)
{
  if(ierr) *ierr = 0;
  try {
    gmsh::fltk::lock();
  }
  catch(...){
    if(ierr) *ierr = 1;
  }
}

GMSH_API void gmshFltkUnlock(int * ierr)
{
  if(ierr) *ierr = 0;
  try {
    gmsh::fltk::unlock();
  }
  catch(...){
    if(ierr) *ierr = 1;
  }
}

GMSH_API void gmshFltkRun(int * ierr)
{
  if(ierr) *ierr = 0;
  try {
    gmsh::fltk::run();
  }
  catch(...){
    if(ierr) *ierr = 1;
  }
}

GMSH_API int gmshFltkIsAvailable(int * ierr)
{
  int result_api_ = 0;
  if(ierr) *ierr = 0;
  try {
    result_api_ = gmsh::fltk::isAvailable();
  }
  catch(...){
    if(ierr) *ierr = 1;
  }
  return result_api_;
}

GMSH_API int gmshFltkSelectEntities(int ** dimTags, size_t * dimTags_n, const int dim, int * ierr)
{
  int result_api_ = 0;
  if(ierr) *ierr = 0;
  try {
    gmsh::vectorpair api_dimTags_;
    result_api_ = gmsh::fltk::selectEntities(api_dimTags_, dim);
    vectorpair2intptr(api_dimTags_, dimTags, dimTags_n);
  }
  catch(...){
    if(ierr) *ierr = 1;
  }
  return result_api_;
}

GMSH_API int gmshFltkSelectElements(size_t ** elementTags, size_t * elementTags_n, int * ierr)
{
  int result_api_ = 0;
  if(ierr) *ierr = 0;
  try {
    std::vector<std::size_t> api_elementTags_;
    result_api_ = gmsh::fltk::selectElements(api_elementTags_);
    vector2ptr(api_elementTags_, elementTags, elementTags_n);
  }
  catch(...){
    if(ierr) *ierr = 1;
  }
  return result_api_;
}

GMSH_API int gmshFltkSelectViews(int ** viewTags, size_t * viewTags_n, int * ierr)
{
  int result_api_ = 0;
  if(ierr) *ierr = 0;
  try {
    std::vector<int> api_viewTags_;
    result_api_ = gmsh::fltk::selectViews(api_viewTags_);
    vector2ptr(api_viewTags_, viewTags, viewTags_n);
  }
  catch(...){
    if(ierr) *ierr = 1;
  }
  return result_api_;
}

GMSH_API void gmshFltkSplitCurrentWindow(const char * how, const double ratio, int * ierr)
{
  if(ierr) *ierr = 0;
  try {
    gmsh::fltk::splitCurrentWindow(how, ratio);
  }
  catch(...){
    if(ierr) *ierr = 1;
  }
}

GMSH_API void gmshFltkSetCurrentWindow(const int windowIndex, int * ierr)
{
  if(ierr) *ierr = 0;
  try {
    gmsh::fltk::setCurrentWindow(windowIndex);
  }
  catch(...){
    if(ierr) *ierr = 1;
  }
}

GMSH_API void gmshFltkSetStatusMessage(const char * message, const int graphics, int * ierr)
{
  if(ierr) *ierr = 0;
  try {
    gmsh::fltk::setStatusMessage(message, graphics);
  }
  catch(...){
    if(ierr) *ierr = 1;
  }
}

GMSH_API void gmshFltkShowContextWindow(const int dim, const int tag, int * ierr)
{
  if(ierr) *ierr = 0;
  try {
    gmsh::fltk::showContextWindow(dim, tag);
  }
  catch(...){
    if(ierr) *ierr = 1;
  }
}

GMSH_API void gmshFltkOpenTreeItem(const char * name, int * ierr)
{
  if(ierr) *ierr = 0;
  try {
    gmsh::fltk::openTreeItem(name);
  }
  catch(...){
    if(ierr) *ierr = 1;
  }
}

GMSH_API void gmshFltkCloseTreeItem(const char * name, int * ierr)
{
  if(ierr) *ierr = 0;
  try {
    gmsh::fltk::closeTreeItem(name);
  }
  catch(...){
    if(ierr) *ierr = 1;
  }
}

GMSH_API void gmshParserGetNames(char *** names, size_t * names_n, const char * search, int * ierr)
{
  if(ierr) *ierr = 0;
  try {
    std::vector<std::string> api_names_;
    gmsh::parser::getNames(api_names_, search);
    vectorstring2charptrptr(api_names_, names, names_n);
  }
  catch(...){
    if(ierr) *ierr = 1;
  }
}

GMSH_API void gmshParserSetNumber(const char * name, const double * value, const size_t value_n, int * ierr)
{
  if(ierr) *ierr = 0;
  try {
    std::vector<double> api_value_(value, value + value_n);
    gmsh::parser::setNumber(name, api_value_);
  }
  catch(...){
    if(ierr) *ierr = 1;
  }
}

GMSH_API void gmshParserSetString(const char * name, const char * const * value, const size_t value_n, int * ierr)
{
  if(ierr) *ierr = 0;
  try {
    std::vector<std::string> api_value_(value, value + value_n);
    gmsh::parser::setString(name, api_value_);
  }
  catch(...){
    if(ierr) *ierr = 1;
  }
}

GMSH_API void gmshParserGetNumber(const char * name, double ** value, size_t * value_n, int * ierr)
{
  if(ierr) *ierr = 0;
  try {
    std::vector<double> api_value_;
    gmsh::parser::getNumber(name, api_value_);
    vector2ptr(api_value_, value, value_n);
  }
  catch(...){
    if(ierr) *ierr = 1;
  }
}

GMSH_API void gmshParserGetString(const char * name, char *** value, size_t * value_n, int * ierr)
{
  if(ierr) *ierr = 0;
  try {
    std::vector<std::string> api_value_;
    gmsh::parser::getString(name, api_value_);
    vectorstring2charptrptr(api_value_, value, value_n);
  }
  catch(...){
    if(ierr) *ierr = 1;
  }
}

GMSH_API void gmshParserClear(const char * name, int * ierr)
{
  if(ierr) *ierr = 0;
  try {
    gmsh::parser::clear(name);
  }
  catch(...){
    if(ierr) *ierr = 1;
  }
}

GMSH_API void gmshParserParse(const char * fileName, int * ierr)
{
  if(ierr) *ierr = 0;
  try {
    gmsh::parser::parse(fileName);
  }
  catch(...){
    if(ierr) *ierr = 1;
  }
}

GMSH_API void gmshOnelabSet(const char * data, const char * format, int * ierr)
{
  if(ierr) *ierr = 0;
  try {
    gmsh::onelab::set(data, format);
  }
  catch(...){
    if(ierr) *ierr = 1;
  }
}

GMSH_API void gmshOnelabGet(char ** data, const char * name, const char * format, int * ierr)
{
  if(ierr) *ierr = 0;
  try {
    std::string api_data_;
    gmsh::onelab::get(api_data_, name, format);
    *data = strdup(api_data_.c_str());
  }
  catch(...){
    if(ierr) *ierr = 1;
  }
}

GMSH_API void gmshOnelabGetNames(char *** names, size_t * names_n, const char * search, int * ierr)
{
  if(ierr) *ierr = 0;
  try {
    std::vector<std::string> api_names_;
    gmsh::onelab::getNames(api_names_, search);
    vectorstring2charptrptr(api_names_, names, names_n);
  }
  catch(...){
    if(ierr) *ierr = 1;
  }
}

GMSH_API void gmshOnelabSetNumber(const char * name, const double * value, const size_t value_n, int * ierr)
{
  if(ierr) *ierr = 0;
  try {
    std::vector<double> api_value_(value, value + value_n);
    gmsh::onelab::setNumber(name, api_value_);
  }
  catch(...){
    if(ierr) *ierr = 1;
  }
}

GMSH_API void gmshOnelabSetString(const char * name, const char * const * value, const size_t value_n, int * ierr)
{
  if(ierr) *ierr = 0;
  try {
    std::vector<std::string> api_value_(value, value + value_n);
    gmsh::onelab::setString(name, api_value_);
  }
  catch(...){
    if(ierr) *ierr = 1;
  }
}

GMSH_API void gmshOnelabGetNumber(const char * name, double ** value, size_t * value_n, int * ierr)
{
  if(ierr) *ierr = 0;
  try {
    std::vector<double> api_value_;
    gmsh::onelab::getNumber(name, api_value_);
    vector2ptr(api_value_, value, value_n);
  }
  catch(...){
    if(ierr) *ierr = 1;
  }
}

GMSH_API void gmshOnelabGetString(const char * name, char *** value, size_t * value_n, int * ierr)
{
  if(ierr) *ierr = 0;
  try {
    std::vector<std::string> api_value_;
    gmsh::onelab::getString(name, api_value_);
    vectorstring2charptrptr(api_value_, value, value_n);
  }
  catch(...){
    if(ierr) *ierr = 1;
  }
}

GMSH_API int gmshOnelabGetChanged(const char * name, int * ierr)
{
  int result_api_ = 0;
  if(ierr) *ierr = 0;
  try {
    result_api_ = gmsh::onelab::getChanged(name);
  }
  catch(...){
    if(ierr) *ierr = 1;
  }
  return result_api_;
}

GMSH_API void gmshOnelabSetChanged(const char * name, const int value, int * ierr)
{
  if(ierr) *ierr = 0;
  try {
    gmsh::onelab::setChanged(name, value);
  }
  catch(...){
    if(ierr) *ierr = 1;
  }
}

GMSH_API void gmshOnelabClear(const char * name, int * ierr)
{
  if(ierr) *ierr = 0;
  try {
    gmsh::onelab::clear(name);
  }
  catch(...){
    if(ierr) *ierr = 1;
  }
}

GMSH_API void gmshOnelabRun(const char * name, const char * command, int * ierr)
{
  if(ierr) *ierr = 0;
  try {
    gmsh::onelab::run(name, command);
  }
  catch(...){
    if(ierr) *ierr = 1;
  }
}

GMSH_API void gmshLoggerWrite(const char * message, const char * level, int * ierr)
{
  if(ierr) *ierr = 0;
  try {
    gmsh::logger::write(message, level);
  }
  catch(...){
    if(ierr) *ierr = 1;
  }
}

GMSH_API void gmshLoggerStart(int * ierr)
{
  if(ierr) *ierr = 0;
  try {
    gmsh::logger::start();
  }
  catch(...){
    if(ierr) *ierr = 1;
  }
}

GMSH_API void gmshLoggerGet(char *** log, size_t * log_n, int * ierr)
{
  if(ierr) *ierr = 0;
  try {
    std::vector<std::string> api_log_;
    gmsh::logger::get(api_log_);
    vectorstring2charptrptr(api_log_, log, log_n);
  }
  catch(...){
    if(ierr) *ierr = 1;
  }
}

GMSH_API void gmshLoggerStop(int * ierr)
{
  if(ierr) *ierr = 0;
  try {
    gmsh::logger::stop();
  }
  catch(...){
    if(ierr) *ierr = 1;
  }
}

GMSH_API double gmshLoggerGetWallTime(int * ierr)
{
  double result_api_ = 0;
  if(ierr) *ierr = 0;
  try {
    result_api_ = gmsh::logger::getWallTime();
  }
  catch(...){
    if(ierr) *ierr = 1;
  }
  return result_api_;
}

GMSH_API double gmshLoggerGetCpuTime(int * ierr)
{
  double result_api_ = 0;
  if(ierr) *ierr = 0;
  try {
    result_api_ = gmsh::logger::getCpuTime();
  }
  catch(...){
    if(ierr) *ierr = 1;
  }
  return result_api_;
}

GMSH_API void gmshLoggerGetLastError(char ** error, int * ierr)
{
  if(ierr) *ierr = 0;
  try {
    std::string api_error_;
    gmsh::logger::getLastError(api_error_);
    *error = strdup(api_error_.c_str());
  }
  catch(...){
    if(ierr) *ierr = 1;
  }
}
<|MERGE_RESOLUTION|>--- conflicted
+++ resolved
@@ -1,4 +1,4 @@
-  // Gmsh - Copyright (C) 1997-2022 C. Geuzaine, J.-F. Remacle
+// Gmsh - Copyright (C) 1997-2022 C. Geuzaine, J.-F. Remacle
 //
 // See the LICENSE.txt file in the Gmsh root directory for license information.
 // Please report all issues on https://gitlab.onelab.info/gmsh/gmsh/issues.
@@ -2270,11 +2270,7 @@
   }
 }
 
-<<<<<<< HEAD
 GMSH_API void gmshModelMeshGenerateMesh(const int dim, const int tag, const int refine, const double * coord, const size_t coord_n, int * ierr)
-=======
-GMSH_API void gmshModelMeshGenerateMesh(const int dim, const int tag, const int refine, double * coord, size_t coord_n, int * ierr)
->>>>>>> 12a97cbc
 {
   if(ierr) *ierr = 0;
   try {
@@ -2286,11 +2282,7 @@
   }
 }
 
-<<<<<<< HEAD
 GMSH_API void gmshModelMeshTriangulate(const double * coord, const size_t coord_n, size_t ** tri, size_t * tri_n, int * ierr)
-=======
-GMSH_API void gmshModelMeshTriangulate(double * coord, size_t coord_n, size_t ** tri, size_t * tri_n, int * ierr)
->>>>>>> 12a97cbc
 {
   if(ierr) *ierr = 0;
   try {
@@ -2318,11 +2310,7 @@
   }
 }
 
-<<<<<<< HEAD
 GMSH_API void gmshModelMeshAlphaShapes(const double threshold, const int dim, const double * coord, const size_t coord_n, size_t ** tetra, size_t * tetra_n, size_t *** domains, size_t ** domains_n, size_t *domains_nn, size_t *** boundaries, size_t ** boundaries_n, size_t *boundaries_nn, size_t ** neighbors, size_t * neighbors_n, const double meanValue, int * ierr)
-=======
-GMSH_API void gmshModelMeshAlphaShapes(const double threshold, const int dim, double * coord, size_t coord_n, size_t ** tetra, size_t * tetra_n, size_t *** domains, size_t ** domains_n, size_t *domains_nn, size_t *** boundaries, size_t ** boundaries_n, size_t *boundaries_nn, size_t ** neighbors, size_t * neighbors_n, const double meanValue, int * ierr)
->>>>>>> 12a97cbc
 {
   if(ierr) *ierr = 0;
   try {
@@ -2342,11 +2330,7 @@
   }
 }
 
-<<<<<<< HEAD
 GMSH_API void gmshModelMeshTetNeighbors(const size_t * tetra, const size_t tetra_n, size_t ** neighbors, size_t * neighbors_n, int * ierr)
-=======
-GMSH_API void gmshModelMeshTetNeighbors(size_t * tetra, size_t tetra_n, size_t ** neighbors, size_t * neighbors_n, int * ierr)
->>>>>>> 12a97cbc
 {
   if(ierr) *ierr = 0;
   try {
@@ -2360,11 +2344,7 @@
   }
 }
 
-<<<<<<< HEAD
 GMSH_API void gmshModelMeshCreateHxtMesh(const char * inputMesh, const double * coord, const size_t coord_n, const char * outputMesh, double ** pts, size_t * pts_n, size_t ** tets, size_t * tets_n, int * ierr)
-=======
-GMSH_API void gmshModelMeshCreateHxtMesh(const char * inputMesh, double * coord, size_t coord_n, const char * outputMesh, double ** pts, size_t * pts_n, size_t ** tets, size_t * tets_n, int * ierr)
->>>>>>> 12a97cbc
 {
   if(ierr) *ierr = 0;
   try {
@@ -2380,28 +2360,17 @@
   }
 }
 
-<<<<<<< HEAD
-GMSH_API void gmshModelMeshAlphaShapesConstrained(const int dim, const double * coord, const size_t coord_n, const double alpha, const double meanValue, size_t ** tetrahedra, size_t * tetrahedra_n, size_t *** domains, size_t ** domains_n, size_t *domains_nn, size_t *** boundaries, size_t ** boundaries_n, size_t *boundaries_nn, size_t ** neighbors, size_t * neighbors_n, int * ierr)
-=======
-GMSH_API void gmshModelMeshAlphaShapesConstrained(const int dim, double * coord, size_t coord_n, int * nodeTags, size_t nodeTags_n, const double alpha, const double meanValue, size_t ** tetrahedra, size_t * tetrahedra_n, size_t *** domains, size_t ** domains_n, size_t *domains_nn, size_t *** boundaries, size_t ** boundaries_n, size_t *boundaries_nn, size_t ** neighbors, size_t * neighbors_n, int * ierr)
->>>>>>> 12a97cbc
+GMSH_API void gmshModelMeshAlphaShapesConstrained(const int dim, const double * coord, const size_t coord_n, const int * nodeTags, const size_t nodeTags_n, const double alpha, const double meanValue, size_t ** tetrahedra, size_t * tetrahedra_n, size_t *** domains, size_t ** domains_n, size_t *domains_nn, size_t *** boundaries, size_t ** boundaries_n, size_t *boundaries_nn, size_t ** neighbors, size_t * neighbors_n, int * ierr)
 {
   if(ierr) *ierr = 0;
   try {
     std::vector<double> api_coord_(coord, coord + coord_n);
-<<<<<<< HEAD
-=======
     std::vector<int> api_nodeTags_(nodeTags, nodeTags + nodeTags_n);
->>>>>>> 12a97cbc
     std::vector<std::size_t> api_tetrahedra_;
     std::vector<std::vector<std::size_t> > api_domains_;
     std::vector<std::vector<std::size_t> > api_boundaries_;
     std::vector<std::size_t> api_neighbors_;
-<<<<<<< HEAD
-    gmsh::model::mesh::alphaShapesConstrained(dim, api_coord_, alpha, meanValue, api_tetrahedra_, api_domains_, api_boundaries_, api_neighbors_);
-=======
     gmsh::model::mesh::alphaShapesConstrained(dim, api_coord_, api_nodeTags_, alpha, meanValue, api_tetrahedra_, api_domains_, api_boundaries_, api_neighbors_);
->>>>>>> 12a97cbc
     vector2ptr(api_tetrahedra_, tetrahedra, tetrahedra_n);
     vectorvector2ptrptr(api_domains_, domains, domains_n, domains_nn);
     vectorvector2ptrptr(api_boundaries_, boundaries, boundaries_n, boundaries_nn);
@@ -2412,21 +2381,6 @@
   }
 }
 
-<<<<<<< HEAD
-GMSH_API void gmshModelMeshGenerateSurfaceMeshConstrained(const double * parametricCoord, const size_t parametricCoord_n, const int tag, const int addNodes, const double meshSize, int * ierr)
-{
-  if(ierr) *ierr = 0;
-  try {
-    std::vector<double> api_parametricCoord_(parametricCoord, parametricCoord + parametricCoord_n);
-    gmsh::model::mesh::generateSurfaceMeshConstrained(api_parametricCoord_, tag, addNodes, meshSize);
-  }
-  catch(...){
-    if(ierr) *ierr = 1;
-  }
-}
-
-=======
->>>>>>> 12a97cbc
 GMSH_API int gmshModelMeshFieldAdd(const char * fieldType, const int tag, int * ierr)
 {
   int result_api_ = 0;
