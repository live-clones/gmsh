// Gmsh - Copyright (C) 1997-2023 C. Geuzaine, J.-F. Remacle
//
// See the LICENSE.txt file in the Gmsh root directory for license information.
// Please report all issues on https://gitlab.onelab.info/gmsh/gmsh/issues.

#include <string.h>
#include <stdlib.h>
#include "gmsh.h"

extern "C" {
  #include "gmshc.h"
}

GMSH_API void *gmshMalloc(size_t n)
{
  return malloc(n);
}

GMSH_API void gmshFree(void *p)
{
  if(p) free(p);
}

template<typename t>
void vector2ptr(const std::vector<t> &v, t **p, size_t *size)
{
  if(p) {
    *p = (t*)gmshMalloc(sizeof(t) * v.size());
    for(size_t i = 0; i < v.size(); ++i) {
      (*p)[i] = v[i];
    }
  }
  if(size) {
    *size = v.size();
  }
}

void vectorpair2intptr(const gmsh::vectorpair &v, int **p, size_t *size)
{
  if(p) {
    *p = (int*)gmshMalloc(sizeof(int) * v.size() * 2);
    for(size_t i = 0; i < v.size(); ++i) {
      (*p)[i * 2 + 0] = v[i].first;
      (*p)[i * 2 + 1] = v[i].second;
    }
  }
  if(size) {
    *size = v.size() * 2;
  }
}

void vectorstring2charptrptr(const std::vector<std::string> &v, char ***p, size_t *size)
{
  if(p) {
    *p = (char**)gmshMalloc(sizeof(char*) * v.size());
    for(size_t i = 0; i < v.size(); ++i) {
      (*p)[i] = (char*)gmshMalloc(sizeof(char) * (v[i].size() + 1));
      for(size_t j = 0; j < v[i].size(); j++) (*p)[i][j] = v[i][j];
      (*p)[i][v[i].size()] = '\0';
    }
  }
  if(size) {
    *size = v.size();
  }
}

template<typename t>
void vectorvector2ptrptr(const std::vector<std::vector<t> > &v, t ***p, size_t **size, size_t *sizeSize)
{
  if(p) {
    *p = (t**)gmshMalloc(sizeof(t*) * v.size());
  }
  if(size) {
    *size = (size_t*)gmshMalloc(sizeof(size_t) * v.size());
  }
  for(size_t i = 0; i < v.size(); ++i)
    vector2ptr(v[i], p ? &((*p)[i]) : NULL, size ? &((*size)[i]) : NULL);
  if(sizeSize) {
    *sizeSize = v.size();
  }
}

void vectorvectorpair2intptrptr(const std::vector<gmsh::vectorpair > &v, int ***p, size_t **size, size_t *sizeSize)
{
  if(p) {
    *p = (int**)gmshMalloc(sizeof(int*) * v.size());
  }
  if(size) {
    *size = (size_t*)gmshMalloc(sizeof(size_t) * v.size());
  }
  for(size_t i = 0; i < v.size(); ++i)
    vectorpair2intptr(v[i], p ? &((*p)[i]) : NULL, size ? &((*size)[i]) : NULL);
  if(sizeSize) {
    *sizeSize = v.size();
  }
}

GMSH_API void gmshInitialize(int argc, char ** argv, const int readConfigFiles, const int run, int * ierr)
{
  if(ierr) *ierr = 0;
  try {
    gmsh::initialize(argc, argv, readConfigFiles, run);
  }
  catch(...){
    if(ierr) *ierr = 1;
  }
}

GMSH_API int gmshIsInitialized(int * ierr)
{
  int result_api_ = 0;
  if(ierr) *ierr = 0;
  try {
    result_api_ = gmsh::isInitialized();
  }
  catch(...){
    if(ierr) *ierr = 1;
  }
  return result_api_;
}

GMSH_API void gmshFinalize(int * ierr)
{
  if(ierr) *ierr = 0;
  try {
    gmsh::finalize();
  }
  catch(...){
    if(ierr) *ierr = 1;
  }
}

GMSH_API void gmshOpen(const char * fileName, int * ierr)
{
  if(ierr) *ierr = 0;
  try {
    gmsh::open(fileName);
  }
  catch(...){
    if(ierr) *ierr = 1;
  }
}

GMSH_API void gmshMerge(const char * fileName, int * ierr)
{
  if(ierr) *ierr = 0;
  try {
    gmsh::merge(fileName);
  }
  catch(...){
    if(ierr) *ierr = 1;
  }
}

GMSH_API void gmshWrite(const char * fileName, int * ierr)
{
  if(ierr) *ierr = 0;
  try {
    gmsh::write(fileName);
  }
  catch(...){
    if(ierr) *ierr = 1;
  }
}

GMSH_API void gmshClear(int * ierr)
{
  if(ierr) *ierr = 0;
  try {
    gmsh::clear();
  }
  catch(...){
    if(ierr) *ierr = 1;
  }
}

GMSH_API void gmshOptionSetNumber(const char * name, const double value, int * ierr)
{
  if(ierr) *ierr = 0;
  try {
    gmsh::option::setNumber(name, value);
  }
  catch(...){
    if(ierr) *ierr = 1;
  }
}

GMSH_API void gmshOptionGetNumber(const char * name, double * value, int * ierr)
{
  if(ierr) *ierr = 0;
  try {
    gmsh::option::getNumber(name, *value);
  }
  catch(...){
    if(ierr) *ierr = 1;
  }
}

GMSH_API void gmshOptionSetString(const char * name, const char * value, int * ierr)
{
  if(ierr) *ierr = 0;
  try {
    gmsh::option::setString(name, value);
  }
  catch(...){
    if(ierr) *ierr = 1;
  }
}

GMSH_API void gmshOptionGetString(const char * name, char ** value, int * ierr)
{
  if(ierr) *ierr = 0;
  try {
    std::string api_value_;
    gmsh::option::getString(name, api_value_);
    *value = strdup(api_value_.c_str());
  }
  catch(...){
    if(ierr) *ierr = 1;
  }
}

GMSH_API void gmshOptionSetColor(const char * name, const int r, const int g, const int b, const int a, int * ierr)
{
  if(ierr) *ierr = 0;
  try {
    gmsh::option::setColor(name, r, g, b, a);
  }
  catch(...){
    if(ierr) *ierr = 1;
  }
}

GMSH_API void gmshOptionGetColor(const char * name, int * r, int * g, int * b, int * a, int * ierr)
{
  if(ierr) *ierr = 0;
  try {
    gmsh::option::getColor(name, *r, *g, *b, *a);
  }
  catch(...){
    if(ierr) *ierr = 1;
  }
}

GMSH_API void gmshModelAdd(const char * name, int * ierr)
{
  if(ierr) *ierr = 0;
  try {
    gmsh::model::add(name);
  }
  catch(...){
    if(ierr) *ierr = 1;
  }
}

GMSH_API void gmshModelRemove(int * ierr)
{
  if(ierr) *ierr = 0;
  try {
    gmsh::model::remove();
  }
  catch(...){
    if(ierr) *ierr = 1;
  }
}

GMSH_API void gmshModelList(char *** names, size_t * names_n, int * ierr)
{
  if(ierr) *ierr = 0;
  try {
    std::vector<std::string> api_names_;
    gmsh::model::list(api_names_);
    vectorstring2charptrptr(api_names_, names, names_n);
  }
  catch(...){
    if(ierr) *ierr = 1;
  }
}

GMSH_API void gmshModelGetCurrent(char ** name, int * ierr)
{
  if(ierr) *ierr = 0;
  try {
    std::string api_name_;
    gmsh::model::getCurrent(api_name_);
    *name = strdup(api_name_.c_str());
  }
  catch(...){
    if(ierr) *ierr = 1;
  }
}

GMSH_API void gmshModelSetCurrent(const char * name, int * ierr)
{
  if(ierr) *ierr = 0;
  try {
    gmsh::model::setCurrent(name);
  }
  catch(...){
    if(ierr) *ierr = 1;
  }
}

GMSH_API void gmshModelGetFileName(char ** fileName, int * ierr)
{
  if(ierr) *ierr = 0;
  try {
    std::string api_fileName_;
    gmsh::model::getFileName(api_fileName_);
    *fileName = strdup(api_fileName_.c_str());
  }
  catch(...){
    if(ierr) *ierr = 1;
  }
}

GMSH_API void gmshModelSetFileName(const char * fileName, int * ierr)
{
  if(ierr) *ierr = 0;
  try {
    gmsh::model::setFileName(fileName);
  }
  catch(...){
    if(ierr) *ierr = 1;
  }
}

GMSH_API void gmshModelGetEntities(int ** dimTags, size_t * dimTags_n, const int dim, int * ierr)
{
  if(ierr) *ierr = 0;
  try {
    gmsh::vectorpair api_dimTags_;
    gmsh::model::getEntities(api_dimTags_, dim);
    vectorpair2intptr(api_dimTags_, dimTags, dimTags_n);
  }
  catch(...){
    if(ierr) *ierr = 1;
  }
}

GMSH_API void gmshModelSetEntityName(const int dim, const int tag, const char * name, int * ierr)
{
  if(ierr) *ierr = 0;
  try {
    gmsh::model::setEntityName(dim, tag, name);
  }
  catch(...){
    if(ierr) *ierr = 1;
  }
}

GMSH_API void gmshModelGetEntityName(const int dim, const int tag, char ** name, int * ierr)
{
  if(ierr) *ierr = 0;
  try {
    std::string api_name_;
    gmsh::model::getEntityName(dim, tag, api_name_);
    *name = strdup(api_name_.c_str());
  }
  catch(...){
    if(ierr) *ierr = 1;
  }
}

GMSH_API void gmshModelGetPhysicalGroups(int ** dimTags, size_t * dimTags_n, const int dim, int * ierr)
{
  if(ierr) *ierr = 0;
  try {
    gmsh::vectorpair api_dimTags_;
    gmsh::model::getPhysicalGroups(api_dimTags_, dim);
    vectorpair2intptr(api_dimTags_, dimTags, dimTags_n);
  }
  catch(...){
    if(ierr) *ierr = 1;
  }
}

GMSH_API void gmshModelGetEntitiesForPhysicalGroup(const int dim, const int tag, int ** tags, size_t * tags_n, int * ierr)
{
  if(ierr) *ierr = 0;
  try {
    std::vector<int> api_tags_;
    gmsh::model::getEntitiesForPhysicalGroup(dim, tag, api_tags_);
    vector2ptr(api_tags_, tags, tags_n);
  }
  catch(...){
    if(ierr) *ierr = 1;
  }
}

GMSH_API void gmshModelGetEntitiesForPhysicalName(const char * name, int ** dimTags, size_t * dimTags_n, int * ierr)
{
  if(ierr) *ierr = 0;
  try {
    gmsh::vectorpair api_dimTags_;
    gmsh::model::getEntitiesForPhysicalName(name, api_dimTags_);
    vectorpair2intptr(api_dimTags_, dimTags, dimTags_n);
  }
  catch(...){
    if(ierr) *ierr = 1;
  }
}

GMSH_API void gmshModelGetPhysicalGroupsForEntity(const int dim, const int tag, int ** physicalTags, size_t * physicalTags_n, int * ierr)
{
  if(ierr) *ierr = 0;
  try {
    std::vector<int> api_physicalTags_;
    gmsh::model::getPhysicalGroupsForEntity(dim, tag, api_physicalTags_);
    vector2ptr(api_physicalTags_, physicalTags, physicalTags_n);
  }
  catch(...){
    if(ierr) *ierr = 1;
  }
}

GMSH_API int gmshModelAddPhysicalGroup(const int dim, const int * tags, const size_t tags_n, const int tag, const char * name, int * ierr)
{
  int result_api_ = 0;
  if(ierr) *ierr = 0;
  try {
    std::vector<int> api_tags_(tags, tags + tags_n);
    result_api_ = gmsh::model::addPhysicalGroup(dim, api_tags_, tag, name);
  }
  catch(...){
    if(ierr) *ierr = 1;
  }
  return result_api_;
}

GMSH_API void gmshModelRemovePhysicalGroups(const int * dimTags, const size_t dimTags_n, int * ierr)
{
  if(ierr) *ierr = 0;
  try {
    gmsh::vectorpair api_dimTags_(dimTags_n/2);
    for(size_t i = 0; i < dimTags_n/2; ++i){
      api_dimTags_[i].first = dimTags[i * 2 + 0];
      api_dimTags_[i].second = dimTags[i * 2 + 1];
    }
    gmsh::model::removePhysicalGroups(api_dimTags_);
  }
  catch(...){
    if(ierr) *ierr = 1;
  }
}

GMSH_API void gmshModelSetPhysicalName(const int dim, const int tag, const char * name, int * ierr)
{
  if(ierr) *ierr = 0;
  try {
    gmsh::model::setPhysicalName(dim, tag, name);
  }
  catch(...){
    if(ierr) *ierr = 1;
  }
}

GMSH_API void gmshModelRemovePhysicalName(const char * name, int * ierr)
{
  if(ierr) *ierr = 0;
  try {
    gmsh::model::removePhysicalName(name);
  }
  catch(...){
    if(ierr) *ierr = 1;
  }
}

GMSH_API void gmshModelGetPhysicalName(const int dim, const int tag, char ** name, int * ierr)
{
  if(ierr) *ierr = 0;
  try {
    std::string api_name_;
    gmsh::model::getPhysicalName(dim, tag, api_name_);
    *name = strdup(api_name_.c_str());
  }
  catch(...){
    if(ierr) *ierr = 1;
  }
}

GMSH_API void gmshModelSetTag(const int dim, const int tag, const int newTag, int * ierr)
{
  if(ierr) *ierr = 0;
  try {
    gmsh::model::setTag(dim, tag, newTag);
  }
  catch(...){
    if(ierr) *ierr = 1;
  }
}

GMSH_API void gmshModelGetBoundary(const int * dimTags, const size_t dimTags_n, int ** outDimTags, size_t * outDimTags_n, const int combined, const int oriented, const int recursive, int * ierr)
{
  if(ierr) *ierr = 0;
  try {
    gmsh::vectorpair api_dimTags_(dimTags_n/2);
    for(size_t i = 0; i < dimTags_n/2; ++i){
      api_dimTags_[i].first = dimTags[i * 2 + 0];
      api_dimTags_[i].second = dimTags[i * 2 + 1];
    }
    gmsh::vectorpair api_outDimTags_;
    gmsh::model::getBoundary(api_dimTags_, api_outDimTags_, combined, oriented, recursive);
    vectorpair2intptr(api_outDimTags_, outDimTags, outDimTags_n);
  }
  catch(...){
    if(ierr) *ierr = 1;
  }
}

GMSH_API void gmshModelGetAdjacencies(const int dim, const int tag, int ** upward, size_t * upward_n, int ** downward, size_t * downward_n, int * ierr)
{
  if(ierr) *ierr = 0;
  try {
    std::vector<int> api_upward_;
    std::vector<int> api_downward_;
    gmsh::model::getAdjacencies(dim, tag, api_upward_, api_downward_);
    vector2ptr(api_upward_, upward, upward_n);
    vector2ptr(api_downward_, downward, downward_n);
  }
  catch(...){
    if(ierr) *ierr = 1;
  }
}

GMSH_API void gmshModelGetEntitiesInBoundingBox(const double xmin, const double ymin, const double zmin, const double xmax, const double ymax, const double zmax, int ** dimTags, size_t * dimTags_n, const int dim, int * ierr)
{
  if(ierr) *ierr = 0;
  try {
    gmsh::vectorpair api_dimTags_;
    gmsh::model::getEntitiesInBoundingBox(xmin, ymin, zmin, xmax, ymax, zmax, api_dimTags_, dim);
    vectorpair2intptr(api_dimTags_, dimTags, dimTags_n);
  }
  catch(...){
    if(ierr) *ierr = 1;
  }
}

GMSH_API void gmshModelGetBoundingBox(const int dim, const int tag, double * xmin, double * ymin, double * zmin, double * xmax, double * ymax, double * zmax, int * ierr)
{
  if(ierr) *ierr = 0;
  try {
    gmsh::model::getBoundingBox(dim, tag, *xmin, *ymin, *zmin, *xmax, *ymax, *zmax);
  }
  catch(...){
    if(ierr) *ierr = 1;
  }
}

GMSH_API int gmshModelGetDimension(int * ierr)
{
  int result_api_ = 0;
  if(ierr) *ierr = 0;
  try {
    result_api_ = gmsh::model::getDimension();
  }
  catch(...){
    if(ierr) *ierr = 1;
  }
  return result_api_;
}

GMSH_API int gmshModelAddDiscreteEntity(const int dim, const int tag, const int * boundary, const size_t boundary_n, int * ierr)
{
  int result_api_ = 0;
  if(ierr) *ierr = 0;
  try {
    std::vector<int> api_boundary_(boundary, boundary + boundary_n);
    result_api_ = gmsh::model::addDiscreteEntity(dim, tag, api_boundary_);
  }
  catch(...){
    if(ierr) *ierr = 1;
  }
  return result_api_;
}

GMSH_API void gmshModelRemoveEntities(const int * dimTags, const size_t dimTags_n, const int recursive, int * ierr)
{
  if(ierr) *ierr = 0;
  try {
    gmsh::vectorpair api_dimTags_(dimTags_n/2);
    for(size_t i = 0; i < dimTags_n/2; ++i){
      api_dimTags_[i].first = dimTags[i * 2 + 0];
      api_dimTags_[i].second = dimTags[i * 2 + 1];
    }
    gmsh::model::removeEntities(api_dimTags_, recursive);
  }
  catch(...){
    if(ierr) *ierr = 1;
  }
}

GMSH_API void gmshModelRemoveEntityName(const char * name, int * ierr)
{
  if(ierr) *ierr = 0;
  try {
    gmsh::model::removeEntityName(name);
  }
  catch(...){
    if(ierr) *ierr = 1;
  }
}

GMSH_API void gmshModelGetType(const int dim, const int tag, char ** entityType, int * ierr)
{
  if(ierr) *ierr = 0;
  try {
    std::string api_entityType_;
    gmsh::model::getType(dim, tag, api_entityType_);
    *entityType = strdup(api_entityType_.c_str());
  }
  catch(...){
    if(ierr) *ierr = 1;
  }
}

GMSH_API void gmshModelGetParent(const int dim, const int tag, int * parentDim, int * parentTag, int * ierr)
{
  if(ierr) *ierr = 0;
  try {
    gmsh::model::getParent(dim, tag, *parentDim, *parentTag);
  }
  catch(...){
    if(ierr) *ierr = 1;
  }
}

GMSH_API int gmshModelGetNumberOfPartitions(int * ierr)
{
  int result_api_ = 0;
  if(ierr) *ierr = 0;
  try {
    result_api_ = gmsh::model::getNumberOfPartitions();
  }
  catch(...){
    if(ierr) *ierr = 1;
  }
  return result_api_;
}

GMSH_API void gmshModelGetPartitions(const int dim, const int tag, int ** partitions, size_t * partitions_n, int * ierr)
{
  if(ierr) *ierr = 0;
  try {
    std::vector<int> api_partitions_;
    gmsh::model::getPartitions(dim, tag, api_partitions_);
    vector2ptr(api_partitions_, partitions, partitions_n);
  }
  catch(...){
    if(ierr) *ierr = 1;
  }
}

GMSH_API void gmshModelGetValue(const int dim, const int tag, const double * parametricCoord, const size_t parametricCoord_n, double ** coord, size_t * coord_n, int * ierr)
{
  if(ierr) *ierr = 0;
  try {
    std::vector<double> api_parametricCoord_(parametricCoord, parametricCoord + parametricCoord_n);
    std::vector<double> api_coord_;
    gmsh::model::getValue(dim, tag, api_parametricCoord_, api_coord_);
    vector2ptr(api_coord_, coord, coord_n);
  }
  catch(...){
    if(ierr) *ierr = 1;
  }
}

GMSH_API void gmshModelGetDerivative(const int dim, const int tag, const double * parametricCoord, const size_t parametricCoord_n, double ** derivatives, size_t * derivatives_n, int * ierr)
{
  if(ierr) *ierr = 0;
  try {
    std::vector<double> api_parametricCoord_(parametricCoord, parametricCoord + parametricCoord_n);
    std::vector<double> api_derivatives_;
    gmsh::model::getDerivative(dim, tag, api_parametricCoord_, api_derivatives_);
    vector2ptr(api_derivatives_, derivatives, derivatives_n);
  }
  catch(...){
    if(ierr) *ierr = 1;
  }
}

GMSH_API void gmshModelGetSecondDerivative(const int dim, const int tag, const double * parametricCoord, const size_t parametricCoord_n, double ** derivatives, size_t * derivatives_n, int * ierr)
{
  if(ierr) *ierr = 0;
  try {
    std::vector<double> api_parametricCoord_(parametricCoord, parametricCoord + parametricCoord_n);
    std::vector<double> api_derivatives_;
    gmsh::model::getSecondDerivative(dim, tag, api_parametricCoord_, api_derivatives_);
    vector2ptr(api_derivatives_, derivatives, derivatives_n);
  }
  catch(...){
    if(ierr) *ierr = 1;
  }
}

GMSH_API void gmshModelGetCurvature(const int dim, const int tag, const double * parametricCoord, const size_t parametricCoord_n, double ** curvatures, size_t * curvatures_n, int * ierr)
{
  if(ierr) *ierr = 0;
  try {
    std::vector<double> api_parametricCoord_(parametricCoord, parametricCoord + parametricCoord_n);
    std::vector<double> api_curvatures_;
    gmsh::model::getCurvature(dim, tag, api_parametricCoord_, api_curvatures_);
    vector2ptr(api_curvatures_, curvatures, curvatures_n);
  }
  catch(...){
    if(ierr) *ierr = 1;
  }
}

GMSH_API void gmshModelGetPrincipalCurvatures(const int tag, const double * parametricCoord, const size_t parametricCoord_n, double ** curvatureMax, size_t * curvatureMax_n, double ** curvatureMin, size_t * curvatureMin_n, double ** directionMax, size_t * directionMax_n, double ** directionMin, size_t * directionMin_n, int * ierr)
{
  if(ierr) *ierr = 0;
  try {
    std::vector<double> api_parametricCoord_(parametricCoord, parametricCoord + parametricCoord_n);
    std::vector<double> api_curvatureMax_;
    std::vector<double> api_curvatureMin_;
    std::vector<double> api_directionMax_;
    std::vector<double> api_directionMin_;
    gmsh::model::getPrincipalCurvatures(tag, api_parametricCoord_, api_curvatureMax_, api_curvatureMin_, api_directionMax_, api_directionMin_);
    vector2ptr(api_curvatureMax_, curvatureMax, curvatureMax_n);
    vector2ptr(api_curvatureMin_, curvatureMin, curvatureMin_n);
    vector2ptr(api_directionMax_, directionMax, directionMax_n);
    vector2ptr(api_directionMin_, directionMin, directionMin_n);
  }
  catch(...){
    if(ierr) *ierr = 1;
  }
}

GMSH_API void gmshModelGetNormal(const int tag, const double * parametricCoord, const size_t parametricCoord_n, double ** normals, size_t * normals_n, int * ierr)
{
  if(ierr) *ierr = 0;
  try {
    std::vector<double> api_parametricCoord_(parametricCoord, parametricCoord + parametricCoord_n);
    std::vector<double> api_normals_;
    gmsh::model::getNormal(tag, api_parametricCoord_, api_normals_);
    vector2ptr(api_normals_, normals, normals_n);
  }
  catch(...){
    if(ierr) *ierr = 1;
  }
}

GMSH_API void gmshModelGetParametrization(const int dim, const int tag, const double * coord, const size_t coord_n, double ** parametricCoord, size_t * parametricCoord_n, int * ierr)
{
  if(ierr) *ierr = 0;
  try {
    std::vector<double> api_coord_(coord, coord + coord_n);
    std::vector<double> api_parametricCoord_;
    gmsh::model::getParametrization(dim, tag, api_coord_, api_parametricCoord_);
    vector2ptr(api_parametricCoord_, parametricCoord, parametricCoord_n);
  }
  catch(...){
    if(ierr) *ierr = 1;
  }
}

GMSH_API void gmshModelGetParametrizationBounds(const int dim, const int tag, double ** min, size_t * min_n, double ** max, size_t * max_n, int * ierr)
{
  if(ierr) *ierr = 0;
  try {
    std::vector<double> api_min_;
    std::vector<double> api_max_;
    gmsh::model::getParametrizationBounds(dim, tag, api_min_, api_max_);
    vector2ptr(api_min_, min, min_n);
    vector2ptr(api_max_, max, max_n);
  }
  catch(...){
    if(ierr) *ierr = 1;
  }
}

GMSH_API int gmshModelIsInside(const int dim, const int tag, const double * coord, const size_t coord_n, const int parametric, int * ierr)
{
  int result_api_ = 0;
  if(ierr) *ierr = 0;
  try {
    std::vector<double> api_coord_(coord, coord + coord_n);
    result_api_ = gmsh::model::isInside(dim, tag, api_coord_, parametric);
  }
  catch(...){
    if(ierr) *ierr = 1;
  }
  return result_api_;
}

GMSH_API void gmshModelGetClosestPoint(const int dim, const int tag, const double * coord, const size_t coord_n, double ** closestCoord, size_t * closestCoord_n, double ** parametricCoord, size_t * parametricCoord_n, int * ierr)
{
  if(ierr) *ierr = 0;
  try {
    std::vector<double> api_coord_(coord, coord + coord_n);
    std::vector<double> api_closestCoord_;
    std::vector<double> api_parametricCoord_;
    gmsh::model::getClosestPoint(dim, tag, api_coord_, api_closestCoord_, api_parametricCoord_);
    vector2ptr(api_closestCoord_, closestCoord, closestCoord_n);
    vector2ptr(api_parametricCoord_, parametricCoord, parametricCoord_n);
  }
  catch(...){
    if(ierr) *ierr = 1;
  }
}

GMSH_API void gmshModelReparametrizeOnSurface(const int dim, const int tag, const double * parametricCoord, const size_t parametricCoord_n, const int surfaceTag, double ** surfaceParametricCoord, size_t * surfaceParametricCoord_n, const int which, int * ierr)
{
  if(ierr) *ierr = 0;
  try {
    std::vector<double> api_parametricCoord_(parametricCoord, parametricCoord + parametricCoord_n);
    std::vector<double> api_surfaceParametricCoord_;
    gmsh::model::reparametrizeOnSurface(dim, tag, api_parametricCoord_, surfaceTag, api_surfaceParametricCoord_, which);
    vector2ptr(api_surfaceParametricCoord_, surfaceParametricCoord, surfaceParametricCoord_n);
  }
  catch(...){
    if(ierr) *ierr = 1;
  }
}

GMSH_API void gmshModelSetVisibility(const int * dimTags, const size_t dimTags_n, const int value, const int recursive, int * ierr)
{
  if(ierr) *ierr = 0;
  try {
    gmsh::vectorpair api_dimTags_(dimTags_n/2);
    for(size_t i = 0; i < dimTags_n/2; ++i){
      api_dimTags_[i].first = dimTags[i * 2 + 0];
      api_dimTags_[i].second = dimTags[i * 2 + 1];
    }
    gmsh::model::setVisibility(api_dimTags_, value, recursive);
  }
  catch(...){
    if(ierr) *ierr = 1;
  }
}

GMSH_API void gmshModelGetVisibility(const int dim, const int tag, int * value, int * ierr)
{
  if(ierr) *ierr = 0;
  try {
    gmsh::model::getVisibility(dim, tag, *value);
  }
  catch(...){
    if(ierr) *ierr = 1;
  }
}

GMSH_API void gmshModelSetVisibilityPerWindow(const int value, const int windowIndex, int * ierr)
{
  if(ierr) *ierr = 0;
  try {
    gmsh::model::setVisibilityPerWindow(value, windowIndex);
  }
  catch(...){
    if(ierr) *ierr = 1;
  }
}

GMSH_API void gmshModelSetColor(const int * dimTags, const size_t dimTags_n, const int r, const int g, const int b, const int a, const int recursive, int * ierr)
{
  if(ierr) *ierr = 0;
  try {
    gmsh::vectorpair api_dimTags_(dimTags_n/2);
    for(size_t i = 0; i < dimTags_n/2; ++i){
      api_dimTags_[i].first = dimTags[i * 2 + 0];
      api_dimTags_[i].second = dimTags[i * 2 + 1];
    }
    gmsh::model::setColor(api_dimTags_, r, g, b, a, recursive);
  }
  catch(...){
    if(ierr) *ierr = 1;
  }
}

GMSH_API void gmshModelGetColor(const int dim, const int tag, int * r, int * g, int * b, int * a, int * ierr)
{
  if(ierr) *ierr = 0;
  try {
    gmsh::model::getColor(dim, tag, *r, *g, *b, *a);
  }
  catch(...){
    if(ierr) *ierr = 1;
  }
}

GMSH_API void gmshModelSetCoordinates(const int tag, const double x, const double y, const double z, int * ierr)
{
  if(ierr) *ierr = 0;
  try {
    gmsh::model::setCoordinates(tag, x, y, z);
  }
  catch(...){
    if(ierr) *ierr = 1;
  }
}

GMSH_API void gmshModelGetAttributeNames(char *** names, size_t * names_n, int * ierr)
{
  if(ierr) *ierr = 0;
  try {
    std::vector<std::string> api_names_;
    gmsh::model::getAttributeNames(api_names_);
    vectorstring2charptrptr(api_names_, names, names_n);
  }
  catch(...){
    if(ierr) *ierr = 1;
  }
}

GMSH_API void gmshModelGetAttribute(const char * name, char *** values, size_t * values_n, int * ierr)
{
  if(ierr) *ierr = 0;
  try {
    std::vector<std::string> api_values_;
    gmsh::model::getAttribute(name, api_values_);
    vectorstring2charptrptr(api_values_, values, values_n);
  }
  catch(...){
    if(ierr) *ierr = 1;
  }
}

GMSH_API void gmshModelSetAttribute(const char * name, const char * const * values, const size_t values_n, int * ierr)
{
  if(ierr) *ierr = 0;
  try {
    std::vector<std::string> api_values_(values, values + values_n);
    gmsh::model::setAttribute(name, api_values_);
  }
  catch(...){
    if(ierr) *ierr = 1;
  }
}

GMSH_API void gmshModelRemoveAttribute(const char * name, int * ierr)
{
  if(ierr) *ierr = 0;
  try {
    gmsh::model::removeAttribute(name);
  }
  catch(...){
    if(ierr) *ierr = 1;
  }
}

GMSH_API void gmshModelMeshGenerate(const int dim, int * ierr)
{
  if(ierr) *ierr = 0;
  try {
    gmsh::model::mesh::generate(dim);
  }
  catch(...){
    if(ierr) *ierr = 1;
  }
}

GMSH_API void gmshModelMeshPartition(const int numPart, const size_t * elementTags, const size_t elementTags_n, const int * partitions, const size_t partitions_n, int * ierr)
{
  if(ierr) *ierr = 0;
  try {
    std::vector<std::size_t> api_elementTags_(elementTags, elementTags + elementTags_n);
    std::vector<int> api_partitions_(partitions, partitions + partitions_n);
    gmsh::model::mesh::partition(numPart, api_elementTags_, api_partitions_);
  }
  catch(...){
    if(ierr) *ierr = 1;
  }
}

GMSH_API void gmshModelMeshUnpartition(int * ierr)
{
  if(ierr) *ierr = 0;
  try {
    gmsh::model::mesh::unpartition();
  }
  catch(...){
    if(ierr) *ierr = 1;
  }
}

GMSH_API void gmshModelMeshOptimize(const char * method, const int force, const int niter, const int * dimTags, const size_t dimTags_n, int * ierr)
{
  if(ierr) *ierr = 0;
  try {
    gmsh::vectorpair api_dimTags_(dimTags_n/2);
    for(size_t i = 0; i < dimTags_n/2; ++i){
      api_dimTags_[i].first = dimTags[i * 2 + 0];
      api_dimTags_[i].second = dimTags[i * 2 + 1];
    }
    gmsh::model::mesh::optimize(method, force, niter, api_dimTags_);
  }
  catch(...){
    if(ierr) *ierr = 1;
  }
}

GMSH_API void gmshModelMeshRecombine(int * ierr)
{
  if(ierr) *ierr = 0;
  try {
    gmsh::model::mesh::recombine();
  }
  catch(...){
    if(ierr) *ierr = 1;
  }
}

GMSH_API void gmshModelMeshRefine(int * ierr)
{
  if(ierr) *ierr = 0;
  try {
    gmsh::model::mesh::refine();
  }
  catch(...){
    if(ierr) *ierr = 1;
  }
}

GMSH_API void gmshModelMeshSetOrder(const int order, int * ierr)
{
  if(ierr) *ierr = 0;
  try {
    gmsh::model::mesh::setOrder(order);
  }
  catch(...){
    if(ierr) *ierr = 1;
  }
}

GMSH_API void gmshModelMeshGetLastEntityError(int ** dimTags, size_t * dimTags_n, int * ierr)
{
  if(ierr) *ierr = 0;
  try {
    gmsh::vectorpair api_dimTags_;
    gmsh::model::mesh::getLastEntityError(api_dimTags_);
    vectorpair2intptr(api_dimTags_, dimTags, dimTags_n);
  }
  catch(...){
    if(ierr) *ierr = 1;
  }
}

GMSH_API void gmshModelMeshGetLastNodeError(size_t ** nodeTags, size_t * nodeTags_n, int * ierr)
{
  if(ierr) *ierr = 0;
  try {
    std::vector<std::size_t> api_nodeTags_;
    gmsh::model::mesh::getLastNodeError(api_nodeTags_);
    vector2ptr(api_nodeTags_, nodeTags, nodeTags_n);
  }
  catch(...){
    if(ierr) *ierr = 1;
  }
}

GMSH_API void gmshModelMeshClear(const int * dimTags, const size_t dimTags_n, int * ierr)
{
  if(ierr) *ierr = 0;
  try {
    gmsh::vectorpair api_dimTags_(dimTags_n/2);
    for(size_t i = 0; i < dimTags_n/2; ++i){
      api_dimTags_[i].first = dimTags[i * 2 + 0];
      api_dimTags_[i].second = dimTags[i * 2 + 1];
    }
    gmsh::model::mesh::clear(api_dimTags_);
  }
  catch(...){
    if(ierr) *ierr = 1;
  }
}

GMSH_API void gmshModelMeshReverse(const int * dimTags, const size_t dimTags_n, int * ierr)
{
  if(ierr) *ierr = 0;
  try {
    gmsh::vectorpair api_dimTags_(dimTags_n/2);
    for(size_t i = 0; i < dimTags_n/2; ++i){
      api_dimTags_[i].first = dimTags[i * 2 + 0];
      api_dimTags_[i].second = dimTags[i * 2 + 1];
    }
    gmsh::model::mesh::reverse(api_dimTags_);
  }
  catch(...){
    if(ierr) *ierr = 1;
  }
}

GMSH_API void gmshModelMeshAffineTransform(const double * affineTransform, const size_t affineTransform_n, const int * dimTags, const size_t dimTags_n, int * ierr)
{
  if(ierr) *ierr = 0;
  try {
    std::vector<double> api_affineTransform_(affineTransform, affineTransform + affineTransform_n);
    gmsh::vectorpair api_dimTags_(dimTags_n/2);
    for(size_t i = 0; i < dimTags_n/2; ++i){
      api_dimTags_[i].first = dimTags[i * 2 + 0];
      api_dimTags_[i].second = dimTags[i * 2 + 1];
    }
    gmsh::model::mesh::affineTransform(api_affineTransform_, api_dimTags_);
  }
  catch(...){
    if(ierr) *ierr = 1;
  }
}

GMSH_API void gmshModelMeshGetNodes(size_t ** nodeTags, size_t * nodeTags_n, double ** coord, size_t * coord_n, double ** parametricCoord, size_t * parametricCoord_n, const int dim, const int tag, const int includeBoundary, const int returnParametricCoord, int * ierr)
{
  if(ierr) *ierr = 0;
  try {
    std::vector<std::size_t> api_nodeTags_;
    std::vector<double> api_coord_;
    std::vector<double> api_parametricCoord_;
    gmsh::model::mesh::getNodes(api_nodeTags_, api_coord_, api_parametricCoord_, dim, tag, includeBoundary, returnParametricCoord);
    vector2ptr(api_nodeTags_, nodeTags, nodeTags_n);
    vector2ptr(api_coord_, coord, coord_n);
    vector2ptr(api_parametricCoord_, parametricCoord, parametricCoord_n);
  }
  catch(...){
    if(ierr) *ierr = 1;
  }
}

GMSH_API void gmshModelMeshGetNodesByElementType(const int elementType, size_t ** nodeTags, size_t * nodeTags_n, double ** coord, size_t * coord_n, double ** parametricCoord, size_t * parametricCoord_n, const int tag, const int returnParametricCoord, int * ierr)
{
  if(ierr) *ierr = 0;
  try {
    std::vector<std::size_t> api_nodeTags_;
    std::vector<double> api_coord_;
    std::vector<double> api_parametricCoord_;
    gmsh::model::mesh::getNodesByElementType(elementType, api_nodeTags_, api_coord_, api_parametricCoord_, tag, returnParametricCoord);
    vector2ptr(api_nodeTags_, nodeTags, nodeTags_n);
    vector2ptr(api_coord_, coord, coord_n);
    vector2ptr(api_parametricCoord_, parametricCoord, parametricCoord_n);
  }
  catch(...){
    if(ierr) *ierr = 1;
  }
}

GMSH_API void gmshModelMeshGetNode(const size_t nodeTag, double ** coord, size_t * coord_n, double ** parametricCoord, size_t * parametricCoord_n, int * dim, int * tag, int * ierr)
{
  if(ierr) *ierr = 0;
  try {
    std::vector<double> api_coord_;
    std::vector<double> api_parametricCoord_;
    gmsh::model::mesh::getNode(nodeTag, api_coord_, api_parametricCoord_, *dim, *tag);
    vector2ptr(api_coord_, coord, coord_n);
    vector2ptr(api_parametricCoord_, parametricCoord, parametricCoord_n);
  }
  catch(...){
    if(ierr) *ierr = 1;
  }
}

GMSH_API void gmshModelMeshSetNode(const size_t nodeTag, const double * coord, const size_t coord_n, const double * parametricCoord, const size_t parametricCoord_n, int * ierr)
{
  if(ierr) *ierr = 0;
  try {
    std::vector<double> api_coord_(coord, coord + coord_n);
    std::vector<double> api_parametricCoord_(parametricCoord, parametricCoord + parametricCoord_n);
    gmsh::model::mesh::setNode(nodeTag, api_coord_, api_parametricCoord_);
  }
  catch(...){
    if(ierr) *ierr = 1;
  }
}

GMSH_API void gmshModelMeshRebuildNodeCache(const int onlyIfNecessary, int * ierr)
{
  if(ierr) *ierr = 0;
  try {
    gmsh::model::mesh::rebuildNodeCache(onlyIfNecessary);
  }
  catch(...){
    if(ierr) *ierr = 1;
  }
}

GMSH_API void gmshModelMeshRebuildElementCache(const int onlyIfNecessary, int * ierr)
{
  if(ierr) *ierr = 0;
  try {
    gmsh::model::mesh::rebuildElementCache(onlyIfNecessary);
  }
  catch(...){
    if(ierr) *ierr = 1;
  }
}

GMSH_API void gmshModelMeshGetNodesForPhysicalGroup(const int dim, const int tag, size_t ** nodeTags, size_t * nodeTags_n, double ** coord, size_t * coord_n, int * ierr)
{
  if(ierr) *ierr = 0;
  try {
    std::vector<std::size_t> api_nodeTags_;
    std::vector<double> api_coord_;
    gmsh::model::mesh::getNodesForPhysicalGroup(dim, tag, api_nodeTags_, api_coord_);
    vector2ptr(api_nodeTags_, nodeTags, nodeTags_n);
    vector2ptr(api_coord_, coord, coord_n);
  }
  catch(...){
    if(ierr) *ierr = 1;
  }
}

GMSH_API void gmshModelMeshGetMaxNodeTag(size_t * maxTag, int * ierr)
{
  if(ierr) *ierr = 0;
  try {
    gmsh::model::mesh::getMaxNodeTag(*maxTag);
  }
  catch(...){
    if(ierr) *ierr = 1;
  }
}

GMSH_API void gmshModelMeshAddNodes(const int dim, const int tag, const size_t * nodeTags, const size_t nodeTags_n, const double * coord, const size_t coord_n, const double * parametricCoord, const size_t parametricCoord_n, int * ierr)
{
  if(ierr) *ierr = 0;
  try {
    std::vector<std::size_t> api_nodeTags_(nodeTags, nodeTags + nodeTags_n);
    std::vector<double> api_coord_(coord, coord + coord_n);
    std::vector<double> api_parametricCoord_(parametricCoord, parametricCoord + parametricCoord_n);
    gmsh::model::mesh::addNodes(dim, tag, api_nodeTags_, api_coord_, api_parametricCoord_);
  }
  catch(...){
    if(ierr) *ierr = 1;
  }
}

GMSH_API void gmshModelMeshReclassifyNodes(int * ierr)
{
  if(ierr) *ierr = 0;
  try {
    gmsh::model::mesh::reclassifyNodes();
  }
  catch(...){
    if(ierr) *ierr = 1;
  }
}

GMSH_API void gmshModelMeshRelocateNodes(const int dim, const int tag, int * ierr)
{
  if(ierr) *ierr = 0;
  try {
    gmsh::model::mesh::relocateNodes(dim, tag);
  }
  catch(...){
    if(ierr) *ierr = 1;
  }
}

GMSH_API void gmshModelMeshGetElements(int ** elementTypes, size_t * elementTypes_n, size_t *** elementTags, size_t ** elementTags_n, size_t *elementTags_nn, size_t *** nodeTags, size_t ** nodeTags_n, size_t *nodeTags_nn, const int dim, const int tag, int * ierr)
{
  if(ierr) *ierr = 0;
  try {
    std::vector<int> api_elementTypes_;
    std::vector<std::vector<std::size_t> > api_elementTags_;
    std::vector<std::vector<std::size_t> > api_nodeTags_;
    gmsh::model::mesh::getElements(api_elementTypes_, api_elementTags_, api_nodeTags_, dim, tag);
    vector2ptr(api_elementTypes_, elementTypes, elementTypes_n);
    vectorvector2ptrptr(api_elementTags_, elementTags, elementTags_n, elementTags_nn);
    vectorvector2ptrptr(api_nodeTags_, nodeTags, nodeTags_n, nodeTags_nn);
  }
  catch(...){
    if(ierr) *ierr = 1;
  }
}

GMSH_API void gmshModelMeshGetElement(const size_t elementTag, int * elementType, size_t ** nodeTags, size_t * nodeTags_n, int * dim, int * tag, int * ierr)
{
  if(ierr) *ierr = 0;
  try {
    std::vector<std::size_t> api_nodeTags_;
    gmsh::model::mesh::getElement(elementTag, *elementType, api_nodeTags_, *dim, *tag);
    vector2ptr(api_nodeTags_, nodeTags, nodeTags_n);
  }
  catch(...){
    if(ierr) *ierr = 1;
  }
}

GMSH_API void gmshModelMeshGetElementByCoordinates(const double x, const double y, const double z, size_t * elementTag, int * elementType, size_t ** nodeTags, size_t * nodeTags_n, double * u, double * v, double * w, const int dim, const int strict, int * ierr)
{
  if(ierr) *ierr = 0;
  try {
    std::vector<std::size_t> api_nodeTags_;
    gmsh::model::mesh::getElementByCoordinates(x, y, z, *elementTag, *elementType, api_nodeTags_, *u, *v, *w, dim, strict);
    vector2ptr(api_nodeTags_, nodeTags, nodeTags_n);
  }
  catch(...){
    if(ierr) *ierr = 1;
  }
}

GMSH_API void gmshModelMeshGetElementsByCoordinates(const double x, const double y, const double z, size_t ** elementTags, size_t * elementTags_n, const int dim, const int strict, int * ierr)
{
  if(ierr) *ierr = 0;
  try {
    std::vector<std::size_t> api_elementTags_;
    gmsh::model::mesh::getElementsByCoordinates(x, y, z, api_elementTags_, dim, strict);
    vector2ptr(api_elementTags_, elementTags, elementTags_n);
  }
  catch(...){
    if(ierr) *ierr = 1;
  }
}

GMSH_API void gmshModelMeshGetLocalCoordinatesInElement(const size_t elementTag, const double x, const double y, const double z, double * u, double * v, double * w, int * ierr)
{
  if(ierr) *ierr = 0;
  try {
    gmsh::model::mesh::getLocalCoordinatesInElement(elementTag, x, y, z, *u, *v, *w);
  }
  catch(...){
    if(ierr) *ierr = 1;
  }
}

GMSH_API void gmshModelMeshGetElementTypes(int ** elementTypes, size_t * elementTypes_n, const int dim, const int tag, int * ierr)
{
  if(ierr) *ierr = 0;
  try {
    std::vector<int> api_elementTypes_;
    gmsh::model::mesh::getElementTypes(api_elementTypes_, dim, tag);
    vector2ptr(api_elementTypes_, elementTypes, elementTypes_n);
  }
  catch(...){
    if(ierr) *ierr = 1;
  }
}

GMSH_API int gmshModelMeshGetElementType(const char * familyName, const int order, const int serendip, int * ierr)
{
  int result_api_ = 0;
  if(ierr) *ierr = 0;
  try {
    result_api_ = gmsh::model::mesh::getElementType(familyName, order, serendip);
  }
  catch(...){
    if(ierr) *ierr = 1;
  }
  return result_api_;
}

GMSH_API void gmshModelMeshGetElementProperties(const int elementType, char ** elementName, int * dim, int * order, int * numNodes, double ** localNodeCoord, size_t * localNodeCoord_n, int * numPrimaryNodes, int * ierr)
{
  if(ierr) *ierr = 0;
  try {
    std::string api_elementName_;
    std::vector<double> api_localNodeCoord_;
    gmsh::model::mesh::getElementProperties(elementType, api_elementName_, *dim, *order, *numNodes, api_localNodeCoord_, *numPrimaryNodes);
    *elementName = strdup(api_elementName_.c_str());
    vector2ptr(api_localNodeCoord_, localNodeCoord, localNodeCoord_n);
  }
  catch(...){
    if(ierr) *ierr = 1;
  }
}

GMSH_API void gmshModelMeshGetElementsByType(const int elementType, size_t ** elementTags, size_t * elementTags_n, size_t ** nodeTags, size_t * nodeTags_n, const int tag, const size_t task, const size_t numTasks, int * ierr)
{
  if(ierr) *ierr = 0;
  try {
    std::vector<std::size_t> api_elementTags_;
    std::vector<std::size_t> api_nodeTags_;
    gmsh::model::mesh::getElementsByType(elementType, api_elementTags_, api_nodeTags_, tag, task, numTasks);
    vector2ptr(api_elementTags_, elementTags, elementTags_n);
    vector2ptr(api_nodeTags_, nodeTags, nodeTags_n);
  }
  catch(...){
    if(ierr) *ierr = 1;
  }
}

GMSH_API void gmshModelMeshGetMaxElementTag(size_t * maxTag, int * ierr)
{
  if(ierr) *ierr = 0;
  try {
    gmsh::model::mesh::getMaxElementTag(*maxTag);
  }
  catch(...){
    if(ierr) *ierr = 1;
  }
}

GMSH_API void gmshModelMeshPreallocateElementsByType(const int elementType, const int elementTag, const int nodeTag, size_t ** elementTags, size_t * elementTags_n, size_t ** nodeTags, size_t * nodeTags_n, const int tag, int * ierr)
{
  if(ierr) *ierr = 0;
  try {
    std::vector<std::size_t> api_elementTags_;
    std::vector<std::size_t> api_nodeTags_;
    gmsh::model::mesh::preallocateElementsByType(elementType, elementTag, nodeTag, api_elementTags_, api_nodeTags_, tag);
    vector2ptr(api_elementTags_, elementTags, elementTags_n);
    vector2ptr(api_nodeTags_, nodeTags, nodeTags_n);
  }
  catch(...){
    if(ierr) *ierr = 1;
  }
}

GMSH_API void gmshModelMeshGetElementQualities(const size_t * elementTags, const size_t elementTags_n, double ** elementsQuality, size_t * elementsQuality_n, const char * qualityName, const size_t task, const size_t numTasks, int * ierr)
{
  if(ierr) *ierr = 0;
  try {
    std::vector<std::size_t> api_elementTags_(elementTags, elementTags + elementTags_n);
    std::vector<double> api_elementsQuality_;
    gmsh::model::mesh::getElementQualities(api_elementTags_, api_elementsQuality_, qualityName, task, numTasks);
    vector2ptr(api_elementsQuality_, elementsQuality, elementsQuality_n);
  }
  catch(...){
    if(ierr) *ierr = 1;
  }
}

GMSH_API void gmshModelMeshAddElements(const int dim, const int tag, const int * elementTypes, const size_t elementTypes_n, const size_t * const * elementTags, const size_t * elementTags_n, const size_t elementTags_nn, const size_t * const * nodeTags, const size_t * nodeTags_n, const size_t nodeTags_nn, int * ierr)
{
  if(ierr) *ierr = 0;
  try {
    std::vector<int> api_elementTypes_(elementTypes, elementTypes + elementTypes_n);
    std::vector<std::vector<std::size_t> > api_elementTags_(elementTags_nn);
    for(size_t i = 0; i < elementTags_nn; ++i)
      api_elementTags_[i] = std::vector<std::size_t>(elementTags[i], elementTags[i] + elementTags_n[i]);
    std::vector<std::vector<std::size_t> > api_nodeTags_(nodeTags_nn);
    for(size_t i = 0; i < nodeTags_nn; ++i)
      api_nodeTags_[i] = std::vector<std::size_t>(nodeTags[i], nodeTags[i] + nodeTags_n[i]);
    gmsh::model::mesh::addElements(dim, tag, api_elementTypes_, api_elementTags_, api_nodeTags_);
  }
  catch(...){
    if(ierr) *ierr = 1;
  }
}

GMSH_API void gmshModelMeshAddElementsByType(const int tag, const int elementType, const size_t * elementTags, const size_t elementTags_n, const size_t * nodeTags, const size_t nodeTags_n, int * ierr)
{
  if(ierr) *ierr = 0;
  try {
    std::vector<std::size_t> api_elementTags_(elementTags, elementTags + elementTags_n);
    std::vector<std::size_t> api_nodeTags_(nodeTags, nodeTags + nodeTags_n);
    gmsh::model::mesh::addElementsByType(tag, elementType, api_elementTags_, api_nodeTags_);
  }
  catch(...){
    if(ierr) *ierr = 1;
  }
}

GMSH_API void gmshModelMeshGetIntegrationPoints(const int elementType, const char * integrationType, double ** localCoord, size_t * localCoord_n, double ** weights, size_t * weights_n, int * ierr)
{
  if(ierr) *ierr = 0;
  try {
    std::vector<double> api_localCoord_;
    std::vector<double> api_weights_;
    gmsh::model::mesh::getIntegrationPoints(elementType, integrationType, api_localCoord_, api_weights_);
    vector2ptr(api_localCoord_, localCoord, localCoord_n);
    vector2ptr(api_weights_, weights, weights_n);
  }
  catch(...){
    if(ierr) *ierr = 1;
  }
}

GMSH_API void gmshModelMeshGetJacobians(const int elementType, const double * localCoord, const size_t localCoord_n, double ** jacobians, size_t * jacobians_n, double ** determinants, size_t * determinants_n, double ** coord, size_t * coord_n, const int tag, const size_t task, const size_t numTasks, int * ierr)
{
  if(ierr) *ierr = 0;
  try {
    std::vector<double> api_localCoord_(localCoord, localCoord + localCoord_n);
    std::vector<double> api_jacobians_;
    std::vector<double> api_determinants_;
    std::vector<double> api_coord_;
    gmsh::model::mesh::getJacobians(elementType, api_localCoord_, api_jacobians_, api_determinants_, api_coord_, tag, task, numTasks);
    vector2ptr(api_jacobians_, jacobians, jacobians_n);
    vector2ptr(api_determinants_, determinants, determinants_n);
    vector2ptr(api_coord_, coord, coord_n);
  }
  catch(...){
    if(ierr) *ierr = 1;
  }
}

GMSH_API void gmshModelMeshPreallocateJacobians(const int elementType, const int numEvaluationPoints, const int allocateJacobians, const int allocateDeterminants, const int allocateCoord, double ** jacobians, size_t * jacobians_n, double ** determinants, size_t * determinants_n, double ** coord, size_t * coord_n, const int tag, int * ierr)
{
  if(ierr) *ierr = 0;
  try {
    std::vector<double> api_jacobians_;
    std::vector<double> api_determinants_;
    std::vector<double> api_coord_;
    gmsh::model::mesh::preallocateJacobians(elementType, numEvaluationPoints, allocateJacobians, allocateDeterminants, allocateCoord, api_jacobians_, api_determinants_, api_coord_, tag);
    vector2ptr(api_jacobians_, jacobians, jacobians_n);
    vector2ptr(api_determinants_, determinants, determinants_n);
    vector2ptr(api_coord_, coord, coord_n);
  }
  catch(...){
    if(ierr) *ierr = 1;
  }
}

GMSH_API void gmshModelMeshGetJacobian(const size_t elementTag, const double * localCoord, const size_t localCoord_n, double ** jacobians, size_t * jacobians_n, double ** determinants, size_t * determinants_n, double ** coord, size_t * coord_n, int * ierr)
{
  if(ierr) *ierr = 0;
  try {
    std::vector<double> api_localCoord_(localCoord, localCoord + localCoord_n);
    std::vector<double> api_jacobians_;
    std::vector<double> api_determinants_;
    std::vector<double> api_coord_;
    gmsh::model::mesh::getJacobian(elementTag, api_localCoord_, api_jacobians_, api_determinants_, api_coord_);
    vector2ptr(api_jacobians_, jacobians, jacobians_n);
    vector2ptr(api_determinants_, determinants, determinants_n);
    vector2ptr(api_coord_, coord, coord_n);
  }
  catch(...){
    if(ierr) *ierr = 1;
  }
}

GMSH_API void gmshModelMeshGetBasisFunctions(const int elementType, const double * localCoord, const size_t localCoord_n, const char * functionSpaceType, int * numComponents, double ** basisFunctions, size_t * basisFunctions_n, int * numOrientations, const int * wantedOrientations, const size_t wantedOrientations_n, int * ierr)
{
  if(ierr) *ierr = 0;
  try {
    std::vector<double> api_localCoord_(localCoord, localCoord + localCoord_n);
    std::vector<double> api_basisFunctions_;
    std::vector<int> api_wantedOrientations_(wantedOrientations, wantedOrientations + wantedOrientations_n);
    gmsh::model::mesh::getBasisFunctions(elementType, api_localCoord_, functionSpaceType, *numComponents, api_basisFunctions_, *numOrientations, api_wantedOrientations_);
    vector2ptr(api_basisFunctions_, basisFunctions, basisFunctions_n);
  }
  catch(...){
    if(ierr) *ierr = 1;
  }
}

GMSH_API void gmshModelMeshGetBasisFunctionsOrientation(const int elementType, const char * functionSpaceType, int ** basisFunctionsOrientation, size_t * basisFunctionsOrientation_n, const int tag, const size_t task, const size_t numTasks, int * ierr)
{
  if(ierr) *ierr = 0;
  try {
    std::vector<int> api_basisFunctionsOrientation_;
    gmsh::model::mesh::getBasisFunctionsOrientation(elementType, functionSpaceType, api_basisFunctionsOrientation_, tag, task, numTasks);
    vector2ptr(api_basisFunctionsOrientation_, basisFunctionsOrientation, basisFunctionsOrientation_n);
  }
  catch(...){
    if(ierr) *ierr = 1;
  }
}

GMSH_API void gmshModelMeshGetBasisFunctionsOrientationForElement(const size_t elementTag, const char * functionSpaceType, int * basisFunctionsOrientation, int * ierr)
{
  if(ierr) *ierr = 0;
  try {
    gmsh::model::mesh::getBasisFunctionsOrientationForElement(elementTag, functionSpaceType, *basisFunctionsOrientation);
  }
  catch(...){
    if(ierr) *ierr = 1;
  }
}

GMSH_API int gmshModelMeshGetNumberOfOrientations(const int elementType, const char * functionSpaceType, int * ierr)
{
  int result_api_ = 0;
  if(ierr) *ierr = 0;
  try {
    result_api_ = gmsh::model::mesh::getNumberOfOrientations(elementType, functionSpaceType);
  }
  catch(...){
    if(ierr) *ierr = 1;
  }
  return result_api_;
}

GMSH_API void gmshModelMeshPreallocateBasisFunctionsOrientation(const int elementType, int ** basisFunctionsOrientation, size_t * basisFunctionsOrientation_n, const int tag, int * ierr)
{
  if(ierr) *ierr = 0;
  try {
    std::vector<int> api_basisFunctionsOrientation_;
    gmsh::model::mesh::preallocateBasisFunctionsOrientation(elementType, api_basisFunctionsOrientation_, tag);
    vector2ptr(api_basisFunctionsOrientation_, basisFunctionsOrientation, basisFunctionsOrientation_n);
  }
  catch(...){
    if(ierr) *ierr = 1;
  }
}

GMSH_API void gmshModelMeshGetEdges(const size_t * nodeTags, const size_t nodeTags_n, size_t ** edgeTags, size_t * edgeTags_n, int ** edgeOrientations, size_t * edgeOrientations_n, int * ierr)
{
  if(ierr) *ierr = 0;
  try {
    std::vector<std::size_t> api_nodeTags_(nodeTags, nodeTags + nodeTags_n);
    std::vector<std::size_t> api_edgeTags_;
    std::vector<int> api_edgeOrientations_;
    gmsh::model::mesh::getEdges(api_nodeTags_, api_edgeTags_, api_edgeOrientations_);
    vector2ptr(api_edgeTags_, edgeTags, edgeTags_n);
    vector2ptr(api_edgeOrientations_, edgeOrientations, edgeOrientations_n);
  }
  catch(...){
    if(ierr) *ierr = 1;
  }
}

GMSH_API void gmshModelMeshGetFaces(const int faceType, const size_t * nodeTags, const size_t nodeTags_n, size_t ** faceTags, size_t * faceTags_n, int ** faceOrientations, size_t * faceOrientations_n, int * ierr)
{
  if(ierr) *ierr = 0;
  try {
    std::vector<std::size_t> api_nodeTags_(nodeTags, nodeTags + nodeTags_n);
    std::vector<std::size_t> api_faceTags_;
    std::vector<int> api_faceOrientations_;
    gmsh::model::mesh::getFaces(faceType, api_nodeTags_, api_faceTags_, api_faceOrientations_);
    vector2ptr(api_faceTags_, faceTags, faceTags_n);
    vector2ptr(api_faceOrientations_, faceOrientations, faceOrientations_n);
  }
  catch(...){
    if(ierr) *ierr = 1;
  }
}

GMSH_API void gmshModelMeshCreateEdges(const int * dimTags, const size_t dimTags_n, int * ierr)
{
  if(ierr) *ierr = 0;
  try {
    gmsh::vectorpair api_dimTags_(dimTags_n/2);
    for(size_t i = 0; i < dimTags_n/2; ++i){
      api_dimTags_[i].first = dimTags[i * 2 + 0];
      api_dimTags_[i].second = dimTags[i * 2 + 1];
    }
    gmsh::model::mesh::createEdges(api_dimTags_);
  }
  catch(...){
    if(ierr) *ierr = 1;
  }
}

GMSH_API void gmshModelMeshCreateFaces(const int * dimTags, const size_t dimTags_n, int * ierr)
{
  if(ierr) *ierr = 0;
  try {
    gmsh::vectorpair api_dimTags_(dimTags_n/2);
    for(size_t i = 0; i < dimTags_n/2; ++i){
      api_dimTags_[i].first = dimTags[i * 2 + 0];
      api_dimTags_[i].second = dimTags[i * 2 + 1];
    }
    gmsh::model::mesh::createFaces(api_dimTags_);
  }
  catch(...){
    if(ierr) *ierr = 1;
  }
}

GMSH_API void gmshModelMeshGetAllEdges(size_t ** edgeTags, size_t * edgeTags_n, size_t ** edgeNodes, size_t * edgeNodes_n, int * ierr)
{
  if(ierr) *ierr = 0;
  try {
    std::vector<std::size_t> api_edgeTags_;
    std::vector<std::size_t> api_edgeNodes_;
    gmsh::model::mesh::getAllEdges(api_edgeTags_, api_edgeNodes_);
    vector2ptr(api_edgeTags_, edgeTags, edgeTags_n);
    vector2ptr(api_edgeNodes_, edgeNodes, edgeNodes_n);
  }
  catch(...){
    if(ierr) *ierr = 1;
  }
}

GMSH_API void gmshModelMeshGetAllFaces(const int faceType, size_t ** faceTags, size_t * faceTags_n, size_t ** faceNodes, size_t * faceNodes_n, int * ierr)
{
  if(ierr) *ierr = 0;
  try {
    std::vector<std::size_t> api_faceTags_;
    std::vector<std::size_t> api_faceNodes_;
    gmsh::model::mesh::getAllFaces(faceType, api_faceTags_, api_faceNodes_);
    vector2ptr(api_faceTags_, faceTags, faceTags_n);
    vector2ptr(api_faceNodes_, faceNodes, faceNodes_n);
  }
  catch(...){
    if(ierr) *ierr = 1;
  }
}

GMSH_API void gmshModelMeshAddEdges(const size_t * edgeTags, const size_t edgeTags_n, const size_t * edgeNodes, const size_t edgeNodes_n, int * ierr)
{
  if(ierr) *ierr = 0;
  try {
    std::vector<std::size_t> api_edgeTags_(edgeTags, edgeTags + edgeTags_n);
    std::vector<std::size_t> api_edgeNodes_(edgeNodes, edgeNodes + edgeNodes_n);
    gmsh::model::mesh::addEdges(api_edgeTags_, api_edgeNodes_);
  }
  catch(...){
    if(ierr) *ierr = 1;
  }
}

GMSH_API void gmshModelMeshAddFaces(const int faceType, const size_t * faceTags, const size_t faceTags_n, const size_t * faceNodes, const size_t faceNodes_n, int * ierr)
{
  if(ierr) *ierr = 0;
  try {
    std::vector<std::size_t> api_faceTags_(faceTags, faceTags + faceTags_n);
    std::vector<std::size_t> api_faceNodes_(faceNodes, faceNodes + faceNodes_n);
    gmsh::model::mesh::addFaces(faceType, api_faceTags_, api_faceNodes_);
  }
  catch(...){
    if(ierr) *ierr = 1;
  }
}

GMSH_API void gmshModelMeshGetKeys(const int elementType, const char * functionSpaceType, int ** typeKeys, size_t * typeKeys_n, size_t ** entityKeys, size_t * entityKeys_n, double ** coord, size_t * coord_n, const int tag, const int returnCoord, int * ierr)
{
  if(ierr) *ierr = 0;
  try {
    std::vector<int> api_typeKeys_;
    std::vector<std::size_t> api_entityKeys_;
    std::vector<double> api_coord_;
    gmsh::model::mesh::getKeys(elementType, functionSpaceType, api_typeKeys_, api_entityKeys_, api_coord_, tag, returnCoord);
    vector2ptr(api_typeKeys_, typeKeys, typeKeys_n);
    vector2ptr(api_entityKeys_, entityKeys, entityKeys_n);
    vector2ptr(api_coord_, coord, coord_n);
  }
  catch(...){
    if(ierr) *ierr = 1;
  }
}

GMSH_API void gmshModelMeshGetKeysForElement(const size_t elementTag, const char * functionSpaceType, int ** typeKeys, size_t * typeKeys_n, size_t ** entityKeys, size_t * entityKeys_n, double ** coord, size_t * coord_n, const int returnCoord, int * ierr)
{
  if(ierr) *ierr = 0;
  try {
    std::vector<int> api_typeKeys_;
    std::vector<std::size_t> api_entityKeys_;
    std::vector<double> api_coord_;
    gmsh::model::mesh::getKeysForElement(elementTag, functionSpaceType, api_typeKeys_, api_entityKeys_, api_coord_, returnCoord);
    vector2ptr(api_typeKeys_, typeKeys, typeKeys_n);
    vector2ptr(api_entityKeys_, entityKeys, entityKeys_n);
    vector2ptr(api_coord_, coord, coord_n);
  }
  catch(...){
    if(ierr) *ierr = 1;
  }
}

GMSH_API int gmshModelMeshGetNumberOfKeys(const int elementType, const char * functionSpaceType, int * ierr)
{
  int result_api_ = 0;
  if(ierr) *ierr = 0;
  try {
    result_api_ = gmsh::model::mesh::getNumberOfKeys(elementType, functionSpaceType);
  }
  catch(...){
    if(ierr) *ierr = 1;
  }
  return result_api_;
}

GMSH_API void gmshModelMeshGetKeysInformation(const int * typeKeys, const size_t typeKeys_n, const size_t * entityKeys, const size_t entityKeys_n, const int elementType, const char * functionSpaceType, int ** infoKeys, size_t * infoKeys_n, int * ierr)
{
  if(ierr) *ierr = 0;
  try {
    std::vector<int> api_typeKeys_(typeKeys, typeKeys + typeKeys_n);
    std::vector<std::size_t> api_entityKeys_(entityKeys, entityKeys + entityKeys_n);
    gmsh::vectorpair api_infoKeys_;
    gmsh::model::mesh::getKeysInformation(api_typeKeys_, api_entityKeys_, elementType, functionSpaceType, api_infoKeys_);
    vectorpair2intptr(api_infoKeys_, infoKeys, infoKeys_n);
  }
  catch(...){
    if(ierr) *ierr = 1;
  }
}

GMSH_API void gmshModelMeshGetBarycenters(const int elementType, const int tag, const int fast, const int primary, double ** barycenters, size_t * barycenters_n, const size_t task, const size_t numTasks, int * ierr)
{
  if(ierr) *ierr = 0;
  try {
    std::vector<double> api_barycenters_;
    gmsh::model::mesh::getBarycenters(elementType, tag, fast, primary, api_barycenters_, task, numTasks);
    vector2ptr(api_barycenters_, barycenters, barycenters_n);
  }
  catch(...){
    if(ierr) *ierr = 1;
  }
}

GMSH_API void gmshModelMeshPreallocateBarycenters(const int elementType, double ** barycenters, size_t * barycenters_n, const int tag, int * ierr)
{
  if(ierr) *ierr = 0;
  try {
    std::vector<double> api_barycenters_;
    gmsh::model::mesh::preallocateBarycenters(elementType, api_barycenters_, tag);
    vector2ptr(api_barycenters_, barycenters, barycenters_n);
  }
  catch(...){
    if(ierr) *ierr = 1;
  }
}

GMSH_API void gmshModelMeshGetElementEdgeNodes(const int elementType, size_t ** nodeTags, size_t * nodeTags_n, const int tag, const int primary, const size_t task, const size_t numTasks, int * ierr)
{
  if(ierr) *ierr = 0;
  try {
    std::vector<std::size_t> api_nodeTags_;
    gmsh::model::mesh::getElementEdgeNodes(elementType, api_nodeTags_, tag, primary, task, numTasks);
    vector2ptr(api_nodeTags_, nodeTags, nodeTags_n);
  }
  catch(...){
    if(ierr) *ierr = 1;
  }
}

GMSH_API void gmshModelMeshGetElementFaceNodes(const int elementType, const int faceType, size_t ** nodeTags, size_t * nodeTags_n, const int tag, const int primary, const size_t task, const size_t numTasks, int * ierr)
{
  if(ierr) *ierr = 0;
  try {
    std::vector<std::size_t> api_nodeTags_;
    gmsh::model::mesh::getElementFaceNodes(elementType, faceType, api_nodeTags_, tag, primary, task, numTasks);
    vector2ptr(api_nodeTags_, nodeTags, nodeTags_n);
  }
  catch(...){
    if(ierr) *ierr = 1;
  }
}

GMSH_API void gmshModelMeshGetGhostElements(const int dim, const int tag, size_t ** elementTags, size_t * elementTags_n, int ** partitions, size_t * partitions_n, int * ierr)
{
  if(ierr) *ierr = 0;
  try {
    std::vector<std::size_t> api_elementTags_;
    std::vector<int> api_partitions_;
    gmsh::model::mesh::getGhostElements(dim, tag, api_elementTags_, api_partitions_);
    vector2ptr(api_elementTags_, elementTags, elementTags_n);
    vector2ptr(api_partitions_, partitions, partitions_n);
  }
  catch(...){
    if(ierr) *ierr = 1;
  }
}

GMSH_API void gmshModelMeshSetSize(const int * dimTags, const size_t dimTags_n, const double size, int * ierr)
{
  if(ierr) *ierr = 0;
  try {
    gmsh::vectorpair api_dimTags_(dimTags_n/2);
    for(size_t i = 0; i < dimTags_n/2; ++i){
      api_dimTags_[i].first = dimTags[i * 2 + 0];
      api_dimTags_[i].second = dimTags[i * 2 + 1];
    }
    gmsh::model::mesh::setSize(api_dimTags_, size);
  }
  catch(...){
    if(ierr) *ierr = 1;
  }
}

GMSH_API void gmshModelMeshGetSizes(const int * dimTags, const size_t dimTags_n, double ** sizes, size_t * sizes_n, int * ierr)
{
  if(ierr) *ierr = 0;
  try {
    gmsh::vectorpair api_dimTags_(dimTags_n/2);
    for(size_t i = 0; i < dimTags_n/2; ++i){
      api_dimTags_[i].first = dimTags[i * 2 + 0];
      api_dimTags_[i].second = dimTags[i * 2 + 1];
    }
    std::vector<double> api_sizes_;
    gmsh::model::mesh::getSizes(api_dimTags_, api_sizes_);
    vector2ptr(api_sizes_, sizes, sizes_n);
  }
  catch(...){
    if(ierr) *ierr = 1;
  }
}

GMSH_API void gmshModelMeshSetSizeAtParametricPoints(const int dim, const int tag, const double * parametricCoord, const size_t parametricCoord_n, const double * sizes, const size_t sizes_n, int * ierr)
{
  if(ierr) *ierr = 0;
  try {
    std::vector<double> api_parametricCoord_(parametricCoord, parametricCoord + parametricCoord_n);
    std::vector<double> api_sizes_(sizes, sizes + sizes_n);
    gmsh::model::mesh::setSizeAtParametricPoints(dim, tag, api_parametricCoord_, api_sizes_);
  }
  catch(...){
    if(ierr) *ierr = 1;
  }
}

GMSH_API void gmshModelMeshSetSizeCallback(double (*callback)(int dim, int tag, double x, double y, double z, double lc, void * data), void * callback_data, int * ierr)
{
  if(ierr) *ierr = 0;
  try {
    gmsh::model::mesh::setSizeCallback(std::bind(callback, std::placeholders::_1, std::placeholders::_2, std::placeholders::_3, std::placeholders::_4, std::placeholders::_5, std::placeholders::_6, callback_data));
  }
  catch(...){
    if(ierr) *ierr = 1;
  }
}

GMSH_API void gmshModelMeshRemoveSizeCallback(int * ierr)
{
  if(ierr) *ierr = 0;
  try {
    gmsh::model::mesh::removeSizeCallback();
  }
  catch(...){
    if(ierr) *ierr = 1;
  }
}

GMSH_API void gmshModelMeshSetTransfiniteCurve(const int tag, const int numNodes, const char * meshType, const double coef, int * ierr)
{
  if(ierr) *ierr = 0;
  try {
    gmsh::model::mesh::setTransfiniteCurve(tag, numNodes, meshType, coef);
  }
  catch(...){
    if(ierr) *ierr = 1;
  }
}

GMSH_API void gmshModelMeshSetTransfiniteSurface(const int tag, const char * arrangement, const int * cornerTags, const size_t cornerTags_n, int * ierr)
{
  if(ierr) *ierr = 0;
  try {
    std::vector<int> api_cornerTags_(cornerTags, cornerTags + cornerTags_n);
    gmsh::model::mesh::setTransfiniteSurface(tag, arrangement, api_cornerTags_);
  }
  catch(...){
    if(ierr) *ierr = 1;
  }
}

GMSH_API void gmshModelMeshSetTransfiniteVolume(const int tag, const int * cornerTags, const size_t cornerTags_n, int * ierr)
{
  if(ierr) *ierr = 0;
  try {
    std::vector<int> api_cornerTags_(cornerTags, cornerTags + cornerTags_n);
    gmsh::model::mesh::setTransfiniteVolume(tag, api_cornerTags_);
  }
  catch(...){
    if(ierr) *ierr = 1;
  }
}

GMSH_API void gmshModelMeshSetTransfiniteAutomatic(const int * dimTags, const size_t dimTags_n, const double cornerAngle, const int recombine, int * ierr)
{
  if(ierr) *ierr = 0;
  try {
    gmsh::vectorpair api_dimTags_(dimTags_n/2);
    for(size_t i = 0; i < dimTags_n/2; ++i){
      api_dimTags_[i].first = dimTags[i * 2 + 0];
      api_dimTags_[i].second = dimTags[i * 2 + 1];
    }
    gmsh::model::mesh::setTransfiniteAutomatic(api_dimTags_, cornerAngle, recombine);
  }
  catch(...){
    if(ierr) *ierr = 1;
  }
}

GMSH_API void gmshModelMeshSetRecombine(const int dim, const int tag, const double angle, int * ierr)
{
  if(ierr) *ierr = 0;
  try {
    gmsh::model::mesh::setRecombine(dim, tag, angle);
  }
  catch(...){
    if(ierr) *ierr = 1;
  }
}

GMSH_API void gmshModelMeshSetSmoothing(const int dim, const int tag, const int val, int * ierr)
{
  if(ierr) *ierr = 0;
  try {
    gmsh::model::mesh::setSmoothing(dim, tag, val);
  }
  catch(...){
    if(ierr) *ierr = 1;
  }
}

GMSH_API void gmshModelMeshSetReverse(const int dim, const int tag, const int val, int * ierr)
{
  if(ierr) *ierr = 0;
  try {
    gmsh::model::mesh::setReverse(dim, tag, val);
  }
  catch(...){
    if(ierr) *ierr = 1;
  }
}

GMSH_API void gmshModelMeshSetAlgorithm(const int dim, const int tag, const int val, int * ierr)
{
  if(ierr) *ierr = 0;
  try {
    gmsh::model::mesh::setAlgorithm(dim, tag, val);
  }
  catch(...){
    if(ierr) *ierr = 1;
  }
}

GMSH_API void gmshModelMeshSetSizeFromBoundary(const int dim, const int tag, const int val, int * ierr)
{
  if(ierr) *ierr = 0;
  try {
    gmsh::model::mesh::setSizeFromBoundary(dim, tag, val);
  }
  catch(...){
    if(ierr) *ierr = 1;
  }
}

GMSH_API void gmshModelMeshSetCompound(const int dim, const int * tags, const size_t tags_n, int * ierr)
{
  if(ierr) *ierr = 0;
  try {
    std::vector<int> api_tags_(tags, tags + tags_n);
    gmsh::model::mesh::setCompound(dim, api_tags_);
  }
  catch(...){
    if(ierr) *ierr = 1;
  }
}

GMSH_API void gmshModelMeshSetOutwardOrientation(const int tag, int * ierr)
{
  if(ierr) *ierr = 0;
  try {
    gmsh::model::mesh::setOutwardOrientation(tag);
  }
  catch(...){
    if(ierr) *ierr = 1;
  }
}

GMSH_API void gmshModelMeshRemoveConstraints(const int * dimTags, const size_t dimTags_n, int * ierr)
{
  if(ierr) *ierr = 0;
  try {
    gmsh::vectorpair api_dimTags_(dimTags_n/2);
    for(size_t i = 0; i < dimTags_n/2; ++i){
      api_dimTags_[i].first = dimTags[i * 2 + 0];
      api_dimTags_[i].second = dimTags[i * 2 + 1];
    }
    gmsh::model::mesh::removeConstraints(api_dimTags_);
  }
  catch(...){
    if(ierr) *ierr = 1;
  }
}

GMSH_API void gmshModelMeshEmbed(const int dim, const int * tags, const size_t tags_n, const int inDim, const int inTag, int * ierr)
{
  if(ierr) *ierr = 0;
  try {
    std::vector<int> api_tags_(tags, tags + tags_n);
    gmsh::model::mesh::embed(dim, api_tags_, inDim, inTag);
  }
  catch(...){
    if(ierr) *ierr = 1;
  }
}

GMSH_API void gmshModelMeshRemoveEmbedded(const int * dimTags, const size_t dimTags_n, const int dim, int * ierr)
{
  if(ierr) *ierr = 0;
  try {
    gmsh::vectorpair api_dimTags_(dimTags_n/2);
    for(size_t i = 0; i < dimTags_n/2; ++i){
      api_dimTags_[i].first = dimTags[i * 2 + 0];
      api_dimTags_[i].second = dimTags[i * 2 + 1];
    }
    gmsh::model::mesh::removeEmbedded(api_dimTags_, dim);
  }
  catch(...){
    if(ierr) *ierr = 1;
  }
}

GMSH_API void gmshModelMeshGetEmbedded(const int dim, const int tag, int ** dimTags, size_t * dimTags_n, int * ierr)
{
  if(ierr) *ierr = 0;
  try {
    gmsh::vectorpair api_dimTags_;
    gmsh::model::mesh::getEmbedded(dim, tag, api_dimTags_);
    vectorpair2intptr(api_dimTags_, dimTags, dimTags_n);
  }
  catch(...){
    if(ierr) *ierr = 1;
  }
}

GMSH_API void gmshModelMeshReorderElements(const int elementType, const int tag, const size_t * ordering, const size_t ordering_n, int * ierr)
{
  if(ierr) *ierr = 0;
  try {
    std::vector<std::size_t> api_ordering_(ordering, ordering + ordering_n);
    gmsh::model::mesh::reorderElements(elementType, tag, api_ordering_);
  }
  catch(...){
    if(ierr) *ierr = 1;
  }
}

GMSH_API void gmshModelMeshRenumberNodes(int * ierr)
{
  if(ierr) *ierr = 0;
  try {
    gmsh::model::mesh::renumberNodes();
  }
  catch(...){
    if(ierr) *ierr = 1;
  }
}

GMSH_API void gmshModelMeshRenumberElements(int * ierr)
{
  if(ierr) *ierr = 0;
  try {
    gmsh::model::mesh::renumberElements();
  }
  catch(...){
    if(ierr) *ierr = 1;
  }
}

GMSH_API void gmshModelMeshSetPeriodic(const int dim, const int * tags, const size_t tags_n, const int * tagsMaster, const size_t tagsMaster_n, const double * affineTransform, const size_t affineTransform_n, int * ierr)
{
  if(ierr) *ierr = 0;
  try {
    std::vector<int> api_tags_(tags, tags + tags_n);
    std::vector<int> api_tagsMaster_(tagsMaster, tagsMaster + tagsMaster_n);
    std::vector<double> api_affineTransform_(affineTransform, affineTransform + affineTransform_n);
    gmsh::model::mesh::setPeriodic(dim, api_tags_, api_tagsMaster_, api_affineTransform_);
  }
  catch(...){
    if(ierr) *ierr = 1;
  }
}

GMSH_API void gmshModelMeshGetPeriodic(const int dim, const int * tags, const size_t tags_n, int ** tagMaster, size_t * tagMaster_n, int * ierr)
{
  if(ierr) *ierr = 0;
  try {
    std::vector<int> api_tags_(tags, tags + tags_n);
    std::vector<int> api_tagMaster_;
    gmsh::model::mesh::getPeriodic(dim, api_tags_, api_tagMaster_);
    vector2ptr(api_tagMaster_, tagMaster, tagMaster_n);
  }
  catch(...){
    if(ierr) *ierr = 1;
  }
}

GMSH_API void gmshModelMeshGetPeriodicNodes(const int dim, const int tag, int * tagMaster, size_t ** nodeTags, size_t * nodeTags_n, size_t ** nodeTagsMaster, size_t * nodeTagsMaster_n, double ** affineTransform, size_t * affineTransform_n, const int includeHighOrderNodes, int * ierr)
{
  if(ierr) *ierr = 0;
  try {
    std::vector<std::size_t> api_nodeTags_;
    std::vector<std::size_t> api_nodeTagsMaster_;
    std::vector<double> api_affineTransform_;
    gmsh::model::mesh::getPeriodicNodes(dim, tag, *tagMaster, api_nodeTags_, api_nodeTagsMaster_, api_affineTransform_, includeHighOrderNodes);
    vector2ptr(api_nodeTags_, nodeTags, nodeTags_n);
    vector2ptr(api_nodeTagsMaster_, nodeTagsMaster, nodeTagsMaster_n);
    vector2ptr(api_affineTransform_, affineTransform, affineTransform_n);
  }
  catch(...){
    if(ierr) *ierr = 1;
  }
}

GMSH_API void gmshModelMeshGetPeriodicKeys(const int elementType, const char * functionSpaceType, const int tag, int * tagMaster, int ** typeKeys, size_t * typeKeys_n, int ** typeKeysMaster, size_t * typeKeysMaster_n, size_t ** entityKeys, size_t * entityKeys_n, size_t ** entityKeysMaster, size_t * entityKeysMaster_n, double ** coord, size_t * coord_n, double ** coordMaster, size_t * coordMaster_n, const int returnCoord, int * ierr)
{
  if(ierr) *ierr = 0;
  try {
    std::vector<int> api_typeKeys_;
    std::vector<int> api_typeKeysMaster_;
    std::vector<std::size_t> api_entityKeys_;
    std::vector<std::size_t> api_entityKeysMaster_;
    std::vector<double> api_coord_;
    std::vector<double> api_coordMaster_;
    gmsh::model::mesh::getPeriodicKeys(elementType, functionSpaceType, tag, *tagMaster, api_typeKeys_, api_typeKeysMaster_, api_entityKeys_, api_entityKeysMaster_, api_coord_, api_coordMaster_, returnCoord);
    vector2ptr(api_typeKeys_, typeKeys, typeKeys_n);
    vector2ptr(api_typeKeysMaster_, typeKeysMaster, typeKeysMaster_n);
    vector2ptr(api_entityKeys_, entityKeys, entityKeys_n);
    vector2ptr(api_entityKeysMaster_, entityKeysMaster, entityKeysMaster_n);
    vector2ptr(api_coord_, coord, coord_n);
    vector2ptr(api_coordMaster_, coordMaster, coordMaster_n);
  }
  catch(...){
    if(ierr) *ierr = 1;
  }
}

GMSH_API void gmshModelMeshImportStl(int * ierr)
{
  if(ierr) *ierr = 0;
  try {
    gmsh::model::mesh::importStl();
  }
  catch(...){
    if(ierr) *ierr = 1;
  }
}

GMSH_API void gmshModelMeshGetDuplicateNodes(size_t ** tags, size_t * tags_n, const int * dimTags, const size_t dimTags_n, int * ierr)
{
  if(ierr) *ierr = 0;
  try {
    std::vector<std::size_t> api_tags_;
    gmsh::vectorpair api_dimTags_(dimTags_n/2);
    for(size_t i = 0; i < dimTags_n/2; ++i){
      api_dimTags_[i].first = dimTags[i * 2 + 0];
      api_dimTags_[i].second = dimTags[i * 2 + 1];
    }
    gmsh::model::mesh::getDuplicateNodes(api_tags_, api_dimTags_);
    vector2ptr(api_tags_, tags, tags_n);
  }
  catch(...){
    if(ierr) *ierr = 1;
  }
}

GMSH_API void gmshModelMeshRemoveDuplicateNodes(const int * dimTags, const size_t dimTags_n, int * ierr)
{
  if(ierr) *ierr = 0;
  try {
    gmsh::vectorpair api_dimTags_(dimTags_n/2);
    for(size_t i = 0; i < dimTags_n/2; ++i){
      api_dimTags_[i].first = dimTags[i * 2 + 0];
      api_dimTags_[i].second = dimTags[i * 2 + 1];
    }
    gmsh::model::mesh::removeDuplicateNodes(api_dimTags_);
  }
  catch(...){
    if(ierr) *ierr = 1;
  }
}

GMSH_API void gmshModelMeshRemoveDuplicateElements(const int * dimTags, const size_t dimTags_n, int * ierr)
{
  if(ierr) *ierr = 0;
  try {
    gmsh::vectorpair api_dimTags_(dimTags_n/2);
    for(size_t i = 0; i < dimTags_n/2; ++i){
      api_dimTags_[i].first = dimTags[i * 2 + 0];
      api_dimTags_[i].second = dimTags[i * 2 + 1];
    }
    gmsh::model::mesh::removeDuplicateElements(api_dimTags_);
  }
  catch(...){
    if(ierr) *ierr = 1;
  }
}

GMSH_API void gmshModelMeshSplitQuadrangles(const double quality, const int tag, int * ierr)
{
  if(ierr) *ierr = 0;
  try {
    gmsh::model::mesh::splitQuadrangles(quality, tag);
  }
  catch(...){
    if(ierr) *ierr = 1;
  }
}

GMSH_API void gmshModelMeshSetVisibility(const size_t * elementTags, const size_t elementTags_n, const int value, int * ierr)
{
  if(ierr) *ierr = 0;
  try {
    std::vector<std::size_t> api_elementTags_(elementTags, elementTags + elementTags_n);
    gmsh::model::mesh::setVisibility(api_elementTags_, value);
  }
  catch(...){
    if(ierr) *ierr = 1;
  }
}

GMSH_API void gmshModelMeshClassifySurfaces(const double angle, const int boundary, const int forReparametrization, const double curveAngle, const int exportDiscrete, int * ierr)
{
  if(ierr) *ierr = 0;
  try {
    gmsh::model::mesh::classifySurfaces(angle, boundary, forReparametrization, curveAngle, exportDiscrete);
  }
  catch(...){
    if(ierr) *ierr = 1;
  }
}

GMSH_API void gmshModelMeshCreateGeometry(const int * dimTags, const size_t dimTags_n, int * ierr)
{
  if(ierr) *ierr = 0;
  try {
    gmsh::vectorpair api_dimTags_(dimTags_n/2);
    for(size_t i = 0; i < dimTags_n/2; ++i){
      api_dimTags_[i].first = dimTags[i * 2 + 0];
      api_dimTags_[i].second = dimTags[i * 2 + 1];
    }
    gmsh::model::mesh::createGeometry(api_dimTags_);
  }
  catch(...){
    if(ierr) *ierr = 1;
  }
}

GMSH_API void gmshModelMeshCreateTopology(const int makeSimplyConnected, const int exportDiscrete, int * ierr)
{
  if(ierr) *ierr = 0;
  try {
    gmsh::model::mesh::createTopology(makeSimplyConnected, exportDiscrete);
  }
  catch(...){
    if(ierr) *ierr = 1;
  }
}

GMSH_API void gmshModelMeshAddHomologyRequest(const char * type, const int * domainTags, const size_t domainTags_n, const int * subdomainTags, const size_t subdomainTags_n, const int * dims, const size_t dims_n, int * ierr)
{
  if(ierr) *ierr = 0;
  try {
    std::vector<int> api_domainTags_(domainTags, domainTags + domainTags_n);
    std::vector<int> api_subdomainTags_(subdomainTags, subdomainTags + subdomainTags_n);
    std::vector<int> api_dims_(dims, dims + dims_n);
    gmsh::model::mesh::addHomologyRequest(type, api_domainTags_, api_subdomainTags_, api_dims_);
  }
  catch(...){
    if(ierr) *ierr = 1;
  }
}

GMSH_API void gmshModelMeshClearHomologyRequests(int * ierr)
{
  if(ierr) *ierr = 0;
  try {
    gmsh::model::mesh::clearHomologyRequests();
  }
  catch(...){
    if(ierr) *ierr = 1;
  }
}

GMSH_API void gmshModelMeshComputeHomology(int ** dimTags, size_t * dimTags_n, int * ierr)
{
  if(ierr) *ierr = 0;
  try {
    gmsh::vectorpair api_dimTags_;
    gmsh::model::mesh::computeHomology(api_dimTags_);
    vectorpair2intptr(api_dimTags_, dimTags, dimTags_n);
  }
  catch(...){
    if(ierr) *ierr = 1;
  }
}

GMSH_API void gmshModelMeshComputeCrossField(int ** viewTags, size_t * viewTags_n, int * ierr)
{
  if(ierr) *ierr = 0;
  try {
    std::vector<int> api_viewTags_;
    gmsh::model::mesh::computeCrossField(api_viewTags_);
    vector2ptr(api_viewTags_, viewTags, viewTags_n);
  }
  catch(...){
    if(ierr) *ierr = 1;
  }
}

GMSH_API void gmshModelMeshGenerateMesh(const int dim, const int tag, const int refine, const double * coord, const size_t coord_n, const int * nodeTags, const size_t nodeTags_n, int * ierr)
{
  if(ierr) *ierr = 0;
  try {
    std::vector<double> api_coord_(coord, coord + coord_n);
    std::vector<int> api_nodeTags_(nodeTags, nodeTags + nodeTags_n);
    gmsh::model::mesh::generateMesh(dim, tag, refine, api_coord_, api_nodeTags_);
  }
  catch(...){
    if(ierr) *ierr = 1;
  }
}

GMSH_API void gmshModelMeshTriangulate(const double * coord, const size_t coord_n, size_t ** tri, size_t * tri_n, int * ierr)
{
  if(ierr) *ierr = 0;
  try {
    std::vector<double> api_coord_(coord, coord + coord_n);
    std::vector<std::size_t> api_tri_;
    gmsh::model::mesh::triangulate(api_coord_, api_tri_);
    vector2ptr(api_tri_, tri, tri_n);
  }
  catch(...){
    if(ierr) *ierr = 1;
  }
}

GMSH_API void gmshModelMeshTetrahedralize(const double * coord, const size_t coord_n, size_t ** tetra, size_t * tetra_n, int * ierr)
{
  if(ierr) *ierr = 0;
  try {
    std::vector<double> api_coord_(coord, coord + coord_n);
    std::vector<std::size_t> api_tetra_;
    gmsh::model::mesh::tetrahedralize(api_coord_, api_tetra_);
    vector2ptr(api_tetra_, tetra, tetra_n);
  }
  catch(...){
    if(ierr) *ierr = 1;
  }
}

GMSH_API void gmshModelMeshAlphaShapes(const double threshold, const int dim, const double * coord, const size_t coord_n, const double * nodalSize, const size_t nodalSize_n, size_t ** tetra, size_t * tetra_n, size_t *** domains, size_t ** domains_n, size_t *domains_nn, size_t *** boundaries, size_t ** boundaries_n, size_t *boundaries_nn, size_t ** neighbors, size_t * neighbors_n, int * ierr)
{
  if(ierr) *ierr = 0;
  try {
    std::vector<double> api_coord_(coord, coord + coord_n);
    std::vector<double> api_nodalSize_(nodalSize, nodalSize + nodalSize_n);
    std::vector<std::size_t> api_tetra_;
    std::vector<std::vector<std::size_t> > api_domains_;
    std::vector<std::vector<std::size_t> > api_boundaries_;
    std::vector<std::size_t> api_neighbors_;
    gmsh::model::mesh::alphaShapes(threshold, dim, api_coord_, api_nodalSize_, api_tetra_, api_domains_, api_boundaries_, api_neighbors_);
    vector2ptr(api_tetra_, tetra, tetra_n);
    vectorvector2ptrptr(api_domains_, domains, domains_n, domains_nn);
    vectorvector2ptrptr(api_boundaries_, boundaries, boundaries_n, boundaries_nn);
    vector2ptr(api_neighbors_, neighbors, neighbors_n);
  }
  catch(...){
    if(ierr) *ierr = 1;
  }
}

GMSH_API void gmshModelMeshTetNeighbors(const size_t * tetra, const size_t tetra_n, size_t ** neighbors, size_t * neighbors_n, int * ierr)
{
  if(ierr) *ierr = 0;
  try {
    std::vector<std::size_t> api_tetra_(tetra, tetra + tetra_n);
    std::vector<std::size_t> api_neighbors_;
    gmsh::model::mesh::tetNeighbors(api_tetra_, api_neighbors_);
    vector2ptr(api_neighbors_, neighbors, neighbors_n);
  }
  catch(...){
    if(ierr) *ierr = 1;
  }
}

GMSH_API void gmshModelMeshCreateHxtMesh(const char * inputMesh, const double * coord, const size_t coord_n, const char * outputMesh, double ** pts, size_t * pts_n, size_t ** tets, size_t * tets_n, int * ierr)
{
  if(ierr) *ierr = 0;
  try {
    std::vector<double> api_coord_(coord, coord + coord_n);
    std::vector<double> api_pts_;
    std::vector<std::size_t> api_tets_;
    gmsh::model::mesh::createHxtMesh(inputMesh, api_coord_, outputMesh, api_pts_, api_tets_);
    vector2ptr(api_pts_, pts, pts_n);
    vector2ptr(api_tets_, tets, tets_n);
  }
  catch(...){
    if(ierr) *ierr = 1;
  }
}

GMSH_API void gmshModelMeshAlphaShapesConstrained(const int dim, const int tag, const double * coord, const size_t coord_n, const int * nodeTags, const size_t nodeTags_n, const double alpha, const double meanValue, size_t ** tetrahedra, size_t * tetrahedra_n, size_t *** domains, size_t ** domains_n, size_t *domains_nn, size_t *** boundaries, size_t ** boundaries_n, size_t *boundaries_nn, size_t ** neighbors, size_t * neighbors_n, double * hMean, const int * controlTags, const size_t controlTags_n, int * ierr)
{
  if(ierr) *ierr = 0;
  try {
    std::vector<double> api_coord_(coord, coord + coord_n);
    std::vector<int> api_nodeTags_(nodeTags, nodeTags + nodeTags_n);
    std::vector<std::size_t> api_tetrahedra_;
    std::vector<std::vector<std::size_t> > api_domains_;
    std::vector<std::vector<std::size_t> > api_boundaries_;
    std::vector<std::size_t> api_neighbors_;
    std::vector<int> api_controlTags_(controlTags, controlTags + controlTags_n);
    gmsh::model::mesh::alphaShapesConstrained(dim, tag, api_coord_, api_nodeTags_, alpha, meanValue, api_tetrahedra_, api_domains_, api_boundaries_, api_neighbors_, *hMean, api_controlTags_);
    vector2ptr(api_tetrahedra_, tetrahedra, tetrahedra_n);
    vectorvector2ptrptr(api_domains_, domains, domains_n, domains_nn);
    vectorvector2ptrptr(api_boundaries_, boundaries, boundaries_n, boundaries_nn);
    vector2ptr(api_neighbors_, neighbors, neighbors_n);
  }
  catch(...){
    if(ierr) *ierr = 1;
  }
}

<<<<<<< HEAD
=======
GMSH_API void gmshModelMeshConstrainedDelaunayRefinement(const int dim, const int tag, const size_t * elementTags, const size_t elementTags_n, const size_t * constrainedEdges, const size_t constrainedEdges_n, const size_t * nodeTags, const size_t nodeTags_n, const double * sizeField, const size_t sizeField_n, const double minRadius, size_t ** newNodeTags, size_t * newNodeTags_n, double ** newCoords, size_t * newCoords_n, double ** newSizeField, size_t * newSizeField_n, size_t *** newConstrainedEdges, size_t ** newConstrainedEdges_n, size_t *newConstrainedEdges_nn, size_t ** newElementsInRefinement, size_t * newElementsInRefinement_n, int * ierr)
{
  if(ierr) *ierr = 0;
  try {
    std::vector<std::size_t> api_elementTags_(elementTags, elementTags + elementTags_n);
    std::vector<std::size_t> api_constrainedEdges_(constrainedEdges, constrainedEdges + constrainedEdges_n);
    std::vector<std::size_t> api_nodeTags_(nodeTags, nodeTags + nodeTags_n);
    std::vector<double> api_sizeField_(sizeField, sizeField + sizeField_n);
    std::vector<std::size_t> api_newNodeTags_;
    std::vector<double> api_newCoords_;
    std::vector<double> api_newSizeField_;
    std::vector<std::vector<std::size_t> > api_newConstrainedEdges_;
    std::vector<std::size_t> api_newElementsInRefinement_;
    gmsh::model::mesh::constrainedDelaunayRefinement(dim, tag, api_elementTags_, api_constrainedEdges_, api_nodeTags_, api_sizeField_, minRadius, api_newNodeTags_, api_newCoords_, api_newSizeField_, api_newConstrainedEdges_, api_newElementsInRefinement_);
    vector2ptr(api_newNodeTags_, newNodeTags, newNodeTags_n);
    vector2ptr(api_newCoords_, newCoords, newCoords_n);
    vector2ptr(api_newSizeField_, newSizeField, newSizeField_n);
    vectorvector2ptrptr(api_newConstrainedEdges_, newConstrainedEdges, newConstrainedEdges_n, newConstrainedEdges_nn);
    vector2ptr(api_newElementsInRefinement_, newElementsInRefinement, newElementsInRefinement_n);
  }
  catch(...){
    if(ierr) *ierr = 1;
  }
}

GMSH_API void gmshModelMeshAlphaShape(const int dim, const int tag, const double alpha, const size_t * nodeTags, const size_t nodeTags_n, const double * sizeAtNodes, const size_t sizeAtNodes_n, size_t *** elementTags, size_t ** elementTags_n, size_t *elementTags_nn, size_t *** edges, size_t ** edges_n, size_t *edges_nn, int * ierr)
{
  if(ierr) *ierr = 0;
  try {
    std::vector<std::size_t> api_nodeTags_(nodeTags, nodeTags + nodeTags_n);
    std::vector<double> api_sizeAtNodes_(sizeAtNodes, sizeAtNodes + sizeAtNodes_n);
    std::vector<std::vector<std::size_t> > api_elementTags_;
    std::vector<std::vector<std::size_t> > api_edges_;
    gmsh::model::mesh::alphaShape(dim, tag, alpha, api_nodeTags_, api_sizeAtNodes_, api_elementTags_, api_edges_);
    vectorvector2ptrptr(api_elementTags_, elementTags, elementTags_n, elementTags_nn);
    vectorvector2ptrptr(api_edges_, edges, edges_n, edges_nn);
  }
  catch(...){
    if(ierr) *ierr = 1;
  }
}

>>>>>>> 2154358c
GMSH_API int gmshModelMeshFieldAdd(const char * fieldType, const int tag, int * ierr)
{
  int result_api_ = 0;
  if(ierr) *ierr = 0;
  try {
    result_api_ = gmsh::model::mesh::field::add(fieldType, tag);
  }
  catch(...){
    if(ierr) *ierr = 1;
  }
  return result_api_;
}

GMSH_API void gmshModelMeshFieldRemove(const int tag, int * ierr)
{
  if(ierr) *ierr = 0;
  try {
    gmsh::model::mesh::field::remove(tag);
  }
  catch(...){
    if(ierr) *ierr = 1;
  }
}

GMSH_API void gmshModelMeshFieldList(int ** tags, size_t * tags_n, int * ierr)
{
  if(ierr) *ierr = 0;
  try {
    std::vector<int> api_tags_;
    gmsh::model::mesh::field::list(api_tags_);
    vector2ptr(api_tags_, tags, tags_n);
  }
  catch(...){
    if(ierr) *ierr = 1;
  }
}

GMSH_API void gmshModelMeshFieldGetType(const int tag, char ** fileType, int * ierr)
{
  if(ierr) *ierr = 0;
  try {
    std::string api_fileType_;
    gmsh::model::mesh::field::getType(tag, api_fileType_);
    *fileType = strdup(api_fileType_.c_str());
  }
  catch(...){
    if(ierr) *ierr = 1;
  }
}

GMSH_API void gmshModelMeshFieldSetNumber(const int tag, const char * option, const double value, int * ierr)
{
  if(ierr) *ierr = 0;
  try {
    gmsh::model::mesh::field::setNumber(tag, option, value);
  }
  catch(...){
    if(ierr) *ierr = 1;
  }
}

GMSH_API void gmshModelMeshFieldGetNumber(const int tag, const char * option, double * value, int * ierr)
{
  if(ierr) *ierr = 0;
  try {
    gmsh::model::mesh::field::getNumber(tag, option, *value);
  }
  catch(...){
    if(ierr) *ierr = 1;
  }
}

GMSH_API void gmshModelMeshFieldSetString(const int tag, const char * option, const char * value, int * ierr)
{
  if(ierr) *ierr = 0;
  try {
    gmsh::model::mesh::field::setString(tag, option, value);
  }
  catch(...){
    if(ierr) *ierr = 1;
  }
}

GMSH_API void gmshModelMeshFieldGetString(const int tag, const char * option, char ** value, int * ierr)
{
  if(ierr) *ierr = 0;
  try {
    std::string api_value_;
    gmsh::model::mesh::field::getString(tag, option, api_value_);
    *value = strdup(api_value_.c_str());
  }
  catch(...){
    if(ierr) *ierr = 1;
  }
}

GMSH_API void gmshModelMeshFieldSetNumbers(const int tag, const char * option, const double * values, const size_t values_n, int * ierr)
{
  if(ierr) *ierr = 0;
  try {
    std::vector<double> api_values_(values, values + values_n);
    gmsh::model::mesh::field::setNumbers(tag, option, api_values_);
  }
  catch(...){
    if(ierr) *ierr = 1;
  }
}

GMSH_API void gmshModelMeshFieldGetNumbers(const int tag, const char * option, double ** values, size_t * values_n, int * ierr)
{
  if(ierr) *ierr = 0;
  try {
    std::vector<double> api_values_;
    gmsh::model::mesh::field::getNumbers(tag, option, api_values_);
    vector2ptr(api_values_, values, values_n);
  }
  catch(...){
    if(ierr) *ierr = 1;
  }
}

GMSH_API void gmshModelMeshFieldSetAsBackgroundMesh(const int tag, int * ierr)
{
  if(ierr) *ierr = 0;
  try {
    gmsh::model::mesh::field::setAsBackgroundMesh(tag);
  }
  catch(...){
    if(ierr) *ierr = 1;
  }
}

GMSH_API void gmshModelMeshFieldSetAsBoundaryLayer(const int tag, int * ierr)
{
  if(ierr) *ierr = 0;
  try {
    gmsh::model::mesh::field::setAsBoundaryLayer(tag);
  }
  catch(...){
    if(ierr) *ierr = 1;
  }
}

GMSH_API int gmshModelGeoAddPoint(const double x, const double y, const double z, const double meshSize, const int tag, int * ierr)
{
  int result_api_ = 0;
  if(ierr) *ierr = 0;
  try {
    result_api_ = gmsh::model::geo::addPoint(x, y, z, meshSize, tag);
  }
  catch(...){
    if(ierr) *ierr = 1;
  }
  return result_api_;
}

GMSH_API int gmshModelGeoAddLine(const int startTag, const int endTag, const int tag, int * ierr)
{
  int result_api_ = 0;
  if(ierr) *ierr = 0;
  try {
    result_api_ = gmsh::model::geo::addLine(startTag, endTag, tag);
  }
  catch(...){
    if(ierr) *ierr = 1;
  }
  return result_api_;
}

GMSH_API int gmshModelGeoAddCircleArc(const int startTag, const int centerTag, const int endTag, const int tag, const double nx, const double ny, const double nz, int * ierr)
{
  int result_api_ = 0;
  if(ierr) *ierr = 0;
  try {
    result_api_ = gmsh::model::geo::addCircleArc(startTag, centerTag, endTag, tag, nx, ny, nz);
  }
  catch(...){
    if(ierr) *ierr = 1;
  }
  return result_api_;
}

GMSH_API int gmshModelGeoAddEllipseArc(const int startTag, const int centerTag, const int majorTag, const int endTag, const int tag, const double nx, const double ny, const double nz, int * ierr)
{
  int result_api_ = 0;
  if(ierr) *ierr = 0;
  try {
    result_api_ = gmsh::model::geo::addEllipseArc(startTag, centerTag, majorTag, endTag, tag, nx, ny, nz);
  }
  catch(...){
    if(ierr) *ierr = 1;
  }
  return result_api_;
}

GMSH_API int gmshModelGeoAddSpline(const int * pointTags, const size_t pointTags_n, const int tag, int * ierr)
{
  int result_api_ = 0;
  if(ierr) *ierr = 0;
  try {
    std::vector<int> api_pointTags_(pointTags, pointTags + pointTags_n);
    result_api_ = gmsh::model::geo::addSpline(api_pointTags_, tag);
  }
  catch(...){
    if(ierr) *ierr = 1;
  }
  return result_api_;
}

GMSH_API int gmshModelGeoAddBSpline(const int * pointTags, const size_t pointTags_n, const int tag, int * ierr)
{
  int result_api_ = 0;
  if(ierr) *ierr = 0;
  try {
    std::vector<int> api_pointTags_(pointTags, pointTags + pointTags_n);
    result_api_ = gmsh::model::geo::addBSpline(api_pointTags_, tag);
  }
  catch(...){
    if(ierr) *ierr = 1;
  }
  return result_api_;
}

GMSH_API int gmshModelGeoAddBezier(const int * pointTags, const size_t pointTags_n, const int tag, int * ierr)
{
  int result_api_ = 0;
  if(ierr) *ierr = 0;
  try {
    std::vector<int> api_pointTags_(pointTags, pointTags + pointTags_n);
    result_api_ = gmsh::model::geo::addBezier(api_pointTags_, tag);
  }
  catch(...){
    if(ierr) *ierr = 1;
  }
  return result_api_;
}

GMSH_API int gmshModelGeoAddPolyline(const int * pointTags, const size_t pointTags_n, const int tag, int * ierr)
{
  int result_api_ = 0;
  if(ierr) *ierr = 0;
  try {
    std::vector<int> api_pointTags_(pointTags, pointTags + pointTags_n);
    result_api_ = gmsh::model::geo::addPolyline(api_pointTags_, tag);
  }
  catch(...){
    if(ierr) *ierr = 1;
  }
  return result_api_;
}

GMSH_API int gmshModelGeoAddCompoundSpline(const int * curveTags, const size_t curveTags_n, const int numIntervals, const int tag, int * ierr)
{
  int result_api_ = 0;
  if(ierr) *ierr = 0;
  try {
    std::vector<int> api_curveTags_(curveTags, curveTags + curveTags_n);
    result_api_ = gmsh::model::geo::addCompoundSpline(api_curveTags_, numIntervals, tag);
  }
  catch(...){
    if(ierr) *ierr = 1;
  }
  return result_api_;
}

GMSH_API int gmshModelGeoAddCompoundBSpline(const int * curveTags, const size_t curveTags_n, const int numIntervals, const int tag, int * ierr)
{
  int result_api_ = 0;
  if(ierr) *ierr = 0;
  try {
    std::vector<int> api_curveTags_(curveTags, curveTags + curveTags_n);
    result_api_ = gmsh::model::geo::addCompoundBSpline(api_curveTags_, numIntervals, tag);
  }
  catch(...){
    if(ierr) *ierr = 1;
  }
  return result_api_;
}

GMSH_API int gmshModelGeoAddCurveLoop(const int * curveTags, const size_t curveTags_n, const int tag, const int reorient, int * ierr)
{
  int result_api_ = 0;
  if(ierr) *ierr = 0;
  try {
    std::vector<int> api_curveTags_(curveTags, curveTags + curveTags_n);
    result_api_ = gmsh::model::geo::addCurveLoop(api_curveTags_, tag, reorient);
  }
  catch(...){
    if(ierr) *ierr = 1;
  }
  return result_api_;
}

GMSH_API void gmshModelGeoAddCurveLoops(const int * curveTags, const size_t curveTags_n, int ** tags, size_t * tags_n, int * ierr)
{
  if(ierr) *ierr = 0;
  try {
    std::vector<int> api_curveTags_(curveTags, curveTags + curveTags_n);
    std::vector<int> api_tags_;
    gmsh::model::geo::addCurveLoops(api_curveTags_, api_tags_);
    vector2ptr(api_tags_, tags, tags_n);
  }
  catch(...){
    if(ierr) *ierr = 1;
  }
}

GMSH_API int gmshModelGeoAddPlaneSurface(const int * wireTags, const size_t wireTags_n, const int tag, int * ierr)
{
  int result_api_ = 0;
  if(ierr) *ierr = 0;
  try {
    std::vector<int> api_wireTags_(wireTags, wireTags + wireTags_n);
    result_api_ = gmsh::model::geo::addPlaneSurface(api_wireTags_, tag);
  }
  catch(...){
    if(ierr) *ierr = 1;
  }
  return result_api_;
}

GMSH_API int gmshModelGeoAddSurfaceFilling(const int * wireTags, const size_t wireTags_n, const int tag, const int sphereCenterTag, int * ierr)
{
  int result_api_ = 0;
  if(ierr) *ierr = 0;
  try {
    std::vector<int> api_wireTags_(wireTags, wireTags + wireTags_n);
    result_api_ = gmsh::model::geo::addSurfaceFilling(api_wireTags_, tag, sphereCenterTag);
  }
  catch(...){
    if(ierr) *ierr = 1;
  }
  return result_api_;
}

GMSH_API int gmshModelGeoAddSurfaceLoop(const int * surfaceTags, const size_t surfaceTags_n, const int tag, int * ierr)
{
  int result_api_ = 0;
  if(ierr) *ierr = 0;
  try {
    std::vector<int> api_surfaceTags_(surfaceTags, surfaceTags + surfaceTags_n);
    result_api_ = gmsh::model::geo::addSurfaceLoop(api_surfaceTags_, tag);
  }
  catch(...){
    if(ierr) *ierr = 1;
  }
  return result_api_;
}

GMSH_API int gmshModelGeoAddVolume(const int * shellTags, const size_t shellTags_n, const int tag, int * ierr)
{
  int result_api_ = 0;
  if(ierr) *ierr = 0;
  try {
    std::vector<int> api_shellTags_(shellTags, shellTags + shellTags_n);
    result_api_ = gmsh::model::geo::addVolume(api_shellTags_, tag);
  }
  catch(...){
    if(ierr) *ierr = 1;
  }
  return result_api_;
}

GMSH_API int gmshModelGeoAddGeometry(const char * geometry, const double * numbers, const size_t numbers_n, const char * const * strings, const size_t strings_n, const int tag, int * ierr)
{
  int result_api_ = 0;
  if(ierr) *ierr = 0;
  try {
    std::vector<double> api_numbers_(numbers, numbers + numbers_n);
    std::vector<std::string> api_strings_(strings, strings + strings_n);
    result_api_ = gmsh::model::geo::addGeometry(geometry, api_numbers_, api_strings_, tag);
  }
  catch(...){
    if(ierr) *ierr = 1;
  }
  return result_api_;
}

GMSH_API int gmshModelGeoAddPointOnGeometry(const int geometryTag, const double x, const double y, const double z, const double meshSize, const int tag, int * ierr)
{
  int result_api_ = 0;
  if(ierr) *ierr = 0;
  try {
    result_api_ = gmsh::model::geo::addPointOnGeometry(geometryTag, x, y, z, meshSize, tag);
  }
  catch(...){
    if(ierr) *ierr = 1;
  }
  return result_api_;
}

GMSH_API void gmshModelGeoExtrude(const int * dimTags, const size_t dimTags_n, const double dx, const double dy, const double dz, int ** outDimTags, size_t * outDimTags_n, const int * numElements, const size_t numElements_n, const double * heights, const size_t heights_n, const int recombine, int * ierr)
{
  if(ierr) *ierr = 0;
  try {
    gmsh::vectorpair api_dimTags_(dimTags_n/2);
    for(size_t i = 0; i < dimTags_n/2; ++i){
      api_dimTags_[i].first = dimTags[i * 2 + 0];
      api_dimTags_[i].second = dimTags[i * 2 + 1];
    }
    gmsh::vectorpair api_outDimTags_;
    std::vector<int> api_numElements_(numElements, numElements + numElements_n);
    std::vector<double> api_heights_(heights, heights + heights_n);
    gmsh::model::geo::extrude(api_dimTags_, dx, dy, dz, api_outDimTags_, api_numElements_, api_heights_, recombine);
    vectorpair2intptr(api_outDimTags_, outDimTags, outDimTags_n);
  }
  catch(...){
    if(ierr) *ierr = 1;
  }
}

GMSH_API void gmshModelGeoRevolve(const int * dimTags, const size_t dimTags_n, const double x, const double y, const double z, const double ax, const double ay, const double az, const double angle, int ** outDimTags, size_t * outDimTags_n, const int * numElements, const size_t numElements_n, const double * heights, const size_t heights_n, const int recombine, int * ierr)
{
  if(ierr) *ierr = 0;
  try {
    gmsh::vectorpair api_dimTags_(dimTags_n/2);
    for(size_t i = 0; i < dimTags_n/2; ++i){
      api_dimTags_[i].first = dimTags[i * 2 + 0];
      api_dimTags_[i].second = dimTags[i * 2 + 1];
    }
    gmsh::vectorpair api_outDimTags_;
    std::vector<int> api_numElements_(numElements, numElements + numElements_n);
    std::vector<double> api_heights_(heights, heights + heights_n);
    gmsh::model::geo::revolve(api_dimTags_, x, y, z, ax, ay, az, angle, api_outDimTags_, api_numElements_, api_heights_, recombine);
    vectorpair2intptr(api_outDimTags_, outDimTags, outDimTags_n);
  }
  catch(...){
    if(ierr) *ierr = 1;
  }
}

GMSH_API void gmshModelGeoTwist(const int * dimTags, const size_t dimTags_n, const double x, const double y, const double z, const double dx, const double dy, const double dz, const double ax, const double ay, const double az, const double angle, int ** outDimTags, size_t * outDimTags_n, const int * numElements, const size_t numElements_n, const double * heights, const size_t heights_n, const int recombine, int * ierr)
{
  if(ierr) *ierr = 0;
  try {
    gmsh::vectorpair api_dimTags_(dimTags_n/2);
    for(size_t i = 0; i < dimTags_n/2; ++i){
      api_dimTags_[i].first = dimTags[i * 2 + 0];
      api_dimTags_[i].second = dimTags[i * 2 + 1];
    }
    gmsh::vectorpair api_outDimTags_;
    std::vector<int> api_numElements_(numElements, numElements + numElements_n);
    std::vector<double> api_heights_(heights, heights + heights_n);
    gmsh::model::geo::twist(api_dimTags_, x, y, z, dx, dy, dz, ax, ay, az, angle, api_outDimTags_, api_numElements_, api_heights_, recombine);
    vectorpair2intptr(api_outDimTags_, outDimTags, outDimTags_n);
  }
  catch(...){
    if(ierr) *ierr = 1;
  }
}

GMSH_API void gmshModelGeoExtrudeBoundaryLayer(const int * dimTags, const size_t dimTags_n, int ** outDimTags, size_t * outDimTags_n, const int * numElements, const size_t numElements_n, const double * heights, const size_t heights_n, const int recombine, const int second, const int viewIndex, int * ierr)
{
  if(ierr) *ierr = 0;
  try {
    gmsh::vectorpair api_dimTags_(dimTags_n/2);
    for(size_t i = 0; i < dimTags_n/2; ++i){
      api_dimTags_[i].first = dimTags[i * 2 + 0];
      api_dimTags_[i].second = dimTags[i * 2 + 1];
    }
    gmsh::vectorpair api_outDimTags_;
    std::vector<int> api_numElements_(numElements, numElements + numElements_n);
    std::vector<double> api_heights_(heights, heights + heights_n);
    gmsh::model::geo::extrudeBoundaryLayer(api_dimTags_, api_outDimTags_, api_numElements_, api_heights_, recombine, second, viewIndex);
    vectorpair2intptr(api_outDimTags_, outDimTags, outDimTags_n);
  }
  catch(...){
    if(ierr) *ierr = 1;
  }
}

GMSH_API void gmshModelGeoTranslate(const int * dimTags, const size_t dimTags_n, const double dx, const double dy, const double dz, int * ierr)
{
  if(ierr) *ierr = 0;
  try {
    gmsh::vectorpair api_dimTags_(dimTags_n/2);
    for(size_t i = 0; i < dimTags_n/2; ++i){
      api_dimTags_[i].first = dimTags[i * 2 + 0];
      api_dimTags_[i].second = dimTags[i * 2 + 1];
    }
    gmsh::model::geo::translate(api_dimTags_, dx, dy, dz);
  }
  catch(...){
    if(ierr) *ierr = 1;
  }
}

GMSH_API void gmshModelGeoRotate(const int * dimTags, const size_t dimTags_n, const double x, const double y, const double z, const double ax, const double ay, const double az, const double angle, int * ierr)
{
  if(ierr) *ierr = 0;
  try {
    gmsh::vectorpair api_dimTags_(dimTags_n/2);
    for(size_t i = 0; i < dimTags_n/2; ++i){
      api_dimTags_[i].first = dimTags[i * 2 + 0];
      api_dimTags_[i].second = dimTags[i * 2 + 1];
    }
    gmsh::model::geo::rotate(api_dimTags_, x, y, z, ax, ay, az, angle);
  }
  catch(...){
    if(ierr) *ierr = 1;
  }
}

GMSH_API void gmshModelGeoDilate(const int * dimTags, const size_t dimTags_n, const double x, const double y, const double z, const double a, const double b, const double c, int * ierr)
{
  if(ierr) *ierr = 0;
  try {
    gmsh::vectorpair api_dimTags_(dimTags_n/2);
    for(size_t i = 0; i < dimTags_n/2; ++i){
      api_dimTags_[i].first = dimTags[i * 2 + 0];
      api_dimTags_[i].second = dimTags[i * 2 + 1];
    }
    gmsh::model::geo::dilate(api_dimTags_, x, y, z, a, b, c);
  }
  catch(...){
    if(ierr) *ierr = 1;
  }
}

GMSH_API void gmshModelGeoMirror(const int * dimTags, const size_t dimTags_n, const double a, const double b, const double c, const double d, int * ierr)
{
  if(ierr) *ierr = 0;
  try {
    gmsh::vectorpair api_dimTags_(dimTags_n/2);
    for(size_t i = 0; i < dimTags_n/2; ++i){
      api_dimTags_[i].first = dimTags[i * 2 + 0];
      api_dimTags_[i].second = dimTags[i * 2 + 1];
    }
    gmsh::model::geo::mirror(api_dimTags_, a, b, c, d);
  }
  catch(...){
    if(ierr) *ierr = 1;
  }
}

GMSH_API void gmshModelGeoSymmetrize(const int * dimTags, const size_t dimTags_n, const double a, const double b, const double c, const double d, int * ierr)
{
  if(ierr) *ierr = 0;
  try {
    gmsh::vectorpair api_dimTags_(dimTags_n/2);
    for(size_t i = 0; i < dimTags_n/2; ++i){
      api_dimTags_[i].first = dimTags[i * 2 + 0];
      api_dimTags_[i].second = dimTags[i * 2 + 1];
    }
    gmsh::model::geo::symmetrize(api_dimTags_, a, b, c, d);
  }
  catch(...){
    if(ierr) *ierr = 1;
  }
}

GMSH_API void gmshModelGeoCopy(const int * dimTags, const size_t dimTags_n, int ** outDimTags, size_t * outDimTags_n, int * ierr)
{
  if(ierr) *ierr = 0;
  try {
    gmsh::vectorpair api_dimTags_(dimTags_n/2);
    for(size_t i = 0; i < dimTags_n/2; ++i){
      api_dimTags_[i].first = dimTags[i * 2 + 0];
      api_dimTags_[i].second = dimTags[i * 2 + 1];
    }
    gmsh::vectorpair api_outDimTags_;
    gmsh::model::geo::copy(api_dimTags_, api_outDimTags_);
    vectorpair2intptr(api_outDimTags_, outDimTags, outDimTags_n);
  }
  catch(...){
    if(ierr) *ierr = 1;
  }
}

GMSH_API void gmshModelGeoRemove(const int * dimTags, const size_t dimTags_n, const int recursive, int * ierr)
{
  if(ierr) *ierr = 0;
  try {
    gmsh::vectorpair api_dimTags_(dimTags_n/2);
    for(size_t i = 0; i < dimTags_n/2; ++i){
      api_dimTags_[i].first = dimTags[i * 2 + 0];
      api_dimTags_[i].second = dimTags[i * 2 + 1];
    }
    gmsh::model::geo::remove(api_dimTags_, recursive);
  }
  catch(...){
    if(ierr) *ierr = 1;
  }
}

GMSH_API void gmshModelGeoRemoveAllDuplicates(int * ierr)
{
  if(ierr) *ierr = 0;
  try {
    gmsh::model::geo::removeAllDuplicates();
  }
  catch(...){
    if(ierr) *ierr = 1;
  }
}

GMSH_API void gmshModelGeoSplitCurve(const int tag, const int * pointTags, const size_t pointTags_n, int ** curveTags, size_t * curveTags_n, int * ierr)
{
  if(ierr) *ierr = 0;
  try {
    std::vector<int> api_pointTags_(pointTags, pointTags + pointTags_n);
    std::vector<int> api_curveTags_;
    gmsh::model::geo::splitCurve(tag, api_pointTags_, api_curveTags_);
    vector2ptr(api_curveTags_, curveTags, curveTags_n);
  }
  catch(...){
    if(ierr) *ierr = 1;
  }
}

GMSH_API int gmshModelGeoGetMaxTag(const int dim, int * ierr)
{
  int result_api_ = 0;
  if(ierr) *ierr = 0;
  try {
    result_api_ = gmsh::model::geo::getMaxTag(dim);
  }
  catch(...){
    if(ierr) *ierr = 1;
  }
  return result_api_;
}

GMSH_API void gmshModelGeoSetMaxTag(const int dim, const int maxTag, int * ierr)
{
  if(ierr) *ierr = 0;
  try {
    gmsh::model::geo::setMaxTag(dim, maxTag);
  }
  catch(...){
    if(ierr) *ierr = 1;
  }
}

GMSH_API int gmshModelGeoAddPhysicalGroup(const int dim, const int * tags, const size_t tags_n, const int tag, const char * name, int * ierr)
{
  int result_api_ = 0;
  if(ierr) *ierr = 0;
  try {
    std::vector<int> api_tags_(tags, tags + tags_n);
    result_api_ = gmsh::model::geo::addPhysicalGroup(dim, api_tags_, tag, name);
  }
  catch(...){
    if(ierr) *ierr = 1;
  }
  return result_api_;
}

GMSH_API void gmshModelGeoRemovePhysicalGroups(const int * dimTags, const size_t dimTags_n, int * ierr)
{
  if(ierr) *ierr = 0;
  try {
    gmsh::vectorpair api_dimTags_(dimTags_n/2);
    for(size_t i = 0; i < dimTags_n/2; ++i){
      api_dimTags_[i].first = dimTags[i * 2 + 0];
      api_dimTags_[i].second = dimTags[i * 2 + 1];
    }
    gmsh::model::geo::removePhysicalGroups(api_dimTags_);
  }
  catch(...){
    if(ierr) *ierr = 1;
  }
}

GMSH_API void gmshModelGeoSynchronize(int * ierr)
{
  if(ierr) *ierr = 0;
  try {
    gmsh::model::geo::synchronize();
  }
  catch(...){
    if(ierr) *ierr = 1;
  }
}

GMSH_API void gmshModelGeoMeshSetSize(const int * dimTags, const size_t dimTags_n, const double size, int * ierr)
{
  if(ierr) *ierr = 0;
  try {
    gmsh::vectorpair api_dimTags_(dimTags_n/2);
    for(size_t i = 0; i < dimTags_n/2; ++i){
      api_dimTags_[i].first = dimTags[i * 2 + 0];
      api_dimTags_[i].second = dimTags[i * 2 + 1];
    }
    gmsh::model::geo::mesh::setSize(api_dimTags_, size);
  }
  catch(...){
    if(ierr) *ierr = 1;
  }
}

GMSH_API void gmshModelGeoMeshSetTransfiniteCurve(const int tag, const int nPoints, const char * meshType, const double coef, int * ierr)
{
  if(ierr) *ierr = 0;
  try {
    gmsh::model::geo::mesh::setTransfiniteCurve(tag, nPoints, meshType, coef);
  }
  catch(...){
    if(ierr) *ierr = 1;
  }
}

GMSH_API void gmshModelGeoMeshSetTransfiniteSurface(const int tag, const char * arrangement, const int * cornerTags, const size_t cornerTags_n, int * ierr)
{
  if(ierr) *ierr = 0;
  try {
    std::vector<int> api_cornerTags_(cornerTags, cornerTags + cornerTags_n);
    gmsh::model::geo::mesh::setTransfiniteSurface(tag, arrangement, api_cornerTags_);
  }
  catch(...){
    if(ierr) *ierr = 1;
  }
}

GMSH_API void gmshModelGeoMeshSetTransfiniteVolume(const int tag, const int * cornerTags, const size_t cornerTags_n, int * ierr)
{
  if(ierr) *ierr = 0;
  try {
    std::vector<int> api_cornerTags_(cornerTags, cornerTags + cornerTags_n);
    gmsh::model::geo::mesh::setTransfiniteVolume(tag, api_cornerTags_);
  }
  catch(...){
    if(ierr) *ierr = 1;
  }
}

GMSH_API void gmshModelGeoMeshSetRecombine(const int dim, const int tag, const double angle, int * ierr)
{
  if(ierr) *ierr = 0;
  try {
    gmsh::model::geo::mesh::setRecombine(dim, tag, angle);
  }
  catch(...){
    if(ierr) *ierr = 1;
  }
}

GMSH_API void gmshModelGeoMeshSetSmoothing(const int dim, const int tag, const int val, int * ierr)
{
  if(ierr) *ierr = 0;
  try {
    gmsh::model::geo::mesh::setSmoothing(dim, tag, val);
  }
  catch(...){
    if(ierr) *ierr = 1;
  }
}

GMSH_API void gmshModelGeoMeshSetReverse(const int dim, const int tag, const int val, int * ierr)
{
  if(ierr) *ierr = 0;
  try {
    gmsh::model::geo::mesh::setReverse(dim, tag, val);
  }
  catch(...){
    if(ierr) *ierr = 1;
  }
}

GMSH_API void gmshModelGeoMeshSetAlgorithm(const int dim, const int tag, const int val, int * ierr)
{
  if(ierr) *ierr = 0;
  try {
    gmsh::model::geo::mesh::setAlgorithm(dim, tag, val);
  }
  catch(...){
    if(ierr) *ierr = 1;
  }
}

GMSH_API void gmshModelGeoMeshSetSizeFromBoundary(const int dim, const int tag, const int val, int * ierr)
{
  if(ierr) *ierr = 0;
  try {
    gmsh::model::geo::mesh::setSizeFromBoundary(dim, tag, val);
  }
  catch(...){
    if(ierr) *ierr = 1;
  }
}

GMSH_API int gmshModelOccAddPoint(const double x, const double y, const double z, const double meshSize, const int tag, int * ierr)
{
  int result_api_ = 0;
  if(ierr) *ierr = 0;
  try {
    result_api_ = gmsh::model::occ::addPoint(x, y, z, meshSize, tag);
  }
  catch(...){
    if(ierr) *ierr = 1;
  }
  return result_api_;
}

GMSH_API int gmshModelOccAddLine(const int startTag, const int endTag, const int tag, int * ierr)
{
  int result_api_ = 0;
  if(ierr) *ierr = 0;
  try {
    result_api_ = gmsh::model::occ::addLine(startTag, endTag, tag);
  }
  catch(...){
    if(ierr) *ierr = 1;
  }
  return result_api_;
}

GMSH_API int gmshModelOccAddCircleArc(const int startTag, const int centerTag, const int endTag, const int tag, int * ierr)
{
  int result_api_ = 0;
  if(ierr) *ierr = 0;
  try {
    result_api_ = gmsh::model::occ::addCircleArc(startTag, centerTag, endTag, tag);
  }
  catch(...){
    if(ierr) *ierr = 1;
  }
  return result_api_;
}

GMSH_API int gmshModelOccAddCircle(const double x, const double y, const double z, const double r, const int tag, const double angle1, const double angle2, const double * zAxis, const size_t zAxis_n, const double * xAxis, const size_t xAxis_n, int * ierr)
{
  int result_api_ = 0;
  if(ierr) *ierr = 0;
  try {
    std::vector<double> api_zAxis_(zAxis, zAxis + zAxis_n);
    std::vector<double> api_xAxis_(xAxis, xAxis + xAxis_n);
    result_api_ = gmsh::model::occ::addCircle(x, y, z, r, tag, angle1, angle2, api_zAxis_, api_xAxis_);
  }
  catch(...){
    if(ierr) *ierr = 1;
  }
  return result_api_;
}

GMSH_API int gmshModelOccAddEllipseArc(const int startTag, const int centerTag, const int majorTag, const int endTag, const int tag, int * ierr)
{
  int result_api_ = 0;
  if(ierr) *ierr = 0;
  try {
    result_api_ = gmsh::model::occ::addEllipseArc(startTag, centerTag, majorTag, endTag, tag);
  }
  catch(...){
    if(ierr) *ierr = 1;
  }
  return result_api_;
}

GMSH_API int gmshModelOccAddEllipse(const double x, const double y, const double z, const double r1, const double r2, const int tag, const double angle1, const double angle2, const double * zAxis, const size_t zAxis_n, const double * xAxis, const size_t xAxis_n, int * ierr)
{
  int result_api_ = 0;
  if(ierr) *ierr = 0;
  try {
    std::vector<double> api_zAxis_(zAxis, zAxis + zAxis_n);
    std::vector<double> api_xAxis_(xAxis, xAxis + xAxis_n);
    result_api_ = gmsh::model::occ::addEllipse(x, y, z, r1, r2, tag, angle1, angle2, api_zAxis_, api_xAxis_);
  }
  catch(...){
    if(ierr) *ierr = 1;
  }
  return result_api_;
}

GMSH_API int gmshModelOccAddSpline(const int * pointTags, const size_t pointTags_n, const int tag, const double * tangents, const size_t tangents_n, int * ierr)
{
  int result_api_ = 0;
  if(ierr) *ierr = 0;
  try {
    std::vector<int> api_pointTags_(pointTags, pointTags + pointTags_n);
    std::vector<double> api_tangents_(tangents, tangents + tangents_n);
    result_api_ = gmsh::model::occ::addSpline(api_pointTags_, tag, api_tangents_);
  }
  catch(...){
    if(ierr) *ierr = 1;
  }
  return result_api_;
}

GMSH_API int gmshModelOccAddBSpline(const int * pointTags, const size_t pointTags_n, const int tag, const int degree, const double * weights, const size_t weights_n, const double * knots, const size_t knots_n, const int * multiplicities, const size_t multiplicities_n, int * ierr)
{
  int result_api_ = 0;
  if(ierr) *ierr = 0;
  try {
    std::vector<int> api_pointTags_(pointTags, pointTags + pointTags_n);
    std::vector<double> api_weights_(weights, weights + weights_n);
    std::vector<double> api_knots_(knots, knots + knots_n);
    std::vector<int> api_multiplicities_(multiplicities, multiplicities + multiplicities_n);
    result_api_ = gmsh::model::occ::addBSpline(api_pointTags_, tag, degree, api_weights_, api_knots_, api_multiplicities_);
  }
  catch(...){
    if(ierr) *ierr = 1;
  }
  return result_api_;
}

GMSH_API int gmshModelOccAddBezier(const int * pointTags, const size_t pointTags_n, const int tag, int * ierr)
{
  int result_api_ = 0;
  if(ierr) *ierr = 0;
  try {
    std::vector<int> api_pointTags_(pointTags, pointTags + pointTags_n);
    result_api_ = gmsh::model::occ::addBezier(api_pointTags_, tag);
  }
  catch(...){
    if(ierr) *ierr = 1;
  }
  return result_api_;
}

GMSH_API int gmshModelOccAddWire(const int * curveTags, const size_t curveTags_n, const int tag, const int checkClosed, int * ierr)
{
  int result_api_ = 0;
  if(ierr) *ierr = 0;
  try {
    std::vector<int> api_curveTags_(curveTags, curveTags + curveTags_n);
    result_api_ = gmsh::model::occ::addWire(api_curveTags_, tag, checkClosed);
  }
  catch(...){
    if(ierr) *ierr = 1;
  }
  return result_api_;
}

GMSH_API int gmshModelOccAddCurveLoop(const int * curveTags, const size_t curveTags_n, const int tag, int * ierr)
{
  int result_api_ = 0;
  if(ierr) *ierr = 0;
  try {
    std::vector<int> api_curveTags_(curveTags, curveTags + curveTags_n);
    result_api_ = gmsh::model::occ::addCurveLoop(api_curveTags_, tag);
  }
  catch(...){
    if(ierr) *ierr = 1;
  }
  return result_api_;
}

GMSH_API int gmshModelOccAddRectangle(const double x, const double y, const double z, const double dx, const double dy, const int tag, const double roundedRadius, int * ierr)
{
  int result_api_ = 0;
  if(ierr) *ierr = 0;
  try {
    result_api_ = gmsh::model::occ::addRectangle(x, y, z, dx, dy, tag, roundedRadius);
  }
  catch(...){
    if(ierr) *ierr = 1;
  }
  return result_api_;
}

GMSH_API int gmshModelOccAddDisk(const double xc, const double yc, const double zc, const double rx, const double ry, const int tag, const double * zAxis, const size_t zAxis_n, const double * xAxis, const size_t xAxis_n, int * ierr)
{
  int result_api_ = 0;
  if(ierr) *ierr = 0;
  try {
    std::vector<double> api_zAxis_(zAxis, zAxis + zAxis_n);
    std::vector<double> api_xAxis_(xAxis, xAxis + xAxis_n);
    result_api_ = gmsh::model::occ::addDisk(xc, yc, zc, rx, ry, tag, api_zAxis_, api_xAxis_);
  }
  catch(...){
    if(ierr) *ierr = 1;
  }
  return result_api_;
}

GMSH_API int gmshModelOccAddPlaneSurface(const int * wireTags, const size_t wireTags_n, const int tag, int * ierr)
{
  int result_api_ = 0;
  if(ierr) *ierr = 0;
  try {
    std::vector<int> api_wireTags_(wireTags, wireTags + wireTags_n);
    result_api_ = gmsh::model::occ::addPlaneSurface(api_wireTags_, tag);
  }
  catch(...){
    if(ierr) *ierr = 1;
  }
  return result_api_;
}

GMSH_API int gmshModelOccAddSurfaceFilling(const int wireTag, const int tag, const int * pointTags, const size_t pointTags_n, const int degree, const int numPointsOnCurves, const int numIter, const int anisotropic, const double tol2d, const double tol3d, const double tolAng, const double tolCurv, const int maxDegree, const int maxSegments, int * ierr)
{
  int result_api_ = 0;
  if(ierr) *ierr = 0;
  try {
    std::vector<int> api_pointTags_(pointTags, pointTags + pointTags_n);
    result_api_ = gmsh::model::occ::addSurfaceFilling(wireTag, tag, api_pointTags_, degree, numPointsOnCurves, numIter, anisotropic, tol2d, tol3d, tolAng, tolCurv, maxDegree, maxSegments);
  }
  catch(...){
    if(ierr) *ierr = 1;
  }
  return result_api_;
}

GMSH_API int gmshModelOccAddBSplineFilling(const int wireTag, const int tag, const char * type, int * ierr)
{
  int result_api_ = 0;
  if(ierr) *ierr = 0;
  try {
    result_api_ = gmsh::model::occ::addBSplineFilling(wireTag, tag, type);
  }
  catch(...){
    if(ierr) *ierr = 1;
  }
  return result_api_;
}

GMSH_API int gmshModelOccAddBezierFilling(const int wireTag, const int tag, const char * type, int * ierr)
{
  int result_api_ = 0;
  if(ierr) *ierr = 0;
  try {
    result_api_ = gmsh::model::occ::addBezierFilling(wireTag, tag, type);
  }
  catch(...){
    if(ierr) *ierr = 1;
  }
  return result_api_;
}

GMSH_API int gmshModelOccAddBSplineSurface(const int * pointTags, const size_t pointTags_n, const int numPointsU, const int tag, const int degreeU, const int degreeV, const double * weights, const size_t weights_n, const double * knotsU, const size_t knotsU_n, const double * knotsV, const size_t knotsV_n, const int * multiplicitiesU, const size_t multiplicitiesU_n, const int * multiplicitiesV, const size_t multiplicitiesV_n, const int * wireTags, const size_t wireTags_n, const int wire3D, int * ierr)
{
  int result_api_ = 0;
  if(ierr) *ierr = 0;
  try {
    std::vector<int> api_pointTags_(pointTags, pointTags + pointTags_n);
    std::vector<double> api_weights_(weights, weights + weights_n);
    std::vector<double> api_knotsU_(knotsU, knotsU + knotsU_n);
    std::vector<double> api_knotsV_(knotsV, knotsV + knotsV_n);
    std::vector<int> api_multiplicitiesU_(multiplicitiesU, multiplicitiesU + multiplicitiesU_n);
    std::vector<int> api_multiplicitiesV_(multiplicitiesV, multiplicitiesV + multiplicitiesV_n);
    std::vector<int> api_wireTags_(wireTags, wireTags + wireTags_n);
    result_api_ = gmsh::model::occ::addBSplineSurface(api_pointTags_, numPointsU, tag, degreeU, degreeV, api_weights_, api_knotsU_, api_knotsV_, api_multiplicitiesU_, api_multiplicitiesV_, api_wireTags_, wire3D);
  }
  catch(...){
    if(ierr) *ierr = 1;
  }
  return result_api_;
}

GMSH_API int gmshModelOccAddBezierSurface(const int * pointTags, const size_t pointTags_n, const int numPointsU, const int tag, const int * wireTags, const size_t wireTags_n, const int wire3D, int * ierr)
{
  int result_api_ = 0;
  if(ierr) *ierr = 0;
  try {
    std::vector<int> api_pointTags_(pointTags, pointTags + pointTags_n);
    std::vector<int> api_wireTags_(wireTags, wireTags + wireTags_n);
    result_api_ = gmsh::model::occ::addBezierSurface(api_pointTags_, numPointsU, tag, api_wireTags_, wire3D);
  }
  catch(...){
    if(ierr) *ierr = 1;
  }
  return result_api_;
}

GMSH_API int gmshModelOccAddTrimmedSurface(const int surfaceTag, const int * wireTags, const size_t wireTags_n, const int wire3D, const int tag, int * ierr)
{
  int result_api_ = 0;
  if(ierr) *ierr = 0;
  try {
    std::vector<int> api_wireTags_(wireTags, wireTags + wireTags_n);
    result_api_ = gmsh::model::occ::addTrimmedSurface(surfaceTag, api_wireTags_, wire3D, tag);
  }
  catch(...){
    if(ierr) *ierr = 1;
  }
  return result_api_;
}

GMSH_API int gmshModelOccAddSurfaceLoop(const int * surfaceTags, const size_t surfaceTags_n, const int tag, const int sewing, int * ierr)
{
  int result_api_ = 0;
  if(ierr) *ierr = 0;
  try {
    std::vector<int> api_surfaceTags_(surfaceTags, surfaceTags + surfaceTags_n);
    result_api_ = gmsh::model::occ::addSurfaceLoop(api_surfaceTags_, tag, sewing);
  }
  catch(...){
    if(ierr) *ierr = 1;
  }
  return result_api_;
}

GMSH_API int gmshModelOccAddVolume(const int * shellTags, const size_t shellTags_n, const int tag, int * ierr)
{
  int result_api_ = 0;
  if(ierr) *ierr = 0;
  try {
    std::vector<int> api_shellTags_(shellTags, shellTags + shellTags_n);
    result_api_ = gmsh::model::occ::addVolume(api_shellTags_, tag);
  }
  catch(...){
    if(ierr) *ierr = 1;
  }
  return result_api_;
}

GMSH_API int gmshModelOccAddSphere(const double xc, const double yc, const double zc, const double radius, const int tag, const double angle1, const double angle2, const double angle3, int * ierr)
{
  int result_api_ = 0;
  if(ierr) *ierr = 0;
  try {
    result_api_ = gmsh::model::occ::addSphere(xc, yc, zc, radius, tag, angle1, angle2, angle3);
  }
  catch(...){
    if(ierr) *ierr = 1;
  }
  return result_api_;
}

GMSH_API int gmshModelOccAddBox(const double x, const double y, const double z, const double dx, const double dy, const double dz, const int tag, int * ierr)
{
  int result_api_ = 0;
  if(ierr) *ierr = 0;
  try {
    result_api_ = gmsh::model::occ::addBox(x, y, z, dx, dy, dz, tag);
  }
  catch(...){
    if(ierr) *ierr = 1;
  }
  return result_api_;
}

GMSH_API int gmshModelOccAddCylinder(const double x, const double y, const double z, const double dx, const double dy, const double dz, const double r, const int tag, const double angle, int * ierr)
{
  int result_api_ = 0;
  if(ierr) *ierr = 0;
  try {
    result_api_ = gmsh::model::occ::addCylinder(x, y, z, dx, dy, dz, r, tag, angle);
  }
  catch(...){
    if(ierr) *ierr = 1;
  }
  return result_api_;
}

GMSH_API int gmshModelOccAddCone(const double x, const double y, const double z, const double dx, const double dy, const double dz, const double r1, const double r2, const int tag, const double angle, int * ierr)
{
  int result_api_ = 0;
  if(ierr) *ierr = 0;
  try {
    result_api_ = gmsh::model::occ::addCone(x, y, z, dx, dy, dz, r1, r2, tag, angle);
  }
  catch(...){
    if(ierr) *ierr = 1;
  }
  return result_api_;
}

GMSH_API int gmshModelOccAddWedge(const double x, const double y, const double z, const double dx, const double dy, const double dz, const int tag, const double ltx, const double * zAxis, const size_t zAxis_n, int * ierr)
{
  int result_api_ = 0;
  if(ierr) *ierr = 0;
  try {
    std::vector<double> api_zAxis_(zAxis, zAxis + zAxis_n);
    result_api_ = gmsh::model::occ::addWedge(x, y, z, dx, dy, dz, tag, ltx, api_zAxis_);
  }
  catch(...){
    if(ierr) *ierr = 1;
  }
  return result_api_;
}

GMSH_API int gmshModelOccAddTorus(const double x, const double y, const double z, const double r1, const double r2, const int tag, const double angle, const double * zAxis, const size_t zAxis_n, int * ierr)
{
  int result_api_ = 0;
  if(ierr) *ierr = 0;
  try {
    std::vector<double> api_zAxis_(zAxis, zAxis + zAxis_n);
    result_api_ = gmsh::model::occ::addTorus(x, y, z, r1, r2, tag, angle, api_zAxis_);
  }
  catch(...){
    if(ierr) *ierr = 1;
  }
  return result_api_;
}

GMSH_API void gmshModelOccAddThruSections(const int * wireTags, const size_t wireTags_n, int ** outDimTags, size_t * outDimTags_n, const int tag, const int makeSolid, const int makeRuled, const int maxDegree, const char * continuity, const char * parametrization, const int smoothing, int * ierr)
{
  if(ierr) *ierr = 0;
  try {
    std::vector<int> api_wireTags_(wireTags, wireTags + wireTags_n);
    gmsh::vectorpair api_outDimTags_;
    gmsh::model::occ::addThruSections(api_wireTags_, api_outDimTags_, tag, makeSolid, makeRuled, maxDegree, continuity, parametrization, smoothing);
    vectorpair2intptr(api_outDimTags_, outDimTags, outDimTags_n);
  }
  catch(...){
    if(ierr) *ierr = 1;
  }
}

GMSH_API void gmshModelOccAddThickSolid(const int volumeTag, const int * excludeSurfaceTags, const size_t excludeSurfaceTags_n, const double offset, int ** outDimTags, size_t * outDimTags_n, const int tag, int * ierr)
{
  if(ierr) *ierr = 0;
  try {
    std::vector<int> api_excludeSurfaceTags_(excludeSurfaceTags, excludeSurfaceTags + excludeSurfaceTags_n);
    gmsh::vectorpair api_outDimTags_;
    gmsh::model::occ::addThickSolid(volumeTag, api_excludeSurfaceTags_, offset, api_outDimTags_, tag);
    vectorpair2intptr(api_outDimTags_, outDimTags, outDimTags_n);
  }
  catch(...){
    if(ierr) *ierr = 1;
  }
}

GMSH_API void gmshModelOccExtrude(const int * dimTags, const size_t dimTags_n, const double dx, const double dy, const double dz, int ** outDimTags, size_t * outDimTags_n, const int * numElements, const size_t numElements_n, const double * heights, const size_t heights_n, const int recombine, int * ierr)
{
  if(ierr) *ierr = 0;
  try {
    gmsh::vectorpair api_dimTags_(dimTags_n/2);
    for(size_t i = 0; i < dimTags_n/2; ++i){
      api_dimTags_[i].first = dimTags[i * 2 + 0];
      api_dimTags_[i].second = dimTags[i * 2 + 1];
    }
    gmsh::vectorpair api_outDimTags_;
    std::vector<int> api_numElements_(numElements, numElements + numElements_n);
    std::vector<double> api_heights_(heights, heights + heights_n);
    gmsh::model::occ::extrude(api_dimTags_, dx, dy, dz, api_outDimTags_, api_numElements_, api_heights_, recombine);
    vectorpair2intptr(api_outDimTags_, outDimTags, outDimTags_n);
  }
  catch(...){
    if(ierr) *ierr = 1;
  }
}

GMSH_API void gmshModelOccRevolve(const int * dimTags, const size_t dimTags_n, const double x, const double y, const double z, const double ax, const double ay, const double az, const double angle, int ** outDimTags, size_t * outDimTags_n, const int * numElements, const size_t numElements_n, const double * heights, const size_t heights_n, const int recombine, int * ierr)
{
  if(ierr) *ierr = 0;
  try {
    gmsh::vectorpair api_dimTags_(dimTags_n/2);
    for(size_t i = 0; i < dimTags_n/2; ++i){
      api_dimTags_[i].first = dimTags[i * 2 + 0];
      api_dimTags_[i].second = dimTags[i * 2 + 1];
    }
    gmsh::vectorpair api_outDimTags_;
    std::vector<int> api_numElements_(numElements, numElements + numElements_n);
    std::vector<double> api_heights_(heights, heights + heights_n);
    gmsh::model::occ::revolve(api_dimTags_, x, y, z, ax, ay, az, angle, api_outDimTags_, api_numElements_, api_heights_, recombine);
    vectorpair2intptr(api_outDimTags_, outDimTags, outDimTags_n);
  }
  catch(...){
    if(ierr) *ierr = 1;
  }
}

GMSH_API void gmshModelOccAddPipe(const int * dimTags, const size_t dimTags_n, const int wireTag, int ** outDimTags, size_t * outDimTags_n, const char * trihedron, int * ierr)
{
  if(ierr) *ierr = 0;
  try {
    gmsh::vectorpair api_dimTags_(dimTags_n/2);
    for(size_t i = 0; i < dimTags_n/2; ++i){
      api_dimTags_[i].first = dimTags[i * 2 + 0];
      api_dimTags_[i].second = dimTags[i * 2 + 1];
    }
    gmsh::vectorpair api_outDimTags_;
    gmsh::model::occ::addPipe(api_dimTags_, wireTag, api_outDimTags_, trihedron);
    vectorpair2intptr(api_outDimTags_, outDimTags, outDimTags_n);
  }
  catch(...){
    if(ierr) *ierr = 1;
  }
}

GMSH_API void gmshModelOccFillet(const int * volumeTags, const size_t volumeTags_n, const int * curveTags, const size_t curveTags_n, const double * radii, const size_t radii_n, int ** outDimTags, size_t * outDimTags_n, const int removeVolume, int * ierr)
{
  if(ierr) *ierr = 0;
  try {
    std::vector<int> api_volumeTags_(volumeTags, volumeTags + volumeTags_n);
    std::vector<int> api_curveTags_(curveTags, curveTags + curveTags_n);
    std::vector<double> api_radii_(radii, radii + radii_n);
    gmsh::vectorpair api_outDimTags_;
    gmsh::model::occ::fillet(api_volumeTags_, api_curveTags_, api_radii_, api_outDimTags_, removeVolume);
    vectorpair2intptr(api_outDimTags_, outDimTags, outDimTags_n);
  }
  catch(...){
    if(ierr) *ierr = 1;
  }
}

GMSH_API void gmshModelOccChamfer(const int * volumeTags, const size_t volumeTags_n, const int * curveTags, const size_t curveTags_n, const int * surfaceTags, const size_t surfaceTags_n, const double * distances, const size_t distances_n, int ** outDimTags, size_t * outDimTags_n, const int removeVolume, int * ierr)
{
  if(ierr) *ierr = 0;
  try {
    std::vector<int> api_volumeTags_(volumeTags, volumeTags + volumeTags_n);
    std::vector<int> api_curveTags_(curveTags, curveTags + curveTags_n);
    std::vector<int> api_surfaceTags_(surfaceTags, surfaceTags + surfaceTags_n);
    std::vector<double> api_distances_(distances, distances + distances_n);
    gmsh::vectorpair api_outDimTags_;
    gmsh::model::occ::chamfer(api_volumeTags_, api_curveTags_, api_surfaceTags_, api_distances_, api_outDimTags_, removeVolume);
    vectorpair2intptr(api_outDimTags_, outDimTags, outDimTags_n);
  }
  catch(...){
    if(ierr) *ierr = 1;
  }
}

GMSH_API void gmshModelOccFuse(const int * objectDimTags, const size_t objectDimTags_n, const int * toolDimTags, const size_t toolDimTags_n, int ** outDimTags, size_t * outDimTags_n, int *** outDimTagsMap, size_t ** outDimTagsMap_n, size_t *outDimTagsMap_nn, const int tag, const int removeObject, const int removeTool, int * ierr)
{
  if(ierr) *ierr = 0;
  try {
    gmsh::vectorpair api_objectDimTags_(objectDimTags_n/2);
    for(size_t i = 0; i < objectDimTags_n/2; ++i){
      api_objectDimTags_[i].first = objectDimTags[i * 2 + 0];
      api_objectDimTags_[i].second = objectDimTags[i * 2 + 1];
    }
    gmsh::vectorpair api_toolDimTags_(toolDimTags_n/2);
    for(size_t i = 0; i < toolDimTags_n/2; ++i){
      api_toolDimTags_[i].first = toolDimTags[i * 2 + 0];
      api_toolDimTags_[i].second = toolDimTags[i * 2 + 1];
    }
    gmsh::vectorpair api_outDimTags_;
    std::vector<gmsh::vectorpair >api_outDimTagsMap_;
    gmsh::model::occ::fuse(api_objectDimTags_, api_toolDimTags_, api_outDimTags_, api_outDimTagsMap_, tag, removeObject, removeTool);
    vectorpair2intptr(api_outDimTags_, outDimTags, outDimTags_n);
    vectorvectorpair2intptrptr(api_outDimTagsMap_, outDimTagsMap, outDimTagsMap_n, outDimTagsMap_nn);
  }
  catch(...){
    if(ierr) *ierr = 1;
  }
}

GMSH_API void gmshModelOccIntersect(const int * objectDimTags, const size_t objectDimTags_n, const int * toolDimTags, const size_t toolDimTags_n, int ** outDimTags, size_t * outDimTags_n, int *** outDimTagsMap, size_t ** outDimTagsMap_n, size_t *outDimTagsMap_nn, const int tag, const int removeObject, const int removeTool, int * ierr)
{
  if(ierr) *ierr = 0;
  try {
    gmsh::vectorpair api_objectDimTags_(objectDimTags_n/2);
    for(size_t i = 0; i < objectDimTags_n/2; ++i){
      api_objectDimTags_[i].first = objectDimTags[i * 2 + 0];
      api_objectDimTags_[i].second = objectDimTags[i * 2 + 1];
    }
    gmsh::vectorpair api_toolDimTags_(toolDimTags_n/2);
    for(size_t i = 0; i < toolDimTags_n/2; ++i){
      api_toolDimTags_[i].first = toolDimTags[i * 2 + 0];
      api_toolDimTags_[i].second = toolDimTags[i * 2 + 1];
    }
    gmsh::vectorpair api_outDimTags_;
    std::vector<gmsh::vectorpair >api_outDimTagsMap_;
    gmsh::model::occ::intersect(api_objectDimTags_, api_toolDimTags_, api_outDimTags_, api_outDimTagsMap_, tag, removeObject, removeTool);
    vectorpair2intptr(api_outDimTags_, outDimTags, outDimTags_n);
    vectorvectorpair2intptrptr(api_outDimTagsMap_, outDimTagsMap, outDimTagsMap_n, outDimTagsMap_nn);
  }
  catch(...){
    if(ierr) *ierr = 1;
  }
}

GMSH_API void gmshModelOccCut(const int * objectDimTags, const size_t objectDimTags_n, const int * toolDimTags, const size_t toolDimTags_n, int ** outDimTags, size_t * outDimTags_n, int *** outDimTagsMap, size_t ** outDimTagsMap_n, size_t *outDimTagsMap_nn, const int tag, const int removeObject, const int removeTool, int * ierr)
{
  if(ierr) *ierr = 0;
  try {
    gmsh::vectorpair api_objectDimTags_(objectDimTags_n/2);
    for(size_t i = 0; i < objectDimTags_n/2; ++i){
      api_objectDimTags_[i].first = objectDimTags[i * 2 + 0];
      api_objectDimTags_[i].second = objectDimTags[i * 2 + 1];
    }
    gmsh::vectorpair api_toolDimTags_(toolDimTags_n/2);
    for(size_t i = 0; i < toolDimTags_n/2; ++i){
      api_toolDimTags_[i].first = toolDimTags[i * 2 + 0];
      api_toolDimTags_[i].second = toolDimTags[i * 2 + 1];
    }
    gmsh::vectorpair api_outDimTags_;
    std::vector<gmsh::vectorpair >api_outDimTagsMap_;
    gmsh::model::occ::cut(api_objectDimTags_, api_toolDimTags_, api_outDimTags_, api_outDimTagsMap_, tag, removeObject, removeTool);
    vectorpair2intptr(api_outDimTags_, outDimTags, outDimTags_n);
    vectorvectorpair2intptrptr(api_outDimTagsMap_, outDimTagsMap, outDimTagsMap_n, outDimTagsMap_nn);
  }
  catch(...){
    if(ierr) *ierr = 1;
  }
}

GMSH_API void gmshModelOccFragment(const int * objectDimTags, const size_t objectDimTags_n, const int * toolDimTags, const size_t toolDimTags_n, int ** outDimTags, size_t * outDimTags_n, int *** outDimTagsMap, size_t ** outDimTagsMap_n, size_t *outDimTagsMap_nn, const int tag, const int removeObject, const int removeTool, int * ierr)
{
  if(ierr) *ierr = 0;
  try {
    gmsh::vectorpair api_objectDimTags_(objectDimTags_n/2);
    for(size_t i = 0; i < objectDimTags_n/2; ++i){
      api_objectDimTags_[i].first = objectDimTags[i * 2 + 0];
      api_objectDimTags_[i].second = objectDimTags[i * 2 + 1];
    }
    gmsh::vectorpair api_toolDimTags_(toolDimTags_n/2);
    for(size_t i = 0; i < toolDimTags_n/2; ++i){
      api_toolDimTags_[i].first = toolDimTags[i * 2 + 0];
      api_toolDimTags_[i].second = toolDimTags[i * 2 + 1];
    }
    gmsh::vectorpair api_outDimTags_;
    std::vector<gmsh::vectorpair >api_outDimTagsMap_;
    gmsh::model::occ::fragment(api_objectDimTags_, api_toolDimTags_, api_outDimTags_, api_outDimTagsMap_, tag, removeObject, removeTool);
    vectorpair2intptr(api_outDimTags_, outDimTags, outDimTags_n);
    vectorvectorpair2intptrptr(api_outDimTagsMap_, outDimTagsMap, outDimTagsMap_n, outDimTagsMap_nn);
  }
  catch(...){
    if(ierr) *ierr = 1;
  }
}

GMSH_API void gmshModelOccTranslate(const int * dimTags, const size_t dimTags_n, const double dx, const double dy, const double dz, int * ierr)
{
  if(ierr) *ierr = 0;
  try {
    gmsh::vectorpair api_dimTags_(dimTags_n/2);
    for(size_t i = 0; i < dimTags_n/2; ++i){
      api_dimTags_[i].first = dimTags[i * 2 + 0];
      api_dimTags_[i].second = dimTags[i * 2 + 1];
    }
    gmsh::model::occ::translate(api_dimTags_, dx, dy, dz);
  }
  catch(...){
    if(ierr) *ierr = 1;
  }
}

GMSH_API void gmshModelOccRotate(const int * dimTags, const size_t dimTags_n, const double x, const double y, const double z, const double ax, const double ay, const double az, const double angle, int * ierr)
{
  if(ierr) *ierr = 0;
  try {
    gmsh::vectorpair api_dimTags_(dimTags_n/2);
    for(size_t i = 0; i < dimTags_n/2; ++i){
      api_dimTags_[i].first = dimTags[i * 2 + 0];
      api_dimTags_[i].second = dimTags[i * 2 + 1];
    }
    gmsh::model::occ::rotate(api_dimTags_, x, y, z, ax, ay, az, angle);
  }
  catch(...){
    if(ierr) *ierr = 1;
  }
}

GMSH_API void gmshModelOccDilate(const int * dimTags, const size_t dimTags_n, const double x, const double y, const double z, const double a, const double b, const double c, int * ierr)
{
  if(ierr) *ierr = 0;
  try {
    gmsh::vectorpair api_dimTags_(dimTags_n/2);
    for(size_t i = 0; i < dimTags_n/2; ++i){
      api_dimTags_[i].first = dimTags[i * 2 + 0];
      api_dimTags_[i].second = dimTags[i * 2 + 1];
    }
    gmsh::model::occ::dilate(api_dimTags_, x, y, z, a, b, c);
  }
  catch(...){
    if(ierr) *ierr = 1;
  }
}

GMSH_API void gmshModelOccMirror(const int * dimTags, const size_t dimTags_n, const double a, const double b, const double c, const double d, int * ierr)
{
  if(ierr) *ierr = 0;
  try {
    gmsh::vectorpair api_dimTags_(dimTags_n/2);
    for(size_t i = 0; i < dimTags_n/2; ++i){
      api_dimTags_[i].first = dimTags[i * 2 + 0];
      api_dimTags_[i].second = dimTags[i * 2 + 1];
    }
    gmsh::model::occ::mirror(api_dimTags_, a, b, c, d);
  }
  catch(...){
    if(ierr) *ierr = 1;
  }
}

GMSH_API void gmshModelOccSymmetrize(const int * dimTags, const size_t dimTags_n, const double a, const double b, const double c, const double d, int * ierr)
{
  if(ierr) *ierr = 0;
  try {
    gmsh::vectorpair api_dimTags_(dimTags_n/2);
    for(size_t i = 0; i < dimTags_n/2; ++i){
      api_dimTags_[i].first = dimTags[i * 2 + 0];
      api_dimTags_[i].second = dimTags[i * 2 + 1];
    }
    gmsh::model::occ::symmetrize(api_dimTags_, a, b, c, d);
  }
  catch(...){
    if(ierr) *ierr = 1;
  }
}

GMSH_API void gmshModelOccAffineTransform(const int * dimTags, const size_t dimTags_n, const double * affineTransform, const size_t affineTransform_n, int * ierr)
{
  if(ierr) *ierr = 0;
  try {
    gmsh::vectorpair api_dimTags_(dimTags_n/2);
    for(size_t i = 0; i < dimTags_n/2; ++i){
      api_dimTags_[i].first = dimTags[i * 2 + 0];
      api_dimTags_[i].second = dimTags[i * 2 + 1];
    }
    std::vector<double> api_affineTransform_(affineTransform, affineTransform + affineTransform_n);
    gmsh::model::occ::affineTransform(api_dimTags_, api_affineTransform_);
  }
  catch(...){
    if(ierr) *ierr = 1;
  }
}

GMSH_API void gmshModelOccCopy(const int * dimTags, const size_t dimTags_n, int ** outDimTags, size_t * outDimTags_n, int * ierr)
{
  if(ierr) *ierr = 0;
  try {
    gmsh::vectorpair api_dimTags_(dimTags_n/2);
    for(size_t i = 0; i < dimTags_n/2; ++i){
      api_dimTags_[i].first = dimTags[i * 2 + 0];
      api_dimTags_[i].second = dimTags[i * 2 + 1];
    }
    gmsh::vectorpair api_outDimTags_;
    gmsh::model::occ::copy(api_dimTags_, api_outDimTags_);
    vectorpair2intptr(api_outDimTags_, outDimTags, outDimTags_n);
  }
  catch(...){
    if(ierr) *ierr = 1;
  }
}

GMSH_API void gmshModelOccRemove(const int * dimTags, const size_t dimTags_n, const int recursive, int * ierr)
{
  if(ierr) *ierr = 0;
  try {
    gmsh::vectorpair api_dimTags_(dimTags_n/2);
    for(size_t i = 0; i < dimTags_n/2; ++i){
      api_dimTags_[i].first = dimTags[i * 2 + 0];
      api_dimTags_[i].second = dimTags[i * 2 + 1];
    }
    gmsh::model::occ::remove(api_dimTags_, recursive);
  }
  catch(...){
    if(ierr) *ierr = 1;
  }
}

GMSH_API void gmshModelOccRemoveAllDuplicates(int * ierr)
{
  if(ierr) *ierr = 0;
  try {
    gmsh::model::occ::removeAllDuplicates();
  }
  catch(...){
    if(ierr) *ierr = 1;
  }
}

GMSH_API void gmshModelOccHealShapes(int ** outDimTags, size_t * outDimTags_n, const int * dimTags, const size_t dimTags_n, const double tolerance, const int fixDegenerated, const int fixSmallEdges, const int fixSmallFaces, const int sewFaces, const int makeSolids, int * ierr)
{
  if(ierr) *ierr = 0;
  try {
    gmsh::vectorpair api_outDimTags_;
    gmsh::vectorpair api_dimTags_(dimTags_n/2);
    for(size_t i = 0; i < dimTags_n/2; ++i){
      api_dimTags_[i].first = dimTags[i * 2 + 0];
      api_dimTags_[i].second = dimTags[i * 2 + 1];
    }
    gmsh::model::occ::healShapes(api_outDimTags_, api_dimTags_, tolerance, fixDegenerated, fixSmallEdges, fixSmallFaces, sewFaces, makeSolids);
    vectorpair2intptr(api_outDimTags_, outDimTags, outDimTags_n);
  }
  catch(...){
    if(ierr) *ierr = 1;
  }
}

GMSH_API void gmshModelOccConvertToNURBS(const int * dimTags, const size_t dimTags_n, int * ierr)
{
  if(ierr) *ierr = 0;
  try {
    gmsh::vectorpair api_dimTags_(dimTags_n/2);
    for(size_t i = 0; i < dimTags_n/2; ++i){
      api_dimTags_[i].first = dimTags[i * 2 + 0];
      api_dimTags_[i].second = dimTags[i * 2 + 1];
    }
    gmsh::model::occ::convertToNURBS(api_dimTags_);
  }
  catch(...){
    if(ierr) *ierr = 1;
  }
}

GMSH_API void gmshModelOccImportShapes(const char * fileName, int ** outDimTags, size_t * outDimTags_n, const int highestDimOnly, const char * format, int * ierr)
{
  if(ierr) *ierr = 0;
  try {
    gmsh::vectorpair api_outDimTags_;
    gmsh::model::occ::importShapes(fileName, api_outDimTags_, highestDimOnly, format);
    vectorpair2intptr(api_outDimTags_, outDimTags, outDimTags_n);
  }
  catch(...){
    if(ierr) *ierr = 1;
  }
}

GMSH_API void gmshModelOccImportShapesNativePointer(const void * shape, int ** outDimTags, size_t * outDimTags_n, const int highestDimOnly, int * ierr)
{
  if(ierr) *ierr = 0;
  try {
    gmsh::vectorpair api_outDimTags_;
    gmsh::model::occ::importShapesNativePointer(shape, api_outDimTags_, highestDimOnly);
    vectorpair2intptr(api_outDimTags_, outDimTags, outDimTags_n);
  }
  catch(...){
    if(ierr) *ierr = 1;
  }
}

GMSH_API void gmshModelOccGetEntities(int ** dimTags, size_t * dimTags_n, const int dim, int * ierr)
{
  if(ierr) *ierr = 0;
  try {
    gmsh::vectorpair api_dimTags_;
    gmsh::model::occ::getEntities(api_dimTags_, dim);
    vectorpair2intptr(api_dimTags_, dimTags, dimTags_n);
  }
  catch(...){
    if(ierr) *ierr = 1;
  }
}

GMSH_API void gmshModelOccGetEntitiesInBoundingBox(const double xmin, const double ymin, const double zmin, const double xmax, const double ymax, const double zmax, int ** dimTags, size_t * dimTags_n, const int dim, int * ierr)
{
  if(ierr) *ierr = 0;
  try {
    gmsh::vectorpair api_dimTags_;
    gmsh::model::occ::getEntitiesInBoundingBox(xmin, ymin, zmin, xmax, ymax, zmax, api_dimTags_, dim);
    vectorpair2intptr(api_dimTags_, dimTags, dimTags_n);
  }
  catch(...){
    if(ierr) *ierr = 1;
  }
}

GMSH_API void gmshModelOccGetBoundingBox(const int dim, const int tag, double * xmin, double * ymin, double * zmin, double * xmax, double * ymax, double * zmax, int * ierr)
{
  if(ierr) *ierr = 0;
  try {
    gmsh::model::occ::getBoundingBox(dim, tag, *xmin, *ymin, *zmin, *xmax, *ymax, *zmax);
  }
  catch(...){
    if(ierr) *ierr = 1;
  }
}

GMSH_API void gmshModelOccGetCurveLoops(const int surfaceTag, int ** curveLoopTags, size_t * curveLoopTags_n, int *** curveTags, size_t ** curveTags_n, size_t *curveTags_nn, int * ierr)
{
  if(ierr) *ierr = 0;
  try {
    std::vector<int> api_curveLoopTags_;
    std::vector<std::vector<int> > api_curveTags_;
    gmsh::model::occ::getCurveLoops(surfaceTag, api_curveLoopTags_, api_curveTags_);
    vector2ptr(api_curveLoopTags_, curveLoopTags, curveLoopTags_n);
    vectorvector2ptrptr(api_curveTags_, curveTags, curveTags_n, curveTags_nn);
  }
  catch(...){
    if(ierr) *ierr = 1;
  }
}

GMSH_API void gmshModelOccGetSurfaceLoops(const int volumeTag, int ** surfaceLoopTags, size_t * surfaceLoopTags_n, int *** surfaceTags, size_t ** surfaceTags_n, size_t *surfaceTags_nn, int * ierr)
{
  if(ierr) *ierr = 0;
  try {
    std::vector<int> api_surfaceLoopTags_;
    std::vector<std::vector<int> > api_surfaceTags_;
    gmsh::model::occ::getSurfaceLoops(volumeTag, api_surfaceLoopTags_, api_surfaceTags_);
    vector2ptr(api_surfaceLoopTags_, surfaceLoopTags, surfaceLoopTags_n);
    vectorvector2ptrptr(api_surfaceTags_, surfaceTags, surfaceTags_n, surfaceTags_nn);
  }
  catch(...){
    if(ierr) *ierr = 1;
  }
}

GMSH_API void gmshModelOccGetMass(const int dim, const int tag, double * mass, int * ierr)
{
  if(ierr) *ierr = 0;
  try {
    gmsh::model::occ::getMass(dim, tag, *mass);
  }
  catch(...){
    if(ierr) *ierr = 1;
  }
}

GMSH_API void gmshModelOccGetCenterOfMass(const int dim, const int tag, double * x, double * y, double * z, int * ierr)
{
  if(ierr) *ierr = 0;
  try {
    gmsh::model::occ::getCenterOfMass(dim, tag, *x, *y, *z);
  }
  catch(...){
    if(ierr) *ierr = 1;
  }
}

GMSH_API void gmshModelOccGetMatrixOfInertia(const int dim, const int tag, double ** mat, size_t * mat_n, int * ierr)
{
  if(ierr) *ierr = 0;
  try {
    std::vector<double> api_mat_;
    gmsh::model::occ::getMatrixOfInertia(dim, tag, api_mat_);
    vector2ptr(api_mat_, mat, mat_n);
  }
  catch(...){
    if(ierr) *ierr = 1;
  }
}

GMSH_API int gmshModelOccGetMaxTag(const int dim, int * ierr)
{
  int result_api_ = 0;
  if(ierr) *ierr = 0;
  try {
    result_api_ = gmsh::model::occ::getMaxTag(dim);
  }
  catch(...){
    if(ierr) *ierr = 1;
  }
  return result_api_;
}

GMSH_API void gmshModelOccSetMaxTag(const int dim, const int maxTag, int * ierr)
{
  if(ierr) *ierr = 0;
  try {
    gmsh::model::occ::setMaxTag(dim, maxTag);
  }
  catch(...){
    if(ierr) *ierr = 1;
  }
}

GMSH_API void gmshModelOccSynchronize(int * ierr)
{
  if(ierr) *ierr = 0;
  try {
    gmsh::model::occ::synchronize();
  }
  catch(...){
    if(ierr) *ierr = 1;
  }
}

GMSH_API void gmshModelOccMeshSetSize(const int * dimTags, const size_t dimTags_n, const double size, int * ierr)
{
  if(ierr) *ierr = 0;
  try {
    gmsh::vectorpair api_dimTags_(dimTags_n/2);
    for(size_t i = 0; i < dimTags_n/2; ++i){
      api_dimTags_[i].first = dimTags[i * 2 + 0];
      api_dimTags_[i].second = dimTags[i * 2 + 1];
    }
    gmsh::model::occ::mesh::setSize(api_dimTags_, size);
  }
  catch(...){
    if(ierr) *ierr = 1;
  }
}

GMSH_API int gmshViewAdd(const char * name, const int tag, int * ierr)
{
  int result_api_ = 0;
  if(ierr) *ierr = 0;
  try {
    result_api_ = gmsh::view::add(name, tag);
  }
  catch(...){
    if(ierr) *ierr = 1;
  }
  return result_api_;
}

GMSH_API void gmshViewRemove(const int tag, int * ierr)
{
  if(ierr) *ierr = 0;
  try {
    gmsh::view::remove(tag);
  }
  catch(...){
    if(ierr) *ierr = 1;
  }
}

GMSH_API int gmshViewGetIndex(const int tag, int * ierr)
{
  int result_api_ = 0;
  if(ierr) *ierr = 0;
  try {
    result_api_ = gmsh::view::getIndex(tag);
  }
  catch(...){
    if(ierr) *ierr = 1;
  }
  return result_api_;
}

GMSH_API void gmshViewGetTags(int ** tags, size_t * tags_n, int * ierr)
{
  if(ierr) *ierr = 0;
  try {
    std::vector<int> api_tags_;
    gmsh::view::getTags(api_tags_);
    vector2ptr(api_tags_, tags, tags_n);
  }
  catch(...){
    if(ierr) *ierr = 1;
  }
}

GMSH_API void gmshViewAddModelData(const int tag, const int step, const char * modelName, const char * dataType, const size_t * tags, const size_t tags_n, const double * const * data, const size_t * data_n, const size_t data_nn, const double time, const int numComponents, const int partition, int * ierr)
{
  if(ierr) *ierr = 0;
  try {
    std::vector<std::size_t> api_tags_(tags, tags + tags_n);
    std::vector<std::vector<double> > api_data_(data_nn);
    for(size_t i = 0; i < data_nn; ++i)
      api_data_[i] = std::vector<double>(data[i], data[i] + data_n[i]);
    gmsh::view::addModelData(tag, step, modelName, dataType, api_tags_, api_data_, time, numComponents, partition);
  }
  catch(...){
    if(ierr) *ierr = 1;
  }
}

GMSH_API void gmshViewAddHomogeneousModelData(const int tag, const int step, const char * modelName, const char * dataType, const size_t * tags, const size_t tags_n, const double * data, const size_t data_n, const double time, const int numComponents, const int partition, int * ierr)
{
  if(ierr) *ierr = 0;
  try {
    std::vector<std::size_t> api_tags_(tags, tags + tags_n);
    std::vector<double> api_data_(data, data + data_n);
    gmsh::view::addHomogeneousModelData(tag, step, modelName, dataType, api_tags_, api_data_, time, numComponents, partition);
  }
  catch(...){
    if(ierr) *ierr = 1;
  }
}

GMSH_API void gmshViewGetHomogeneousModelData(const int tag, const int step, char ** dataType, size_t ** tags, size_t * tags_n, double ** data, size_t * data_n, double * time, int * numComponents, int * ierr)
{
  if(ierr) *ierr = 0;
  try {
    std::string api_dataType_;
    std::vector<std::size_t> api_tags_;
    std::vector<double> api_data_;
    gmsh::view::getHomogeneousModelData(tag, step, api_dataType_, api_tags_, api_data_, *time, *numComponents);
    *dataType = strdup(api_dataType_.c_str());
    vector2ptr(api_tags_, tags, tags_n);
    vector2ptr(api_data_, data, data_n);
  }
  catch(...){
    if(ierr) *ierr = 1;
  }
}

GMSH_API void gmshViewAddListData(const int tag, const char * dataType, const int numEle, const double * data, const size_t data_n, int * ierr)
{
  if(ierr) *ierr = 0;
  try {
    std::vector<double> api_data_(data, data + data_n);
    gmsh::view::addListData(tag, dataType, numEle, api_data_);
  }
  catch(...){
    if(ierr) *ierr = 1;
  }
}

GMSH_API void gmshViewGetListData(const int tag, char *** dataType, size_t * dataType_n, int ** numElements, size_t * numElements_n, double *** data, size_t ** data_n, size_t *data_nn, int * ierr)
{
  if(ierr) *ierr = 0;
  try {
    std::vector<std::string> api_dataType_;
    std::vector<int> api_numElements_;
    std::vector<std::vector<double> > api_data_;
    gmsh::view::getListData(tag, api_dataType_, api_numElements_, api_data_);
    vectorstring2charptrptr(api_dataType_, dataType, dataType_n);
    vector2ptr(api_numElements_, numElements, numElements_n);
    vectorvector2ptrptr(api_data_, data, data_n, data_nn);
  }
  catch(...){
    if(ierr) *ierr = 1;
  }
}

GMSH_API void gmshViewAddListDataString(const int tag, const double * coord, const size_t coord_n, const char * const * data, const size_t data_n, const char * const * style, const size_t style_n, int * ierr)
{
  if(ierr) *ierr = 0;
  try {
    std::vector<double> api_coord_(coord, coord + coord_n);
    std::vector<std::string> api_data_(data, data + data_n);
    std::vector<std::string> api_style_(style, style + style_n);
    gmsh::view::addListDataString(tag, api_coord_, api_data_, api_style_);
  }
  catch(...){
    if(ierr) *ierr = 1;
  }
}

GMSH_API void gmshViewGetListDataStrings(const int tag, const int dim, double ** coord, size_t * coord_n, char *** data, size_t * data_n, char *** style, size_t * style_n, int * ierr)
{
  if(ierr) *ierr = 0;
  try {
    std::vector<double> api_coord_;
    std::vector<std::string> api_data_;
    std::vector<std::string> api_style_;
    gmsh::view::getListDataStrings(tag, dim, api_coord_, api_data_, api_style_);
    vector2ptr(api_coord_, coord, coord_n);
    vectorstring2charptrptr(api_data_, data, data_n);
    vectorstring2charptrptr(api_style_, style, style_n);
  }
  catch(...){
    if(ierr) *ierr = 1;
  }
}

GMSH_API void gmshViewSetInterpolationMatrices(const int tag, const char * type, const int d, const double * coef, const size_t coef_n, const double * exp, const size_t exp_n, const int dGeo, const double * coefGeo, const size_t coefGeo_n, const double * expGeo, const size_t expGeo_n, int * ierr)
{
  if(ierr) *ierr = 0;
  try {
    std::vector<double> api_coef_(coef, coef + coef_n);
    std::vector<double> api_exp_(exp, exp + exp_n);
    std::vector<double> api_coefGeo_(coefGeo, coefGeo + coefGeo_n);
    std::vector<double> api_expGeo_(expGeo, expGeo + expGeo_n);
    gmsh::view::setInterpolationMatrices(tag, type, d, api_coef_, api_exp_, dGeo, api_coefGeo_, api_expGeo_);
  }
  catch(...){
    if(ierr) *ierr = 1;
  }
}

GMSH_API int gmshViewAddAlias(const int refTag, const int copyOptions, const int tag, int * ierr)
{
  int result_api_ = 0;
  if(ierr) *ierr = 0;
  try {
    result_api_ = gmsh::view::addAlias(refTag, copyOptions, tag);
  }
  catch(...){
    if(ierr) *ierr = 1;
  }
  return result_api_;
}

GMSH_API void gmshViewCombine(const char * what, const char * how, const int remove, const int copyOptions, int * ierr)
{
  if(ierr) *ierr = 0;
  try {
    gmsh::view::combine(what, how, remove, copyOptions);
  }
  catch(...){
    if(ierr) *ierr = 1;
  }
}

GMSH_API void gmshViewProbe(const int tag, const double x, const double y, const double z, double ** values, size_t * values_n, double * distance, const int step, const int numComp, const int gradient, const double distanceMax, const double * xElemCoord, const size_t xElemCoord_n, const double * yElemCoord, const size_t yElemCoord_n, const double * zElemCoord, const size_t zElemCoord_n, const int dim, int * ierr)
{
  if(ierr) *ierr = 0;
  try {
    std::vector<double> api_values_;
    std::vector<double> api_xElemCoord_(xElemCoord, xElemCoord + xElemCoord_n);
    std::vector<double> api_yElemCoord_(yElemCoord, yElemCoord + yElemCoord_n);
    std::vector<double> api_zElemCoord_(zElemCoord, zElemCoord + zElemCoord_n);
    gmsh::view::probe(tag, x, y, z, api_values_, *distance, step, numComp, gradient, distanceMax, api_xElemCoord_, api_yElemCoord_, api_zElemCoord_, dim);
    vector2ptr(api_values_, values, values_n);
  }
  catch(...){
    if(ierr) *ierr = 1;
  }
}

GMSH_API void gmshViewWrite(const int tag, const char * fileName, const int append, int * ierr)
{
  if(ierr) *ierr = 0;
  try {
    gmsh::view::write(tag, fileName, append);
  }
  catch(...){
    if(ierr) *ierr = 1;
  }
}

GMSH_API void gmshViewSetVisibilityPerWindow(const int tag, const int value, const int windowIndex, int * ierr)
{
  if(ierr) *ierr = 0;
  try {
    gmsh::view::setVisibilityPerWindow(tag, value, windowIndex);
  }
  catch(...){
    if(ierr) *ierr = 1;
  }
}

GMSH_API void gmshViewOptionSetNumber(const int tag, const char * name, const double value, int * ierr)
{
  if(ierr) *ierr = 0;
  try {
    gmsh::view::option::setNumber(tag, name, value);
  }
  catch(...){
    if(ierr) *ierr = 1;
  }
}

GMSH_API void gmshViewOptionGetNumber(const int tag, const char * name, double * value, int * ierr)
{
  if(ierr) *ierr = 0;
  try {
    gmsh::view::option::getNumber(tag, name, *value);
  }
  catch(...){
    if(ierr) *ierr = 1;
  }
}

GMSH_API void gmshViewOptionSetString(const int tag, const char * name, const char * value, int * ierr)
{
  if(ierr) *ierr = 0;
  try {
    gmsh::view::option::setString(tag, name, value);
  }
  catch(...){
    if(ierr) *ierr = 1;
  }
}

GMSH_API void gmshViewOptionGetString(const int tag, const char * name, char ** value, int * ierr)
{
  if(ierr) *ierr = 0;
  try {
    std::string api_value_;
    gmsh::view::option::getString(tag, name, api_value_);
    *value = strdup(api_value_.c_str());
  }
  catch(...){
    if(ierr) *ierr = 1;
  }
}

GMSH_API void gmshViewOptionSetColor(const int tag, const char * name, const int r, const int g, const int b, const int a, int * ierr)
{
  if(ierr) *ierr = 0;
  try {
    gmsh::view::option::setColor(tag, name, r, g, b, a);
  }
  catch(...){
    if(ierr) *ierr = 1;
  }
}

GMSH_API void gmshViewOptionGetColor(const int tag, const char * name, int * r, int * g, int * b, int * a, int * ierr)
{
  if(ierr) *ierr = 0;
  try {
    gmsh::view::option::getColor(tag, name, *r, *g, *b, *a);
  }
  catch(...){
    if(ierr) *ierr = 1;
  }
}

GMSH_API void gmshViewOptionCopy(const int refTag, const int tag, int * ierr)
{
  if(ierr) *ierr = 0;
  try {
    gmsh::view::option::copy(refTag, tag);
  }
  catch(...){
    if(ierr) *ierr = 1;
  }
}

GMSH_API void gmshPluginSetNumber(const char * name, const char * option, const double value, int * ierr)
{
  if(ierr) *ierr = 0;
  try {
    gmsh::plugin::setNumber(name, option, value);
  }
  catch(...){
    if(ierr) *ierr = 1;
  }
}

GMSH_API void gmshPluginSetString(const char * name, const char * option, const char * value, int * ierr)
{
  if(ierr) *ierr = 0;
  try {
    gmsh::plugin::setString(name, option, value);
  }
  catch(...){
    if(ierr) *ierr = 1;
  }
}

GMSH_API int gmshPluginRun(const char * name, int * ierr)
{
  int result_api_ = 0;
  if(ierr) *ierr = 0;
  try {
    result_api_ = gmsh::plugin::run(name);
  }
  catch(...){
    if(ierr) *ierr = 1;
  }
  return result_api_;
}

GMSH_API void gmshGraphicsDraw(int * ierr)
{
  if(ierr) *ierr = 0;
  try {
    gmsh::graphics::draw();
  }
  catch(...){
    if(ierr) *ierr = 1;
  }
}

GMSH_API void gmshFltkInitialize(int * ierr)
{
  if(ierr) *ierr = 0;
  try {
    gmsh::fltk::initialize();
  }
  catch(...){
    if(ierr) *ierr = 1;
  }
}

GMSH_API void gmshFltkFinalize(int * ierr)
{
  if(ierr) *ierr = 0;
  try {
    gmsh::fltk::finalize();
  }
  catch(...){
    if(ierr) *ierr = 1;
  }
}

GMSH_API void gmshFltkWait(const double time, int * ierr)
{
  if(ierr) *ierr = 0;
  try {
    gmsh::fltk::wait(time);
  }
  catch(...){
    if(ierr) *ierr = 1;
  }
}

GMSH_API void gmshFltkUpdate(int * ierr)
{
  if(ierr) *ierr = 0;
  try {
    gmsh::fltk::update();
  }
  catch(...){
    if(ierr) *ierr = 1;
  }
}

GMSH_API void gmshFltkAwake(const char * action, int * ierr)
{
  if(ierr) *ierr = 0;
  try {
    gmsh::fltk::awake(action);
  }
  catch(...){
    if(ierr) *ierr = 1;
  }
}

GMSH_API void gmshFltkLock(int * ierr)
{
  if(ierr) *ierr = 0;
  try {
    gmsh::fltk::lock();
  }
  catch(...){
    if(ierr) *ierr = 1;
  }
}

GMSH_API void gmshFltkUnlock(int * ierr)
{
  if(ierr) *ierr = 0;
  try {
    gmsh::fltk::unlock();
  }
  catch(...){
    if(ierr) *ierr = 1;
  }
}

GMSH_API void gmshFltkRun(int * ierr)
{
  if(ierr) *ierr = 0;
  try {
    gmsh::fltk::run();
  }
  catch(...){
    if(ierr) *ierr = 1;
  }
}

GMSH_API int gmshFltkIsAvailable(int * ierr)
{
  int result_api_ = 0;
  if(ierr) *ierr = 0;
  try {
    result_api_ = gmsh::fltk::isAvailable();
  }
  catch(...){
    if(ierr) *ierr = 1;
  }
  return result_api_;
}

GMSH_API int gmshFltkSelectEntities(int ** dimTags, size_t * dimTags_n, const int dim, int * ierr)
{
  int result_api_ = 0;
  if(ierr) *ierr = 0;
  try {
    gmsh::vectorpair api_dimTags_;
    result_api_ = gmsh::fltk::selectEntities(api_dimTags_, dim);
    vectorpair2intptr(api_dimTags_, dimTags, dimTags_n);
  }
  catch(...){
    if(ierr) *ierr = 1;
  }
  return result_api_;
}

GMSH_API int gmshFltkSelectElements(size_t ** elementTags, size_t * elementTags_n, int * ierr)
{
  int result_api_ = 0;
  if(ierr) *ierr = 0;
  try {
    std::vector<std::size_t> api_elementTags_;
    result_api_ = gmsh::fltk::selectElements(api_elementTags_);
    vector2ptr(api_elementTags_, elementTags, elementTags_n);
  }
  catch(...){
    if(ierr) *ierr = 1;
  }
  return result_api_;
}

GMSH_API int gmshFltkSelectViews(int ** viewTags, size_t * viewTags_n, int * ierr)
{
  int result_api_ = 0;
  if(ierr) *ierr = 0;
  try {
    std::vector<int> api_viewTags_;
    result_api_ = gmsh::fltk::selectViews(api_viewTags_);
    vector2ptr(api_viewTags_, viewTags, viewTags_n);
  }
  catch(...){
    if(ierr) *ierr = 1;
  }
  return result_api_;
}

GMSH_API void gmshFltkSplitCurrentWindow(const char * how, const double ratio, int * ierr)
{
  if(ierr) *ierr = 0;
  try {
    gmsh::fltk::splitCurrentWindow(how, ratio);
  }
  catch(...){
    if(ierr) *ierr = 1;
  }
}

GMSH_API void gmshFltkSetCurrentWindow(const int windowIndex, int * ierr)
{
  if(ierr) *ierr = 0;
  try {
    gmsh::fltk::setCurrentWindow(windowIndex);
  }
  catch(...){
    if(ierr) *ierr = 1;
  }
}

GMSH_API void gmshFltkSetStatusMessage(const char * message, const int graphics, int * ierr)
{
  if(ierr) *ierr = 0;
  try {
    gmsh::fltk::setStatusMessage(message, graphics);
  }
  catch(...){
    if(ierr) *ierr = 1;
  }
}

GMSH_API void gmshFltkShowContextWindow(const int dim, const int tag, int * ierr)
{
  if(ierr) *ierr = 0;
  try {
    gmsh::fltk::showContextWindow(dim, tag);
  }
  catch(...){
    if(ierr) *ierr = 1;
  }
}

GMSH_API void gmshFltkOpenTreeItem(const char * name, int * ierr)
{
  if(ierr) *ierr = 0;
  try {
    gmsh::fltk::openTreeItem(name);
  }
  catch(...){
    if(ierr) *ierr = 1;
  }
}

GMSH_API void gmshFltkCloseTreeItem(const char * name, int * ierr)
{
  if(ierr) *ierr = 0;
  try {
    gmsh::fltk::closeTreeItem(name);
  }
  catch(...){
    if(ierr) *ierr = 1;
  }
}

GMSH_API void gmshParserGetNames(char *** names, size_t * names_n, const char * search, int * ierr)
{
  if(ierr) *ierr = 0;
  try {
    std::vector<std::string> api_names_;
    gmsh::parser::getNames(api_names_, search);
    vectorstring2charptrptr(api_names_, names, names_n);
  }
  catch(...){
    if(ierr) *ierr = 1;
  }
}

GMSH_API void gmshParserSetNumber(const char * name, const double * value, const size_t value_n, int * ierr)
{
  if(ierr) *ierr = 0;
  try {
    std::vector<double> api_value_(value, value + value_n);
    gmsh::parser::setNumber(name, api_value_);
  }
  catch(...){
    if(ierr) *ierr = 1;
  }
}

GMSH_API void gmshParserSetString(const char * name, const char * const * value, const size_t value_n, int * ierr)
{
  if(ierr) *ierr = 0;
  try {
    std::vector<std::string> api_value_(value, value + value_n);
    gmsh::parser::setString(name, api_value_);
  }
  catch(...){
    if(ierr) *ierr = 1;
  }
}

GMSH_API void gmshParserGetNumber(const char * name, double ** value, size_t * value_n, int * ierr)
{
  if(ierr) *ierr = 0;
  try {
    std::vector<double> api_value_;
    gmsh::parser::getNumber(name, api_value_);
    vector2ptr(api_value_, value, value_n);
  }
  catch(...){
    if(ierr) *ierr = 1;
  }
}

GMSH_API void gmshParserGetString(const char * name, char *** value, size_t * value_n, int * ierr)
{
  if(ierr) *ierr = 0;
  try {
    std::vector<std::string> api_value_;
    gmsh::parser::getString(name, api_value_);
    vectorstring2charptrptr(api_value_, value, value_n);
  }
  catch(...){
    if(ierr) *ierr = 1;
  }
}

GMSH_API void gmshParserClear(const char * name, int * ierr)
{
  if(ierr) *ierr = 0;
  try {
    gmsh::parser::clear(name);
  }
  catch(...){
    if(ierr) *ierr = 1;
  }
}

GMSH_API void gmshParserParse(const char * fileName, int * ierr)
{
  if(ierr) *ierr = 0;
  try {
    gmsh::parser::parse(fileName);
  }
  catch(...){
    if(ierr) *ierr = 1;
  }
}

GMSH_API void gmshOnelabSet(const char * data, const char * format, int * ierr)
{
  if(ierr) *ierr = 0;
  try {
    gmsh::onelab::set(data, format);
  }
  catch(...){
    if(ierr) *ierr = 1;
  }
}

GMSH_API void gmshOnelabGet(char ** data, const char * name, const char * format, int * ierr)
{
  if(ierr) *ierr = 0;
  try {
    std::string api_data_;
    gmsh::onelab::get(api_data_, name, format);
    *data = strdup(api_data_.c_str());
  }
  catch(...){
    if(ierr) *ierr = 1;
  }
}

GMSH_API void gmshOnelabGetNames(char *** names, size_t * names_n, const char * search, int * ierr)
{
  if(ierr) *ierr = 0;
  try {
    std::vector<std::string> api_names_;
    gmsh::onelab::getNames(api_names_, search);
    vectorstring2charptrptr(api_names_, names, names_n);
  }
  catch(...){
    if(ierr) *ierr = 1;
  }
}

GMSH_API void gmshOnelabSetNumber(const char * name, const double * value, const size_t value_n, int * ierr)
{
  if(ierr) *ierr = 0;
  try {
    std::vector<double> api_value_(value, value + value_n);
    gmsh::onelab::setNumber(name, api_value_);
  }
  catch(...){
    if(ierr) *ierr = 1;
  }
}

GMSH_API void gmshOnelabSetString(const char * name, const char * const * value, const size_t value_n, int * ierr)
{
  if(ierr) *ierr = 0;
  try {
    std::vector<std::string> api_value_(value, value + value_n);
    gmsh::onelab::setString(name, api_value_);
  }
  catch(...){
    if(ierr) *ierr = 1;
  }
}

GMSH_API void gmshOnelabGetNumber(const char * name, double ** value, size_t * value_n, int * ierr)
{
  if(ierr) *ierr = 0;
  try {
    std::vector<double> api_value_;
    gmsh::onelab::getNumber(name, api_value_);
    vector2ptr(api_value_, value, value_n);
  }
  catch(...){
    if(ierr) *ierr = 1;
  }
}

GMSH_API void gmshOnelabGetString(const char * name, char *** value, size_t * value_n, int * ierr)
{
  if(ierr) *ierr = 0;
  try {
    std::vector<std::string> api_value_;
    gmsh::onelab::getString(name, api_value_);
    vectorstring2charptrptr(api_value_, value, value_n);
  }
  catch(...){
    if(ierr) *ierr = 1;
  }
}

GMSH_API int gmshOnelabGetChanged(const char * name, int * ierr)
{
  int result_api_ = 0;
  if(ierr) *ierr = 0;
  try {
    result_api_ = gmsh::onelab::getChanged(name);
  }
  catch(...){
    if(ierr) *ierr = 1;
  }
  return result_api_;
}

GMSH_API void gmshOnelabSetChanged(const char * name, const int value, int * ierr)
{
  if(ierr) *ierr = 0;
  try {
    gmsh::onelab::setChanged(name, value);
  }
  catch(...){
    if(ierr) *ierr = 1;
  }
}

GMSH_API void gmshOnelabClear(const char * name, int * ierr)
{
  if(ierr) *ierr = 0;
  try {
    gmsh::onelab::clear(name);
  }
  catch(...){
    if(ierr) *ierr = 1;
  }
}

GMSH_API void gmshOnelabRun(const char * name, const char * command, int * ierr)
{
  if(ierr) *ierr = 0;
  try {
    gmsh::onelab::run(name, command);
  }
  catch(...){
    if(ierr) *ierr = 1;
  }
}

GMSH_API void gmshLoggerWrite(const char * message, const char * level, int * ierr)
{
  if(ierr) *ierr = 0;
  try {
    gmsh::logger::write(message, level);
  }
  catch(...){
    if(ierr) *ierr = 1;
  }
}

GMSH_API void gmshLoggerStart(int * ierr)
{
  if(ierr) *ierr = 0;
  try {
    gmsh::logger::start();
  }
  catch(...){
    if(ierr) *ierr = 1;
  }
}

GMSH_API void gmshLoggerGet(char *** log, size_t * log_n, int * ierr)
{
  if(ierr) *ierr = 0;
  try {
    std::vector<std::string> api_log_;
    gmsh::logger::get(api_log_);
    vectorstring2charptrptr(api_log_, log, log_n);
  }
  catch(...){
    if(ierr) *ierr = 1;
  }
}

GMSH_API void gmshLoggerStop(int * ierr)
{
  if(ierr) *ierr = 0;
  try {
    gmsh::logger::stop();
  }
  catch(...){
    if(ierr) *ierr = 1;
  }
}

GMSH_API double gmshLoggerGetWallTime(int * ierr)
{
  double result_api_ = 0;
  if(ierr) *ierr = 0;
  try {
    result_api_ = gmsh::logger::getWallTime();
  }
  catch(...){
    if(ierr) *ierr = 1;
  }
  return result_api_;
}

GMSH_API double gmshLoggerGetCpuTime(int * ierr)
{
  double result_api_ = 0;
  if(ierr) *ierr = 0;
  try {
    result_api_ = gmsh::logger::getCpuTime();
  }
  catch(...){
    if(ierr) *ierr = 1;
  }
  return result_api_;
}

GMSH_API void gmshLoggerGetLastError(char ** error, int * ierr)
{
  if(ierr) *ierr = 0;
  try {
    std::string api_error_;
    gmsh::logger::getLastError(api_error_);
    *error = strdup(api_error_.c_str());
  }
  catch(...){
    if(ierr) *ierr = 1;
  }
}
<|MERGE_RESOLUTION|>--- conflicted
+++ resolved
@@ -2464,8 +2464,6 @@
   }
 }
 
-<<<<<<< HEAD
-=======
 GMSH_API void gmshModelMeshConstrainedDelaunayRefinement(const int dim, const int tag, const size_t * elementTags, const size_t elementTags_n, const size_t * constrainedEdges, const size_t constrainedEdges_n, const size_t * nodeTags, const size_t nodeTags_n, const double * sizeField, const size_t sizeField_n, const double minRadius, size_t ** newNodeTags, size_t * newNodeTags_n, double ** newCoords, size_t * newCoords_n, double ** newSizeField, size_t * newSizeField_n, size_t *** newConstrainedEdges, size_t ** newConstrainedEdges_n, size_t *newConstrainedEdges_nn, size_t ** newElementsInRefinement, size_t * newElementsInRefinement_n, int * ierr)
 {
   if(ierr) *ierr = 0;
@@ -2508,7 +2506,6 @@
   }
 }
 
->>>>>>> 2154358c
 GMSH_API int gmshModelMeshFieldAdd(const char * fieldType, const int tag, int * ierr)
 {
   int result_api_ = 0;
