--- conflicted
+++ resolved
@@ -35,13 +35,8 @@
 
 // see https://semver.org/
 #define ROBIN_HOOD_VERSION_MAJOR 3  // for incompatible API changes
-<<<<<<< HEAD
-#define ROBIN_HOOD_VERSION_MINOR 10 // for adding functionality in a backwards-compatible manner
-#define ROBIN_HOOD_VERSION_PATCH 0  // for backwards-compatible bug fixes
-=======
 #define ROBIN_HOOD_VERSION_MINOR 11 // for adding functionality in a backwards-compatible manner
 #define ROBIN_HOOD_VERSION_PATCH 1  // for backwards-compatible bug fixes
->>>>>>> 6d952907
 
 #include <algorithm>
 #include <cstdlib>
@@ -2432,10 +2427,6 @@
                                        << maxNumElementsAllowed << ", load="
                                        << (static_cast<double>(mNumElements) * 100.0 /
                                            (static_cast<double>(mMask) + 1)))
-<<<<<<< HEAD
-        if (mNumElements * 2 < calcMaxNumElementsAllowed(mMask + 1)) {
-            return false;
-=======
 
         nextHashMultiplier();
         if (mNumElements * 2 < calcMaxNumElementsAllowed(mMask + 1)) {
@@ -2447,22 +2438,14 @@
             // Each resize use a different hash so we don't so easily overflow.
             // Make sure we only have odd numbers, so that the multiplication is reversible!
             rehashPowerOfTwo((mMask + 1) * 2, false);
->>>>>>> 6d952907
         }
         return true;
     }
 
-<<<<<<< HEAD
-        // Each resize use a different hash so we don't so easily overflow.
-        mHashMultiplier += hash_multiplier_constant;
-        rehashPowerOfTwo((mMask + 1) * 2, false);
-        return true;
-=======
     void nextHashMultiplier() {
         // adding an *even* number, so that the multiplier will always stay odd. This is necessary
         // so that the hash stays a mixing function (and thus doesn't have any information loss).
         mHashMultiplier += UINT64_C(0xc4ceb9fe1a85ec54);
->>>>>>> 6d952907
     }
 
     void destroy() {
@@ -2495,11 +2478,7 @@
     }
 
     // members are sorted so no padding occurs
-<<<<<<< HEAD
-    uint64_t mHashMultiplier = hash_multiplier_constant;                    // 8 byte  8
-=======
     uint64_t mHashMultiplier = UINT64_C(0xc4ceb9fe1a85ec53);                // 8 byte  8
->>>>>>> 6d952907
     Node* mKeyVals = reinterpret_cast_no_cast_align_warning<Node*>(&mMask); // 8 byte 16
     uint8_t* mInfo = reinterpret_cast<uint8_t*>(&mMask);                    // 8 byte 24
     size_t mNumElements = 0;                                                // 8 byte 32
