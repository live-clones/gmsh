--- conflicted
+++ resolved
@@ -524,22 +524,13 @@
       setReadOnly(p.getReadOnly());
       setAttributes(p.getAttributes());
       bool changed = false;
-<<<<<<< HEAD
-      for(unsigned int i = 0; i < p.getValues().size(); i++){
-        if(p.getValues()[i] != getValues()[i]){
-=======
       for(unsigned int i = 0; i < p.getValues().size(); i++) {
         if(p.getValues()[i] != getValues()[i]) {
->>>>>>> f8ab7744
           changed = true;
           break;
         }
       }
-<<<<<<< HEAD
-      if(changed){
-=======
       if(changed) {
->>>>>>> f8ab7744
         setValues(p.getValues());
         setChanged(getChangedValue());
       }
@@ -730,22 +721,13 @@
       setReadOnly(p.getReadOnly());
       setAttributes(p.getAttributes());
       bool changed = false;
-<<<<<<< HEAD
-      for(unsigned int i = 0; i < p.getValues().size(); i++){
-        if(p.getValues()[i] != getValues()[i]){
-=======
       for(unsigned int i = 0; i < p.getValues().size(); i++) {
         if(p.getValues()[i] != getValues()[i]) {
->>>>>>> f8ab7744
           changed = true;
           break;
         }
       }
-<<<<<<< HEAD
-      if(changed){
-=======
       if(changed) {
->>>>>>> f8ab7744
         setValues(p.getValues());
         setChanged(getChangedValue());
       }
