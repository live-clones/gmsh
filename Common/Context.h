// Gmsh - Copyright (C) 1997-2020 C. Geuzaine, J.-F. Remacle
//
// See the LICENSE.txt file for license information. Please report all
// issues on https://gitlab.onelab.info/gmsh/gmsh/issues.

#ifndef CONTEXT_H
#define CONTEXT_H

#include <vector>
#include <map>
#include <string>
#include <functional>

#define NUM_SOLVERS 10

class GamePad;

struct contextMeshOptions {
  // mesh algorithms
  int optimize, optimizeNetgen, refineSteps;
  int smoothCrossField, crossFieldClosestPoint;
  double lcFactor, randFactor, randFactor3d, lcIntegrationPrecision;
  double optimizeThreshold, normals, tangents, explode, angleSmoothNormals;
  double allowSwapEdgeAngle;
  double qualityInf, qualitySup, radiusInf, radiusSup;
  double lcMin, lcMax, toleranceEdgeLength, toleranceInitialDelaunay;
  double anisoMax, smoothRatio;
  int lcFromPoints, lcFromCurvature, lcExtendFromBoundary, lcFromParametricPoints;
  int nbSmoothing, algo2d, algo3d, algoSubdivide, algoSwitchOnFailure;
  int algoRecombine, recombineAll, recombineOptimizeTopology;
  int recombine3DAll, recombine3DLevel, recombine3DConformity;
  int flexibleTransfinite, maxRetries;
  int order, secondOrderLinear, secondOrderIncomplete;
  int meshOnlyVisible, meshOnlyEmpty;
  int minCircPoints, minCurvPoints, minElementsPerTwoPi;
  int hoOptimize, hoPeriodic, hoNLayers, hoPrimSurfMesh, hoIterMax, hoPassMax;
  int hoDistCAD, hoSavePeriodic;
  double hoThresholdMin, hoThresholdMax, hoPoissonRatio;
  bool hoNewFastCurvingAlgo;
  int hoCurveOuterBL;
  double hoMaxRho, hoMaxAngle, hoMaxInnerAngle;
  int NewtonConvergenceTestXYZ, maxIterDelaunay3D;
  int ignorePeriodicityMsh2, ignoreParametrizationMsh4, boundaryLayerFanPoints;
  int maxNumThreads1D, maxNumThreads2D, maxNumThreads3D;
  double angleToleranceFacetOverlap;
  int renumber, compoundClassify, reparamMaxTriangles;
  double compoundLcFactor;
  unsigned int randomSeed;
<<<<<<< HEAD
  int nLayersPerGap;
  double gradation;
=======
>>>>>>> dd507a94
  std::function<double(int, int, double, double, double)> lcCallback;
  // mesh IO
  int fileFormat, firstElementTag, firstNodeTag;
  double mshFileVersion, medFileMinorVersion, scalingFactor;
  int medImportGroupsOfNodes, medSingleModel;
  int saveAll, saveTri, saveGroupsOfNodes, saveGroupsOfElements;
  int binary, bdfFieldFormat;
  int unvStrictFormat, stlRemoveDuplicateTriangles, stlOneSolidPerSurface;
  double stlLinearDeflection, stlAngularDeflection;
  int saveParametric, saveTopology, zoneDefinition;
  int saveElementTagType, switchElementTags;
  int cgnsImportIgnoreBC, cgnsImportIgnoreSolution, cgnsImportOrder;
  int cgnsConstructTopology, cgnsExportCPEX0045, cgnsExportStructured;
  int preserveNumberingMsh2, createTopologyMsh2;
  // partitioning
  int numPartitions, partitionCreateTopology, partitionCreateGhostCells;
  int partitionCreatePhysicals, partitionSplitMeshFiles;
  int partitionSaveTopologyFile, partitionTriWeight, partitionQuaWeight;
  int partitionTetWeight, partitionHexWeight, partitionLinWeight;
  int partitionPriWeight, partitionPyrWeight, partitionTrihWeight;
  int partitionOldStyleMsh2, partitionConvertMsh2;
  int metisAlgorithm, metisEdgeMatching, metisRefinementAlgorithm;
  int metisObjective, metisMinConn;
  double metisMaxLoadImbalance;
  // mesh display
  int draw, changed, light, lightTwoSide, lightLines, pointType;
  int points, lines, triangles, quadrangles, tetrahedra, hexahedra, prisms;
  int pyramids, trihedra;
  int surfacesEdges, surfacesFaces, volumesEdges, volumesFaces, numSubEdges;
  int pointsNum, linesNum, surfacesNum, volumesNum, qualityType, labelType;
  double pointSize, lineWidth;
  int dual, voronoi, drawSkinOnly, colorCarousel, labelSampling;
  int smoothNormals, clip;
};

struct contextGeometryOptions {
  // geometry algorithms
  int oldCircle, oldNewreg, oldRuledSurface;
  int extrudeSplinePoints, extrudeReturnLateral;
  int autoCoherence;
  double tolerance, toleranceBoolean, snap[3], transform[3][3], offset[3];
  int occAutoFix, occFixDegenerated, occFixSmallEdges, occFixSmallFaces;
  int occSewFaces, occMakeSolids, occParallel, occBooleanPreserveNumbering;
  int occBoundsUseSTL, occDisableSTL, occImportLabels, occUnionUnify;
  int occThruSectionsDegree, occUseGenericClosestPoint;
  double occScaling;
  std::string occTargetUnit;
  int copyMeshingMethod, exactExtrusion;
  int matchGeomAndMesh;
  double matchMeshScaleFactor;
  double matchMeshTolerance;
  int orientedPhysicals;
  int reparamOnFaceRobust;
  // geometry display
  int draw, light, lightTwoSide, points, curves, surfaces, volumes;
  int pointsNum, curvesNum, surfacesNum, volumesNum, labelType;
  double pointSize, curveWidth, selectedPointSize, selectedCurveWidth;
  int pointType, curveType, surfaceType, numSubEdges;
  double normals, tangents, scalingFactor;
  int highlightOrphans, clip, useTransform;
  int doubleClickedEntityTag;
  std::string doubleClickedPointCommand, doubleClickedCurveCommand;
  std::string doubleClickedSurfaceCommand, doubleClickedVolumeCommand;
};

// The interface-independent context.
class CTX {
private:
  static CTX *_instance;

public:
  CTX();
  ~CTX();
  void init();
  static CTX *instance();

  // for debug purposes only, i.e. JF and CG personal use
  int debugSurface;
  // files on the command line and various file names
  std::vector<std::string> files;
  std::string bgmFileName, outputFileName, defaultFileName, tmpFileName;
  std::string sessionFileName, optionsFileName, errorFileName;
  std::string meshStatReportFileName;
  // filename of the executable, with full path
  std::string exeFileName;
  // the home directory
  std::string homeDir;
  // file history
  std::vector<std::string> recentFiles;
  // create mesh statistics report (0: do nothing, 1: create, 2: append)
  int createAppendMeshStatReport;
  // behavior on error
  int abortOnError;
  // should we launch a solver at startup?
  int launchSolverAtStartup;
  // save session/option file on exit?
  int sessionSave, optionsSave;
  // ask confirmation when overwriting files?
  int confirmOverwrite;
  // forced display host:0.0 under X11
  std::string display;
  // FLTK theme
  std::string guiTheme;
  // FLTK color scheme and max refresh rate
  int guiColorScheme, guiRefreshRate;
  // print messages on to the terminal?
  int terminal;
  // number of graphical windows/tiles
  int numWindows, numTiles;
  // text editor command (with included '%s')
  std::string editor;
  // pattern of files to watch out for
  std::string watchFilePattern;
  // script generator languages ("geo", "py", ...)
  std::vector<std::string> scriptLang;
  // show tootips in the GUI?
  int tooltips;
  // enable input field scrolling (moving the mouse to change numbers)
  int inputScrolling;
  // position and size of various windows in the GUI
  int glPosition[2], glSize[2], msgSize, menuPosition[2], menuSize[2],
    detachedMenu;
  int optPosition[2], visPosition[2], hotPosition[2], clipPosition[2],
    manipPosition[2];
  int statPosition[2], ctxPosition[2];
  int pluginPosition[2], pluginSize[2], fieldPosition[2], fieldSize[2];
  int fileChooserPosition[2], extraPosition[2], extraSize[2];
  // use the system menu bar on Mac OS X?
  int systemMenuBar;
  // use the native file chooser?
  int nativeFileChooser;
  // show standard Gmsh menu in onelab window
  int showModuleMenu;
  // use high-resolution opengl graphics (retina Macs)
  int highResolutionGraphics;
  // batch mode (-4: lua session, -3: server daemon, -2: check coherence, -1:
  // write geo, 0: full gfx, 1: 1D mesh, 2: 2D mesh, 3: 3D mesh, 4: adapt mesh,
  // 5: refine mesh, 6: reclassify mesh)
  int batch;
  // batch operations to apply after meshing (1: partition mesh)
  int batchAfterMesh;
  // some option for batch processing
  double batchSomeValue;
  // initial menu (0: automatic, 1: geom, 2: mesh, 3: solver, 4: post)
  int initialContext;
  // show some windows on startup?
  int showOptionsOnStartup, showMessagesOnStartup;
  // never popup dialogs in scripts (use default values instead)?
  int noPopup;
  // make all windows "non modal"?
  int nonModalWindows;
  // clipping plane distance factor
  double clipFactor;
  // display border factor (0 = model fits window size exactly)
  double displayBorderFactor;
  // do or do not use the trackball for rotations
  int useTrackball, trackballHyperbolicSheet;
  // gamepad controller
  GamePad *gamepad;
  // point around which to rotate the scene
  double rotationCenter[3];
  // rotate around the center of mass instead of rotationCenter[]
  int rotationCenterCg;
  // "overall" x, y and z min used for drawing and lc computation
  double min[3], max[3];
  // "center of mass" of the current geometry, used for graphics only
  double cg[3];
  // characteristic length for the whole problem, measuring the overall bounding
  // box (used to set tolerances relative to the overall model size)
  double lc;
  // double buffer/antialias/stereo graphics?
  int db, antialiasing, stereo, camera;
  bool fileread;
  double eye_sep_ratio, focallength_ratio, camera_aperture;
  // orthogonal projection?
  int ortho;
  // draw the bounding boxes and the rot center?
  int drawBBox, drawRotationCenter;
  // draw simplified model during user interaction?
  int fastRedraw;
  // small axes options
  int smallAxes, smallAxesSize, smallAxesPos[2];
  // large axes options
  int axes, axesAutoPosition, axesMikado, axesForceValue;
  double axesPosition[6], axesValue[6], axesTics[3];
  std::string axesLabel[3], axesFormat[3];
  // simple dynamic lock (should be a mutex)
  int lock;
  // enable alpha blending?
  int alpha;
  // mouse2 zoom coefficient
  double zoomFactor;
  // draw background gradient?
  int bgGradient;
  // draw background image?
  std::string bgImageFileName;
  double bgImagePosition[2], bgImageSize[2];
  int bgImage3d, bgImagePage;
  // fltk font size (and delta for palette windows)
  int fontSize, deltaFontSize;
  // font name, FLTK enum and size for opengl graphics
  std::string glFont, glFontTitle, glFontEngine;
  int glFontEnum, glFontEnumTitle, glFontSize, glFontSizeTitle;
  // font size of messages
  int msgFontSize;
  // point/line widths
  double pointSize, lineWidth;
  double highResolutionPointSizeFactor;
  // light options
  int light[6];
  double lightPosition[6][4], shine, shineExponent;
  // clipping plane options
  double clipPlane[6][4];
  int clipWholeElements, clipOnlyDrawIntersectingVolume, clipOnlyVolume;
  // polygon offset options
  int polygonOffset, polygonOffsetAlways;
  double polygonOffsetFactor, polygonOffsetUnits;
  // color scheme
  int colorScheme;
  // number of subdivisions for gluQuadrics
  int quadricSubdivisions;
  // vector display type and options (for normals, etc.)
  int vectorType;
  double arrowRelHeadRadius, arrowRelStemRadius, arrowRelStemLength;
  // records cpu times for 1-D, 2-D and 3-D mesh generation
  double meshTimer[3];
  // dynamic variable tracking if the bbox is currently imposed
  int forcedBBox;
  // enable selection/hover/picking using the mouse
  int mouseSelection, mouseHoverMeshes, pickElements;
  // invert sense of mouse wheel zoom
  int mouseInvertZoom;
  // disable some warnings for expert users?
  int expertMode;
#if defined(HAVE_VISUDEV)
  // Enable heavy visualization capabilities (for development purpose)
  int heavyVisu;
#endif
  // dynamic: equal to 1 while gmsh is printing
  int printing;
  // hide all unselected entities?
  int hideUnselected;
  // temporary storage of rotation, translation, scale (until the GUI
  // is ready)
  double tmpRotation[3], tmpTranslation[3], tmpScale[3], tmpQuaternion[4];
  // geometry options
  contextGeometryOptions geom;
  // mesh options
  contextMeshOptions mesh;
  // post processing options
  struct {
    int draw, link, horizontalScales;
    int smooth, animCycle, animStep;
    int combineTime, combineRemoveOrig, combineCopyOptions;
    int fileFormat, plugins, forceNodeData, forceElementData;
    int saveMesh, saveInterpolationMatrices;
    double animDelay;
    std::string doubleClickedGraphPointCommand;
    double doubleClickedGraphPointX, doubleClickedGraphPointY;
    int doubleClickedView;
  } post;
  // solver options
  struct {
    int plugins, listen;
    double timeout;
    std::string socketName, pythonInterpreter, octaveInterpreter;
    std::string name[NUM_SOLVERS], extension[NUM_SOLVERS];
    std::string executable[NUM_SOLVERS], remoteLogin[NUM_SOLVERS];
    int autoSaveDatabase, autoLoadDatabase;
    int autoArchiveOutputFiles, autoMesh, autoMergeFile;
    int autoShowViews, autoShowLastStep, autoCheck, showInvisibleParameters;
  } solver;
  // print options
  struct {
    int fileFormat, epsQuality, epsCompress, epsPS3Shading;
    int epsOcclusionCulling, epsBestRoot;
    double epsLineWidthFactor, epsPointSizeFactor;
    int jpegQuality, jpegSmoothing, geoLabels, geoOnlyPhysicals;
    int text, texAsEquation, texForceFontSize;
    double texWidthInMm;
    int gifDither, gifSort, gifInterlace, gifTransparent;
    int posElementary, posElement, posGamma, posEta, posSICN, posSIGE, posDisto;
    int compositeWindows, deleteTmpFiles, background;
    int width, height;
    double parameter, parameterFirst, parameterLast, parameterSteps;
    int pgfTwoDim, pgfExportAxis, pgfHorizBar;
    std::string parameterCommand;
    int x3dCompatibility, x3dRemoveInnerBorders;
    double x3dPrecision, x3dTransparency;
    int x3dSurfaces, x3dEdges, x3dVertices;
  } print;
  // color options
  struct {
    unsigned int bg, bgGrad, fg, text, axes, smallAxes;
    unsigned int ambientLight[6], diffuseLight[6], specularLight[6];
    struct {
      unsigned int point, curve, surface, volume;
      unsigned int selection, highlight[3], projection;
      unsigned int tangents, normals;
    } geom;
    struct {
      unsigned int node, nodeSup, line, triangle, quadrangle;
      unsigned int tetrahedron, hexahedron, prism, pyramid, trihedron;
      unsigned int carousel[20];
      unsigned int tangents, normals;
    } mesh;
  } color;
  // is the machine big-endian?
  int bigEndian;
  // how RGBA values are packed and unpacked into/from an unsigned integer to be
  // fed to glColor4ubv (depends on machine byte ordering!):
  unsigned int packColor(int R, int G, int B, int A);
  int unpackRed(unsigned int X);
  int unpackGreen(unsigned int X);
  int unpackBlue(unsigned int X);
  int unpackAlpha(unsigned int X);
};

#endif<|MERGE_RESOLUTION|>--- conflicted
+++ resolved
@@ -46,11 +46,6 @@
   int renumber, compoundClassify, reparamMaxTriangles;
   double compoundLcFactor;
   unsigned int randomSeed;
-<<<<<<< HEAD
-  int nLayersPerGap;
-  double gradation;
-=======
->>>>>>> dd507a94
   std::function<double(int, int, double, double, double)> lcCallback;
   // mesh IO
   int fileFormat, firstElementTag, firstNodeTag;
