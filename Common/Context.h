// Gmsh - Copyright (C) 1997-2021 C. Geuzaine, J.-F. Remacle
//
// See the LICENSE.txt file for license information. Please report all
// issues on https://gitlab.onelab.info/gmsh/gmsh/issues.

#ifndef CONTEXT_H
#define CONTEXT_H

#include <vector>
#include <map>
#include <string>

#define NUM_SOLVERS 10

class GamePad;

struct contextMeshOptions {
  // mesh algorithms
  int optimize, optimizeNetgen, refineSteps;
  int smoothCrossField, crossFieldClosestPoint;
  double lcFactor, randFactor, randFactor3d, lcIntegrationPrecision;
  double optimizeThreshold, normals, tangents, explode, angleSmoothNormals;
  double allowSwapEdgeAngle;
  double qualityInf, qualitySup, radiusInf, radiusSup;
  double lcMin, lcMax, toleranceEdgeLength, toleranceInitialDelaunay;
  double anisoMax, smoothRatio;
  int lcFromPoints, lcFromParametricPoints, lcFromCurvature, lcFromCurvatureIso;
  int lcExtendFromBoundary;
  int nbSmoothing, algo2d, algo3d, algoSubdivide, algoSwitchOnFailure;
  int algoRecombine, recombineAll, recombineOptimizeTopology;
  int recombine3DAll, recombine3DLevel, recombine3DConformity;
  int flexibleTransfinite, maxRetries;
  int order, secondOrderLinear, secondOrderIncomplete;
  int meshOnlyVisible, meshOnlyEmpty;
  int minCircleNodes, minCurveNodes;
  int hoOptimize, hoPeriodic, hoNLayers, hoPrimSurfMesh, hoIterMax, hoPassMax;
  int hoDistCAD, hoSavePeriodic;
  double hoThresholdMin, hoThresholdMax, hoPoissonRatio;
  bool hoNewFastCurvingAlgo;
  int hoCurveOuterBL;
  double hoMaxRho, hoMaxAngle, hoMaxInnerAngle;
  int NewtonConvergenceTestXYZ, maxIterDelaunay3D;
  int ignorePeriodicityMsh2, ignoreParametrizationMsh4, boundaryLayerFanElements;
  int maxNumThreads1D, maxNumThreads2D, maxNumThreads3D;
  double angleToleranceFacetOverlap;
  int renumber, compoundClassify, reparamMaxTriangles;
  double compoundLcFactor;
  unsigned int randomSeed;
  int nLayersPerGap;
  double gradation;
  int quadqsSizemapMethod, quadqsTopoOptimMethods;
<<<<<<< HEAD
  double quadqsRemeshingBoldness;
  std::function<double(int, int, double, double, double)> lcCallback;
=======
>>>>>>> b2da1d7c
  // mesh IO
  int fileFormat, firstElementTag, firstNodeTag;
  double mshFileVersion, medFileMinorVersion, scalingFactor;
  int medImportGroupsOfNodes, medSingleModel;
  int saveAll, saveTri, saveGroupsOfNodes, saveGroupsOfElements;
  int readGroupsOfElements;
  int binary, bdfFieldFormat;
  int unvStrictFormat, stlRemoveDuplicateTriangles, stlOneSolidPerSurface;
  double stlLinearDeflection, stlAngularDeflection;
  int saveParametric, saveTopology, zoneDefinition;
  int saveElementTagType, switchElementTags;
  int cgnsImportIgnoreBC, cgnsImportIgnoreSolution, cgnsImportOrder;
  int cgnsConstructTopology, cgnsExportCPEX0045, cgnsExportStructured;
  int preserveNumberingMsh2, createTopologyMsh2;
  // partitioning
  int numPartitions, partitionCreateTopology, partitionCreateGhostCells;
  int partitionCreatePhysicals, partitionSplitMeshFiles;
  int partitionSaveTopologyFile, partitionTriWeight, partitionQuaWeight;
  int partitionTetWeight, partitionHexWeight, partitionLinWeight;
  int partitionPriWeight, partitionPyrWeight, partitionTrihWeight;
  int partitionOldStyleMsh2, partitionConvertMsh2;
  int metisAlgorithm, metisEdgeMatching, metisRefinementAlgorithm;
  int metisObjective, metisMinConn;
  double metisMaxLoadImbalance;
  // mesh display
  int draw, changed, light, lightTwoSide, lightLines, nodeType;
  int nodes, lines, triangles, quadrangles, tetrahedra, hexahedra, prisms;
  int pyramids, trihedra;
  int surfaceEdges, surfaceFaces, volumeEdges, volumeFaces, numSubEdges;
  int nodeLabels, lineLabels, surfaceLabels, volumeLabels, qualityType, labelType;
  double nodeSize, lineWidth;
  int dual, voronoi, drawSkinOnly, colorCarousel, labelSampling;
  int smoothNormals, clip;
};

struct contextGeometryOptions {
  // geometry algorithms
  int oldCircle, oldNewreg, oldRuledSurface;
  int extrudeSplinePoints, extrudeReturnLateral;
  int autoCoherence;
  double tolerance, toleranceBoolean, snap[3], transform[3][3], offset[3];
  int occAutoFix, occFixDegenerated, occFixSmallEdges, occFixSmallFaces;
  int occSewFaces, occMakeSolids, occParallel, occBooleanPreserveNumbering;
  int occBoundsUseSTL, occDisableSTL, occImportLabels, occUnionUnify;
  int occThruSectionsDegree, occUseGenericClosestPoint;
  double occScaling;
  std::string occTargetUnit;
  int copyMeshingMethod, exactExtrusion;
  int matchGeomAndMesh;
  double matchMeshScaleFactor;
  double matchMeshTolerance;
  int orientedPhysicals;
  int reparamOnFaceRobust;
  // geometry display
  int draw, light, lightTwoSide, points, curves, surfaces, volumes;
  int pointLabels, curveLabels, surfaceLabels, volumeLabels, labelType;
  double pointSize, curveWidth, selectedPointSize, selectedCurveWidth;
  int pointType, curveType, surfaceType, numSubEdges;
  double normals, tangents, scalingFactor;
  int highlightOrphans, clip, useTransform;
  int doubleClickedEntityTag;
  std::string doubleClickedPointCommand, doubleClickedCurveCommand;
  std::string doubleClickedSurfaceCommand, doubleClickedVolumeCommand;
};

// The interface-independent context.
class CTX {
private:
  static CTX *_instance;

public:
  CTX();
  ~CTX();
  void init();
  static CTX *instance();

  // for debug purposes only, i.e. JF and CG personal use
  int debugSurface;
  // files on the command line and various file names
  std::vector<std::string> files;
  std::string bgmFileName, outputFileName, defaultFileName, tmpFileName;
  std::string sessionFileName, optionsFileName, errorFileName;
  std::string meshStatReportFileName;
  // filename of the executable, with full path
  std::string exeFileName;
  // the home directory
  std::string homeDir;
  // file history
  std::vector<std::string> recentFiles;
  // create mesh statistics report (0: do nothing, 1: create, 2: append)
  int createAppendMeshStatReport;
  // behavior on error
  int abortOnError;
  // should we launch a solver at startup?
  int launchSolverAtStartup;
  // save session/option file on exit?
  int sessionSave, optionsSave;
  // ask confirmation when overwriting files?
  int confirmOverwrite;
  // forced display host:0.0 under X11
  std::string display;
  // FLTK theme
  std::string guiTheme;
  // FLTK color scheme and max refresh rate
  int guiColorScheme, guiRefreshRate;
  // print messages on to the terminal?
  int terminal;
  // number of graphical windows/tiles
  int numWindows, numTiles;
  // text editor command (with included '%s')
  std::string editor;
  // pattern of files to watch out for
  std::string watchFilePattern;
  // script generator languages ("geo", "py", ...)
  std::vector<std::string> scriptLang;
  // show tootips in the GUI?
  int tooltips;
  // enable input field scrolling (moving the mouse to change numbers)
  int inputScrolling;
  // position and size of various windows in the GUI
  int glPosition[2], glSize[2], msgSize, menuPosition[2], menuSize[2],
    detachedMenu;
  int optPosition[2], visPosition[2], hotPosition[2], clipPosition[2],
    manipPosition[2];
  int statPosition[2], ctxPosition[2];
  int pluginPosition[2], pluginSize[2], fieldPosition[2], fieldSize[2];
  int fileChooserPosition[2], extraPosition[2], extraSize[2];
  // use the system menu bar on Mac OS X?
  int systemMenuBar;
  // use the native file chooser?
  int nativeFileChooser;
  // show standard Gmsh menu in onelab window
  int showModuleMenu;
  // use high-resolution opengl graphics (retina Macs)
  int highResolutionGraphics;
  // batch mode (-4: lua session, -3: server daemon, -2: check coherence, -1:
  // write geo, 0: full gfx, 1: 1D mesh, 2: 2D mesh, 3: 3D mesh, 4: adapt mesh,
  // 5: refine mesh, 6: reclassify mesh)
  int batch;
  // batch operations to apply after meshing (1: partition mesh)
  int batchAfterMesh;
  // some option for batch processing
  double batchSomeValue;
  // initial menu (0: automatic, 1: geom, 2: mesh, 3: solver, 4: post)
  int initialContext;
  // show some windows on startup?
  int showOptionsOnStartup, showMessagesOnStartup;
  // never popup dialogs in scripts (use default values instead)?
  int noPopup;
  // make all windows "non modal"?
  int nonModalWindows;
  // clipping plane distance factor
  double clipFactor;
  // display border factor (0 = model fits window size exactly)
  double displayBorderFactor;
  // do or do not use the trackball for rotations
  int useTrackball, trackballHyperbolicSheet;
  // gamepad controller
  GamePad *gamepad;
  // point around which to rotate the scene
  double rotationCenter[3];
  // rotate around the center of mass instead of rotationCenter[]
  int rotationCenterCg;
  // "overall" x, y and z min used for drawing and lc computation
  double min[3], max[3];
  // "center of mass" of the current geometry, used for graphics only
  double cg[3];
  // characteristic length for the whole problem, measuring the overall bounding
  // box (used to set tolerances relative to the overall model size)
  double lc;
  // double buffer/antialias/stereo graphics?
  int db, antialiasing, stereo, camera;
  bool fileread;
  double eye_sep_ratio, focallength_ratio, camera_aperture;
  // orthogonal projection?
  int ortho;
  // draw the bounding boxes and the rot center?
  int drawBBox, drawRotationCenter;
  // draw simplified model during user interaction?
  int fastRedraw;
  // small axes options
  int smallAxes, smallAxesSize, smallAxesPos[2];
  // large axes options
  int axes, axesAutoPosition, axesMikado, axesForceValue;
  double axesPosition[6], axesValue[6], axesTics[3];
  std::string axesLabel[3], axesFormat[3];
  // simple dynamic lock (should be a mutex)
  int lock;
  // enable alpha blending?
  int alpha;
  // mouse2 zoom coefficient
  double zoomFactor;
  // draw background gradient?
  int bgGradient;
  // draw background image?
  std::string bgImageFileName;
  double bgImagePosition[2], bgImageSize[2];
  int bgImage3d, bgImagePage;
  // fltk font size (and delta for palette windows)
  int fontSize, deltaFontSize;
  // font name, FLTK enum and size for opengl graphics
  std::string glFont, glFontTitle, glFontEngine;
  int glFontEnum, glFontEnumTitle, glFontSize, glFontSizeTitle;
  // font size of messages
  int msgFontSize;
  // point/line widths
  double pointSize, lineWidth;
  double highResolutionPointSizeFactor;
  // light options
  int light[6];
  double lightPosition[6][4], shine, shineExponent;
  // clipping plane options
  double clipPlane[6][4];
  int clipWholeElements, clipOnlyDrawIntersectingVolume, clipOnlyVolume;
  // polygon offset options
  int polygonOffset, polygonOffsetAlways;
  double polygonOffsetFactor, polygonOffsetUnits;
  // color scheme
  int colorScheme;
  // number of subdivisions for gluQuadrics
  int quadricSubdivisions;
  // vector display type and options (for normals, etc.)
  int vectorType;
  double arrowRelHeadRadius, arrowRelStemRadius, arrowRelStemLength;
  // records cpu times for 1-D, 2-D and 3-D mesh generation
  double meshTimer[3];
  // dynamic variable tracking if the bbox is currently imposed
  int forcedBBox;
  // enable selection/hover/picking using the mouse
  int mouseSelection, mouseHoverMeshes, pickElements;
  // invert sense of mouse wheel zoom
  int mouseInvertZoom;
  // disable some warnings for expert users?
  int expertMode;
#if defined(HAVE_VISUDEV)
  // Enable heavy visualization capabilities (for development purpose)
  int heavyVisu;
#endif
  // dynamic: equal to 1 while gmsh is printing
  int printing;
  // hide all unselected entities?
  int hideUnselected;
  // temporary storage of rotation, translation, scale (until the GUI
  // is ready)
  double tmpRotation[3], tmpTranslation[3], tmpScale[3], tmpQuaternion[4];
  // geometry options
  contextGeometryOptions geom;
  // mesh options
  contextMeshOptions mesh;
  // post processing options
  struct {
    int draw, link, horizontalScales;
    int smooth, animCycle, animStep;
    int combineTime, combineRemoveOrig, combineCopyOptions;
    int fileFormat, plugins, forceNodeData, forceElementData;
    int saveMesh, saveInterpolationMatrices;
    double animDelay;
    std::string doubleClickedGraphPointCommand;
    double doubleClickedGraphPointX, doubleClickedGraphPointY;
    int doubleClickedView;
  } post;
  // solver options
  struct {
    int plugins, listen;
    double timeout;
    std::string socketName, pythonInterpreter, octaveInterpreter;
    std::string name[NUM_SOLVERS], extension[NUM_SOLVERS];
    std::string executable[NUM_SOLVERS], remoteLogin[NUM_SOLVERS];
    int autoSaveDatabase, autoLoadDatabase;
    int autoArchiveOutputFiles, autoMesh, autoMergeFile;
    int autoShowViews, autoShowLastStep, autoCheck, showInvisibleParameters;
  } solver;
  // print options
  struct {
    int fileFormat, epsQuality, epsCompress, epsPS3Shading;
    int epsOcclusionCulling, epsBestRoot;
    double epsLineWidthFactor, epsPointSizeFactor;
    int jpegQuality, jpegSmoothing, geoLabels, geoOnlyPhysicals;
    int text, texAsEquation, texForceFontSize;
    double texWidthInMm;
    int gifDither, gifSort, gifInterlace, gifTransparent;
    int posElementary, posElement, posGamma, posEta, posSICN, posSIGE, posDisto;
    int compositeWindows, deleteTmpFiles, background;
    int width, height;
    double parameter, parameterFirst, parameterLast, parameterSteps;
    int pgfTwoDim, pgfExportAxis, pgfHorizBar;
    std::string parameterCommand;
    int x3dCompatibility, x3dRemoveInnerBorders;
    double x3dPrecision, x3dTransparency;
    int x3dSurfaces, x3dEdges, x3dVertices;
  } print;
  // color options
  struct {
    unsigned int bg, bgGrad, fg, text, axes, smallAxes;
    unsigned int ambientLight[6], diffuseLight[6], specularLight[6];
    struct {
      unsigned int point, curve, surface, volume;
      unsigned int selection, highlight[3], projection;
      unsigned int tangents, normals;
    } geom;
    struct {
      unsigned int node, nodeSup, line, triangle, quadrangle;
      unsigned int tetrahedron, hexahedron, prism, pyramid, trihedron;
      unsigned int carousel[20];
      unsigned int tangents, normals;
    } mesh;
  } color;
  // is the machine big-endian?
  int bigEndian;
  // how RGBA values are packed and unpacked into/from an unsigned integer to be
  // fed to glColor4ubv (depends on machine byte ordering!):
  unsigned int packColor(int R, int G, int B, int A);
  int unpackRed(unsigned int X);
  int unpackGreen(unsigned int X);
  int unpackBlue(unsigned int X);
  int unpackAlpha(unsigned int X);
};

#endif<|MERGE_RESOLUTION|>--- conflicted
+++ resolved
@@ -49,11 +49,7 @@
   int nLayersPerGap;
   double gradation;
   int quadqsSizemapMethod, quadqsTopoOptimMethods;
-<<<<<<< HEAD
   double quadqsRemeshingBoldness;
-  std::function<double(int, int, double, double, double)> lcCallback;
-=======
->>>>>>> b2da1d7c
   // mesh IO
   int fileFormat, firstElementTag, firstNodeTag;
   double mshFileVersion, medFileMinorVersion, scalingFactor;
