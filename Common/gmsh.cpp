// Gmsh - Copyright (C) 1997-2019 C. Geuzaine, J.-F. Remacle
//
// See the LICENSE.txt file for license information. Please report all
// issues on https://gitlab.onelab.info/gmsh/gmsh/issues.

#include <sstream>
#include "GmshConfig.h"
#include "GmshDefines.h"
#include "GmshGlobal.h"
#include "MallocUtils.h"
#include "GModel.h"
#include "GModelIO_GEO.h"
#include "GModelIO_OCC.h"
#include "GVertex.h"
#include "GEdge.h"
#include "GFace.h"
#include "GRegion.h"
#include "discreteVertex.h"
#include "discreteEdge.h"
#include "discreteFace.h"
#include "discreteRegion.h"
#include "partitionVertex.h"
#include "partitionEdge.h"
#include "partitionFace.h"
#include "partitionRegion.h"
#include "ghostEdge.h"
#include "ghostFace.h"
#include "ghostRegion.h"
#include "MVertex.h"
#include "MPoint.h"
#include "MLine.h"
#include "MTriangle.h"
#include "MQuadrangle.h"
#include "MTetrahedron.h"
#include "MHexahedron.h"
#include "MPrism.h"
#include "MPyramid.h"
#include "ExtrudeParams.h"
#include "StringUtils.h"
#include "Context.h"
#include "polynomialBasis.h"
#include "pyramidalBasis.h"
#include "Numeric.h"
#include "OS.h"
#include "HierarchicalBasisH1Quad.h"
#include "HierarchicalBasisH1Tria.h"
#include "HierarchicalBasisH1Line.h"
#include "HierarchicalBasisH1Brick.h"
#include "HierarchicalBasisH1Tetra.h"
#include "HierarchicalBasisH1Pri.h"
#include "HierarchicalBasisHcurlQuad.h"
#include "HierarchicalBasisHcurlBrick.h"
#include "HierarchicalBasisHcurlTria.h"
#include "HierarchicalBasisHcurlTetra.h"
#include "HierarchicalBasisHcurlPri.h"
#if defined(HAVE_MESH)
#include "Field.h"
#include "meshGFaceOptimize.h"
#endif

#if defined(HAVE_POST)
#include "PView.h"
#include "PViewData.h"
#include "PViewDataList.h"
#include "PViewDataGModel.h"
#include "PViewOptions.h"
#endif

#if defined(HAVE_PLUGINS)
#include "PluginManager.h"
#endif

#if defined(HAVE_OPENGL)
#include "drawContext.h"
#endif

#if defined(HAVE_FLTK)
#include "FlGui.h"
#endif

#if defined(HAVE_ONELAB)
#include "onelab.h"
#include "onelabUtils.h"
#endif

// automatically generated C++ and C headers (in gmsh/api)
#include "gmsh.h"
extern "C" {
#include "gmshc.h"
}

static int _initialized = 0;
static int _argc = 0;
static char **_argv = 0;

static bool _isInitialized()
{
  if(!_initialized) {
    // make sure stuff gets printed out
    CTX::instance()->terminal = 1;
    Msg::Error("Gmsh has not been initialized");
    return false;
  }
  if(!GModel::current()) {
    Msg::Error("Gmsh has no current model");
    return false;
  }
  return true;
}

// gmsh

GMSH_API void gmsh::initialize(int argc, char **argv, bool readConfigFiles)
{
  if(_initialized) {
    Msg::Warning("Gmsh has aleady been initialized");
    return;
  }
  if(GmshInitialize(argc, argv, readConfigFiles, false)) {
    _initialized = 1;
    _argc = argc;
    _argv = new char *[_argc + 1];
    for(int i = 0; i < argc; i++) _argv[i] = argv[i];
    return;
  }
  throw - 1;
}

GMSH_API void gmsh::finalize()
{
  if(!_isInitialized()) { throw - 1; }
  if(GmshFinalize()) {
    _argc = 0;
    if(_argv) delete[] _argv;
    _argv = 0;
    _initialized = 0;
    return;
  }
  Msg::Error("Something went wrong when finalizing Gmsh");
  throw 1;
}

GMSH_API void gmsh::open(const std::string &fileName)
{
  if(!_isInitialized()) { throw - 1; }
  if(GmshOpenProject(fileName)) return;
  throw 1;
}

GMSH_API void gmsh::merge(const std::string &fileName)
{
  if(!_isInitialized()) { throw - 1; }
  if(GmshMergeFile(fileName)) return;
  throw 1;
}

GMSH_API void gmsh::write(const std::string &fileName)
{
  if(!_isInitialized()) { throw - 1; }
  if(GmshWriteFile(fileName)) return;
  throw 1;
}

GMSH_API void gmsh::clear()
{
  if(!_isInitialized()) { throw - 1; }
  if(GmshClearProject()) return;
  throw 1;
}

// gmsh::option

GMSH_API void gmsh::option::setNumber(const std::string &name,
                                      const double value)
{
  if(!_isInitialized()) { throw - 1; }
  std::string c, n;
  int i;
  SplitOptionName(name, c, n, i);
  if(GmshSetOption(c, n, value, i)) return;
  throw 1;
}

GMSH_API void gmsh::option::getNumber(const std::string &name, double &value)
{
  if(!_isInitialized()) { throw - 1; }
  std::string c, n;
  int i;
  SplitOptionName(name, c, n, i);
  if(GmshGetOption(c, n, value, i)) return;
  throw 1;
}

GMSH_API void gmsh::option::setString(const std::string &name,
                                      const std::string &value)
{
  if(!_isInitialized()) { throw - 1; }
  std::string c, n;
  int i;
  SplitOptionName(name, c, n, i);
  if(GmshSetOption(c, n, value, i)) return;
  throw 1;
}

GMSH_API void gmsh::option::getString(const std::string &name,
                                      std::string &value)
{
  if(!_isInitialized()) { throw - 1; }
  std::string c, n;
  int i;
  SplitOptionName(name, c, n, i);
  if(GmshGetOption(c, n, value, i)) return;
  throw 1;
}

GMSH_API void gmsh::option::setColor(const std::string &name, const int r,
                                     const int g, const int b, const int a)
{
  if(!_isInitialized()) { throw - 1; }
  std::string c, n;
  int i;
  SplitOptionName(name, c, n, i);
  unsigned int value = CTX::instance()->packColor(r, g, b, a);
  if(GmshSetOption(c, n, value, i)) return;
  throw 1;
}

GMSH_API void gmsh::option::getColor(const std::string &name, int &r, int &g,
                                     int &b, int &a)
{
  if(!_isInitialized()) { throw - 1; }
  std::string c, n;
  int i;
  SplitOptionName(name, c, n, i);
  unsigned int value;
  if(GmshGetOption(c, n, value, i)) {
    r = CTX::instance()->unpackRed(value);
    g = CTX::instance()->unpackGreen(value);
    b = CTX::instance()->unpackBlue(value);
    a = CTX::instance()->unpackAlpha(value);
    return;
  }
  throw 1;
}

// gmsh::model

GMSH_API void gmsh::model::add(const std::string &name)
{
  if(!_isInitialized()) { throw - 1; }
  GModel *m = new GModel(name);
  if(!m) { throw 1; }
}

GMSH_API void gmsh::model::remove()
{
  if(!_isInitialized()) { throw - 1; }
  GModel *m = GModel::current();
  if(!m) { throw 1; }
  delete m;
}

GMSH_API void gmsh::model::list(std::vector<std::string> &names)
{
  if(!_isInitialized()) { throw - 1; }
  for(std::size_t i = 0; i < GModel::list.size(); i++)
    names.push_back(GModel::list[i]->getName());
}

GMSH_API void gmsh::model::setCurrent(const std::string &name)
{
  if(!_isInitialized()) { throw - 1; }
  GModel *m = GModel::findByName(name);
  if(!m) { throw 1; }
  GModel::setCurrent(m);
}

GMSH_API void gmsh::model::getEntities(vectorpair &dimTags, const int dim)
{
  if(!_isInitialized()) { throw - 1; }
  dimTags.clear();
  std::vector<GEntity *> entities;
  GModel::current()->getEntities(entities, dim);
  for(std::size_t i = 0; i < entities.size(); i++)
    dimTags.push_back(
      std::pair<int, int>(entities[i]->dim(), entities[i]->tag()));
}

GMSH_API void gmsh::model::setEntityName(const int dim, const int tag,
                                         const std::string &name)
{
  if(!_isInitialized()) { throw - 1; }
  GModel::current()->setElementaryName(dim, tag, name);
}

GMSH_API void gmsh::model::getEntityName(const int dim, const int tag,
                                         std::string &name)
{
  if(!_isInitialized()) { throw - 1; }
  name = GModel::current()->getElementaryName(dim, tag);
}

GMSH_API void gmsh::model::getPhysicalGroups(vectorpair &dimTags, const int dim)
{
  if(!_isInitialized()) { throw - 1; }
  dimTags.clear();
  std::map<int, std::vector<GEntity *> > groups[4];
  GModel::current()->getPhysicalGroups(groups);
  for(int d = 0; d < 4; d++) {
    if(dim < 0 || d == dim) {
      for(std::map<int, std::vector<GEntity *> >::iterator it =
            groups[d].begin();
          it != groups[d].end(); it++)
        dimTags.push_back(std::pair<int, int>(d, it->first));
    }
  }
}

static std::string _getEntityName(int dim, int tag)
{
  std::stringstream stream;
  switch(dim) {
  case 0: stream << "Point "; break;
  case 1: stream << "Curve "; break;
  case 2: stream << "Surface "; break;
  case 3: stream << "Volume "; break;
  }
  stream << tag;
  return stream.str();
}

GMSH_API void gmsh::model::getEntitiesForPhysicalGroup(const int dim,
                                                       const int tag,
                                                       std::vector<int> &tags)
{
  if(!_isInitialized()) { throw - 1; }
  tags.clear();
  std::map<int, std::vector<GEntity *> > groups;
  GModel::current()->getPhysicalGroups(dim, groups);
  std::map<int, std::vector<GEntity *> >::iterator it = groups.find(tag);
  if(it != groups.end()) {
    for(std::size_t j = 0; j < it->second.size(); j++)
      tags.push_back(it->second[j]->tag());
  }
  else {
    Msg::Error("Physical %s does not exist", _getEntityName(dim, tag).c_str());
    throw 2;
  }
}

GMSH_API void
gmsh::model::getPhysicalGroupsForEntity(const int dim, const int tag,
                                        std::vector<int> &physicalTags)
{
  if(!_isInitialized()) { throw - 1; }
  physicalTags.clear();
  GEntity *ge = GModel::current()->getEntityByTag(dim, tag);
  if(!ge) {
    Msg::Error("%s does not exist", _getEntityName(dim, tag).c_str());
    throw 2;
  }
  std::vector<int> phy = ge->getPhysicalEntities();
  physicalTags.resize(phy.size());
  for(std::size_t i = 0; i < phy.size(); i++) { physicalTags[i] = phy[i]; }
}

GMSH_API int gmsh::model::addPhysicalGroup(const int dim,
                                           const std::vector<int> &tags,
                                           const int tag)
{
  // FIXME: We currently still store the "original" physical groups in
  // GEOInternals, because some operations in the built-in kernel directly
  // manipulate physicals (most notably Coherence). Until we fully move the
  // physicals to GModel, we need to add the physicals in GEOInternals and
  // perform a hidden sync.
  if(!_isInitialized()) { throw - 1; }
  int outTag = tag;
  if(outTag < 0) {
    outTag =
      std::max(GModel::current()->getMaxPhysicalNumber(dim),
               GModel::current()->getGEOInternals()->getMaxPhysicalTag()) +
      1;
  }
  if(!GModel::current()->getGEOInternals()->modifyPhysicalGroup(dim, outTag, 0,
                                                                tags)) {
    throw 1;
  }
  GModel::current()->getGEOInternals()->synchronize(GModel::current());
  return outTag;
}

GMSH_API void gmsh::model::setPhysicalName(const int dim, const int tag,
                                           const std::string &name)
{
  if(!_isInitialized()) { throw - 1; }
  GModel::current()->setPhysicalName(name, dim, tag);
}

GMSH_API void gmsh::model::getPhysicalName(const int dim, const int tag,
                                           std::string &name)
{
  if(!_isInitialized()) { throw - 1; }
  name = GModel::current()->getPhysicalName(dim, tag);
}

GMSH_API void gmsh::model::getBoundary(const vectorpair &dimTags,
                                       vectorpair &outDimTags,
                                       const bool combined, const bool oriented,
                                       const bool recursive)
{
  if(!_isInitialized()) { throw - 1; }
  outDimTags.clear();
  if(!GModel::current()->getBoundaryTags(dimTags, outDimTags, combined,
                                         oriented, recursive)) {
    throw 1;
  }
}

GMSH_API void gmsh::model::getEntitiesInBoundingBox(
  const double xmin, const double ymin, const double zmin, const double xmax,
  const double ymax, const double zmax, vectorpair &dimTags, const int dim)
{
  if(!_isInitialized()) { throw - 1; }
  dimTags.clear();
  SBoundingBox3d box(xmin, ymin, zmin, xmax, ymax, zmax);
  std::vector<GEntity *> entities;
  GModel::current()->getEntitiesInBox(entities, box, dim);
  for(std::size_t i = 0; i < entities.size(); i++)
    dimTags.push_back(
      std::pair<int, int>(entities[i]->dim(), entities[i]->tag()));
}

GMSH_API void gmsh::model::getBoundingBox(const int dim, const int tag,
                                          double &xmin, double &ymin,
                                          double &zmin, double &xmax,
                                          double &ymax, double &zmax)
{
  if(!_isInitialized()) { throw - 1; }

  SBoundingBox3d box;
  if(dim < 0 && tag < 0) {
    box = GModel::current()->bounds();
    if(box.empty()) { throw(3); }
  }
  else {
    GEntity *ge = GModel::current()->getEntityByTag(dim, tag);
    if(!ge) {
      Msg::Error("%s does not exist", _getEntityName(dim, tag).c_str());
      throw 2;
    }
    box = ge->bounds();
  }
  if(box.empty()) { throw(3); }
  xmin = box.min().x();
  ymin = box.min().y();
  zmin = box.min().z();
  xmax = box.max().x();
  ymax = box.max().y();
  zmax = box.max().z();
}

GMSH_API int gmsh::model::getDimension()
{
  if(!_isInitialized()) { throw - 1; }

  return GModel::current()->getDim();
}

GMSH_API int gmsh::model::addDiscreteEntity(const int dim, const int tag,
                                            const std::vector<int> &boundary)
{
  if(!_isInitialized()) { throw - 1; }
  int outTag = tag;
  if(outTag < 0) {
    outTag = GModel::current()->getMaxElementaryNumber(dim) + 1;
  }
  GEntity *e = GModel::current()->getEntityByTag(dim, outTag);
  if(e) {
    Msg::Error("%s already exists", _getEntityName(dim, outTag).c_str());
    throw 2;
  }
  switch(dim) {
  case 0: {
    discreteVertex *gv = new discreteVertex(GModel::current(), outTag);
    GModel::current()->add(gv);
    break;
  }
  case 1: {
    GVertex *v0 = 0, *v1 = 0;
    if(boundary.size() >= 1)
      v0 = GModel::current()->getVertexByTag(boundary[0]);
    if(boundary.size() >= 2)
      v1 = GModel::current()->getVertexByTag(boundary[1]);
    discreteEdge *ge = new discreteEdge(GModel::current(), outTag, v0, v1);
    GModel::current()->add(ge);
    break;
  }
  case 2: {
    discreteFace *gf = new discreteFace(GModel::current(), outTag);
    std::vector<int> tagEdges, signEdges;
    for(std::size_t i = 0; i < boundary.size(); i++) {
      tagEdges.push_back(std::abs(boundary[i]));
      signEdges.push_back(gmsh_sign(boundary[i]));
    }
    if(!tagEdges.empty()) gf->setBoundEdges(tagEdges, signEdges);
    GModel::current()->add(gf);
    break;
  }
  case 3: {
    discreteRegion *gr = new discreteRegion(GModel::current(), outTag);
    std::vector<int> tagFaces, signFaces;
    for(std::size_t i = 0; i < boundary.size(); i++) {
      tagFaces.push_back(std::abs(boundary[i]));
      signFaces.push_back(gmsh_sign(boundary[i]));
    }
    if(!tagFaces.empty()) gr->setBoundFaces(tagFaces, signFaces);
    GModel::current()->add(gr);
    break;
  }
  default: throw 2;
  }
  return outTag;
}

GMSH_API void gmsh::model::removeEntities(const vectorpair &dimTags,
                                          const bool recursive)
{
  if(!_isInitialized()) { throw - 1; }
  GModel::current()->remove(dimTags, recursive);
}

GMSH_API void gmsh::model::removeEntityName(const std::string &name)
{
  if(!_isInitialized()) { throw - 1; }
  GModel::current()->removeElementaryName(name);
}

GMSH_API void gmsh::model::removePhysicalGroups(const vectorpair &dimTags)
{
  if(!_isInitialized()) { throw - 1; }
  if(dimTags.empty()) {
    GModel::current()->getGEOInternals()->resetPhysicalGroups();
    GModel::current()->removePhysicalGroups();
  }
  else {
    // FIXME:
    // - move the physical code from GEO factory to GModel:
    //    if a mesh is loaded the GEO sync will re-create the group in GModel...
    // - rewrite the unerlying code: it's slow
    for(std::size_t i = 0; i < dimTags.size(); i++)
      GModel::current()->removePhysicalGroup(dimTags[i].first,
                                             dimTags[i].second);
  }
}

GMSH_API void gmsh::model::removePhysicalName(const std::string &name)
{
  if(!_isInitialized()) { throw - 1; }
  GModel::current()->removePhysicalName(name);
}

GMSH_API void gmsh::model::getType(const int dim, const int tag,
                                   std::string &entityType)
{
  if(!_isInitialized()) { throw - 1; }
  GEntity *ge = GModel::current()->getEntityByTag(dim, tag);
  if(!ge) {
    Msg::Error("%s does not exist", _getEntityName(dim, tag).c_str());
    throw 2;
  }
  entityType = ge->getTypeString();
}

GMSH_API void gmsh::model::getParent(const int dim, const int tag,
                                     int &parentDim, int &parentTag)
{
  if(!_isInitialized()) { throw - 1; }
  parentDim = -1;
  parentTag = -1;
  GEntity *ge = GModel::current()->getEntityByTag(dim, tag);
  if(!ge) {
    Msg::Error("%s does not exist", _getEntityName(dim, tag).c_str());
    throw 2;
  }
  GEntity *parent = ge->getParentEntity();
  if(parent) {
    parentDim = parent->dim();
    parentTag = parent->tag();
  }
}

GMSH_API void gmsh::model::getPartitions(const int dim, const int tag,
                                         std::vector<int> &partitions)
{
  if(!_isInitialized()) { throw - 1; }
  partitions.clear();
  GEntity *ge = GModel::current()->getEntityByTag(dim, tag);
  if(!ge) {
    Msg::Error("%s does not exist", _getEntityName(dim, tag).c_str());
    throw 2;
  }
  std::vector<unsigned int> p;
  if(ge->geomType() == GEntity::PartitionPoint)
    p = static_cast<partitionVertex *>(ge)->getPartitions();
  else if(ge->geomType() == GEntity::PartitionCurve)
    p = static_cast<partitionEdge *>(ge)->getPartitions();
  else if(ge->geomType() == GEntity::PartitionSurface)
    p = static_cast<partitionFace *>(ge)->getPartitions();
  else if(ge->geomType() == GEntity::PartitionVolume)
    p = static_cast<partitionRegion *>(ge)->getPartitions();
  else if(ge->geomType() == GEntity::GhostCurve)
    p.push_back(static_cast<ghostEdge *>(ge)->getPartition());
  else if(ge->geomType() == GEntity::GhostSurface)
    p.push_back(static_cast<ghostFace *>(ge)->getPartition());
  else if(ge->geomType() == GEntity::GhostVolume)
    p.push_back(static_cast<ghostRegion *>(ge)->getPartition());

  for(std::size_t i = 0; i < p.size(); i++) partitions.push_back(p[i]);
}

GMSH_API void gmsh::model::getValue(const int dim, const int tag,
                                    const std::vector<double> &parametricCoord,
                                    std::vector<double> &points)
{
  if(!_isInitialized()) { throw - 1; }
  points.clear();
  GEntity *entity = GModel::current()->getEntityByTag(dim, tag);
  if(!entity) {
    Msg::Error("%s does not exist", _getEntityName(dim, tag).c_str());
    throw 2;
  }
  if(dim == 0) {
    points.push_back(static_cast<GVertex *>(entity)->x());
    points.push_back(static_cast<GVertex *>(entity)->y());
    points.push_back(static_cast<GVertex *>(entity)->z());
  }
  else if(dim == 1) {
    GEdge *ge = static_cast<GEdge *>(entity);
    for(std::size_t i = 0; i < parametricCoord.size(); i++) {
      GPoint gp = ge->point(parametricCoord[i]);
      points.push_back(gp.x());
      points.push_back(gp.y());
      points.push_back(gp.z());
    }
  }
  else if(dim == 2) {
    if(parametricCoord.size() < 2) return;
    GFace *gf = static_cast<GFace *>(entity);
    for(std::size_t i = 0; i < parametricCoord.size(); i += 2) {
      SPoint2 param(parametricCoord[i], parametricCoord[i + 1]);
      GPoint gp = gf->point(param);
      points.push_back(gp.x());
      points.push_back(gp.y());
      points.push_back(gp.z());
    }
  }
}

GMSH_API void
gmsh::model::getDerivative(const int dim, const int tag,
                           const std::vector<double> &parametricCoord,
                           std::vector<double> &deriv)
{
  if(!_isInitialized()) { throw - 1; }
  deriv.clear();
  GEntity *entity = GModel::current()->getEntityByTag(dim, tag);
  if(!entity) {
    Msg::Error("%s does not exist", _getEntityName(dim, tag).c_str());
    throw 2;
  }
  if(dim == 1) {
    GEdge *ge = static_cast<GEdge *>(entity);
    for(std::size_t i = 0; i < parametricCoord.size(); i++) {
      SVector3 d = ge->firstDer(parametricCoord[i]);
      deriv.push_back(d.x());
      deriv.push_back(d.y());
      deriv.push_back(d.z());
    }
  }
  else if(dim == 2) {
    if(parametricCoord.size() < 2) return;
    GFace *gf = static_cast<GFace *>(entity);
    for(std::size_t i = 0; i < parametricCoord.size(); i += 2) {
      SPoint2 param(parametricCoord[i], parametricCoord[i + 1]);
      Pair<SVector3, SVector3> d = gf->firstDer(param);
      deriv.push_back(d.left().x());
      deriv.push_back(d.left().y());
      deriv.push_back(d.left().z());
      deriv.push_back(d.right().x());
      deriv.push_back(d.right().y());
      deriv.push_back(d.right().z());
    }
  }
}

GMSH_API void
gmsh::model::getCurvature(const int dim, const int tag,
                          const std::vector<double> &parametricCoord,
                          std::vector<double> &curvatures)
{
  if(!_isInitialized()) { throw - 1; }
  curvatures.clear();
  GEntity *entity = GModel::current()->getEntityByTag(dim, tag);
  if(!entity) {
    Msg::Error("%s does not exist", _getEntityName(dim, tag).c_str());
    throw 2;
  }
  if(dim == 1) {
    GEdge *ge = static_cast<GEdge *>(entity);
    for(std::size_t i = 0; i < parametricCoord.size(); i++)
      curvatures.push_back(ge->curvature(parametricCoord[i]));
  }
  else if(dim == 2) {
    if(parametricCoord.size() < 2) return;
    GFace *gf = static_cast<GFace *>(entity);
    for(std::size_t i = 0; i < parametricCoord.size(); i += 2) {
      SPoint2 param(parametricCoord[i], parametricCoord[i + 1]);
      curvatures.push_back(gf->curvatureMax(param));
    }
  }
}

GMSH_API void gmsh::model::getPrincipalCurvatures(
  const int tag, const std::vector<double> &parametricCoord,
  std::vector<double> &curvaturesMax, std::vector<double> &curvaturesMin,
  std::vector<double> &directionsMax, std::vector<double> &directionsMin)
{
  if(!_isInitialized()) { throw - 1; }
  GFace *gf = GModel::current()->getFaceByTag(tag);
  if(!gf) {
    Msg::Error("%s does not exist", _getEntityName(2, tag).c_str());
    throw 2;
  }
  curvaturesMax.clear();
  curvaturesMin.clear();
  directionsMax.clear();
  directionsMin.clear();
  if(parametricCoord.size() < 2) return;
  for(std::size_t i = 0; i < parametricCoord.size(); i += 2) {
    SPoint2 param(parametricCoord[i], parametricCoord[i + 1]);
    double cmin, cmax;
    SVector3 dmin, dmax;
    gf->curvatures(param, dmax, dmin, cmax, cmin);
    curvaturesMax.push_back(cmax);
    curvaturesMin.push_back(cmin);
    directionsMax.push_back(dmax.x());
    directionsMax.push_back(dmax.y());
    directionsMax.push_back(dmax.z());
    directionsMin.push_back(dmin.x());
    directionsMin.push_back(dmin.y());
    directionsMin.push_back(dmin.z());
  }
}

GMSH_API void gmsh::model::getNormal(const int tag,
                                     const std::vector<double> &parametricCoord,
                                     std::vector<double> &normals)
{
  if(!_isInitialized()) { throw - 1; }
  GFace *gf = GModel::current()->getFaceByTag(tag);
  if(!gf) {
    Msg::Error("%s does not exist", _getEntityName(2, tag).c_str());
    throw 2;
  }
  normals.clear();
  if(parametricCoord.size() < 2) return;
  for(std::size_t i = 0; i < parametricCoord.size(); i += 2) {
    SPoint2 param(parametricCoord[i], parametricCoord[i + 1]);
    SVector3 n = gf->normal(param);
    normals.push_back(n.x());
    normals.push_back(n.y());
    normals.push_back(n.z());
  }
}

GMSH_API void gmsh::model::setVisibility(const vectorpair &dimTags,
                                         const int value, const bool recursive)
{
  if(!_isInitialized()) { throw - 1; }
  for(std::size_t i = 0; i < dimTags.size(); i++) {
    GEntity *ge = GModel::current()->getEntityByTag(
      dimTags[i].first, std::abs(dimTags[i].second));
    if(ge) ge->setVisibility(value, recursive);
  }
}

GMSH_API void gmsh::model::getVisibility(const int dim, const int tag,
                                         int &value)
{
  if(!_isInitialized()) { throw - 1; }
  GEntity *ge = GModel::current()->getEntityByTag(dim, tag);
  if(!ge) {
    Msg::Error("%s does not exist", _getEntityName(dim, tag).c_str());
    throw 2;
  }
  value = ge->getVisibility();
}

GMSH_API void gmsh::model::setColor(const vectorpair &dimTags, const int r,
                                    const int g, const int b, const int a,
                                    const bool recursive)
{
  if(!_isInitialized()) { throw - 1; }
  for(std::size_t i = 0; i < dimTags.size(); i++) {
    GEntity *ge = GModel::current()->getEntityByTag(
      dimTags[i].first, std::abs(dimTags[i].second));
    if(ge) {
      unsigned int val = CTX::instance()->packColor(r, g, b, a);
      ge->setColor(val, recursive);
    }
  }
}

GMSH_API void gmsh::model::getColor(const int dim, const int tag, int &r,
                                    int &g, int &b, int &a)
{
  if(!_isInitialized()) { throw - 1; }
  GEntity *ge = GModel::current()->getEntityByTag(dim, tag);
  if(!ge) {
    Msg::Error("%s does not exist", _getEntityName(dim, tag).c_str());
    throw 2;
  }
  unsigned int value = ge->getColor();
  r = CTX::instance()->unpackRed(value);
  g = CTX::instance()->unpackGreen(value);
  b = CTX::instance()->unpackBlue(value);
  a = CTX::instance()->unpackAlpha(value);
}

GMSH_API void gmsh::model::setCoordinates(const int tag, const double x,
                                          const double y, const double z)
{
  if(!_isInitialized()) { throw - 1; }
  GVertex *gv = GModel::current()->getVertexByTag(tag);
  if(!gv) {
    Msg::Error("%s does not exist", _getEntityName(0, tag).c_str());
    throw 2;
  }
  GPoint p(x, y, z);
  gv->setPosition(p);
}

// gmsh::model::mesh

GMSH_API void gmsh::model::mesh::generate(const int dim)
{
  if(!_isInitialized()) { throw - 1; }
  GModel::current()->mesh(dim);
  CTX::instance()->mesh.changed = ENT_ALL;
}

GMSH_API void gmsh::model::mesh::partition(const int numPart)
{
  if(!_isInitialized()) { throw - 1; }
  GModel::current()->partitionMesh(
    numPart >= 0 ? numPart : CTX::instance()->mesh.numPartitions);
  CTX::instance()->mesh.changed = ENT_ALL;
}

GMSH_API void gmsh::model::mesh::unpartition()
{
  if(!_isInitialized()) { throw - 1; }
  GModel::current()->unpartitionMesh();
  CTX::instance()->mesh.changed = ENT_ALL;
}

GMSH_API void gmsh::model::mesh::refine()
{
  if(!_isInitialized()) { throw - 1; }
  GModel::current()->refineMesh(CTX::instance()->mesh.secondOrderLinear);
  CTX::instance()->mesh.changed = ENT_ALL;
}

GMSH_API void gmsh::model::mesh::recombine()
{
  if(!_isInitialized()) { throw - 1; }
  GModel::current()->recombineMesh();
  CTX::instance()->mesh.changed = ENT_ALL;
}

GMSH_API void gmsh::model::mesh::smooth()
{
  if(!_isInitialized()) { throw - 1; }
  GModel::current()->smoothMesh();
  CTX::instance()->mesh.changed = ENT_ALL;
}

GMSH_API void gmsh::model::mesh::optimize(const std::string &how)
{
  if(!_isInitialized()) { throw - 1; }
  GModel::current()->optimizeMesh(how);
  CTX::instance()->mesh.changed = ENT_ALL;
}

GMSH_API void gmsh::model::mesh::splitQuadrangles(const double quality,
                                                  const int tag)
{
  if(!_isInitialized()) { throw - 1; }
#if defined(HAVE_MESH)
  std::vector<GEntity *> entities;
  if(tag < 0) { GModel::current()->getEntities(entities, 2); }
  else {
    GEntity *ge = GModel::current()->getEntityByTag(2, tag);
    if(!ge) {
      Msg::Error("%s does not exist", _getEntityName(2, tag).c_str());
      throw 2;
    }
    entities.push_back(ge);
  }
  for(std::size_t i = 0; i < entities.size(); i++) {
    GFace *gf = static_cast<GFace *>(entities[i]);
    quadsToTriangles(gf, quality);
  }
  CTX::instance()->mesh.changed = ENT_ALL;
#else
  Msg::Error("splitQuadrangles requires the mesh module");
  throw - 1;
#endif
}

GMSH_API void gmsh::model::mesh::setOrder(const int order)
{
  if(!_isInitialized()) { throw - 1; }
  GModel::current()->setOrderN(order, CTX::instance()->mesh.secondOrderLinear,
                               CTX::instance()->mesh.secondOrderIncomplete);
  CTX::instance()->mesh.changed = ENT_ALL;
}

GMSH_API void gmsh::model::mesh::getLastEntityError(vectorpair &dimTags)
{
  if(!_isInitialized()) { throw - 1; }
  std::vector<GEntity *> e = GModel::current()->getLastMeshEntityError();
  dimTags.clear();
  for(std::size_t i = 0; i < e.size(); i++)
    dimTags.push_back(std::pair<int, int>(e[i]->dim(), e[i]->tag()));
}

GMSH_API void
gmsh::model::mesh::getLastNodeError(std::vector<std::size_t> &nodeTags)
{
  if(!_isInitialized()) { throw - 1; }
  std::vector<MVertex *> v = GModel::current()->getLastMeshVertexError();
  nodeTags.clear();
  for(std::size_t i = 0; i < v.size(); i++) nodeTags.push_back(v[i]->getNum());
}

GMSH_API void gmsh::model::mesh::clear()
{
  if(!_isInitialized()) { throw -1; }
  GModel::current()->deleteMesh();
}

static void _getAdditionalNodesOnBoundary(GEntity *entity,
                                          std::vector<std::size_t> &nodeTags,
                                          std::vector<double> &coord,
                                          std::vector<double> &parametricCoord,
                                          bool parametric)
{
  std::vector<GFace *> f;
  std::vector<GEdge *> e;
  std::vector<GVertex *> v;
  if(entity->dim() > 2) f = entity->faces();
  if(entity->dim() > 1) e = entity->edges();
  if(entity->dim() > 0) v = entity->vertices();
  for(std::vector<GFace *>::iterator it = f.begin(); it != f.end(); it++) {
    GFace *gf = *it;
    for(std::size_t j = 0; j < gf->mesh_vertices.size(); j++) {
      MVertex *v = gf->mesh_vertices[j];
      nodeTags.push_back(v->getNum());
      coord.push_back(v->x());
      coord.push_back(v->y());
      coord.push_back(v->z());
    }
  }
  for(std::vector<GEdge *>::iterator it = e.begin(); it != e.end(); it++) {
    GEdge *ge = *it;
    for(std::size_t j = 0; j < ge->mesh_vertices.size(); j++) {
      MVertex *v = ge->mesh_vertices[j];
      nodeTags.push_back(v->getNum());
      coord.push_back(v->x());
      coord.push_back(v->y());
      coord.push_back(v->z());
      if(entity->dim() == 2 && parametric) {
        SPoint2 param;
        if(!reparamMeshVertexOnFace(v, (GFace *)entity, param))
          Msg::Warning("Failed to compute parameters of node %d on surface %d",
                       v->getNum(), entity->tag());
        parametricCoord.push_back(param.x());
        parametricCoord.push_back(param.y());
      }
    }
  }
  for(std::vector<GVertex *>::iterator it = v.begin(); it != v.end(); it++) {
    GVertex *gv = *it;
    for(std::size_t j = 0; j < gv->mesh_vertices.size(); j++) {
      MVertex *v = gv->mesh_vertices[j];
      nodeTags.push_back(v->getNum());
      coord.push_back(v->x());
      coord.push_back(v->y());
      coord.push_back(v->z());
      if(entity->dim() == 2 && parametric) {
        SPoint2 param;
        if(!reparamMeshVertexOnFace(v, (GFace *)entity, param))
          Msg::Warning("Failed to compute parameters of node %d on surface %d",
                       v->getNum(), entity->tag());
        parametricCoord.push_back(param.x());
        parametricCoord.push_back(param.y());
      }
      else if(entity->dim() == 1 && parametric) {
        double param;
        if(!reparamMeshVertexOnEdge(v, (GEdge *)entity, param))
          Msg::Warning("Failed to compute parameters of node %d on curve %d",
                       v->getNum(), entity->tag());
        parametricCoord.push_back(param);
      }
    }
  }
}

GMSH_API void gmsh::model::mesh::getNodes(std::vector<std::size_t> &nodeTags,
                                          std::vector<double> &coord,
                                          std::vector<double> &parametricCoord,
                                          const int dim, const int tag,
                                          const bool includeBoundary,
                                          const bool returnParametricCoord)
{
  if(!_isInitialized()) { throw - 1; }
  nodeTags.clear();
  coord.clear();
  parametricCoord.clear();
  std::vector<GEntity *> entities;
  if(dim >= 0 && tag >= 0) {
    GEntity *ge = GModel::current()->getEntityByTag(dim, tag);
    if(!ge) {
      Msg::Error("%s does not exist", _getEntityName(dim, tag).c_str());
      throw 2;
    }
    entities.push_back(ge);
  }
  else {
    GModel::current()->getEntities(entities, dim);
  }
  for(std::size_t i = 0; i < entities.size(); i++) {
    GEntity *ge = entities[i];
    for(std::size_t j = 0; j < ge->mesh_vertices.size(); j++) {
      MVertex *v = ge->mesh_vertices[j];
      nodeTags.push_back(v->getNum());
      coord.push_back(v->x());
      coord.push_back(v->y());
      coord.push_back(v->z());
      if(dim > 0 && returnParametricCoord) {
        double par;
        for(int k = 0; k < dim; k++) {
          if(v->getParameter(k, par)) parametricCoord.push_back(par);
        }
      }
    }
    if(includeBoundary)
      _getAdditionalNodesOnBoundary(ge, nodeTags, coord, parametricCoord,
                                    dim > 0 && returnParametricCoord);
  }
}

GMSH_API void gmsh::model::mesh::getNodesByElementType(const int elementType,
                                                       std::vector<std::size_t> & nodeTags,
                                                       std::vector<double> & coord,
                                                       std::vector<double> & parametricCoord,
                                                       const int tag,
                                                       const bool returnParametricCoord)
{
  if(!_isInitialized()) { throw -1; }
  nodeTags.clear();
  coord.clear();
  parametricCoord.clear();
  std::vector<GEntity *> entities;
  int dim = ElementType::getDimension(elementType);
  if(dim >= 0 && tag >= 0) {
    GEntity *ge = GModel::current()->getEntityByTag(dim, tag);
    if(!ge) {
      Msg::Error("%s does not exist", _getEntityName(dim, tag).c_str());
      throw 2;
    }
    entities.push_back(ge);
  }
  else {
    GModel::current()->getEntities(entities, dim);
  }

  int familyType = ElementType::getParentType(elementType);
  int numNodesByElements = ElementType::getNumVertices(elementType);
  std::size_t numElements = 0;
  for(std::size_t i = 0; i < entities.size(); ++i) {
    numElements = entities[i]->getNumMeshElementsByType(familyType);
  }
  std::size_t numNodes = numElements * numNodesByElements;

  nodeTags.reserve(numNodes);
  coord.reserve(numNodes * 3);
  if(returnParametricCoord) {
    parametricCoord.reserve(numNodes * 3);
  }

  for(std::size_t i = 0; i < entities.size(); i++) {
    GEntity *ge = entities[i];
    for(std::size_t j = 0; j < entities[i]->getNumMeshElementsByType(familyType); j++) {
      MElement *e = ge->getMeshElementByType(familyType, j);
      for(std::size_t k = 0; k < e->getNumVertices(); ++k) {
        MVertex *v = e->getVertex(k);
        nodeTags.push_back(v->getNum());
        coord.push_back(v->x());
        coord.push_back(v->y());
        coord.push_back(v->z());
        if(dim > 0 && returnParametricCoord) {
          double par;
          for(int k = 0; k < dim; k++) {
            if(v->getParameter(k, par)) parametricCoord.push_back(par);
          }
        }
      }
    }
  }
}

GMSH_API void gmsh::model::mesh::getNode(const std::size_t nodeTag,
                                         std::vector<double> &coord,
                                         std::vector<double> &parametricCoord)
{
  if(!_isInitialized()) { throw - 1; }
  MVertex *v = GModel::current()->getMeshVertexByTag(nodeTag);
  if(!v) {
    Msg::Error("Unknown node %d", nodeTag);
    throw 2;
  }
  coord.resize(3);
  coord[0] = v->x();
  coord[1] = v->y();
  coord[2] = v->z();
  parametricCoord.reserve(2);
  double u;
  if(v->getParameter(0, u)) parametricCoord.push_back(u);
  if(v->getParameter(1, u)) parametricCoord.push_back(u);
}

GMSH_API void gmsh::model::mesh::rebuildNodeCache(bool onlyIfNecessary)
{
  if(!_isInitialized()) { throw - 1; }
  GModel::current()->rebuildMeshVertexCache(onlyIfNecessary);
}

GMSH_API void
gmsh::model::mesh::getNodesForPhysicalGroup(const int dim, const int tag,
                                            std::vector<std::size_t> &nodeTags,
                                            std::vector<double> &coord)
{
  if(!_isInitialized()) { throw - 1; }
  nodeTags.clear();
  coord.clear();
  std::vector<MVertex *> v;
  GModel::current()->getMeshVerticesForPhysicalGroup(dim, tag, v);
  if(v.empty()) return;
  nodeTags.resize(v.size());
  coord.resize(v.size() * 3);
  for(std::size_t i = 0; i < v.size(); i++) {
    nodeTags[i] = v[i]->getNum();
    coord[3 * i + 0] = v[i]->x();
    coord[3 * i + 1] = v[i]->y();
    coord[3 * i + 2] = v[i]->z();
  }
}

GMSH_API void gmsh::model::mesh::addNodes(
  const int dim, const int tag, const std::vector<std::size_t> &nodeTags,
  const std::vector<double> &coord, const std::vector<double> &parametricCoord)
{
  if(!_isInitialized()) { throw - 1; }
  GEntity *ge = GModel::current()->getEntityByTag(dim, tag);
  if(!ge) {
    Msg::Error("%s does not exist", _getEntityName(dim, tag).c_str());
    throw 2;
  }
  int numNodeTags = nodeTags.size(), numNodes = nodeTags.size();
  if(!numNodeTags) { // this is allowed: we will assign new tags
    numNodes = coord.size() / 3;
  }
  if((int)coord.size() != 3 * numNodes) {
    Msg::Error("Wrong number of coordinates");
    throw 2;
  }
  bool param = false;
  if(parametricCoord.size()) {
    if((int)parametricCoord.size() != dim * numNodes) {
      Msg::Error("Wrong number of parametric coordinates");
      throw 2;
    }
    param = true;
  }
  for(int i = 0; i < numNodes; i++) {
    std::size_t tag = (numNodeTags ? nodeTags[i] : 0); // 0 = automatic tag
    double x = coord[3 * i];
    double y = coord[3 * i + 1];
    double z = coord[3 * i + 2];
    MVertex *vv = 0;
    if(param && dim == 1) {
      double u = parametricCoord[i];
      vv = new MEdgeVertex(x, y, z, ge, u, tag);
    }
    else if(param && dim == 2) {
      double u = parametricCoord[2 * i];
      double v = parametricCoord[2 * i + 1];
      vv = new MFaceVertex(x, y, z, ge, u, v, tag);
    }
    else
      vv = new MVertex(x, y, z, ge, tag);
    ge->mesh_vertices.push_back(vv);
  }
  GModel::current()->destroyMeshCaches();
}

GMSH_API void gmsh::model::mesh::reclassifyNodes()
{
  if(!_isInitialized()) { throw - 1; }
  GModel::current()->pruneMeshVertexAssociations();
}

GMSH_API void gmsh::model::mesh::relocateNodes(const int dim, const int tag)
{
  if(!_isInitialized()) { throw - 1; }
  std::vector<GEntity *> entities;
  if(dim >= 0 && tag >= 0) {
    GEntity *ge = GModel::current()->getEntityByTag(dim, tag);
    if(!ge) {
      Msg::Error("%s does not exist", _getEntityName(dim, tag).c_str());
      throw 2;
    }
    entities.push_back(ge);
  }
  else {
    GModel::current()->getEntities(entities, dim);
  }
  for(std::size_t i = 0; i < entities.size(); i++)
    entities[i]->relocateMeshVertices();
}

static void
_getEntitiesForElementTypes(int dim, int tag,
                            std::map<int, std::vector<GEntity *> > &typeEnt)
{
  std::vector<GEntity *> entities;
  if(dim >= 0 && tag >= 0) {
    GEntity *ge = GModel::current()->getEntityByTag(dim, tag);
    if(!ge) {
      Msg::Error("%s does not exist", _getEntityName(dim, tag).c_str());
      throw 2;
    }
    entities.push_back(ge);
  }
  else {
    GModel::current()->getEntities(entities, dim);
  }
  for(std::size_t i = 0; i < entities.size(); i++) {
    GEntity *ge = entities[i];
    switch(ge->dim()) {
    case 0: {
      GVertex *v = static_cast<GVertex *>(ge);
      if(v->points.size())
        typeEnt[v->points.front()->getTypeForMSH()].push_back(ge);
      break;
    }
    case 1: {
      GEdge *e = static_cast<GEdge *>(ge);
      if(e->lines.size())
        typeEnt[e->lines.front()->getTypeForMSH()].push_back(ge);
      break;
    }
    case 2: {
      GFace *f = static_cast<GFace *>(ge);
      if(f->triangles.size())
        typeEnt[f->triangles.front()->getTypeForMSH()].push_back(ge);
      if(f->quadrangles.size())
        typeEnt[f->quadrangles.front()->getTypeForMSH()].push_back(ge);
      break;
    }
    case 3: {
      GRegion *r = static_cast<GRegion *>(ge);
      if(r->tetrahedra.size())
        typeEnt[r->tetrahedra.front()->getTypeForMSH()].push_back(ge);
      if(r->hexahedra.size())
        typeEnt[r->hexahedra.front()->getTypeForMSH()].push_back(ge);
      if(r->prisms.size())
        typeEnt[r->prisms.front()->getTypeForMSH()].push_back(ge);
      if(r->pyramids.size())
        typeEnt[r->pyramids.front()->getTypeForMSH()].push_back(ge);
      break;
    }
    }
  }
}

GMSH_API void gmsh::model::mesh::getElements(
  std::vector<int> &elementTypes,
  std::vector<std::vector<std::size_t> > &elementTags,
  std::vector<std::vector<std::size_t> > &nodeTags, const int dim,
  const int tag)
{
  if(!_isInitialized()) { throw - 1; }
  elementTypes.clear();
  elementTags.clear();
  nodeTags.clear();
  std::map<int, std::vector<GEntity *> > typeEnt;
  _getEntitiesForElementTypes(dim, tag, typeEnt);
  for(std::map<int, std::vector<GEntity *> >::const_iterator it =
        typeEnt.begin();
      it != typeEnt.end(); it++) {
    elementTypes.push_back(it->first);
    elementTags.push_back(std::vector<std::size_t>());
    nodeTags.push_back(std::vector<std::size_t>());
    int elementType = it->first;
    for(std::size_t i = 0; i < it->second.size(); i++) {
      GEntity *ge = it->second[i];
      for(std::size_t j = 0; j < ge->getNumMeshElements(); j++) {
        MElement *e = ge->getMeshElement(j);
        if(e->getTypeForMSH() == elementType) {
          elementTags.back().push_back(e->getNum());
          for(std::size_t k = 0; k < e->getNumVertices(); k++) {
            nodeTags.back().push_back(e->getVertex(k)->getNum());
          }
        }
      }
    }
  }
}

GMSH_API void gmsh::model::mesh::getElement(const std::size_t elementTag,
                                            int &elementType,
                                            std::vector<std::size_t> &nodeTags)
{
  if(!_isInitialized()) { throw - 1; }
  MElement *e = GModel::current()->getMeshElementByTag(elementTag);
  if(!e) {
    Msg::Error("Unknown element %d", elementTag);
    throw 2;
  }
  elementType = e->getTypeForMSH();
  nodeTags.clear();
  for(std::size_t i = 0; i < e->getNumVertices(); i++) {
    MVertex *v = e->getVertex(i);
    if(!v) {
      Msg::Error("Unknown node in element %d", elementTag);
      throw 2;
    }
    nodeTags.push_back(v->getNum());
  }
}

GMSH_API void gmsh::model::mesh::getElementByCoordinates(
  const double x, const double y, const double z, std::size_t &elementTag,
  int &elementType, std::vector<std::size_t> &nodeTags, double &u, double &v,
  double &w, const int dim, const bool strict)
{
  if(!_isInitialized()) { throw - 1; }
  SPoint3 xyz(x, y, z), uvw;
  MElement *e = GModel::current()->getMeshElementByCoord(xyz, uvw, dim, strict);
  if(!e) {
    Msg::Error("No element found at (%g, %g, %g)", x, y, z);
    throw 2;
  }
  elementTag = e->getNum();
  elementType = e->getTypeForMSH();
  nodeTags.clear();
  for(std::size_t i = 0; i < e->getNumVertices(); i++) {
    MVertex *v = e->getVertex(i);
    if(!v) {
      Msg::Error("Unknown node in element %d", elementTag);
      throw 2;
    }
    nodeTags.push_back(v->getNum());
  }
  u = uvw.x();
  v = uvw.y();
  w = uvw.z();
}

template <class T>
static void _addElements(int dim, int tag, const std::vector<MElement *> &src,
                         std::vector<T *> &dst)
{
  for(std::size_t i = 0; i < src.size(); i++)
    dst.push_back(static_cast<T *>(src[i]));
}

static void _addElements(int dim, int tag, GEntity *ge, int type,
                         const std::vector<std::size_t> &elementTags,
                         const std::vector<std::size_t> &nodeTags)
{
  unsigned int numNodesPerEle = MElement::getInfoMSH(type);
  if(!numNodesPerEle) return;
  std::size_t numEleTags = elementTags.size();
  std::size_t numEle = numEleTags;
  if(!numEle) { numEle = nodeTags.size() / numNodesPerEle; }
  if(!numEle) return;
  if(numEle * numNodesPerEle != nodeTags.size()) {
    Msg::Error("Wrong number of node tags for element type %d", type);
    throw 2;
  }
  std::vector<MElement *> elements(numEle);
  std::vector<MVertex *> nodes(numNodesPerEle);
  for(std::size_t j = 0; j < numEle; j++) {
    std::size_t etag = (numEleTags ? elementTags[j] : 0); // 0 = automatic tag
    MElementFactory f;
    for(std::size_t k = 0; k < numNodesPerEle; k++) {
      std::size_t vtag = nodeTags[numNodesPerEle * j + k];
      // this will rebuild the node cache if necessary
      nodes[k] = GModel::current()->getMeshVertexByTag(vtag);
      if(!nodes[k]) {
        Msg::Error("Unknown node %d", vtag);
        throw 2;
      }
    }
    elements[j] = f.create(type, nodes, etag);
  }
  bool ok = true;
  switch(dim) {
  case 0:
    if(elements[0]->getType() == TYPE_PNT)
      _addElements(dim, tag, elements, static_cast<GVertex *>(ge)->points);
    else
      ok = false;
    break;
  case 1:
    if(elements[0]->getType() == TYPE_LIN)
      _addElements(dim, tag, elements, static_cast<GEdge *>(ge)->lines);
    else
      ok = false;
    break;
  case 2:
    if(elements[0]->getType() == TYPE_TRI)
      _addElements(dim, tag, elements, static_cast<GFace *>(ge)->triangles);
    else if(elements[0]->getType() == TYPE_QUA)
      _addElements(dim, tag, elements, static_cast<GFace *>(ge)->quadrangles);
    else
      ok = false;
    break;
  case 3:
    if(elements[0]->getType() == TYPE_TET)
      _addElements(dim, tag, elements, static_cast<GRegion *>(ge)->tetrahedra);
    else if(elements[0]->getType() == TYPE_HEX)
      _addElements(dim, tag, elements, static_cast<GRegion *>(ge)->hexahedra);
    else if(elements[0]->getType() == TYPE_PRI)
      _addElements(dim, tag, elements, static_cast<GRegion *>(ge)->prisms);
    else if(elements[0]->getType() == TYPE_PYR)
      _addElements(dim, tag, elements, static_cast<GRegion *>(ge)->pyramids);
    else
      ok = false;
    break;
  }
  if(!ok) {
    Msg::Error("Wrong type of element for %s",
               _getEntityName(dim, tag).c_str());
    throw 2;
  }
}

GMSH_API void gmsh::model::mesh::addElements(
  const int dim, const int tag, const std::vector<int> &elementTypes,
  const std::vector<std::vector<std::size_t> > &elementTags,
  const std::vector<std::vector<std::size_t> > &nodeTags)
{
  if(!_isInitialized()) { throw - 1; }
  GEntity *ge = GModel::current()->getEntityByTag(dim, tag);
  if(!ge) {
    Msg::Error("%s does not exist", _getEntityName(dim, tag).c_str());
    throw 2;
  }
  if(elementTypes.size() != elementTags.size()) {
    Msg::Error("Wrong number of element tags");
    throw 2;
  }
  if(elementTypes.size() != nodeTags.size()) {
    Msg::Error("Wrong number of node tags");
    throw 2;
  }

  for(std::size_t i = 0; i < elementTypes.size(); i++)
    _addElements(dim, tag, ge, elementTypes[i], elementTags[i], nodeTags[i]);
  GModel::current()->destroyMeshCaches();
}

GMSH_API void gmsh::model::mesh::addElementsByType(
  const int tag, const int elementType,
  const std::vector<std::size_t> &elementTags,
  const std::vector<std::size_t> &nodeTags)
{
  if(!_isInitialized()) { throw - 1; }
  int dim = ElementType::getDimension(elementType);
  GEntity *ge = GModel::current()->getEntityByTag(dim, tag);
  if(!ge) {
    Msg::Error("%s does not exist", _getEntityName(dim, tag).c_str());
    throw 2;
  }
  _addElements(dim, tag, ge, elementType, elementTags, nodeTags);
  GModel::current()->destroyMeshCaches();
}

GMSH_API void gmsh::model::mesh::getElementTypes(std::vector<int> &elementTypes,
                                                 const int dim, const int tag)
{
  if(!_isInitialized()) { throw - 1; }
  elementTypes.clear();
  std::map<int, std::vector<GEntity *> > typeEnt;
  _getEntitiesForElementTypes(dim, tag, typeEnt);
  for(std::map<int, std::vector<GEntity *> >::const_iterator it =
        typeEnt.begin();
      it != typeEnt.end(); it++) {
    elementTypes.push_back(it->first);
  }
}

GMSH_API int gmsh::model::mesh::getElementType(const std::string &family,
                                               const int order,
                                               const bool serendip)
{
  if(!_isInitialized()) { throw - 1; }
  int familyType = (family == "point") ?
                     TYPE_PNT :
                     (family == "line") ?
                     TYPE_LIN :
                     (family == "triangle") ?
                     TYPE_TRI :
                     (family == "quadrangle") ?
                     TYPE_QUA :
                     (family == "tetrahedron") ?
                     TYPE_TET :
                     (family == "pyramid") ?
                     TYPE_PYR :
                     (family == "prism") ?
                     TYPE_PRI :
                     (family == "hexahedron") ?
                     TYPE_HEX :
                     (family == "polygon") ?
                     TYPE_POLYG :
                     (family == "polyhedron") ?
                     TYPE_POLYH :
                     (family == "trihedron") ? TYPE_TRIH : -1;
  return ElementType::getType(familyType, order, serendip);
}

GMSH_API void gmsh::model::mesh::getElementProperties(
  const int elementType, std::string &name, int &dim, int &order, int &numNodes,
  std::vector<double> &nodeCoord)
{
  if(!_isInitialized()) { throw - 1; }
  const char *n;
  numNodes = MElement::getInfoMSH(elementType, &n);
  name = n;
  int parentType = ElementType::getParentType(elementType);
  nodalBasis *basis = 0;
  if(parentType == TYPE_PYR)
    basis = new pyramidalBasis(elementType);
  else
    basis = new polynomialBasis(elementType);
  dim = basis->dimension;
  order = basis->order;
  numNodes = basis->points.size1();
  for(int i = 0; i < basis->points.size1(); i++)
    for(int j = 0; j < basis->points.size2(); j++)
      nodeCoord.push_back(basis->points(i, j));
  delete basis;
}

GMSH_API void gmsh::model::mesh::getElementsByType(
  const int elementType, std::vector<std::size_t> &elementTags,
  std::vector<std::size_t> &nodeTags, const int tag, const std::size_t task,
  const std::size_t numTasks)
{
  if(!_isInitialized()) { throw - 1; }
  int dim = ElementType::getDimension(elementType);
  std::map<int, std::vector<GEntity *> > typeEnt;
  _getEntitiesForElementTypes(dim, tag, typeEnt);
  const std::vector<GEntity *> &entities(typeEnt[elementType]);
  int familyType = ElementType::getParentType(elementType);
  std::size_t numElements = 0;
  for(std::size_t i = 0; i < entities.size(); i++)
    numElements += entities[i]->getNumMeshElementsByType(familyType);
  const int numNodes = ElementType::getNumVertices(elementType);
  if(!numTasks) {
    Msg::Error("Number of tasks should be > 0");
    throw 4;
  }
  const std::size_t begin = (task * numElements) / numTasks;
  const std::size_t end = ((task + 1) * numElements) / numTasks;
  // check arrays
  bool haveElementTags = elementTags.size();
  bool haveNodeTags = nodeTags.size();
  if(!haveElementTags && !haveNodeTags) {
    if(numTasks > 1)
      Msg::Warning("ElementTags and nodeTags should be preallocated "
                   "if numTasks > 1");
    haveElementTags = haveNodeTags = true;
    preallocateElementsByType(elementType, haveElementTags, haveNodeTags,
                              elementTags, nodeTags, tag);
  }
  if(haveElementTags && (elementTags.size() < numElements)) {
    Msg::Error("Wrong size of elementTags array (%d < %d)", elementTags.size(),
               numElements);
    throw 4;
  }
  if(haveNodeTags && (nodeTags.size() < numElements * numNodes)) {
    Msg::Error("Wrong size of nodeTags array (%d < %d)", nodeTags.size(),
               numElements * numNodes);
    throw 4;
  }
  size_t o = 0;
  size_t idx = begin * numNodes;
  for(std::size_t i = 0; i < entities.size(); i++) {
    GEntity *ge = entities[i];
    for(std::size_t j = 0; j < ge->getNumMeshElementsByType(familyType); j++) {
      if(o >= begin && o < end) {
        MElement *e = ge->getMeshElementByType(familyType, j);
        if(haveElementTags) elementTags[o] = e->getNum();
        if(haveNodeTags) {
          for(std::size_t k = 0; k < e->getNumVertices(); k++) {
            nodeTags[idx++] = e->getVertex(k)->getNum();
          }
        }
      }
      o++;
    }
  }
}

GMSH_API void gmsh::model::mesh::preallocateElementsByType(
  const int elementType, const bool elementTag, const bool nodeTag,
  std::vector<std::size_t> &elementTags, std::vector<std::size_t> &nodeTags,
  const int tag)
{
  if(!_isInitialized()) { throw - 1; }
  int dim = ElementType::getDimension(elementType);
  std::map<int, std::vector<GEntity *> > typeEnt;
  _getEntitiesForElementTypes(dim, tag, typeEnt);
  const std::vector<GEntity *> &entities(typeEnt[elementType]);
  int familyType = ElementType::getParentType(elementType);
  std::size_t numElements = 0;
  for(std::size_t i = 0; i < entities.size(); i++)
    numElements += entities[i]->getNumMeshElementsByType(familyType);
  const int numNodesPerEle = ElementType::getNumVertices(elementType);
  if(elementTag) {
    elementTags.clear();
    elementTags.resize(numElements, 0);
  }
  if(nodeTag) {
    nodeTags.clear();
    nodeTags.resize(numElements * numNodesPerEle, 0);
  }
}

static bool _getHierarchicalFunctionSpaceInfo(const std::string &fsType,
                                              std::string &fsName,
                                              int &basisOrder, int &fsComp)
{
  if(fsType.substr(0, 10) == "H1Legendre") {
    fsComp = 1;
    basisOrder = atoi(fsType.substr(10).c_str());
    fsName = "H1Legendre";
    return true;
  }
  if(fsType.substr(0, 14) == "GradH1Legendre") {
    fsComp = 3;
    basisOrder = atoi(fsType.substr(14).c_str());
    fsName = "GradH1Legendre";
    return true;
  }
  if(fsType.substr(0, 13) == "HcurlLegendre") {
    fsComp = 3;
    basisOrder = atoi(fsType.substr(13).c_str());
    fsName = "HcurlLegendre";
    return true;
  }
  if(fsType.substr(0, 17) == "CurlHcurlLegendre") {
    fsComp = 3;
    basisOrder = atoi(fsType.substr(17).c_str());
    fsName = "CurlHcurlLegendre";
    return true;
  }
  return false;
}

static bool _getFunctionSpaceInfo(const std::string &fsType,
                                  std::string &fsName, int &fsOrder,
                                  int &fsComp)
{
  if(fsType.empty() || fsType == "None") {
    fsName = "";
    fsOrder = 0;
    fsComp = 0;
    return true;
  }
  if(fsType == "IsoParametric" || fsType == "Lagrange") {
    fsName = "Lagrange";
    fsOrder = -1;
    fsComp = 1;
    return true;
  }
  if(fsType == "GradIsoParametric" || fsType == "GradLagrange") {
    fsName = "GradLagrange";
    fsOrder = -1;
    fsComp = 3;
    return true;
  }
  return false;
}

GMSH_API void gmsh::model::mesh::getJacobians(
  const int elementType, const std::vector<double> &integrationPoints,
  std::vector<double> &jacobians, std::vector<double> &determinants,
  std::vector<double> &points, const int tag, const std::size_t task,
  const std::size_t numTasks)
{
  if(!_isInitialized()) { throw - 1; }
  int dim = ElementType::getDimension(elementType);
  std::map<int, std::vector<GEntity *> > typeEnt;
  _getEntitiesForElementTypes(dim, tag, typeEnt);
  const std::vector<GEntity *> &entities(typeEnt[elementType]);
  int familyType = ElementType::getParentType(elementType);
  int numIntegrationPoints = integrationPoints.size() / 3;
  // check arrays
  bool haveJacobians = jacobians.size();
  bool haveDeterminants = determinants.size();
  bool havePoints = points.size();
  if(!haveDeterminants && !haveJacobians && !havePoints) {
    if(numTasks > 1)
      Msg::Warning("Jacobians, determinants and points should be preallocated "
                   "if numTasks > 1");
    haveJacobians = haveDeterminants = havePoints = true;
    preallocateJacobians(elementType, numIntegrationPoints, haveJacobians,
                         haveDeterminants, havePoints, jacobians, determinants,
                         points, tag);
  }
  // get data
  {
    std::size_t numElements = 0;
    for(std::size_t i = 0; i < entities.size(); i++) {
      GEntity *ge = entities[i];
      numElements += ge->getNumMeshElementsByType(familyType);
    }
    if(!numTasks) {
      Msg::Error("Number of tasks should be > 0");
      throw 4;
    }
    const size_t begin = (task * numElements) / numTasks;
    const size_t end = ((task + 1) * numElements) / numTasks;
    if(haveDeterminants && (end * numIntegrationPoints > determinants.size())) {
      Msg::Error("Wrong size of determinants array (%d < %d)",
                 determinants.size(), end * numIntegrationPoints);
      throw 4;
    }
    if(haveJacobians && (9 * end * numIntegrationPoints > jacobians.size())) {
      Msg::Error("Wrong size of jacobians array (%d < %d)", jacobians.size(),
                 9 * end * numIntegrationPoints);
      throw 4;
    }
    if(havePoints && (3 * end * numIntegrationPoints > points.size())) {
      Msg::Error("Wrong size of points array (%d < %d)", points.size(),
                 3 * end * numIntegrationPoints);
      throw 4;
    }
    if(haveDeterminants && haveJacobians && havePoints) {
      std::vector<std::vector<SVector3> > gsf;
      size_t o = 0;
      size_t idx = begin * numIntegrationPoints;
      for(std::size_t i = 0; i < entities.size(); i++) {
        GEntity *ge = entities[i];
        for(std::size_t j = 0; j < ge->getNumMeshElementsByType(familyType);
            j++) {
          if(o >= begin && o < end) {
            MElement *e = ge->getMeshElementByType(familyType, j);
            if(gsf.size() == 0) {
              gsf.resize(numIntegrationPoints);
              for(int k = 0; k < numIntegrationPoints; k++) {
                double value[1256][3];
                e->getGradShapeFunctions(integrationPoints[3 * k],
                                         integrationPoints[3 * k + 1],
                                         integrationPoints[3 * k + 2], value);
                gsf[k].resize(e->getNumShapeFunctions());
                for(int l = 0; l < e->getNumShapeFunctions(); l++) {
                  gsf[k][l][0] = value[l][0];
                  gsf[k][l][1] = value[l][1];
                  gsf[k][l][2] = value[l][2];
                }
              }
            }
            for(int k = 0; k < numIntegrationPoints; k++) {
              e->pnt(integrationPoints[3 * k], integrationPoints[3 * k + 1],
                     integrationPoints[3 * k + 2], &points[idx * 3]);
              determinants[idx] = e->getJacobian(gsf[k], &jacobians[idx * 9]);
              idx++;
            }
          }
          o++;
        }
      }
    }
    else if(haveDeterminants && haveJacobians && !havePoints) {
      std::vector<std::vector<SVector3> > gsf;
      size_t o = 0;
      size_t idx = begin * numIntegrationPoints;
      for(std::size_t i = 0; i < entities.size(); i++) {
        GEntity *ge = entities[i];
        for(std::size_t j = 0; j < ge->getNumMeshElementsByType(familyType);
            j++) {
          if(o >= begin && o < end) {
            MElement *e = ge->getMeshElementByType(familyType, j);
            if(gsf.size() == 0) {
              gsf.resize(numIntegrationPoints);
              for(int k = 0; k < numIntegrationPoints; k++) {
                double value[1256][3];
                e->getGradShapeFunctions(integrationPoints[3 * k],
                                         integrationPoints[3 * k + 1],
                                         integrationPoints[3 * k + 2], value);
                gsf[k].resize(e->getNumShapeFunctions());
                for(int l = 0; l < e->getNumShapeFunctions(); l++) {
                  gsf[k][l][0] = value[l][0];
                  gsf[k][l][1] = value[l][1];
                  gsf[k][l][2] = value[l][2];
                }
              }
            }
            for(int k = 0; k < numIntegrationPoints; k++) {
              determinants[idx] = e->getJacobian(gsf[k], &jacobians[idx * 9]);
              idx++;
            }
          }
          o++;
        }
      }
    }
    else if(haveDeterminants && !haveJacobians && havePoints) {
      std::vector<double> jac(9, 0.);
      std::vector<std::vector<SVector3> > gsf;
      size_t o = 0;
      size_t idx = begin * numIntegrationPoints;
      for(std::size_t i = 0; i < entities.size(); i++) {
        GEntity *ge = entities[i];
        for(std::size_t j = 0; j < ge->getNumMeshElementsByType(familyType);
            j++) {
          if(o >= begin && o < end) {
            MElement *e = ge->getMeshElementByType(familyType, j);
            if(gsf.size() == 0) {
              gsf.resize(numIntegrationPoints);
              for(int k = 0; k < numIntegrationPoints; k++) {
                double value[1256][3];
                e->getGradShapeFunctions(integrationPoints[3 * k],
                                         integrationPoints[3 * k + 1],
                                         integrationPoints[3 * k + 2], value);
                gsf[k].resize(e->getNumShapeFunctions());
                for(int l = 0; l < e->getNumShapeFunctions(); l++) {
                  gsf[k][l][0] = value[l][0];
                  gsf[k][l][1] = value[l][1];
                  gsf[k][l][2] = value[l][2];
                }
              }
            }
            for(int k = 0; k < numIntegrationPoints; k++) {
              e->pnt(integrationPoints[3 * k], integrationPoints[3 * k + 1],
                     integrationPoints[3 * k + 2], &points[idx * 3]);
              determinants[idx] = e->getJacobian(gsf[k], &jac[0]);
              idx++;
            }
          }
          o++;
        }
      }
    }
    else if(haveDeterminants && !haveJacobians && !havePoints) {
      std::vector<double> jac(9, 0.);
      std::vector<std::vector<SVector3> > gsf;
      size_t o = 0;
      size_t idx = begin * numIntegrationPoints;
      for(std::size_t i = 0; i < entities.size(); i++) {
        GEntity *ge = entities[i];
        for(std::size_t j = 0; j < ge->getNumMeshElementsByType(familyType);
            j++) {
          if(o >= begin && o < end) {
            MElement *e = ge->getMeshElementByType(familyType, j);
            if(gsf.size() == 0) {
              gsf.resize(numIntegrationPoints);
              for(int k = 0; k < numIntegrationPoints; k++) {
                double value[1256][3];
                e->getGradShapeFunctions(integrationPoints[3 * k],
                                         integrationPoints[3 * k + 1],
                                         integrationPoints[3 * k + 2], value);
                gsf[k].resize(e->getNumShapeFunctions());
                for(int l = 0; l < e->getNumShapeFunctions(); l++) {
                  gsf[k][l][0] = value[l][0];
                  gsf[k][l][1] = value[l][1];
                  gsf[k][l][2] = value[l][2];
                }
              }
            }
            for(int k = 0; k < numIntegrationPoints; k++) {
              determinants[idx] = e->getJacobian(gsf[k], &jac[0]);
              idx++;
            }
          }
          o++;
        }
      }
    }
    else if(!haveDeterminants && haveJacobians && !havePoints) {
      std::vector<std::vector<SVector3> > gsf;
      size_t o = 0;
      size_t idx = begin * numIntegrationPoints;
      for(std::size_t i = 0; i < entities.size(); i++) {
        GEntity *ge = entities[i];
        for(std::size_t j = 0; j < ge->getNumMeshElementsByType(familyType);
            j++) {
          if(o >= begin && o < end) {
            MElement *e = ge->getMeshElementByType(familyType, j);
            if(gsf.size() == 0) {
              gsf.resize(numIntegrationPoints);
              for(int k = 0; k < numIntegrationPoints; k++) {
                double value[1256][3];
                e->getGradShapeFunctions(integrationPoints[3 * k],
                                         integrationPoints[3 * k + 1],
                                         integrationPoints[3 * k + 2],
                                         value);
                gsf[k].resize(e->getNumShapeFunctions());
                for(int l = 0; l < e->getNumShapeFunctions(); l++) {
                  gsf[k][l][0] = value[l][0];
                  gsf[k][l][1] = value[l][1];
                  gsf[k][l][2] = value[l][2];
                }
              }
            }
            for(int k = 0; k < numIntegrationPoints; k++) {
              e->getJacobian(gsf[k], &jacobians[idx * 9]);
              idx++;
            }
          }
          o++;
        }
      }
    }
    else {
      Msg::Error("The case with 'haveDeterminants = %s', `haveJacobians = %s` and 'havePoints = %s' is not yet implemented.", (haveDeterminants ? "true" : "false"), (haveJacobians ? "true" : "false"), (havePoints ? "true" : "false"));
      throw 2;
    }
    // Add other combinaisons if necessary
  }
}

GMSH_API void gmsh::model::mesh::preallocateJacobians(
  const int elementType, const int numIntegrationPoints, const bool jacobian,
  const bool determinant, const bool point, std::vector<double> &jacobians,
  std::vector<double> &determinants, std::vector<double> &points, const int tag)
{
  if(!_isInitialized()) { throw - 1; }
  int dim = ElementType::getDimension(elementType);
  std::map<int, std::vector<GEntity *> > typeEnt;
  _getEntitiesForElementTypes(dim, tag, typeEnt);
  const std::vector<GEntity *> &entities(typeEnt[elementType]);
  int familyType = ElementType::getParentType(elementType);
  std::size_t numElements = 0;
  for(std::size_t i = 0; i < entities.size(); i++)
    numElements += entities[i]->getNumMeshElementsByType(familyType);
  if(jacobian) {
    jacobians.clear();
    jacobians.resize(9 * numElements * numIntegrationPoints, 0.);
  }
  if(determinant) {
    determinants.clear();
    determinants.resize(numElements * numIntegrationPoints, 0.);
  }
  if(point) {
    points.clear();
    points.resize(3 * numElements * numIntegrationPoints, 0.);
  }
}

GMSH_API void gmsh::model::mesh::getBasisFunctions(
  const int elementType, const std::vector<double> &integrationPoints,
  const std::string &functionSpaceType, int &numComponents,
  std::vector<double> &basisFunctions)
{
  if(!_isInitialized()) { throw - 1; }
  numComponents = 0;
  basisFunctions.clear();
  std::string fsName = "";
  int fsOrder = 0;
  if(!_getFunctionSpaceInfo(functionSpaceType, fsName, fsOrder,
                            numComponents)) {
    Msg::Error("Unknown function space type '%s'", functionSpaceType.c_str());
    throw 2;
  }
  const nodalBasis *basis = 0;
  if(numComponents) {
    if(fsOrder == -1) { // isoparametric
      basis = BasisFactory::getNodalBasis(elementType);
    }
    else {
      int familyType = ElementType::getParentType(elementType);
      int newType = ElementType::getType(familyType, fsOrder, false);
      basis = BasisFactory::getNodalBasis(newType);
    }
  }
  if(basis) {
    int nq = integrationPoints.size() / 3;
    int n = basis->getNumShapeFunctions();
    basisFunctions.resize(n * numComponents * nq, 0.);
    double s[1256], ds[1256][3];
    for(int i = 0; i < nq; i++) {
      double u = integrationPoints[i * 3];
      double v = integrationPoints[i * 3 + 1];
      double w = integrationPoints[i * 3 + 2];
      switch(numComponents) {
      case 1:
        basis->f(u, v, w, s);
        for(int j = 0; j < n; j++) basisFunctions[n * i + j] = s[j];
        break;
      case 3:
        basis->df(u, v, w, ds);
        for(int j = 0; j < n; j++) {
          basisFunctions[n * 3 * i + 3 * j] = ds[j][0];
          basisFunctions[n * 3 * i + 3 * j + 1] = ds[j][1];
          basisFunctions[n * 3 * i + 3 * j + 2] = ds[j][2];
        }
        break;
      }
    }
  }
}

GMSH_API void gmsh::model::mesh::getBasisFunctionsForElements(
  const int elementType, const std::vector<double> &integrationPoints,
  const std::string &functionSpaceType, int &numComponents,
  int &numFunctionsPerElement, std::vector<double> &basisFunctions,
  const int tag)
{
  basisFunctions.clear();
  int basisOrder = 0;
  std::string fsName = "";
  if(!_getHierarchicalFunctionSpaceInfo(functionSpaceType, fsName, basisOrder,
                                        numComponents)) {
    Msg::Error("Unknown function space type '%s'", functionSpaceType.c_str());
    throw 2;
  }
  int dim = ElementType::getDimension(elementType);
  std::map<int, std::vector<GEntity *> > typeEnt;
  _getEntitiesForElementTypes(dim, tag, typeEnt);
  HierarchicalBasis *basis(0);
  const std::vector<GEntity *> &entities(typeEnt[elementType]);
  int familyType = ElementType::getParentType(elementType);
  if(fsName == "H1Legendre" || fsName == "GradH1Legendre") {
    switch(familyType) {
    case TYPE_HEX: {
      basis = new HierarchicalBasisH1Brick(basisOrder);
    } break;
    case TYPE_PRI: {
      basis = new HierarchicalBasisH1Pri(basisOrder);
    } break;
    case TYPE_TET: {
      basis = new HierarchicalBasisH1Tetra(basisOrder);
    } break;
    case TYPE_QUA: {
      basis = new HierarchicalBasisH1Quad(basisOrder);
    } break;
    case TYPE_TRI: {
      basis = new HierarchicalBasisH1Tria(basisOrder);
    } break;
    case TYPE_LIN: {
      basis = new HierarchicalBasisH1Line(basisOrder);
    } break;
    default: Msg::Error("Unknown familyType "); throw 2;
    }
  }
  else {
    switch(familyType) {
    case TYPE_QUA: {
      basis = new HierarchicalBasisHcurlQuad(basisOrder);
    } break;
    case TYPE_HEX: {
      basis = new HierarchicalBasisHcurlBrick(basisOrder);
    } break;
    case TYPE_TRI: {
      basis = new HierarchicalBasisHcurlTria(basisOrder);
    } break;
    case TYPE_TET: {
      basis = new HierarchicalBasisHcurlTetra(basisOrder);
    } break;
    case TYPE_PRI: {
      basis = new HierarchicalBasisHcurlPri(basisOrder);
    } break;
    default: Msg::Error("Unknown familyType "); throw 2;
    }
  }
  int nq = integrationPoints.size() / 3;
  int vSize = basis->getnVertexFunction();
  int bSize = basis->getnBubbleFunction();
  int eSize = basis->getnEdgeFunction();
  int fSize = basis->getnTriFaceFunction() + basis->getnQuadFaceFunction();
  numFunctionsPerElement = vSize + bSize + eSize + fSize;
  // compute the number of Element :
  std::size_t numElements = 0;
  for(std::size_t i = 0; i < entities.size(); i++) {
    GEntity *ge = entities[i];
    std::size_t numElementsInEntitie = ge->getNumMeshElementsByType(familyType);
    numElements += numElementsInEntitie;
  }
  basisFunctions.resize(
    numFunctionsPerElement * numElements * numComponents * nq, 0.);
  int const1 = nq * numFunctionsPerElement * numComponents;
  switch(numComponents) {
  case 1: {
    for(int i = 0; i < nq; i++) {
      double u = integrationPoints[3 * i];
      double v = integrationPoints[3 * i + 1];
      double w = integrationPoints[3 * i + 2];
      std::vector<double> vTable(vSize); // Vertex functions of one element
      std::vector<double> bTable(bSize); // bubble functions of one element
      std::vector<double> fTable(fSize); // face functions of one element
      std::vector<double> eTable(eSize); // edge functions of one element
      basis->generateBasis(u, v, w, vTable, eTable, fTable, bTable);
      size_t indexNumElement = 0;
      int const2 = i * numFunctionsPerElement;
      for(std::size_t ii = 0; ii < entities.size(); ii++) {
        GEntity *ge = entities[ii];
        for(std::size_t j = 0; j < ge->getNumMeshElementsByType(familyType);
            j++) {
          std::size_t const3 = indexNumElement * const1 + const2;
          MElement *e = ge->getMeshElementByType(familyType, j);
          std::vector<double> eTableCopy(
            eSize); // use eTableCopy to orient the edges
          for(int r = 0; r < eSize; r++) { eTableCopy[r] = eTable[r]; }
          if(eSize > 0) {
            for(int jj = 0; jj < basis->getNumEdge(); jj++) {
              MEdge edge = e->getEdge(jj);
              int orientationFlag = 1;
              if(edge.getMinVertex()->getNum() !=
                 unsigned(e->getVertexSolin(jj, 0))) {
                orientationFlag = -1;
              }
              else {
                orientationFlag = 1;
              }
              basis->orientEdge(orientationFlag, jj, eTableCopy);
            }
          }
          std::vector<double> fTableCopy(fSize);
          for(int r = 0; r < fSize; r++) { fTableCopy[r] = fTable[r]; }
          if(fSize > 0) {
            for(int jj = 0;
                jj < basis->getNumTriFace() + basis->getNumQuadFace(); jj++) {
              MFace face = e->getFaceSolin(jj);
              std::vector<int> faceOrientationFlag(3);
              face.getOrientationFlagForFace(faceOrientationFlag);
              basis->orientFace(u, v, w, faceOrientationFlag[0],
                                faceOrientationFlag[1], faceOrientationFlag[2],
                                jj, fTableCopy);
            }
          }
          for(int k = 0; k < vSize; k++) {
            basisFunctions[const3 + k] = vTable[k];
          }
          std::size_t const4 = const3 + vSize;
          for(int k = 0; k < eSize; k++) {
            basisFunctions[const4 + k] = eTableCopy[k];
          }
          std::size_t const5 = const4 + eSize;
          for(int k = 0; k < fSize; k++) {
            basisFunctions[const5 + k] = fTableCopy[k];
          }
          std::size_t const6 = const5 + fSize;
          for(int k = 0; k < bSize; k++) {
            basisFunctions[const6 + k] = bTable[k];
          }

          indexNumElement++;
        }
      }
    }
    break;
  }
  case 3: {
    int prod1 = vSize * numComponents;
    int prod2 = eSize * numComponents;
    int prod3 = fSize * numComponents;
    for(int i = 0; i < nq; i++) {
      double u = integrationPoints[3 * i];
      double v = integrationPoints[3 * i + 1];
      double w = integrationPoints[3 * i + 2];
      std::vector<std::vector<double> > vTable(vSize,
                                               std::vector<double>(3, 0.));
      std::vector<std::vector<double> > eTable(eSize,
                                               std::vector<double>(3, 0.));
      std::vector<std::vector<double> > fTable(fSize,
                                               std::vector<double>(3, 0.));
      std::vector<std::vector<double> > bTable(bSize,
                                               std::vector<double>(3, 0.));
      basis->generateBasis(u, v, w, vTable, eTable, fTable, bTable, fsName);
      int const2 = i * numFunctionsPerElement * numComponents;
      size_t indexNumElement = 0;
      for(std::size_t ii = 0; ii < entities.size(); ii++) {
        GEntity *ge = entities[ii];
        for(std::size_t j = 0; j < ge->getNumMeshElementsByType(familyType);
            j++) {
          std::size_t const3 = indexNumElement * const1 + const2;
          MElement *e = ge->getMeshElementByType(familyType, j);
          std::vector<std::vector<double> > eTableCopy(
            eSize, std::vector<double>(3, 0.));
          for(int r = 0; r < eSize; r++) {
            eTableCopy[r][0] = eTable[r][0];
            eTableCopy[r][1] = eTable[r][1];
            eTableCopy[r][2] = eTable[r][2];
          }
          if(eSize > 0) {
            for(int jj = 0; jj < basis->getNumEdge(); jj++) {
              MEdge edge = e->getEdge(jj);
              int orientationFlag = 1;

              if(edge.getMinVertex()->getNum() !=
                 unsigned(e->getVertexSolin(jj, 0))) {
                orientationFlag = -1;
              }
              else {
                orientationFlag = 1;
              }
              basis->orientEdge(orientationFlag, jj, eTableCopy);
            }
          }
          std::vector<std::vector<double> > fTableCopy(
            fSize, std::vector<double>(3, 0.));
          for(int r = 0; r < fSize; r++) {
            fTableCopy[r][0] = fTable[r][0];
            fTableCopy[r][1] = fTable[r][1];
            fTableCopy[r][2] = fTable[r][2];
          }
          if(fSize > 0) {
            for(int jj = 0;
                jj < basis->getNumTriFace() + basis->getNumQuadFace(); jj++) {
              MFace face = e->getFaceSolin(jj);
              std::vector<int> faceOrientationFlag(3);
              face.getOrientationFlagForFace(faceOrientationFlag);
              basis->orientFace(u, v, w, faceOrientationFlag[0],
                                faceOrientationFlag[1], faceOrientationFlag[2],
                                jj, fTableCopy, fsName);
            }
          }
          std::size_t const4 = const3 + prod1;
          std::size_t const5 = const4 + prod2;
          std::size_t const6 = const5 + prod3;
          for(int indexNumComp = 0; indexNumComp < numComponents;
              indexNumComp++) {
            for(int k = 0; k < vSize; k++) {
              basisFunctions[const3 + k * numComponents + indexNumComp] =
                vTable[k][indexNumComp];
            }
            for(int k = 0; k < eSize; k++) {
              basisFunctions[const4 + k * numComponents + indexNumComp] =
                eTableCopy[k][indexNumComp];
            }
            for(int k = 0; k < fSize; k++) {
              basisFunctions[const5 + k * numComponents + indexNumComp] =
                fTableCopy[k][indexNumComp];
            }
            for(int k = 0; k < bSize; k++) {
              basisFunctions[const6 + k * numComponents + indexNumComp] =
                bTable[k][indexNumComp];
            }
          }
          indexNumElement++;
        }
      }
    }
    break;
  }
  }
  delete basis;
}

GMSH_API void gmsh::model::mesh::getKeysForElements(
  const int elementType, const std::string &functionSpaceType,
  gmsh::vectorpair &keys, std::vector<double> &coord, const int tag,
  const bool generateCoord)
{
  if(!_isInitialized()) { throw - 1; }
  coord.clear();
  keys.clear();
  int order = 0;
  int numComponents = 0;
  std::string fsName = "";
  if(!_getHierarchicalFunctionSpaceInfo(functionSpaceType, fsName, order,
                                        numComponents)) {
    Msg::Error("Unknown function space type '%s'", functionSpaceType.c_str());
    throw 2;
  }
  int dim = ElementType::getDimension(elementType);
  std::map<int, std::vector<GEntity *> > typeEnt;
  _getEntitiesForElementTypes(dim, tag, typeEnt);
  const std::vector<GEntity *> &entities(typeEnt[elementType]);
  int familyType = ElementType::getParentType(elementType);
  if(familyType == TYPE_PNT) {
    GEntity *ge = entities[0];
    MElement *e = ge->getMeshElementByType(familyType, 0);
    keys.push_back(std::pair<int, std::size_t>(0, e->getVertex(0)->getNum()));
    coord.push_back(e->getVertex(0)->x());
    coord.push_back(e->getVertex(0)->y());
    coord.push_back(e->getVertex(0)->z());
  }

  else {
    HierarchicalBasis *basis(0);
    if(fsName == "H1Legendre" || fsName == "GradH1Legendre") {
      switch(familyType) {
      case TYPE_HEX: {
        basis = new HierarchicalBasisH1Brick(order);
      } break;
      case TYPE_PRI: {
        basis = new HierarchicalBasisH1Pri(order);
      } break;
      case TYPE_TET: {
        basis = new HierarchicalBasisH1Tetra(order);
      } break;
      case TYPE_QUA: {
        basis = new HierarchicalBasisH1Quad(order);
      } break;
      case TYPE_TRI: {
        basis = new HierarchicalBasisH1Tria(order);
      } break;
      case TYPE_LIN: {
        basis = new HierarchicalBasisH1Line(order);
      } break;
      default: Msg::Error("Unknown familyType "); throw 2;
      }
    }
    else {
      switch(familyType) {
      case TYPE_QUA: {
        basis = new HierarchicalBasisHcurlQuad(order);
      } break;
      case TYPE_HEX: {
        basis = new HierarchicalBasisHcurlBrick(order);
      } break;
      case TYPE_TRI: {
        basis = new HierarchicalBasisHcurlTria(order);
      } break;
      case TYPE_TET: {
        basis = new HierarchicalBasisHcurlTetra(order);
      } break;
      case TYPE_PRI: {
        basis = new HierarchicalBasisHcurlPri(order);
      } break;
      }
    }
    int vSize = basis->getnVertexFunction();
    int bSize = basis->getnBubbleFunction();
    int eSize = basis->getnEdgeFunction();
    int quadFSize = basis->getnQuadFaceFunction();
    int triFSize = basis->getnTriFaceFunction();
    int fSize = quadFSize + triFSize;
    int numDofsPerElement = vSize + bSize + eSize + fSize;
    int numberQuadFaces = basis->getNumQuadFace();
    int numberTriFaces = basis->getNumTriFace();
    int numTriFaceFunction = 0;
    if(basis->getNumTriFace() != 0) {
      numTriFaceFunction =
        triFSize /
        basis->getNumTriFace(); // number of Tri face functions for one face
    }
    int numQuadFaceFunction = 0;
    if(basis->getNumQuadFace() != 0) {
      numQuadFaceFunction =
        quadFSize /
        basis->getNumQuadFace(); // number of Tri face functions for one face
    }
    int numEdgeFunction = 0;
    if(basis->getNumEdge() != 0) {
      numEdgeFunction =
        eSize / basis->getNumEdge(); // number of edge functions for one edge
    }
    int const1 = numEdgeFunction + 1;
    int const2 = const1 + numQuadFaceFunction;
    int const3 = const1 + numTriFaceFunction;
    int const4 = bSize + std::max(const3, const2);
    delete basis;
    if(generateCoord) {
      for(std::size_t i = 0; i < entities.size(); i++) {
        GEntity *ge = entities[i];
        std::size_t numElementsInEntitie =
          ge->getNumMeshElementsByType(familyType);
        coord.reserve(coord.size() +
                      numElementsInEntitie * numDofsPerElement * 3);
        keys.reserve(keys.size() + numElementsInEntitie * numDofsPerElement);
        for(std::size_t j = 0; j < numElementsInEntitie; j++) {
          MElement *e = ge->getMeshElementByType(familyType, j);
          for(int k = 0; k < vSize; k++) {
            keys.push_back(
              std::pair<int, std::size_t>(0, e->getVertex(k)->getNum()));
            coord.push_back(e->getVertex(k)->x());
            coord.push_back(e->getVertex(k)->y());
            coord.push_back(e->getVertex(k)->z());
          }
          if(eSize > 0) {
            for(int jj = 0; jj < e->getNumEdges(); jj++) {
              MEdge edge = e->getEdge(jj);
              MVertex *v1 = edge.getVertex(0);
              MVertex *v2 = edge.getVertex(1);
              std::vector<double> coordEdge(3);
              coordEdge[0] = (v1->x() + v2->x()) / 2;
              coordEdge[1] = (v1->y() + v2->y()) / 2;
              coordEdge[2] = (v1->z() + v2->z()) / 2;
              int edgeGlobalIndice = GModel::current()->addMEdge(edge);
              for(int k = 1; k < const1; k++) {
                keys.push_back(
                  std::pair<int, std::size_t>(k, edgeGlobalIndice));
                coord.push_back(coordEdge[0]);
                coord.push_back(coordEdge[1]);
                coord.push_back(coordEdge[2]);
              }
            }
          }
          // faces
          if(fSize > 0) {
            for(int jj = 0; jj < numberQuadFaces + numberTriFaces; jj++) {
              // Number the faces
              MFace face = e->getFaceSolin(jj);
              std::vector<double> coordFace(3, 0);
              for(std::size_t i = 0; i < face.getNumVertices(); i++) {
                coordFace[0] += face.getVertex(i)->x();
                coordFace[1] += face.getVertex(i)->y();
                coordFace[2] += face.getVertex(i)->z();
              }
              coordFace[0] = coordFace[0] / face.getNumVertices();
              coordFace[1] = coordFace[1] / face.getNumVertices();
              coordFace[2] = coordFace[2] / face.getNumVertices();
              int faceGlobalIndice = GModel::current()->addMFace(face);
              int it2 = const2;
              if(jj >= numberQuadFaces) { it2 = const3; }
              for(int k = const1; k < it2; k++) {
                keys.push_back(
                  std::pair<int, std::size_t>(k, faceGlobalIndice));
                coord.push_back(coordFace[0]);
                coord.push_back(coordFace[1]);
                coord.push_back(coordFace[2]);
              }
            }
          }
          if(bSize > 0) {
            std::vector<double> bubbleCenterCoord(3, 0);
            for(unsigned int k = 0; k < e->getNumVertices(); k++) {
              bubbleCenterCoord[0] += e->getVertex(k)->x();
              bubbleCenterCoord[1] += e->getVertex(k)->y();
              bubbleCenterCoord[2] += e->getVertex(k)->z();
            }
            bubbleCenterCoord[0] = bubbleCenterCoord[0] / e->getNumVertices();
            bubbleCenterCoord[1] = bubbleCenterCoord[1] / e->getNumVertices();
            bubbleCenterCoord[2] = bubbleCenterCoord[2] / e->getNumVertices();
            for(int k = std::max(const3, const2); k < const4; k++) {
              keys.push_back(std::pair<int, std::size_t>(k, e->getNum()));
              coord.push_back(bubbleCenterCoord[0]);
              coord.push_back(bubbleCenterCoord[1]);
              coord.push_back(bubbleCenterCoord[2]);
            }
          }
        }
      }
    }

    else {
      for(std::size_t i = 0; i < entities.size(); i++) {
        GEntity *ge = entities[i];
        std::size_t numElementsInEntitie =
          ge->getNumMeshElementsByType(familyType);
        keys.reserve(keys.size() + numElementsInEntitie * numDofsPerElement);
        for(std::size_t j = 0; j < numElementsInEntitie; j++) {
          MElement *e = ge->getMeshElementByType(familyType, j);
          for(int k = 0; k < vSize; k++) {
            keys.push_back(
              std::pair<int, std::size_t>(0, e->getVertex(k)->getNum()));
          }
          if(eSize > 0) {
            for(int jj = 0; jj < e->getNumEdges(); jj++) {
              MEdge edge = e->getEdge(jj);
              int edgeGlobalIndice = GModel::current()->addMEdge(edge);
              for(int k = 1; k < const1; k++) {
                keys.push_back(
                  std::pair<int, std::size_t>(k, edgeGlobalIndice));
              }
            }
          }
          // faces
          if(fSize > 0) {
            for(int jj = 0; jj < numberQuadFaces + numberTriFaces; jj++) {
              // Number the faces
              MFace face = e->getFaceSolin(jj);
              int faceGlobalIndice = GModel::current()->addMFace(face);
              int it2 = const2;
              if(jj >= numberQuadFaces) { it2 = const3; }
              for(int k = const1; k < it2; k++) {
                keys.push_back(
                  std::pair<int, std::size_t>(k, faceGlobalIndice));
              }
            }
          }
          if(bSize > 0) {
            for(int k = std::max(const3, const2); k < const4; k++) {
              keys.push_back(std::pair<int, std::size_t>(k, e->getNum()));
            }
          }
        }
      }
    }
  }
}

GMSH_API void gmsh::model::mesh::getInformationForElements(
  const gmsh::vectorpair &keys, gmsh::vectorpair &info, const int order,
  const int elementType)
{
  // to modify! ,this function will return the global order!
  int familyType = ElementType::getParentType(elementType);
  switch(familyType) {
  case TYPE_QUA: {
    std::vector<int> bubbleOrder((order - 1) * (order - 1));
    int it = 0;
    for(int n1 = 2; n1 <= order; n1++) {
      for(int n2 = 2; n2 <= order; n2++) {
        bubbleOrder[it] = n1 + n2;
        it++;
      }
    }
    int bnumElement = 0;
    int it2 = 0;
    for(std::size_t i = 0; i < keys.size(); i++) {
      if(keys[i].first == 2) { info.push_back(std::pair<int, int>(2, 1)); }
      else {
        if(keys[i].first > 2 && keys[i].first < order + 2) {
          info.push_back(std::pair<int, int>(keys[i].first, 2));
        }
        else {
          int numElement = keys[i].second;
          if(numElement != bnumElement) { it2 = 0; }
          info.push_back(std::pair<int, int>(bubbleOrder[it2], 4));
          it2++;
          bnumElement = numElement;
        }
      }
    }
  } break;
  case TYPE_TRI: {
    int bnumElement = 0;
    int it2 = 0;
    std::vector<int> bubbleOrder(int((order - 1) * (order - 2) / 2));
    int it = 0;
    for(int n1 = 1; n1 <= order - 2; n1++) {
      for(int n2 = 1; n2 <= order - 1 - n1; n2++) {
        bubbleOrder[it] = 1 + n1 + n2;
        it++;
      }
    }
    for(std::size_t i = 0; i < keys.size(); i++) {
      if(keys[i].first == 2) { info.push_back(std::pair<int, int>(1, 1)); }
      else {
        if(keys[i].first > 2 && keys[i].first < order + 2) {
          info.push_back(std::pair<int, int>(keys[i].first - 1, 2));
        }
        else {
          int numElement = keys[i].second;
          if(numElement != bnumElement) { it2 = 0; }
          info.push_back(std::pair<int, int>(bubbleOrder[it2], 4));
          it2++;
          bnumElement = numElement;
        }
      }
    }

  } break;
  case TYPE_HEX: std::cout << "not done yet" << std::endl; break;
  case TYPE_LIN: std::cout << "not done yet" << std::endl; break;
  case TYPE_TET: std::cout << "not done yet" << std::endl; break;
  default: Msg::Error("Unknown familyType "); throw 2;
  }
}

GMSH_API void gmsh::model::mesh::precomputeBasisFunctions(const int elementType)
{
  if(!_isInitialized()) { throw - 1; }
  BasisFactory::getNodalBasis(elementType);
}

GMSH_API void gmsh::model::mesh::getBarycenters(
  const int elementType, const int tag, const bool fast, const bool primary,
  std::vector<double> &barycenters, const std::size_t task,
  const std::size_t numTasks)
{
  if(!_isInitialized()) { throw - 1; }
  int dim = ElementType::getDimension(elementType);
  std::map<int, std::vector<GEntity *> > typeEnt;
  _getEntitiesForElementTypes(dim, tag, typeEnt);
  const std::vector<GEntity *> &entities(typeEnt[elementType]);
  int familyType = ElementType::getParentType(elementType);
  std::size_t numElements = 0;
  for(std::size_t i = 0; i < entities.size(); i++) {
    GEntity *ge = entities[i];
    numElements += ge->getNumMeshElementsByType(familyType);
  }
  if(!numTasks) {
    Msg::Error("Number of tasks should be > 0");
    throw 4;
  }
  const size_t begin = (task * numElements) / numTasks;
  const size_t end = ((task + 1) * numElements) / numTasks;
  if(3 * end > barycenters.size()) {
    if(numTasks > 1)
      Msg::Warning("Barycenters should be preallocated if numTasks > 1");
    barycenters.resize(3 * numElements);
  }
  size_t o = 0;
  size_t idx = 3 * begin;
  if(fast) {
    for(std::size_t i = 0; i < entities.size(); i++) {
      GEntity *ge = entities[i];
      for(std::size_t j = 0; j < ge->getNumMeshElementsByType(familyType);
          j++) {
        if(o >= begin && o < end) {
          MElement *e = ge->getMeshElementByType(familyType, j);
          SPoint3 p = e->fastBarycenter(primary);
          barycenters[idx++] = p[0];
          barycenters[idx++] = p[1];
          barycenters[idx++] = p[2];
        }
        o++;
      }
    }
  }
  else {
    for(std::size_t i = 0; i < entities.size(); i++) {
      GEntity *ge = entities[i];
      for(std::size_t j = 0; j < ge->getNumMeshElementsByType(familyType);
          j++) {
        if(o >= begin && o < end) {
          MElement *e = ge->getMeshElementByType(familyType, j);
          SPoint3 p = e->barycenter(primary);
          barycenters[idx++] = p[0];
          barycenters[idx++] = p[1];
          barycenters[idx++] = p[2];
        }
        o++;
      }
    }
  }
}

static bool _getIntegrationInfo(const std::string &intType,
                                std::string &intName, int &intOrder)
{
  if(intType.substr(0, 5) == "Gauss") {
    intName = "Gauss";
    intOrder = atoi(intType.substr(5).c_str());
    return true;
  }
  return false;
}

GMSH_API void
gmsh::model::mesh::getIntegrationPoints(const int elementType,
                                        const std::string &integrationType,
                                        std::vector<double> &integrationPoints,
                                        std::vector<double> &integrationWeigths)
{
  if(!_isInitialized()) { throw - 1; }
  integrationPoints.clear();
  integrationWeigths.clear();
  std::string intName = "";
  int intOrder = 0;
  if(!_getIntegrationInfo(integrationType, intName, intOrder)) {
    Msg::Error("Unknown quadrature type '%s'", integrationType.c_str());
    throw 2;
  }
  // get quadrature info
  int familyType = ElementType::getParentType(elementType);
  fullMatrix<double> pts;
  fullVector<double> weights;
  gaussIntegration::get(familyType, intOrder, pts, weights);
  if(pts.size1() != weights.size() || pts.size2() != 3) {
    Msg::Error("Wrong integration point format");
    throw 3;
  }
  integrationPoints.resize(3 * pts.size1());
  integrationWeigths.resize(pts.size1());
  for(int i = 0; i < pts.size1(); i++) {
    integrationPoints[3 * i] = pts(i, 0);
    integrationPoints[3 * i + 1] = pts(i, 1);
    integrationPoints[3 * i + 2] = pts(i, 2);
    integrationWeigths[i] = weights(i);
  }
}

GMSH_API void gmsh::model::mesh::preallocateBarycenters(
  const int elementType, std::vector<double> &barycenters, const int tag)
{
  if(!_isInitialized()) { throw - 1; }
  int dim = ElementType::getDimension(elementType);
  std::map<int, std::vector<GEntity *> > typeEnt;
  _getEntitiesForElementTypes(dim, tag, typeEnt);
  const std::vector<GEntity *> &entities(typeEnt[elementType]);
  int familyType = ElementType::getParentType(elementType);
  std::size_t numElements = 0;
  for(std::size_t i = 0; i < entities.size(); i++)
    numElements += entities[i]->getNumMeshElementsByType(familyType);
  barycenters.clear();
  barycenters.resize(3 * numElements, 0);
}

GMSH_API void gmsh::model::mesh::getElementEdgeNodes(
  const int elementType, std::vector<std::size_t> &nodeTags, const int tag,
  const bool primary, const std::size_t task, const std::size_t numTasks)
{
  if(!_isInitialized()) { throw - 1; }
  int dim = ElementType::getDimension(elementType);
  std::map<int, std::vector<GEntity *> > typeEnt;
  _getEntitiesForElementTypes(dim, tag, typeEnt);
  const std::vector<GEntity *> &entities(typeEnt[elementType]);
  int familyType = ElementType::getParentType(elementType);
  std::size_t numElements = 0;
  int numEdgesPerEle = 0, numNodesPerEdge = 0;
  for(std::size_t i = 0; i < entities.size(); i++) {
    GEntity *ge = entities[i];
    int n = ge->getNumMeshElementsByType(familyType);
    if(n && !numNodesPerEdge) {
      MElement *e = ge->getMeshElementByType(familyType, i);
      numEdgesPerEle = e->getNumEdges();
      if(primary) { numNodesPerEdge = 2; }
      else {
        std::vector<MVertex *> v;
        // we could use e->getHighOrderEdge() here if we decide to remove
        // getEdgeVertices
        e->getEdgeVertices(0, v);
        numNodesPerEdge = v.size();
      }
    }
    numElements += n;
  }
  if(!numTasks) {
    Msg::Error("Number of tasks should be > 0");
    throw 4;
  }
  const size_t begin = (task * numElements) / numTasks;
  const size_t end = ((task + 1) * numElements) / numTasks;
  if(numEdgesPerEle * numNodesPerEdge * end > nodeTags.size()) {
    if(numTasks > 1)
      Msg::Warning("Nodes should be preallocated if numTasks > 1");
    nodeTags.resize(numEdgesPerEle * numNodesPerEdge * numElements);
  }
  size_t o = 0;
  size_t idx = numEdgesPerEle * numNodesPerEdge * begin;
  for(std::size_t i = 0; i < entities.size(); i++) {
    GEntity *ge = entities[i];
    for(std::size_t j = 0; j < ge->getNumMeshElementsByType(familyType); j++) {
      if(o >= begin && o < end) {
        MElement *e = ge->getMeshElementByType(familyType, j);
        for(int k = 0; k < numEdgesPerEle; k++) {
          std::vector<MVertex *> v;
          // we could use e->getHighOrderEdge() here if we decide to remove
          // getEdgeVertices
          e->getEdgeVertices(k, v);
          std::size_t N = primary ? 2 : v.size();
          for(std::size_t l = 0; l < N; l++) {
            nodeTags[idx++] = v[l]->getNum();
          }
        }
      }
      o++;
    }
  }
}

GMSH_API void gmsh::model::mesh::getElementFaceNodes(
  const int elementType, const int faceType, std::vector<std::size_t> &nodeTags,
  const int tag, const bool primary, const std::size_t task,
  const std::size_t numTasks)
{
  if(!_isInitialized()) { throw - 1; }
  int dim = ElementType::getDimension(elementType);
  std::map<int, std::vector<GEntity *> > typeEnt;
  _getEntitiesForElementTypes(dim, tag, typeEnt);
  const std::vector<GEntity *> &entities(typeEnt[elementType]);
  int familyType = ElementType::getParentType(elementType);
  std::size_t numElements = 0;
  int numFacesPerEle = 0, numNodesPerFace = 0;
  for(std::size_t i = 0; i < entities.size(); i++) {
    GEntity *ge = entities[i];
    int n = ge->getNumMeshElementsByType(familyType);
    if(n && !numNodesPerFace) {
      MElement *e = ge->getMeshElementByType(familyType, i);
      int nf = e->getNumFaces();
      numFacesPerEle = 0;
      for(int j = 0; j < nf; j++) {
        MFace f = e->getFace(j);
        if(faceType == (int)f.getNumVertices()) numFacesPerEle++;
      }
      if(primary) { numNodesPerFace = faceType; }
      else {
        std::vector<MVertex *> v;
        // we could use e->getHighOrderFace() here if we decide to remove
        // getFaceVertices
        e->getFaceVertices(0, v);
        numNodesPerFace = v.size();
      }
    }
    numElements += n;
  }
  if(!numTasks) {
    Msg::Error("Number of tasks should be > 0");
    throw 4;
  }
  const size_t begin = (task * numElements) / numTasks;
  const size_t end = ((task + 1) * numElements) / numTasks;
  if(numFacesPerEle * numNodesPerFace * end > nodeTags.size()) {
    if(numTasks > 1)
      Msg::Warning("Nodes should be preallocated if numTasks > 1");
    nodeTags.resize(numFacesPerEle * numNodesPerFace * numElements);
  }
  size_t o = 0;
  size_t idx = numFacesPerEle * numNodesPerFace * begin;
  for(std::size_t i = 0; i < entities.size(); i++) {
    GEntity *ge = entities[i];
    for(std::size_t j = 0; j < ge->getNumMeshElementsByType(familyType); j++) {
      if(o >= begin && o < end) {
        MElement *e = ge->getMeshElementByType(familyType, j);
        int nf = e->getNumFaces();
        for(int k = 0; k < nf; k++) {
          MFace f = e->getFace(k);
          if(faceType != (int)f.getNumVertices()) continue;
          std::vector<MVertex *> v;
          // we could use e->getHighOrderFace() here if we decide to remove
          // getFaceVertices
          e->getFaceVertices(k, v);
          std::size_t N = primary ? faceType : v.size();
          for(std::size_t l = 0; l < N; l++) {
            nodeTags[idx++] = v[l]->getNum();
          }
        }
      }
      o++;
    }
  }
}

GMSH_API void
gmsh::model::mesh::getGhostElements(const int dim, const int tag,
                                    std::vector<std::size_t> &elementTags,
                                    std::vector<int> &partitions)
{
  if(!_isInitialized()) { throw - 1; }
  elementTags.clear();
  partitions.clear();
  GEntity *ge = GModel::current()->getEntityByTag(dim, tag);
  if(!ge) {
    Msg::Error("%s does not exist", _getEntityName(dim, tag).c_str());
    throw 2;
  }
  std::map<MElement *, unsigned int> ghostCells;
  if(ge->geomType() == GEntity::GhostCurve)
    ghostCells = static_cast<ghostEdge *>(ge)->getGhostCells();
  else if(ge->geomType() == GEntity::GhostSurface)
    ghostCells = static_cast<ghostFace *>(ge)->getGhostCells();
  else if(ge->geomType() == GEntity::GhostVolume)
    ghostCells = static_cast<ghostRegion *>(ge)->getGhostCells();

  for(std::map<MElement *, unsigned int>::const_iterator it =
        ghostCells.begin();
      it != ghostCells.end(); it++) {
    elementTags.push_back(it->first->getNum());
    partitions.push_back(it->second);
  }
}

// TODO: give access to closures
// GMSH_API void gmsh::model::mesh::getElementClosures(const int elementType,
// ...)
// {
// }

GMSH_API void gmsh::model::mesh::setSize(const vectorpair &dimTags,
                                         const double size)
{
  if(!_isInitialized()) { throw - 1; }
  for(std::size_t i = 0; i < dimTags.size(); i++) {
    int dim = dimTags[i].first, tag = dimTags[i].second;
    if(dim == 0) {
      GVertex *gv = GModel::current()->getVertexByTag(tag);
      if(gv) gv->setPrescribedMeshSizeAtVertex(size);
    }
  }
}

GMSH_API void
gmsh::model::mesh::setTransfiniteCurve(const int tag, const int numNodes,
                                       const std::string &meshType,
                                       const double coef)
{
  if(!_isInitialized()) { throw - 1; }
  GEdge *ge = GModel::current()->getEdgeByTag(tag);
  if(!ge) {
    Msg::Error("%s does not exist", _getEntityName(1, tag).c_str());
    throw 2;
  }
  ge->meshAttributes.method = MESH_TRANSFINITE;
  ge->meshAttributes.nbPointsTransfinite = numNodes;
  ge->meshAttributes.typeTransfinite =
    (meshType == "Progression" || meshType == "Power") ?
      1 :
      (meshType == "Bump") ? 2 : 1;
  ge->meshAttributes.coeffTransfinite = std::abs(coef);
  // in .geo file we use a negative tag to do this trick; it's a bad idea
  if(coef < 0) ge->meshAttributes.typeTransfinite *= -1;
}

GMSH_API void
gmsh::model::mesh::setTransfiniteSurface(const int tag,
                                         const std::string &arrangement,
                                         const std::vector<int> &cornerTags)
{
  if(!_isInitialized()) { throw - 1; }
  GFace *gf = GModel::current()->getFaceByTag(tag);
  if(!gf) {
    Msg::Error("%s does not exist", _getEntityName(2, tag).c_str());
    throw 2;
  }
  gf->meshAttributes.method = MESH_TRANSFINITE;
  gf->meshAttributes.transfiniteArrangement =
    (arrangement == "Right") ?
      1 :
      (arrangement == "Left") ?
      -1 :
      (arrangement == "AlternateRight") ?
      2 :
      (arrangement == "AlternateLeft") ? -2 :
                                         (arrangement == "Alternate") ? 2 : -1;
  if(cornerTags.empty() || cornerTags.size() == 3 || cornerTags.size() == 4) {
    for(std::size_t j = 0; j < cornerTags.size(); j++) {
      GVertex *gv = GModel::current()->getVertexByTag(cornerTags[j]);
      if(gv) gf->meshAttributes.corners.push_back(gv);
    }
  }
}

GMSH_API void
gmsh::model::mesh::setTransfiniteVolume(const int tag,
                                        const std::vector<int> &cornerTags)
{
  if(!_isInitialized()) { throw - 1; }
  GRegion *gr = GModel::current()->getRegionByTag(tag);
  if(!gr) {
    Msg::Error("%s does not exist", _getEntityName(3, tag).c_str());
    throw 2;
  }
  gr->meshAttributes.method = MESH_TRANSFINITE;
  if(cornerTags.empty() || cornerTags.size() == 6 || cornerTags.size() == 8) {
    for(std::size_t i = 0; i < cornerTags.size(); i++) {
      GVertex *gv = GModel::current()->getVertexByTag(cornerTags[i]);
      if(gv) gr->meshAttributes.corners.push_back(gv);
    }
  }
}

GMSH_API void gmsh::model::mesh::setRecombine(const int dim, const int tag)
{
  if(!_isInitialized()) { throw - 1; }
  if(dim != 2) { throw 2; }
  GFace *gf = GModel::current()->getFaceByTag(tag);
  if(!gf) {
    Msg::Error("%s does not exist", _getEntityName(dim, tag).c_str());
    throw 2;
  }
  gf->meshAttributes.recombine = 1;
  gf->meshAttributes.recombineAngle = 45.;
}

GMSH_API void gmsh::model::mesh::setSmoothing(const int dim, const int tag,
                                              const int val)
{
  if(!_isInitialized()) { throw - 1; }
  if(dim != 2) { throw 2; }
  GFace *gf = GModel::current()->getFaceByTag(tag);
  if(!gf) {
    Msg::Error("%s does not exist", _getEntityName(dim, tag).c_str());
    throw 2;
  }
  gf->meshAttributes.transfiniteSmoothing = val;
}

GMSH_API void gmsh::model::mesh::setReverse(const int dim, const int tag,
                                            const bool val)
{
  if(!_isInitialized()) { throw - 1; }
  if(dim == 1) {
    GEdge *ge = GModel::current()->getEdgeByTag(tag);
    if(!ge) {
      Msg::Error("%s does not exist", _getEntityName(dim, tag).c_str());
      throw 2;
    }
    ge->meshAttributes.reverseMesh = val;
  }
  else if(dim == 2) {
    GFace *gf = GModel::current()->getFaceByTag(tag);
    if(!gf) {
      Msg::Error("%s does not exist", _getEntityName(dim, tag).c_str());
      throw 2;
    }
    gf->meshAttributes.reverseMesh = val;
  }
}

GMSH_API void gmsh::model::mesh::setOutwardOrientation(const int tag)
{
  if(!_isInitialized()) { throw - 1; }
  GRegion *gr = GModel::current()->getRegionByTag(tag);
  if(!gr) {
    Msg::Error("%s does not exist", _getEntityName(3, tag).c_str());
    throw 2;
  }
  gr->setOutwardOrientationMeshConstraint();
}

GMSH_API void gmsh::model::mesh::embed(const int dim,
                                       const std::vector<int> &tags,
                                       const int inDim, const int inTag)
{
  if(!_isInitialized()) { throw - 1; }
  if(inDim == 2) {
    GFace *gf = GModel::current()->getFaceByTag(inTag);
    if(!gf) {
      Msg::Error("%s does not exist", _getEntityName(2, inTag).c_str());
      throw 2;
    }
    for(std::size_t i = 0; i < tags.size(); i++) {
      if(dim == 0) {
        GVertex *gv = GModel::current()->getVertexByTag(tags[i]);
        if(!gv) {
          Msg::Error("%s does not exist", _getEntityName(0, tags[i]).c_str());
          throw 2;
        }
        gf->addEmbeddedVertex(gv);
      }
      else if(dim == 1) {
        GEdge *ge = GModel::current()->getEdgeByTag(tags[i]);
        if(!ge) {
          Msg::Error("%s does not exist", _getEntityName(1, tags[i]).c_str());
          throw 2;
        }
        gf->addEmbeddedEdge(ge);
      }
    }
  }
  else if(inDim == 3) {
    GRegion *gr = GModel::current()->getRegionByTag(inTag);
    if(!gr) {
      Msg::Error("%s does not exist", _getEntityName(3, inTag).c_str());
      throw 2;
    }
    for(std::size_t i = 0; i < tags.size(); i++) {
      if(dim == 0) {
        GVertex *gv = GModel::current()->getVertexByTag(tags[i]);
        if(!gv) {
          Msg::Error("%s does not exist", _getEntityName(0, tags[i]).c_str());
          throw 2;
        }
        gr->addEmbeddedVertex(gv);
      }
      else if(dim == 1) {
        GEdge *ge = GModel::current()->getEdgeByTag(tags[i]);
        if(!ge) {
          Msg::Error("%s does not exist", _getEntityName(1, tags[i]).c_str());
          throw 2;
        }
        gr->addEmbeddedEdge(ge);
      }
      else if(dim == 2) {
        GFace *gf = GModel::current()->getFaceByTag(tags[i]);
        if(!gf) {
          Msg::Error("%s does not exist", _getEntityName(2, tags[i]).c_str());
          throw 2;
        }
        gr->addEmbeddedFace(gf);
      }
    }
  }
}

GMSH_API void gmsh::model::mesh::removeEmbedded(const vectorpair &dimTags,
                                                const int rdim)
{
  if(!_isInitialized()) { throw - 1; }
  for(std::size_t i = 0; i < dimTags.size(); i++) {
    int dim = dimTags[i].first, tag = dimTags[i].second;
    if(dim == 2) {
      GFace *gf = GModel::current()->getFaceByTag(tag);
      if(!gf) {
        Msg::Error("%s does not exist", _getEntityName(dim, tag).c_str());
        throw 2;
      }
      if(rdim < 0 || rdim == 1) gf->embeddedEdges().clear();
      if(rdim < 0 || rdim == 0) gf->embeddedVertices().clear();
    }
    else if(dimTags[i].first == 3) {
      GRegion *gr = GModel::current()->getRegionByTag(tag);
      if(!gr) {
        Msg::Error("%s does not exist", _getEntityName(dim, tag).c_str());
        throw 2;
      }
      if(rdim < 0 || rdim == 2) gr->embeddedFaces().clear();
      if(rdim < 0 || rdim == 1) gr->embeddedEdges().clear();
      if(rdim < 0 || rdim == 0) gr->embeddedVertices().clear();
    }
  }
}

GMSH_API void
gmsh::model::mesh::reorderElements(const int elementType, const int tag,
                                   const std::vector<std::size_t> &ordering)
{
  if(!_isInitialized()) { throw - 1; }
  int dim = ElementType::getDimension(elementType);
  std::map<int, std::vector<GEntity *> > typeEnt;
  _getEntitiesForElementTypes(dim, tag, typeEnt);
  const std::vector<GEntity *> &entities(typeEnt[elementType]);
  if(entities.empty()) {
    Msg::Error("No elements to reorder");
    throw 2;
  }
  for(std::size_t i = 0; i < entities.size(); i++) {
    if(!entities[i]->reorder(elementType, ordering)) {
      Msg::Error("Could not reorder elements");
      throw 3;
    }
  }
}

GMSH_API void gmsh::model::mesh::renumberNodes()
{
  if(!_isInitialized()) { throw - 1; }
  GModel::current()->renumberMeshVertices();
}

GMSH_API void gmsh::model::mesh::renumberElements()
{
  if(!_isInitialized()) { throw - 1; }
  GModel::current()->renumberMeshElements();
}

GMSH_API void
gmsh::model::mesh::setPeriodic(const int dim, const std::vector<int> &tags,
                               const std::vector<int> &tagsMaster,
                               const std::vector<double> &affineTransform)
{
  if(!_isInitialized()) { throw - 1; }
  if(tags.size() != tagsMaster.size()) {
    Msg::Error("Incompatible number of tags and master tags for periodic mesh");
    throw 2;
  }
  if(affineTransform.size() != 16) {
    Msg::Error("Wrong number of elements in affine transformation (%d != 16)",
               (int)affineTransform.size());
    throw 2;
  }
  for(std::size_t i = 0; i < tags.size(); i++) {
    if(dim == 1) {
      GEdge *target = GModel::current()->getEdgeByTag(tags[i]);
      if(!target) {
        Msg::Error("%s does not exist", _getEntityName(dim, tags[i]).c_str());
        throw 2;
      }
      GEdge *source = GModel::current()->getEdgeByTag(tagsMaster[i]);
      if(!source) {
        Msg::Error("%s does not exist",
                   _getEntityName(dim, tagsMaster[i]).c_str());
        throw 2;
      }
      target->setMeshMaster(source, affineTransform);
    }
    else if(dim == 2) {
      GFace *target = GModel::current()->getFaceByTag(tags[i]);
      if(!target) {
        Msg::Error("%s does not exist", _getEntityName(dim, tags[i]).c_str());
        throw 2;
      }
      GFace *source = GModel::current()->getFaceByTag(tagsMaster[i]);
      if(!source) {
        Msg::Error("%s does not exist",
                   _getEntityName(dim, tagsMaster[i]).c_str());
        throw 2;
      }
      target->setMeshMaster(source, affineTransform);
    }
  }
}

GMSH_API void gmsh::model::mesh::getPeriodicNodes(
  const int dim, const int tag, int &tagMaster,
  std::vector<std::size_t> &nodeTags, std::vector<std::size_t> &nodeTagsMaster,
  std::vector<double> &affineTransform)
{
  if(!_isInitialized()) { throw - 1; }
  GEntity *ge = GModel::current()->getEntityByTag(dim, tag);
  if(!ge) {
    Msg::Error("%s does not exist", _getEntityName(dim, tag).c_str());
    throw 2;
  }
  if(ge->getMeshMaster() != ge) {
    tagMaster = ge->getMeshMaster()->tag();
    for(std::map<MVertex *, MVertex *>::iterator it =
          ge->correspondingVertices.begin();
        it != ge->correspondingVertices.end(); ++it) {
      nodeTags.push_back(it->first->getNum());
      nodeTagsMaster.push_back(it->second->getNum());
    }
    affineTransform = ge->affineTransform;
  }
  else {
    tagMaster = tag;
    nodeTags.clear();
    nodeTagsMaster.clear();
    affineTransform.clear();
  }
}

GMSH_API void gmsh::model::mesh::removeDuplicateNodes()
{
  if(!_isInitialized()) { throw - 1; }
  GModel::current()->removeDuplicateMeshVertices(
    CTX::instance()->geom.tolerance);
  CTX::instance()->mesh.changed = ENT_ALL;
}

GMSH_API void gmsh::model::mesh::classifySurfaces(const double angle,
                                                  const bool boundary,
                                                  const bool forReparametrization)
{
<<<<<<< HEAD
  if(!_isInitialized()) { throw -1; }
  GModel::current()->classifySurfaces(angle, boundary, forReparametrization);
=======
  if(!_isInitialized()) { throw - 1; }
  GModel::current()->classifyAllFaces(angle, boundary);
>>>>>>> 9cb83834
}

GMSH_API void gmsh::model::mesh::createGeometry()
{
<<<<<<< HEAD
  if(!_isInitialized()) { throw -1; }
  GModel::current()->createGeometryOfDiscreteEntities();
=======
  if(!_isInitialized()) { throw - 1; }
  GModel::current()->createTopologyFromMesh();
>>>>>>> 9cb83834
}

GMSH_API void gmsh::model::mesh::createTopology()
{
<<<<<<< HEAD
  if(!_isInitialized()) { throw -1; }
  GModel::current()->createTopologyFromMesh();
=======
  if(!_isInitialized()) { throw - 1; }
  GModel::current()->createGeometryOfDiscreteEntities();
>>>>>>> 9cb83834
}

GMSH_API void
gmsh::model::mesh::computeHomology(const std::vector<int> &domainTags,
                                   const std::vector<int> &subdomainTags,
                                   const std::vector<int> &dims)
{
  if(!_isInitialized()) { throw - 1; }
  GModel::current()->addHomologyRequest("Homology", domainTags, subdomainTags,
                                        dims);
}

GMSH_API void
gmsh::model::mesh::computeCohomology(const std::vector<int> &domainTags,
                                     const std::vector<int> &subdomainTags,
                                     const std::vector<int> &dims)
{
  if(!_isInitialized()) { throw - 1; }
  GModel::current()->addHomologyRequest("Cohomology", domainTags, subdomainTags,
                                        dims);
}

// gmsh::model::mesh::field

GMSH_API int gmsh::model::mesh::field::add(const std::string &fieldType,
                                           const int tag)
{
  if(!_isInitialized()) { throw - 1; }
  int outTag = tag;
#if defined(HAVE_MESH)
  if(outTag < 0) { outTag = GModel::current()->getFields()->newId(); }
  if(!GModel::current()->getFields()->newField(outTag, fieldType)) {
    Msg::Error("Cannot add Field %i of type '%s'", outTag, fieldType.c_str());
    throw 1;
  }
#if defined(HAVE_FLTK)
  if(FlGui::available()) FlGui::instance()->updateFields();
#endif
#else
  Msg::Error("Fields require the mesh module");
  throw - 1;
#endif
  return outTag;
}

GMSH_API void gmsh::model::mesh::field::remove(const int tag)
{
  if(!_isInitialized()) { throw - 1; }
#if defined(HAVE_MESH)
  GModel::current()->getFields()->deleteField(tag);
#if defined(HAVE_FLTK)
  if(FlGui::available()) FlGui::instance()->updateFields();
#endif
#else
  Msg::Error("Fields require the mesh module");
  throw - 1;
#endif
}

#if defined(HAVE_MESH)
static FieldOption *_getFieldOption(const int tag, const std::string &option)
{
  Field *field = GModel::current()->getFields()->get(tag);
  if(!field) {
    Msg::Error("No field with id %i", tag);
    return 0;
  }
  FieldOption *o = field->options[option];
  if(!o) {
    Msg::Error("Unknown option '%s' in field %i of type '%s'", option.c_str(),
               tag, field->getName());
    return 0;
  }
  return o;
}
#endif

GMSH_API void gmsh::model::mesh::field::setNumber(const int tag,
                                                  const std::string &option,
                                                  const double value)
{
  if(!_isInitialized()) { throw - 1; }
#if defined(HAVE_MESH)
  FieldOption *o = _getFieldOption(tag, option);
  if(!o) { throw 1; }
  try {
    o->numericalValue(value);
  } catch(...) {
    Msg::Error("Cannot set numerical value to option '%s' in field %i",
               option.c_str(), tag);
    throw 1;
  }
#else
  Msg::Error("Fields require the mesh module");
  throw - 1;
#endif
}

GMSH_API void gmsh::model::mesh::field::setString(const int tag,
                                                  const std::string &option,
                                                  const std::string &value)
{
  if(!_isInitialized()) { throw - 1; }
#if defined(HAVE_MESH)
  FieldOption *o = _getFieldOption(tag, option);
  if(!o) { throw 1; }
  try {
    o->string(value);
  } catch(...) {
    Msg::Error("Cannot set string value to option '%s' in field %i",
               option.c_str(), tag);
    throw 1;
  }
#else
  Msg::Error("Fields require the mesh module");
  throw - 1;
#endif
}

GMSH_API void
gmsh::model::mesh::field::setNumbers(const int tag, const std::string &option,
                                     const std::vector<double> &value)
{
  if(!_isInitialized()) { throw - 1; }
#if defined(HAVE_MESH)
  FieldOption *o = _getFieldOption(tag, option);
  if(!o) { throw 1; }
  try {
    if(o->getType() == FIELD_OPTION_LIST) {
      std::list<int> vl;
      for(std::size_t i = 0; i < value.size(); i++) vl.push_back((int)value[i]);
      o->list(vl);
    }
    else {
      std::list<double> vl;
      for(std::size_t i = 0; i < value.size(); i++) vl.push_back(value[i]);
      o->listdouble(vl);
    }
  } catch(...) {
    Msg::Error("Cannot set numeric values to option '%s' in field %i",
               option.c_str(), tag);
    throw 1;
  }
#else
  Msg::Error("Fields require the mesh module");
  throw - 1;
#endif
}

GMSH_API void gmsh::model::mesh::field::setAsBackgroundMesh(const int tag)
{
  if(!_isInitialized()) { throw - 1; }
#if defined(HAVE_MESH)
  GModel::current()->getFields()->setBackgroundFieldId(tag);
#else
  Msg::Error("Fields require the mesh module");
  throw - 1;
#endif
}

GMSH_API void gmsh::model::mesh::field::setAsBoundaryLayer(const int tag)
{
  if(!_isInitialized()) { throw - 1; }
#if defined(HAVE_MESH)
  GModel::current()->getFields()->addBoundaryLayerFieldId(tag);
#else
  Msg::Error("Fields require the mesh module");
  throw - 1;
#endif
}

// gmsh::model::geo

GMSH_API int gmsh::model::geo::addPoint(const double x, const double y,
                                        const double z, const double meshSize,
                                        const int tag)
{
  if(!_isInitialized()) { throw - 1; }
  int outTag = tag;
  double xx = CTX::instance()->geom.scalingFactor * x;
  double yy = CTX::instance()->geom.scalingFactor * y;
  double zz = CTX::instance()->geom.scalingFactor * z;
  double lc = CTX::instance()->geom.scalingFactor * meshSize;
  if(!GModel::current()->getGEOInternals()->addVertex(outTag, xx, yy, zz, lc)) {
    throw 1;
  }
  return outTag;
}

GMSH_API int gmsh::model::geo::addLine(const int startTag, const int endTag,
                                       const int tag)
{
  if(!_isInitialized()) { throw - 1; }
  int outTag = tag;
  if(!GModel::current()->getGEOInternals()->addLine(outTag, startTag, endTag)) {
    throw 1;
  }
  return outTag;
}

GMSH_API int gmsh::model::geo::addCircleArc(const int startTag,
                                            const int centerTag,
                                            const int endTag, const int tag,
                                            const double nx, const double ny,
                                            const double nz)
{
  if(!_isInitialized()) { throw - 1; }
  int outTag = tag;
  if(!GModel::current()->getGEOInternals()->addCircleArc(
       outTag, startTag, centerTag, endTag, nx, ny, nz)) {
    throw 1;
  }
  return outTag;
}

GMSH_API int gmsh::model::geo::addEllipseArc(
  const int startTag, const int centerTag, const int majorTag, const int endTag,
  const int tag, const double nx, const double ny, const double nz)
{
  if(!_isInitialized()) { throw - 1; }
  int outTag = tag;
  if(!GModel::current()->getGEOInternals()->addEllipseArc(
       outTag, startTag, centerTag, majorTag, endTag, nx, ny, nz)) {
    throw 1;
  }
  return outTag;
}

GMSH_API int gmsh::model::geo::addSpline(const std::vector<int> &pointTags,
                                         const int tag)
{
  if(!_isInitialized()) { throw - 1; }
  int outTag = tag;
  if(!GModel::current()->getGEOInternals()->addSpline(outTag, pointTags)) {
    throw 1;
  }
  return outTag;
}

GMSH_API int gmsh::model::geo::addBSpline(const std::vector<int> &pointTags,
                                          const int tag)
{
  if(!_isInitialized()) { throw - 1; }
  int outTag = tag;
  if(!GModel::current()->getGEOInternals()->addBSpline(outTag, pointTags)) {
    throw 1;
  }
  return outTag;
}

GMSH_API int gmsh::model::geo::addBezier(const std::vector<int> &pointTags,
                                         const int tag)
{
  if(!_isInitialized()) { throw - 1; }
  int outTag = tag;
  if(!GModel::current()->getGEOInternals()->addBezier(outTag, pointTags)) {
    throw 1;
  }
  return outTag;
}

GMSH_API int gmsh::model::geo::addCurveLoop(const std::vector<int> &curveTags,
                                            const int tag)
{
  if(!_isInitialized()) { throw - 1; }
  int outTag = tag;
  if(!GModel::current()->getGEOInternals()->addLineLoop(outTag, curveTags)) {
    throw 1;
  }
  return outTag;
}

GMSH_API int gmsh::model::geo::addPlaneSurface(const std::vector<int> &wireTags,
                                               const int tag)
{
  if(!_isInitialized()) { throw - 1; }
  int outTag = tag;
  if(!GModel::current()->getGEOInternals()->addPlaneSurface(outTag, wireTags)) {
    throw 1;
  }
  return outTag;
}

GMSH_API int
gmsh::model::geo::addSurfaceFilling(const std::vector<int> &wireTags,
                                    const int tag, const int sphereCenterTag)
{
  if(!_isInitialized()) { throw - 1; }
  int outTag = tag;
  if(!GModel::current()->getGEOInternals()->addSurfaceFilling(
       outTag, wireTags, sphereCenterTag)) {
    throw 1;
  }
  return outTag;
}

GMSH_API int
gmsh::model::geo::addSurfaceLoop(const std::vector<int> &surfaceTags,
                                 const int tag)
{
  if(!_isInitialized()) { throw - 1; }
  int outTag = tag;
  if(!GModel::current()->getGEOInternals()->addSurfaceLoop(outTag,
                                                           surfaceTags)) {
    throw 1;
  }
  return outTag;
}

GMSH_API int gmsh::model::geo::addVolume(const std::vector<int> &shellTags,
                                         const int tag)
{
  if(!_isInitialized()) { throw - 1; }
  int outTag = tag;
  if(!GModel::current()->getGEOInternals()->addVolume(outTag, shellTags)) {
    throw 1;
  }
  return outTag;
}

static ExtrudeParams *_getExtrudeParams(const std::vector<int> &numElements,
                                        const std::vector<double> &heights,
                                        const bool recombine)
{
  ExtrudeParams *e = 0;
  if(numElements.size()) {
    e = new ExtrudeParams();
    e->mesh.ExtrudeMesh = true;
    e->mesh.NbElmLayer = numElements;
    e->mesh.hLayer = heights;
    if(e->mesh.hLayer.empty()) {
      e->mesh.NbLayer = 1;
      e->mesh.hLayer.push_back(1.);
    }
    else {
      e->mesh.NbLayer = heights.size();
    }
    e->mesh.Recombine = recombine;
  }
  return e;
}

GMSH_API void gmsh::model::geo::extrude(const vectorpair &dimTags,
                                        const double dx, const double dy,
                                        const double dz, vectorpair &outDimTags,
                                        const std::vector<int> &numElements,
                                        const std::vector<double> &heights,
                                        const bool recombine)
{
  if(!_isInitialized()) { throw - 1; }
  outDimTags.clear();
  if(dx || dy || dz) {
    if(!GModel::current()->getGEOInternals()->extrude(
         dimTags, dx, dy, dz, outDimTags,
         _getExtrudeParams(numElements, heights, recombine))) {
      throw 1;
    }
  }
  else {
    if(!GModel::current()->getGEOInternals()->boundaryLayer(
         dimTags, outDimTags,
         _getExtrudeParams(numElements, heights, recombine))) {
      throw 1;
    }
  }
}

GMSH_API void gmsh::model::geo::revolve(
  const vectorpair &dimTags, const double x, const double y, const double z,
  const double ax, const double ay, const double az, const double angle,
  vectorpair &outDimTags, const std::vector<int> &numElements,
  const std::vector<double> &heights, const bool recombine)
{
  if(!_isInitialized()) { throw - 1; }
  outDimTags.clear();
  if(!GModel::current()->getGEOInternals()->revolve(
       dimTags, x, y, z, ax, ay, az, angle, outDimTags,
       _getExtrudeParams(numElements, heights, recombine))) {
    throw 1;
  }
}

GMSH_API void gmsh::model::geo::twist(
  const vectorpair &dimTags, const double x, const double y, const double z,
  const double dx, const double dy, const double dz, const double ax,
  const double ay, const double az, const double angle, vectorpair &outDimTags,
  const std::vector<int> &numElements, const std::vector<double> &heights,
  const bool recombine)
{
  if(!_isInitialized()) { throw - 1; }
  outDimTags.clear();
  if(!GModel::current()->getGEOInternals()->twist(
       dimTags, x, y, z, dx, dy, dz, ax, ay, az, angle, outDimTags,
       _getExtrudeParams(numElements, heights, recombine))) {
    throw 1;
  }
}

GMSH_API void gmsh::model::geo::translate(const vectorpair &dimTags,
                                          const double dx, const double dy,
                                          const double dz)
{
  if(!_isInitialized()) { throw - 1; }
  if(!GModel::current()->getGEOInternals()->translate(dimTags, dx, dy, dz)) {
    throw 1;
  }
}

GMSH_API void gmsh::model::geo::rotate(const vectorpair &dimTags,
                                       const double x, const double y,
                                       const double z, const double ax,
                                       const double ay, const double az,
                                       const double angle)
{
  if(!_isInitialized()) { throw - 1; }
  if(!GModel::current()->getGEOInternals()->rotate(dimTags, x, y, z, ax, ay, az,
                                                   angle)) {
    throw 1;
  }
}

GMSH_API void gmsh::model::geo::dilate(const vectorpair &dimTags,
                                       const double x, const double y,
                                       const double z, const double a,
                                       const double b, const double c)
{
  if(!_isInitialized()) { throw - 1; }
  if(!GModel::current()->getGEOInternals()->dilate(dimTags, x, y, z, a, b, c)) {
    throw 1;
  }
}

GMSH_API void gmsh::model::geo::symmetrize(const vectorpair &dimTags,
                                           const double a, const double b,
                                           const double c, const double d)
{
  if(!_isInitialized()) { throw - 1; }
  if(!GModel::current()->getGEOInternals()->symmetry(dimTags, a, b, c, d)) {
    throw 1;
  }
}

GMSH_API void gmsh::model::geo::copy(const vectorpair &dimTags,
                                     vectorpair &outDimTags)
{
  if(!_isInitialized()) { throw - 1; }
  outDimTags.clear();
  if(!GModel::current()->getGEOInternals()->copy(dimTags, outDimTags)) {
    throw 1;
  }
}

GMSH_API void gmsh::model::geo::remove(const vectorpair &dimTags,
                                       const bool recursive)
{
  if(!_isInitialized()) { throw - 1; }
  if(!GModel::current()->getGEOInternals()->remove(dimTags, recursive)) {
    throw 1;
  }
}

GMSH_API void gmsh::model::geo::removeAllDuplicates()
{
  if(!_isInitialized()) { throw - 1; }
  GModel::current()->getGEOInternals()->removeAllDuplicates();
}

GMSH_API void gmsh::model::geo::synchronize()
{
  if(!_isInitialized()) { throw - 1; }
  GModel::current()->getGEOInternals()->synchronize(GModel::current());
}

// gmsh::model::geo::mesh

GMSH_API void
gmsh::model::geo::mesh::setTransfiniteCurve(const int tag, const int nPoints,
                                            const std::string &meshType,
                                            const double coef)
{
  if(!_isInitialized()) { throw - 1; }
  int t = (meshType == "Progression" || meshType == "Power") ?
            1 :
            (meshType == "Bump") ? 2 : 1;
  double c = std::abs(coef);
  // in .geo file we use a negative tag to do this trick; it's a bad idea
  if(coef < 0) t = -t;
  GModel::current()->getGEOInternals()->setTransfiniteLine(tag, nPoints, t, c);
}

GMSH_API void gmsh::model::geo::mesh::setTransfiniteSurface(
  const int tag, const std::string &arrangement,
  const std::vector<int> &cornerTags)
{
  if(!_isInitialized()) { throw - 1; }
  int t = (arrangement == "Right") ?
            1 :
            (arrangement == "Left") ? -1 :
                                      (arrangement == "AlternateRight") ?
                                      2 :
                                      (arrangement == "AlternateLeft") ?
                                      -2 :
                                      (arrangement == "Alternate") ? 2 : -1;
  GModel::current()->getGEOInternals()->setTransfiniteSurface(tag, t,
                                                              cornerTags);
}

GMSH_API void
gmsh::model::geo::mesh::setTransfiniteVolume(const int tag,
                                             const std::vector<int> &cornerTags)
{
  if(!_isInitialized()) { throw - 1; }
  GModel::current()->getGEOInternals()->setTransfiniteVolume(tag, cornerTags);
}

GMSH_API void gmsh::model::geo::mesh::setRecombine(const int dim, const int tag,
                                                   const double angle)
{
  if(!_isInitialized()) { throw - 1; }
  GModel::current()->getGEOInternals()->setRecombine(dim, tag, angle);
}

GMSH_API void gmsh::model::geo::mesh::setSmoothing(const int dim, const int tag,
                                                   const int val)
{
  if(!_isInitialized()) { throw - 1; }
  if(dim != 2) { throw 2; }
  GModel::current()->getGEOInternals()->setSmoothing(tag, val);
}

GMSH_API void gmsh::model::geo::mesh::setReverse(const int dim, const int tag,
                                                 const bool val)
{
  if(!_isInitialized()) { throw - 1; }
  GModel::current()->getGEOInternals()->setReverseMesh(dim, tag, val);
}

GMSH_API void gmsh::model::geo::mesh::setSize(const vectorpair &dimTags,
                                              const double size)
{
  if(!_isInitialized()) { throw - 1; }
  for(std::size_t i = 0; i < dimTags.size(); i++) {
    int dim = dimTags[i].first, tag = dimTags[i].second;
    GModel::current()->getGEOInternals()->setMeshSize(dim, tag, size);
  }
}

// gmsh::model::occ

static void _createOcc()
{
  if(!GModel::current()->getOCCInternals())
    GModel::current()->createOCCInternals();
}

GMSH_API int gmsh::model::occ::addPoint(const double x, const double y,
                                        const double z, const double meshSize,
                                        const int tag)
{
  if(!_isInitialized()) { throw - 1; }
  _createOcc();
  int outTag = tag;
  if(!GModel::current()->getOCCInternals()->addVertex(outTag, x, y, z,
                                                      meshSize)) {
    throw 1;
  }
  return outTag;
}

GMSH_API int gmsh::model::occ::addLine(const int startTag, const int endTag,
                                       const int tag)
{
  if(!_isInitialized()) { throw - 1; }
  _createOcc();
  int outTag = tag;
  if(!GModel::current()->getOCCInternals()->addLine(outTag, startTag, endTag)) {
    throw 1;
  }
  return outTag;
}

GMSH_API int gmsh::model::occ::addCircleArc(const int startTag,
                                            const int centerTag,
                                            const int endTag, const int tag)
{
  if(!_isInitialized()) { throw - 1; }
  _createOcc();
  int outTag = tag;
  if(!GModel::current()->getOCCInternals()->addCircleArc(outTag, startTag,
                                                         centerTag, endTag)) {
    throw 1;
  }
  return outTag;
}

GMSH_API int gmsh::model::occ::addCircle(const double x, const double y,
                                         const double z, const double r,
                                         const int tag, const double angle1,
                                         const double angle2)
{
  if(!_isInitialized()) { throw - 1; }
  _createOcc();
  int outTag = tag;
  if(!GModel::current()->getOCCInternals()->addCircle(outTag, x, y, z, r,
                                                      angle1, angle2)) {
    throw 1;
  }
  return outTag;
}

GMSH_API int gmsh::model::occ::addEllipseArc(
  const int startTag, const int centerTag, const int majorTag, const int endTag,
  const int tag)
{
  if(!_isInitialized()) { throw - 1; }
  _createOcc();
  int outTag = tag;
  if(!GModel::current()->getOCCInternals()->addEllipseArc(
       outTag, startTag, majorTag, centerTag, endTag)) {
    throw 1;
  }
  return outTag;
}

GMSH_API int gmsh::model::occ::addEllipse(const double x, const double y,
                                          const double z, const double r1,
                                          const double r2, const int tag,
                                          const double angle1,
                                          const double angle2)
{
  if(!_isInitialized()) { throw - 1; }
  _createOcc();
  int outTag = tag;
  if(!GModel::current()->getOCCInternals()->addEllipse(outTag, x, y, z, r1, r2,
                                                       angle1, angle2)) {
    throw 1;
  }
  return outTag;
}

GMSH_API int gmsh::model::occ::addSpline(const std::vector<int> &pointTags,
                                         const int tag)
{
  if(!_isInitialized()) { throw - 1; }
  _createOcc();
  int outTag = tag;
  if(!GModel::current()->getOCCInternals()->addSpline(outTag, pointTags)) {
    throw 1;
  }
  return outTag;
}

GMSH_API int gmsh::model::occ::addBSpline(
  const std::vector<int> &pointTags, const int tag, const int degree,
  const std::vector<double> &weights, const std::vector<double> &knots,
  const std::vector<int> &multiplicities)
{
  if(!_isInitialized()) { throw - 1; }
  int outTag = tag;
  if(!GModel::current()->getOCCInternals()->addBSpline(
       outTag, pointTags, degree, weights, knots, multiplicities)) {
    throw 1;
  }
  return outTag;
}

GMSH_API int gmsh::model::occ::addBezier(const std::vector<int> &pointTags,
                                         const int tag)
{
  if(!_isInitialized()) { throw - 1; }
  _createOcc();
  int outTag = tag;
  if(!GModel::current()->getOCCInternals()->addBezier(outTag, pointTags)) {
    throw 1;
  }
  return outTag;
}

GMSH_API int gmsh::model::occ::addWire(const std::vector<int> &curveTags,
                                       const int tag, const bool checkClosed)
{
  if(!_isInitialized()) { throw - 1; }
  _createOcc();
  int outTag = tag;
  if(!GModel::current()->getOCCInternals()->addWire(outTag, curveTags,
                                                    checkClosed)) {
    throw 1;
  }
  return outTag;
}

GMSH_API int gmsh::model::occ::addCurveLoop(const std::vector<int> &curveTags,
                                            const int tag)
{
  if(!_isInitialized()) { throw - 1; }
  _createOcc();
  int outTag = tag;
  if(!GModel::current()->getOCCInternals()->addLineLoop(outTag, curveTags)) {
    throw 1;
  }
  return outTag;
}

GMSH_API int gmsh::model::occ::addRectangle(const double x, const double y,
                                            const double z, const double dx,
                                            const double dy, const int tag,
                                            const double roundedRadius)
{
  if(!_isInitialized()) { throw - 1; }
  _createOcc();
  int outTag = tag;
  if(!GModel::current()->getOCCInternals()->addRectangle(outTag, x, y, z, dx,
                                                         dy, roundedRadius)) {
    throw 1;
  }
  return outTag;
}

GMSH_API int gmsh::model::occ::addDisk(const double xc, const double yc,
                                       const double zc, const double rx,
                                       const double ry, const int tag)
{
  if(!_isInitialized()) { throw - 1; }
  _createOcc();
  int outTag = tag;
  if(!GModel::current()->getOCCInternals()->addDisk(outTag, xc, yc, zc, rx,
                                                    ry)) {
    throw 1;
  }
  return outTag;
}

GMSH_API int gmsh::model::occ::addPlaneSurface(const std::vector<int> &wireTags,
                                               const int tag)
{
  if(!_isInitialized()) { throw - 1; }
  _createOcc();
  int outTag = tag;
  if(!GModel::current()->getOCCInternals()->addPlaneSurface(outTag, wireTags)) {
    throw 1;
  }
  return outTag;
}

GMSH_API int
gmsh::model::occ::addSurfaceFilling(const int wireTag, const int tag,
                                    const std::vector<int> &pointTags)
{
  if(!_isInitialized()) { throw - 1; }
  _createOcc();
  int outTag = tag;
  if(!GModel::current()->getOCCInternals()->addSurfaceFilling(outTag, wireTag,
                                                              pointTags)) {
    throw 1;
  }
  return outTag;
}

GMSH_API int
gmsh::model::occ::addSurfaceLoop(const std::vector<int> &surfaceTags,
                                 const int tag, const bool sewing)
{
  if(!_isInitialized()) { throw - 1; }
  _createOcc();
  int outTag = tag;
  if(!GModel::current()->getOCCInternals()->addSurfaceLoop(outTag,
                                                           surfaceTags,
                                                           sewing)) {
    throw 1;
  }
  return outTag;
}

GMSH_API int gmsh::model::occ::addVolume(const std::vector<int> &shellTags,
                                         const int tag)
{
  if(!_isInitialized()) { throw - 1; }
  _createOcc();
  int outTag = tag;
  if(!GModel::current()->getOCCInternals()->addVolume(outTag, shellTags)) {
    throw 1;
  }
  return outTag;
}

GMSH_API int gmsh::model::occ::addSphere(const double xc, const double yc,
                                         const double zc, const double radius,
                                         const int tag, const double angle1,
                                         const double angle2,
                                         const double angle3)
{
  if(!_isInitialized()) { throw - 1; }
  _createOcc();
  int outTag = tag;
  if(!GModel::current()->getOCCInternals()->addSphere(
       outTag, xc, yc, zc, radius, angle1, angle2, angle3)) {
    throw 1;
  }
  return outTag;
}

GMSH_API int gmsh::model::occ::addBox(const double x, const double y,
                                      const double z, const double dx,
                                      const double dy, const double dz,
                                      const int tag)
{
  if(!_isInitialized()) { throw - 1; }
  _createOcc();
  int outTag = tag;
  if(!GModel::current()->getOCCInternals()->addBox(outTag, x, y, z, dx, dy,
                                                   dz)) {
    throw 1;
  }
  return outTag;
}

GMSH_API int gmsh::model::occ::addCylinder(const double x, const double y,
                                           const double z, const double dx,
                                           const double dy, const double dz,
                                           const double r, const int tag,
                                           const double angle)
{
  if(!_isInitialized()) { throw - 1; }
  _createOcc();
  int outTag = tag;
  if(!GModel::current()->getOCCInternals()->addCylinder(outTag, x, y, z, dx, dy,
                                                        dz, r, angle)) {
    throw 1;
  }
  return outTag;
}

GMSH_API int gmsh::model::occ::addCone(const double x, const double y,
                                       const double z, const double dx,
                                       const double dy, const double dz,
                                       const double r1, const double r2,
                                       const int tag, const double angle)
{
  if(!_isInitialized()) { throw - 1; }
  _createOcc();
  int outTag = tag;
  if(!GModel::current()->getOCCInternals()->addCone(outTag, x, y, z, dx, dy, dz,
                                                    r1, r2, angle)) {
    throw 1;
  }
  return outTag;
}

GMSH_API int gmsh::model::occ::addWedge(const double x, const double y,
                                        const double z, const double dx,
                                        const double dy, const double dz,
                                        const int tag, const double ltx)
{
  if(!_isInitialized()) { throw - 1; }
  _createOcc();
  int outTag = tag;
  if(!GModel::current()->getOCCInternals()->addWedge(outTag, x, y, z, dx, dy,
                                                     dz, ltx)) {
    throw 1;
  }
  return outTag;
}

GMSH_API int gmsh::model::occ::addTorus(const double x, const double y,
                                        const double z, const double r1,
                                        const double r2, const int tag,
                                        const double angle)
{
  if(!_isInitialized()) { throw - 1; }
  _createOcc();
  int outTag = tag;
  if(!GModel::current()->getOCCInternals()->addTorus(outTag, x, y, z, r1, r2,
                                                     angle)) {
    throw 1;
  }
  return outTag;
}

GMSH_API void
gmsh::model::occ::addThruSections(const std::vector<int> &wireTags,
                                  vectorpair &outDimTags, const int tag,
                                  const bool makeSolid, const bool makeRuled)
{
  if(!_isInitialized()) { throw - 1; }
  _createOcc();
  outDimTags.clear();
  if(!GModel::current()->getOCCInternals()->addThruSections(
       tag, wireTags, makeSolid, makeRuled, outDimTags)) {
    throw 1;
  }
}

GMSH_API void gmsh::model::occ::addThickSolid(
  const int volumeTag, const std::vector<int> &excludeSurfaceTags,
  const double offset, vectorpair &outDimTags, const int tag)
{
  if(!_isInitialized()) { throw - 1; }
  _createOcc();
  outDimTags.clear();
  if(!GModel::current()->getOCCInternals()->addThickSolid(
       tag, volumeTag, excludeSurfaceTags, offset, outDimTags)) {
    throw 1;
  }
}

GMSH_API void gmsh::model::occ::extrude(const vectorpair &dimTags,
                                        const double dx, const double dy,
                                        const double dz, vectorpair &outDimTags,
                                        const std::vector<int> &numElements,
                                        const std::vector<double> &heights,
                                        const bool recombine)
{
  if(!_isInitialized()) { throw - 1; }
  _createOcc();
  outDimTags.clear();
  if(!GModel::current()->getOCCInternals()->extrude(
       dimTags, dx, dy, dz, outDimTags,
       _getExtrudeParams(numElements, heights, recombine))) {
    throw 1;
  }
}

GMSH_API void gmsh::model::occ::revolve(
  const vectorpair &dimTags, const double x, const double y, const double z,
  const double ax, const double ay, const double az, const double angle,
  vectorpair &outDimTags, const std::vector<int> &numElements,
  const std::vector<double> &heights, const bool recombine)
{
  if(!_isInitialized()) { throw - 1; }
  _createOcc();
  outDimTags.clear();
  if(!GModel::current()->getOCCInternals()->revolve(
       dimTags, x, y, z, ax, ay, az, angle, outDimTags,
       _getExtrudeParams(numElements, heights, recombine))) {
    throw 1;
  }
}

GMSH_API void gmsh::model::occ::addPipe(const vectorpair &dimTags,
                                        const int wireTag,
                                        vectorpair &outDimTags)
{
  if(!_isInitialized()) { throw - 1; }
  _createOcc();
  outDimTags.clear();
  if(!GModel::current()->getOCCInternals()->addPipe(dimTags, wireTag,
                                                    outDimTags)) {
    throw 1;
  }
}

GMSH_API void gmsh::model::occ::fillet(const std::vector<int> &volumeTags,
                                       const std::vector<int> &curveTags,
                                       const std::vector<double> &radii,
                                       vectorpair &outDimTags,
                                       const bool removeVolume)
{
  if(!_isInitialized()) { throw - 1; }
  _createOcc();
  outDimTags.clear();
  if(!GModel::current()->getOCCInternals()->fillet(volumeTags, curveTags, radii,
                                                   outDimTags, removeVolume)) {
    throw 1;
  }
}

GMSH_API void gmsh::model::occ::chamfer(const std::vector<int> &volumeTags,
                                        const std::vector<int> &curveTags,
                                        const std::vector<int> &surfaceTags,
                                        const std::vector<double> &distances,
                                        vectorpair &outDimTags,
                                        const bool removeVolume)
{
  if(!_isInitialized()) { throw - 1; }
  _createOcc();
  outDimTags.clear();
  if(!GModel::current()->getOCCInternals()->chamfer(volumeTags, curveTags,
                                                    surfaceTags, distances,
                                                    outDimTags, removeVolume)) {
    throw 1;
  }
}

GMSH_API void gmsh::model::occ::fuse(const vectorpair &objectDimTags,
                                     const vectorpair &toolDimTags,
                                     vectorpair &outDimTags,
                                     std::vector<vectorpair> &outDimTagsMap,
                                     const int tag, const bool removeObject,
                                     const bool removeTool)
{
  if(!_isInitialized()) { throw - 1; }
  _createOcc();
  outDimTags.clear();
  outDimTagsMap.clear();
  if(!GModel::current()->getOCCInternals()->booleanUnion(
       tag, objectDimTags, toolDimTags, outDimTags, outDimTagsMap, removeObject,
       removeTool)) {
    throw 1;
  }
}

GMSH_API void gmsh::model::occ::intersect(
  const vectorpair &objectDimTags, const vectorpair &toolDimTags,
  vectorpair &outDimTags, std::vector<vectorpair> &outDimTagsMap, const int tag,
  const bool removeObject, const bool removeTool)
{
  if(!_isInitialized()) { throw - 1; }
  _createOcc();
  outDimTags.clear();
  outDimTagsMap.clear();
  if(!GModel::current()->getOCCInternals()->booleanIntersection(
       tag, objectDimTags, toolDimTags, outDimTags, outDimTagsMap, removeObject,
       removeTool)) {
    throw 1;
  }
}

GMSH_API void gmsh::model::occ::cut(const vectorpair &objectDimTags,
                                    const vectorpair &toolDimTags,
                                    vectorpair &outDimTags,
                                    std::vector<vectorpair> &outDimTagsMap,
                                    const int tag, const bool removeObject,
                                    const bool removeTool)
{
  if(!_isInitialized()) { throw - 1; }
  _createOcc();
  outDimTags.clear();
  outDimTagsMap.clear();
  if(!GModel::current()->getOCCInternals()->booleanDifference(
       tag, objectDimTags, toolDimTags, outDimTags, outDimTagsMap, removeObject,
       removeTool)) {
    throw 1;
  }
}

GMSH_API void gmsh::model::occ::fragment(const vectorpair &objectDimTags,
                                         const vectorpair &toolDimTags,
                                         vectorpair &outDimTags,
                                         std::vector<vectorpair> &outDimTagsMap,
                                         const int tag, const bool removeObject,
                                         const bool removeTool)
{
  if(!_isInitialized()) { throw - 1; }
  _createOcc();
  outDimTags.clear();
  outDimTagsMap.clear();
  if(!GModel::current()->getOCCInternals()->booleanFragments(
       tag, objectDimTags, toolDimTags, outDimTags, outDimTagsMap, removeObject,
       removeTool)) {
    throw 1;
  }
}

GMSH_API void gmsh::model::occ::translate(const vectorpair &dimTags,
                                          const double dx, const double dy,
                                          const double dz)
{
  if(!_isInitialized()) { throw - 1; }
  _createOcc();
  if(!GModel::current()->getOCCInternals()->translate(dimTags, dx, dy, dz)) {
    throw 1;
  }
}

GMSH_API void gmsh::model::occ::rotate(const vectorpair &dimTags,
                                       const double x, const double y,
                                       const double z, const double ax,
                                       const double ay, const double az,
                                       const double angle)
{
  if(!_isInitialized()) { throw - 1; }
  _createOcc();
  if(!GModel::current()->getOCCInternals()->rotate(dimTags, x, y, z, ax, ay, az,
                                                   angle)) {
    throw 1;
  }
}

GMSH_API void gmsh::model::occ::dilate(const vectorpair &dimTags,
                                       const double x, const double y,
                                       const double z, const double a,
                                       const double b, const double c)
{
  if(!_isInitialized()) { throw - 1; }
  _createOcc();
  if(!GModel::current()->getOCCInternals()->dilate(dimTags, x, y, z, a, b, c)) {
    throw 1;
  }
}

GMSH_API void gmsh::model::occ::symmetrize(const vectorpair &dimTags,
                                           const double a, const double b,
                                           const double c, const double d)
{
  if(!_isInitialized()) { throw - 1; }
  _createOcc();
  if(!GModel::current()->getOCCInternals()->symmetry(dimTags, a, b, c, d)) {
    throw 1;
  }
}

GMSH_API void gmsh::model::occ::affineTransform(const vectorpair &dimTags,
                                                const std::vector<double> &a)
{
  if(!_isInitialized()) { throw - 1; }
  _createOcc();
  if(!GModel::current()->getOCCInternals()->affine(dimTags, a)) { throw 1; }
}

GMSH_API void gmsh::model::occ::copy(const vectorpair &dimTags,
                                     vectorpair &outDimTags)
{
  if(!_isInitialized()) { throw - 1; }
  _createOcc();
  outDimTags.clear();
  if(!GModel::current()->getOCCInternals()->copy(dimTags, outDimTags)) {
    throw 1;
  }
}

GMSH_API void gmsh::model::occ::remove(const vectorpair &dimTags,
                                       const bool recursive)
{
  if(!_isInitialized()) { throw - 1; }
  _createOcc();
  if(!GModel::current()->getOCCInternals()->remove(dimTags, recursive)) {
    throw 1;
  }
}

GMSH_API void gmsh::model::occ::removeAllDuplicates()
{
  if(!_isInitialized()) { throw - 1; }
  _createOcc();
  GModel::current()->getOCCInternals()->removeAllDuplicates();
}

GMSH_API void gmsh::model::occ::healShapes(vectorpair &outDimTags,
                                           const vectorpair &inDimTags,
                                           const double tolerance,
                                           const bool fixDegenerated,
                                           const bool fixSmallEdges,
                                           const bool fixSmallFaces,
                                           const bool sewFaces)
{
  if(!_isInitialized()) { throw -1; }
  _createOcc();
  outDimTags.clear();
  if(!GModel::current()->getOCCInternals()->healShapes
     (inDimTags, outDimTags, tolerance, fixDegenerated, fixSmallEdges,
      fixSmallFaces, sewFaces)) {
    throw 1;
  }
}

GMSH_API void gmsh::model::occ::importShapes(const std::string &fileName,
                                             vectorpair &outDimTags,
                                             const bool highestDimOnly,
                                             const std::string &format)
{
  if(!_isInitialized()) { throw - 1; }
  _createOcc();
  outDimTags.clear();
  if(!GModel::current()->getOCCInternals()->importShapes(
       fileName, highestDimOnly, outDimTags, format)) {
    throw 1;
  }
}

GMSH_API void gmsh::model::occ::importShapesNativePointer(
  const void *shape, vectorpair &outDimTags, const bool highestDimOnly)
{
  if(!_isInitialized()) { throw - 1; }
  _createOcc();
  outDimTags.clear();
#if defined(HAVE_OCC)
  if(!GModel::current()->getOCCInternals()->importShapes(
       static_cast<const TopoDS_Shape *>(shape), highestDimOnly, outDimTags)) {
    throw 1;
  }
#else
  Msg::Error("Gmsh requires OpenCASCADE to import native shape");
  throw - 1;
#endif
}

GMSH_API void gmsh::model::occ::setMeshSize(const vectorpair &dimTags,
                                            const double size)
{
  if(!_isInitialized()) { throw - 1; }
  _createOcc();
  for(std::size_t i = 0; i < dimTags.size(); i++) {
    int dim = dimTags[i].first, tag = dimTags[i].second;
    GModel::current()->getOCCInternals()->setMeshSize(dim, tag, size);
  }
}

GMSH_API void gmsh::model::occ::getMass(const int dim, const int tag,
                                        double &mass)
{
  if(!_isInitialized()) { throw - 1; }
  _createOcc();
  if(!GModel::current()->getOCCInternals()->getMass(dim, tag, mass)) {
    throw 1;
  }
}

GMSH_API void gmsh::model::occ::getCenterOfMass(const int dim, const int tag,
                                                double &x, double &y, double &z)
{
  if(!_isInitialized()) { throw - 1; }
  _createOcc();
  if(!GModel::current()->getOCCInternals()->getCenterOfMass(dim, tag, x, y,
                                                            z)) {
    throw 1;
  }
}

GMSH_API void gmsh::model::occ::getMatrixOfInertia(const int dim, const int tag,
                                                   std::vector<double> &m)
{
  if(!_isInitialized()) { throw - 1; }
  _createOcc();
  if(!GModel::current()->getOCCInternals()->getMatrixOfInertia(dim, tag, m)) {
    throw 1;
  }
}

GMSH_API void gmsh::model::occ::synchronize()
{
  if(!_isInitialized()) { throw - 1; }
  _createOcc();
  GModel::current()->getOCCInternals()->synchronize(GModel::current());
}

// gmsh::view

GMSH_API int gmsh::view::add(const std::string &name, const int tag)
{
  if(!_isInitialized()) { throw - 1; }
#if defined(HAVE_POST)
  PView *view = new PView(tag);
  view->getData()->setName(name);
#if defined(HAVE_FLTK)
  if(FlGui::available()) FlGui::instance()->updateViews(true, true);
#endif
  return view->getTag();
#else
  Msg::Error("Views require the post-processing module");
  throw - 1;
#endif
}

GMSH_API void gmsh::view::remove(const int tag)
{
  if(!_isInitialized()) { throw - 1; }
#if defined(HAVE_POST)
  PView *view = PView::getViewByTag(tag);
  if(!view) {
    Msg::Error("Unknown view with tag %d", tag);
    throw 2;
  }
  delete view;
#if defined(HAVE_FLTK)
  if(FlGui::available()) FlGui::instance()->updateViews(true, true);
#endif
#else
  Msg::Error("Views require the post-processing module");
  throw - 1;
#endif
}

GMSH_API int gmsh::view::getIndex(const int tag)
{
  if(!_isInitialized()) { throw - 1; }
#if defined(HAVE_POST)
  PView *view = PView::getViewByTag(tag);
  if(!view) {
    Msg::Error("Unknown view with tag %d", tag);
    throw 2;
  }
  return view->getIndex();
#else
  Msg::Error("Views require the post-processing module");
  throw - 1;
#endif
}

GMSH_API void gmsh::view::getTags(std::vector<int> &tags)
{
  if(!_isInitialized()) { throw - 1; }
#if defined(HAVE_POST)
  tags.clear();
  for(std::size_t i = 0; i < PView::list.size(); i++)
    tags.push_back(PView::list[i]->getTag());
#else
  Msg::Error("Views require the post-processing module");
  throw - 1;
#endif
}

GMSH_API void gmsh::view::addModelData(
  const int tag, const int step, const std::string &modelName,
  const std::string &dataType, const std::vector<std::size_t> &tags,
  const std::vector<std::vector<double> > &data, const double time,
  const int numComponents, const int partition)
{
  if(!_isInitialized()) { throw - 1; }
#if defined(HAVE_POST)
  PView *view = PView::getViewByTag(tag);
  if(!view) {
    Msg::Error("Unknown view with tag %d", tag);
    throw 2;
  }
  GModel *model = GModel::current();
  if(modelName.size()) {
    model = GModel::findByName(modelName);
    if(!model) {
      Msg::Error("Unknown model '%s'", modelName.c_str());
      throw 2;
    }
  }
  if(tags.size() != data.size()) {
    Msg::Error("Incompatible number of tags and data");
    throw 2;
  }
  PViewDataGModel *d = dynamic_cast<PViewDataGModel *>(view->getData());
  if(!d) { // change the view type
    std::string name = view->getData()->getName();
    delete view->getData();
    PViewDataGModel::DataType type;
    if(dataType == "NodeData")
      type = PViewDataGModel::NodeData;
    else if(dataType == "ElementData")
      type = PViewDataGModel::ElementData;
    else if(dataType == "ElementNodeData")
      type = PViewDataGModel::ElementNodeData;
    else if(dataType == "GaussPointData")
      type = PViewDataGModel::GaussPointData;
    else if(dataType == "Beam")
      type = PViewDataGModel::BeamData;
    else {
      Msg::Error("Unknown type of view to add '%s'", dataType.c_str());
      throw 2;
    }
    d = new PViewDataGModel(type);
    d->setName(name);
    d->setFileName(name + ".msh");
    view->setData(d);
  }
  d->addData(model, tags, data, step, time, partition, numComponents);
  if(view->getOptions()->adaptVisualizationGrid)
    d->initAdaptiveData(view->getOptions()->timeStep,
                        view->getOptions()->maxRecursionLevel,
                        view->getOptions()->targetError);
#else
  Msg::Error("Views require the post-processing module");
  throw - 1;
#endif
}

GMSH_API void gmsh::view::getModelData(const int tag, const int step,
                                       std::string &dataType,
                                       std::vector<std::size_t> &tags,
                                       std::vector<std::vector<double> > &data,
                                       double &time, int &numComponents)
{
  if(!_isInitialized()) { throw - 1; }
#if defined(HAVE_POST)
  PView *view = PView::getViewByTag(tag);
  if(!view) {
    Msg::Error("Unknown view with tag %d", tag);
    throw 2;
  }
  PViewDataGModel *d = dynamic_cast<PViewDataGModel *>(view->getData());
  if(!d) {
    Msg::Error("View with tag %d does not contain model data", tag);
    return;
  }
  if(d->getType() == PViewDataGModel::NodeData)
    dataType = "NodeData";
  else if(d->getType() == PViewDataGModel::ElementData)
    dataType = "ElementData";
  else if(d->getType() == PViewDataGModel::ElementNodeData)
    dataType = "ElementNodeData";
  else if(d->getType() == PViewDataGModel::GaussPointData)
    dataType = "GaussPointData";
  else if(d->getType() == PViewDataGModel::BeamData)
    dataType = "Beam";
  else
    dataType = "Unknown";
  stepData<double> *s = d->getStepData(step);
  if(!s) {
    Msg::Error("View with tag %d does not contain model data for step %d", tag,
               step);
    throw 2;
  }
  tags.clear();
  data.clear();
  time = s->getTime();
  numComponents = s->getNumComponents();
  int numEnt = 0;
  for(std::size_t i = 0; i < s->getNumData(); i++) {
    if(s->getData(i)) numEnt++;
  }
  if(!numEnt) return;
  data.resize(numEnt);
  tags.resize(numEnt);
  std::size_t j = 0;
  for(std::size_t i = 0; i < s->getNumData(); i++) {
    double *dd = s->getData(i);
    if(dd) {
      tags[j] = i;
      int mult = s->getMult(i);
      data[j].resize(numComponents * mult);
      for(int k = 0; k < numComponents * mult; k++) data[j][k] = dd[k];
      j++;
    }
  }
#else
  Msg::Error("Views require the post-processing module");
  throw - 1;
#endif
}

// for better performance, manual C implementation of gmsh::view::getModelData
GMSH_API void gmshViewGetModelData(const int tag, const int step,
                                   char **dataType, size_t **tags,
                                   size_t *tags_n, double ***data,
                                   size_t **data_n, size_t *data_nn,
                                   double *time, int *numComponents, int *ierr)
{
  if(!_isInitialized()) {
    if(ierr) *ierr = -1;
    return;
  }
#if defined(HAVE_POST)
  PView *view = PView::getViewByTag(tag);
  if(!view) {
    Msg::Error("Unknown view with tag %d", tag);
    if(ierr) *ierr = 2;
    return;
  }
  PViewDataGModel *d = dynamic_cast<PViewDataGModel *>(view->getData());
  if(!d) {
    Msg::Error("View with tag %d does not contain model data", tag);
    return;
  }
  if(d->getType() == PViewDataGModel::NodeData)
    *dataType = strdup("NodeData");
  else if(d->getType() == PViewDataGModel::ElementData)
    *dataType = strdup("ElementData");
  else if(d->getType() == PViewDataGModel::ElementNodeData)
    *dataType = strdup("ElementNodeData");
  else if(d->getType() == PViewDataGModel::GaussPointData)
    *dataType = strdup("GaussPointData");
  else if(d->getType() == PViewDataGModel::BeamData)
    *dataType = strdup("Beam");
  else
    *dataType = strdup("Unknown");
  stepData<double> *s = d->getStepData(step);
  if(!s) {
    Msg::Error("View with tag %d does not contain model data for step %d", tag,
               step);
    if(ierr) *ierr = 2;
    return;
  }
  *tags_n = 0;
  *data_nn = 0;
  *time = s->getTime();
  *numComponents = s->getNumComponents();
  int numEnt = 0;
  for(size_t i = 0; i < s->getNumData(); i++) {
    if(s->getData(i)) numEnt++;
  }
  if(!numEnt) return;
  *tags_n = numEnt;
  *tags = (size_t *)Malloc(numEnt * sizeof(size_t));
  *data_nn = numEnt;
  *data_n = (size_t *)Malloc(numEnt * sizeof(size_t *));
  *data = (double **)Malloc(numEnt * sizeof(double *));
  size_t j = 0;
  for(size_t i = 0; i < s->getNumData(); i++) {
    double *dd = s->getData(i);
    if(dd) {
      (*tags)[j] = i;
      int mult = s->getMult(i);
      (*data_n)[j] = *numComponents * mult;
      (*data)[j] = (double *)Malloc(*numComponents * mult * sizeof(double));
      for(int k = 0; k < *numComponents * mult; k++) (*data)[j][k] = dd[k];
      j++;
    }
  }
  if(ierr) *ierr = 0;
#else
  Msg::Error("Views require the post-processing module");
  if(ierr) *ierr = -1;
#endif
}

GMSH_API void gmsh::view::addListData(const int tag,
                                      const std::string &dataType,
                                      const int numElements,
                                      const std::vector<double> &data)
{
  if(!_isInitialized()) { throw - 1; }
#if defined(HAVE_POST)
  PView *view = PView::getViewByTag(tag);
  if(!view) {
    Msg::Error("Unknown view with tag %d", tag);
    throw 2;
  }
  PViewDataList *d = dynamic_cast<PViewDataList *>(view->getData());
  if(!d) { // change the view type
    std::string name = view->getData()->getName();
    delete view->getData();
    d = new PViewDataList();
    d->setName(name);
    d->setFileName(name + ".pos");
    view->setData(d);
  }
  const char *types[] = {"SP", "VP", "TP", "SL", "VL", "TL", "ST", "VT",
                         "TT", "SQ", "VQ", "TQ", "SS", "VS", "TS", "SH",
                         "VH", "TH", "SI", "VI", "TI", "SY", "VY", "TY"};
  for(int idxtype = 0; idxtype < 24; idxtype++) {
    if(dataType == types[idxtype]) {
      d->importList(idxtype, numElements, data, true);
      return;
    }
  }
  Msg::Error("Unknown data type for list import");
  throw 2;
#else
  Msg::Error("Views require the post-processing module");
  throw - 1;
#endif
}

GMSH_API void gmsh::view::getListData(const int tag,
                                      std::vector<std::string> &dataTypes,
                                      std::vector<int> &numElements,
                                      std::vector<std::vector<double> > &data)
{
  if(!_isInitialized()) { throw - 1; }
#if defined(HAVE_POST)
  PView *view = PView::getViewByTag(tag);
  if(!view) {
    Msg::Error("Unknown view with tag %d", tag);
    throw 2;
  }
  PViewDataList *d = dynamic_cast<PViewDataList *>(view->getData());
  if(!d) {
    Msg::Error("View with tag %d does not contain list data", tag);
    return;
  }
  const char *types[] = {"SP", "VP", "TP", "SL", "VL", "TL", "ST", "VT",
                         "TT", "SQ", "VQ", "TQ", "SS", "VS", "TS", "SH",
                         "VH", "TH", "SI", "VI", "TI", "SY", "VY", "TY"};
  std::vector<int> N(24);
  std::vector<std::vector<double> *> V(24);
  d->getListPointers(&N[0], &V[0]);
  for(int idxtype = 0; idxtype < 24; idxtype++) {
    if(N[idxtype]) {
      dataTypes.push_back(types[idxtype]);
      numElements.push_back(N[idxtype]);
      data.push_back(*V[idxtype]);
    }
  }
#else
  Msg::Error("Views require the post-processing module");
  throw - 1;
#endif
}

GMSH_API int gmsh::view::addAlias(const int refTag, const bool copyOptions,
                                  const int tag)
{
  if(!_isInitialized()) { throw - 1; }
#if defined(HAVE_POST)
  PView *ref = PView::getViewByTag(refTag);
  if(!ref) {
    Msg::Error("Unknown view with tag %d", refTag);
    throw 2;
  }
  PView *view = new PView(ref, copyOptions, tag);
#if defined(HAVE_FLTK)
  if(FlGui::available()) FlGui::instance()->updateViews(true, true);
#endif
  return view->getTag();
#else
  Msg::Error("Views require the post-processing module");
  throw - 1;
#endif
}

GMSH_API void gmsh::view::copyOptions(const int refTag, const int tag)
{
  if(!_isInitialized()) { throw - 1; }
#if defined(HAVE_POST)
  PView *ref = PView::getViewByTag(refTag);
  if(!ref) {
    Msg::Error("Unknown view with tag %d", refTag);
    throw 2;
  }
  PView *view = PView::getViewByTag(tag);
  if(!view) {
    Msg::Error("Unknown view with tag %d", tag);
    throw 2;
  }
  view->setOptions(ref->getOptions());
#if defined(HAVE_FLTK)
  if(FlGui::available()) FlGui::instance()->updateViews(true, true);
#endif
#else
  Msg::Error("Views require the post-processing module");
  throw - 1;
#endif
}

GMSH_API void gmsh::view::combine(const std::string &what,
                                  const std::string &how, const bool remove)
{
  if(!_isInitialized()) { throw - 1; }
#if defined(HAVE_POST)
  bool time = (what == "steps") ? true : false; // "elements"
  int ihow = (how == "all") ? 1 : (how == "name") ? 2 : 0; // "visible"
  PView::combine(time, ihow, remove);
#if defined(HAVE_FLTK)
  if(FlGui::available()) FlGui::instance()->updateViews(true, true);
#endif
#else
  Msg::Error("Views require the post-processing module");
  throw - 1;
#endif
}

GMSH_API void gmsh::view::probe(const int tag, const double x, const double y,
                                const double z, std::vector<double> &value,
                                const int step, const int numComp,
                                const bool gradient, const double tolerance,
                                const std::vector<double> &xElemCoord,
                                const std::vector<double> &yElemCoord,
                                const std::vector<double> &zElemCoord)
{
  if(!_isInitialized()) { throw - 1; }
#if defined(HAVE_POST)
  PView *view = PView::getViewByTag(tag);
  if(!view) {
    Msg::Error("Unknown view with tag %d", tag);
    throw 2;
  }
  PViewData *data = view->getData();
  if(!data) { throw 2; }
  value.clear();
  std::vector<double> val(9 * data->getNumTimeSteps());
  bool found = false;
  int qn = 0;
  double *qx = 0, *qy = 0, *qz = 0;
  if(xElemCoord.size() && yElemCoord.size() && zElemCoord.size() &&
     xElemCoord.size() == yElemCoord.size() &&
     xElemCoord.size() == zElemCoord.size()) {
    qn = xElemCoord.size();
    qx = (double *)&xElemCoord[0];
    qy = (double *)&yElemCoord[0];
    qz = (double *)&zElemCoord[0];
  }
  switch(numComp) {
  case 1:
    found = data->searchScalarWithTol(x, y, z, &val[0], step, 0, tolerance, qn,
                                      qx, qy, qz, gradient);
    break;
  case 3:
    found = data->searchVectorWithTol(x, y, z, &val[0], step, 0, tolerance, qn,
                                      qx, qy, qz, gradient);
    break;
  case 9:
    found = data->searchTensorWithTol(x, y, z, &val[0], step, 0, tolerance, qn,
                                      qx, qy, qz, gradient);
    break;
  default:
    found = data->searchScalarWithTol(x, y, z, &val[0], step, 0, tolerance, qn,
                                      qx, qy, qz, gradient);
    if(!found)
      found = data->searchVectorWithTol(x, y, z, &val[0], step, 0, tolerance,
                                        qn, qx, qy, qz, gradient);
    if(!found)
      found = data->searchTensorWithTol(x, y, z, &val[0], step, 0, tolerance,
                                        qn, qx, qy, qz, gradient);
    break;
  }
  if(found) value.insert(value.end(), val.begin(), val.end());
#else
  Msg::Error("Views require the post-processing module");
  throw - 1;
#endif
}

GMSH_API void gmsh::view::write(const int tag, const std::string &fileName,
                                const bool append)
{
  if(!_isInitialized()) { throw - 1; }
#if defined(HAVE_POST)
  PView *view = PView::getViewByTag(tag);
  if(!view) {
    Msg::Error("Unknown view with tag %d", tag);
    throw 2;
  }
  view->write(fileName, 10, append);
#else
  Msg::Error("Views require the post-processing module");
  throw - 1;
#endif
}

// gmsh::plugin

GMSH_API void gmsh::plugin::setNumber(const std::string &name,
                                      const std::string &option,
                                      const double value)
{
  if(!_isInitialized()) { throw - 1; }
#if defined(HAVE_PLUGINS)
  try {
    PluginManager::instance()->setPluginOption(name, option, value);
  } catch(...) {
    Msg::Error("Unknown plugin or plugin option");
    throw 2;
  }
#else
  Msg::Error("Views require the post-processing and plugin modules");
  throw - 1;
#endif
}

GMSH_API void gmsh::plugin::setString(const std::string &name,
                                      const std::string &option,
                                      const std::string &value)
{
  if(!_isInitialized()) { throw - 1; }
#if defined(HAVE_PLUGINS)
  try {
    PluginManager::instance()->setPluginOption(name, option, value);
  } catch(...) {
    Msg::Error("Unknown plugin or plugin option");
    throw 2;
  }
#else
  Msg::Error("Views require the post-processing and plugin modules");
  throw - 1;
#endif
}

GMSH_API void gmsh::plugin::run(const std::string &name)
{
  if(!_isInitialized()) { throw - 1; }
#if defined(HAVE_PLUGINS)
  try {
    PluginManager::instance()->action(name, "Run", 0);
  } catch(...) {
    Msg::Error("Unknown plugin or plugin action");
    throw 2;
  }
#else
  Msg::Error("Views require the post-processing and plugin modules");
  throw - 1;
#endif
}

// gmsh::graphics

GMSH_API void gmsh::graphics::draw()
{
#if defined(HAVE_OPENGL)
  drawContext::global()->draw();
#endif
}

// gmsh::fltk

GMSH_API void gmsh::fltk::initialize()
{
  if(!_isInitialized()) { throw - 1; }
#if defined(HAVE_FLTK)
  FlGui::instance(_argc, _argv);
  FlGui::setFinishedProcessingCommandLine();
  FlGui::check(true);
#else
  Msg::Error("Fltk not available");
  throw - 1;
#endif
}

GMSH_API void gmsh::fltk::wait(const double time)
{
  if(!_isInitialized()) { throw - 1; }
#if defined(HAVE_FLTK)
  if(!FlGui::available()) FlGui::instance(_argc, _argv);
  if(time >= 0)
    FlGui::wait(time, true);
  else
    FlGui::wait(true);
#else
  Msg::Error("Fltk not available");
  throw - 1;
#endif
}

GMSH_API void gmsh::fltk::lock()
{
  if(!_isInitialized()) { throw - 1; }
#if defined(HAVE_FLTK)
  FlGui::lock();
#else
  Msg::Error("Fltk not available");
  throw - 1;
#endif
}

GMSH_API void gmsh::fltk::unlock()
{
  if(!_isInitialized()) { throw - 1; }
#if defined(HAVE_FLTK)
  FlGui::unlock();
#else
  Msg::Error("Fltk not available");
  throw - 1;
#endif
}

GMSH_API void gmsh::fltk::update()
{
  if(!_isInitialized()) { throw - 1; }
#if defined(HAVE_FLTK)
  if(!FlGui::available()) FlGui::instance(_argc, _argv);
  FlGui::instance()->updateViews(true, true);
#else
  Msg::Error("Fltk not available");
  throw - 1;
#endif
}

GMSH_API void gmsh::fltk::awake(const std::string &action)
{
  if(!_isInitialized()) { throw - 1; }
#if defined(HAVE_FLTK)
  FlGui::awake(action);
#else
  Msg::Error("Fltk not available");
  throw - 1;
#endif
}

GMSH_API void gmsh::fltk::run()
{
  if(!_isInitialized()) { throw - 1; }
#if defined(HAVE_FLTK)
  if(!FlGui::available()) FlGui::instance(_argc, _argv);
  FlGui::instance()->run(); // this calls draw() once
#else
  Msg::Error("Fltk not available");
  throw - 1;
#endif
}

#if defined(HAVE_FLTK)
static int selectionCode(char val)
{
  switch(val) {
  case 'q': return 0; // abort
  case 'l': return 1; // selected
  case 'r': return 2; // deselected
  case 'u': return 3; // undone last selection
  case 'e': return 4; // ended selection
  default: return -1; // unknown code
  }
}
#endif

GMSH_API int gmsh::fltk::selectEntities(vectorpair &dimTags, const int dim)
{
  if(!_isInitialized()) { throw - 1; }
  dimTags.clear();
#if defined(HAVE_FLTK)
  if(!FlGui::available()) FlGui::instance(_argc, _argv);
  char ret = 0;
  switch(dim) {
  case 0: ret = FlGui::instance()->selectEntity(ENT_POINT); break;
  case 1: ret = FlGui::instance()->selectEntity(ENT_CURVE); break;
  case 2: ret = FlGui::instance()->selectEntity(ENT_SURFACE); break;
  case 3: ret = FlGui::instance()->selectEntity(ENT_VOLUME); break;
  default: ret = FlGui::instance()->selectEntity(ENT_ALL); break;
  }
  for(std::size_t i = 0; i < FlGui::instance()->selectedVertices.size(); i++)
    dimTags.push_back(
      std::pair<int, int>(0, FlGui::instance()->selectedVertices[i]->tag()));
  for(std::size_t i = 0; i < FlGui::instance()->selectedEdges.size(); i++)
    dimTags.push_back(
      std::pair<int, int>(1, FlGui::instance()->selectedEdges[i]->tag()));
  for(std::size_t i = 0; i < FlGui::instance()->selectedFaces.size(); i++)
    dimTags.push_back(
      std::pair<int, int>(2, FlGui::instance()->selectedFaces[i]->tag()));
  for(std::size_t i = 0; i < FlGui::instance()->selectedRegions.size(); i++)
    dimTags.push_back(
      std::pair<int, int>(1, FlGui::instance()->selectedRegions[i]->tag()));
  return selectionCode(ret);
#else
  return 0;
#endif
}

GMSH_API int gmsh::fltk::selectElements(std::vector<std::size_t> &elementTags)
{
  if(!_isInitialized()) { throw - 1; }
  elementTags.clear();
#if defined(HAVE_FLTK)
  if(!FlGui::available()) FlGui::instance(_argc, _argv);
  int old = CTX::instance()->pickElements;
  CTX::instance()->pickElements = 1;
  CTX::instance()->mesh.changed = ENT_ALL;
  char ret = FlGui::instance()->selectEntity(ENT_ALL);
  CTX::instance()->pickElements = old;
  for(std::size_t i = 0; i < FlGui::instance()->selectedElements.size(); i++)
    elementTags.push_back(FlGui::instance()->selectedElements[i]->getNum());
  return selectionCode(ret);
#else
  return 0;
#endif
}

GMSH_API int gmsh::fltk::selectViews(std::vector<int> &viewTags)
{
  if(!_isInitialized()) { throw - 1; }
  viewTags.clear();
#if defined(HAVE_FLTK)
  if(!FlGui::available()) FlGui::instance(_argc, _argv);
  char ret = FlGui::instance()->selectEntity(ENT_ALL);
  for(std::size_t i = 0; i < FlGui::instance()->selectedViews.size(); i++)
    viewTags.push_back(FlGui::instance()->selectedViews[i]->getTag());
  return selectionCode(ret);
#else
  return 0;
#endif
}

// gmsh::onelab

GMSH_API void gmsh::onelab::set(const std::string &data,
                                const std::string &format)
{
  if(!_isInitialized()) { throw - 1; }
#if defined(HAVE_ONELAB)
  if(format == "json") {
    if(!::onelab::server::instance()->fromJSON(data))
      Msg::Error("Could not parse json data '%s'", data.c_str());
  }
  else
    Msg::Error("Unknown data format");
#else
  Msg::Error("ONELAB not available");
  throw - 1;
#endif
}

GMSH_API void gmsh::onelab::get(std::string &data, const std::string &name,
                                const std::string &format)
{
  if(!_isInitialized()) { throw - 1; }
#if defined(HAVE_ONELAB)
  data.clear();
  if(name.empty()) {
    if(format == "json")
      ::onelab::server::instance()->toJSON(data, "Gmsh");
    else
      Msg::Error("Unknown data format");
  }
  else {
    std::vector< ::onelab::number> ps;
    ::onelab::server::instance()->get(ps, name);
    if(ps.size()) {
      if(format == "json")
        data = ps[0].toJSON();
      else
        data = ps[0].toChar();
    }
    else {
      std::vector< ::onelab::string> ps2;
      ::onelab::server::instance()->get(ps2, name);
      if(ps2.size()) {
        if(format == "json")
          data = ps2[0].toJSON();
        else
          data = ps2[0].toChar();
      }
    }
  }
#else
  Msg::Error("ONELAB not available");
  throw - 1;
#endif
}

GMSH_API void gmsh::onelab::setNumber(const std::string &name,
                                      const std::vector<double> &value)
{
  if(!_isInitialized()) { throw - 1; }
#if defined(HAVE_ONELAB)
  ::onelab::number p(name);
  std::vector< ::onelab::number> ps;
  ::onelab::server::instance()->get(ps, name);
  if(ps.size()) p = ps[0];
  p.setValues(value);
  ::onelab::server::instance()->set(p);
#else
  Msg::Error("ONELAB not available");
  throw - 1;
#endif
}

GMSH_API void gmsh::onelab::getNumber(const std::string &name,
                                      std::vector<double> &value)
{
  if(!_isInitialized()) { throw - 1; }
#if defined(HAVE_ONELAB)
  value.clear();
  std::vector< ::onelab::number> ps;
  ::onelab::server::instance()->get(ps, name);
  if(ps.size()) value = ps[0].getValues();
#else
  Msg::Error("ONELAB not available");
  throw - 1;
#endif
}

GMSH_API void gmsh::onelab::setString(const std::string &name,
                                      const std::vector<std::string> &value)
{
  if(!_isInitialized()) { throw - 1; }
#if defined(HAVE_ONELAB)
  ::onelab::string p(name);
  std::vector< ::onelab::string> ps;
  ::onelab::server::instance()->get(ps, name);
  if(ps.size()) p = ps[0];
  p.setValues(value);
  ::onelab::server::instance()->set(p);
#else
  Msg::Error("ONELAB not available");
  throw - 1;
#endif
}

GMSH_API void gmsh::onelab::getString(const std::string &name,
                                      std::vector<std::string> &value)
{
  if(!_isInitialized()) { throw - 1; }
#if defined(HAVE_ONELAB)
  value.clear();
  std::vector< ::onelab::string> ps;
  ::onelab::server::instance()->get(ps, name);
  if(ps.size()) value = ps[0].getValues();
#else
  Msg::Error("ONELAB not available");
  throw - 1;
#endif
}

GMSH_API void gmsh::onelab::clear(const std::string &name)
{
  if(!_isInitialized()) { throw - 1; }
#if defined(HAVE_ONELAB)
  ::onelab::server::instance()->clear(name);
#else
  Msg::Error("ONELAB not available");
  throw - 1;
#endif
}

GMSH_API void gmsh::onelab::run(const std::string &name,
                                const std::string &command)
{
  if(!_isInitialized()) { throw - 1; }
#if defined(HAVE_ONELAB)
  onelabUtils::runClient(name, command);
#endif
}

// gmsh::logger

GMSH_API void gmsh::logger::write(const std::string &message,
                                  const std::string &level)
{
  if(!_isInitialized()) { throw - 1; }
  if(level == "error")
    Msg::Error("%s", message.c_str());
  else if(level == "warning")
    Msg::Warning("%s", message.c_str());
  else
    Msg::Info("%s", message.c_str());
}

class apiMsg : public GmshMessage {
private:
  std::vector<std::string> _log;

public:
  apiMsg() {}
  virtual void operator()(std::string level, std::string message)
  {
    _log.push_back(level + ": " + message);
  }
  void get(std::vector<std::string> &log) const { log = _log; }
};

GMSH_API void gmsh::logger::start()
{
  if(!_isInitialized()) { throw - 1; }
  GmshMessage *msg = Msg::GetCallback();
  if(msg) { Msg::Warning("Logger already started - ignoring"); }
  else {
    msg = new apiMsg();
    Msg::SetCallback(msg);
  }
}

GMSH_API void gmsh::logger::get(std::vector<std::string> &log)
{
  if(!_isInitialized()) { throw - 1; }
  apiMsg *msg = dynamic_cast<apiMsg *>(Msg::GetCallback());
  if(msg) { msg->get(log); }
  else {
    log.clear();
  }
}

GMSH_API void gmsh::logger::stop()
{
  if(!_isInitialized()) { throw - 1; }
  GmshMessage *msg = Msg::GetCallback();
  if(msg) {
    delete msg;
    Msg::SetCallback(0);
  }
  else {
    Msg::Warning("Logger not started - ignoring");
  }
}

GMSH_API double gmsh::logger::time()
{
  if(!_isInitialized()) { throw - 1; }
  return TimeOfDay();
}

GMSH_API double gmsh::logger::cputime()
{
  if(!_isInitialized()) { throw - 1; }
  return Cpu();
}<|MERGE_RESOLUTION|>--- conflicted
+++ resolved
@@ -3236,35 +3236,20 @@
                                                   const bool boundary,
                                                   const bool forReparametrization)
 {
-<<<<<<< HEAD
   if(!_isInitialized()) { throw -1; }
   GModel::current()->classifySurfaces(angle, boundary, forReparametrization);
-=======
-  if(!_isInitialized()) { throw - 1; }
-  GModel::current()->classifyAllFaces(angle, boundary);
->>>>>>> 9cb83834
 }
 
 GMSH_API void gmsh::model::mesh::createGeometry()
 {
-<<<<<<< HEAD
   if(!_isInitialized()) { throw -1; }
   GModel::current()->createGeometryOfDiscreteEntities();
-=======
-  if(!_isInitialized()) { throw - 1; }
-  GModel::current()->createTopologyFromMesh();
->>>>>>> 9cb83834
 }
 
 GMSH_API void gmsh::model::mesh::createTopology()
 {
-<<<<<<< HEAD
   if(!_isInitialized()) { throw -1; }
   GModel::current()->createTopologyFromMesh();
-=======
-  if(!_isInitialized()) { throw - 1; }
-  GModel::current()->createGeometryOfDiscreteEntities();
->>>>>>> 9cb83834
 }
 
 GMSH_API void
