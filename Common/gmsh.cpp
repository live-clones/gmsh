--- conflicted
+++ resolved
@@ -85,20 +85,12 @@
 #if defined(HAVE_FLTK)
 #include "FlGui.h"
 #include "openglWindow.h"
-<<<<<<< HEAD
-=======
 #include "onelabContextWindow.h"
->>>>>>> dd507a94
 #endif
 
 #if defined(HAVE_ONELAB)
 #include "onelab.h"
 #include "onelabUtils.h"
-#endif
-
-#if defined(HAVE_HXT) && defined(HAVE_P4EST)
-#include "hxt_tools.h"
-#include "automaticMeshSizeField.h"
 #endif
 
 // automatically generated C++ and C headers (in gmsh/api)
@@ -5194,13 +5186,8 @@
 {
   if(!_checkInit()) return -1;
   int outTag = tag;
-<<<<<<< HEAD
-  GModel::current()->getGEOInternals()->addLineLoop(outTag, curveTags,
-                                                    reorient);
-=======
   GModel::current()->getGEOInternals()->addCurveLoop(outTag, curveTags,
                                                      reorient);
->>>>>>> dd507a94
   return outTag;
 }
 
@@ -5283,21 +5270,9 @@
 {
   if(!_checkInit()) return;
   outDimTags.clear();
-<<<<<<< HEAD
-  if(dx || dy || dz) {
-    GModel::current()->getGEOInternals()->extrude(
-      dimTags, dx, dy, dz, outDimTags,
-      _getExtrudeParams(numElements, heights, recombine));
-  }
-  else {
-    GModel::current()->getGEOInternals()->boundaryLayer(
-      dimTags, outDimTags, _getExtrudeParams(numElements, heights, recombine));
-  }
-=======
   GModel::current()->getGEOInternals()->extrude(
     dimTags, dx, dy, dz, outDimTags,
     _getExtrudeParams(numElements, heights, recombine));
->>>>>>> dd507a94
 }
 
 GMSH_API void gmsh::model::geo::revolve(
@@ -5325,8 +5300,6 @@
   GModel::current()->getGEOInternals()->twist(
     dimTags, x, y, z, dx, dy, dz, ax, ay, az, angle, outDimTags,
     _getExtrudeParams(numElements, heights, recombine));
-<<<<<<< HEAD
-=======
 }
 
 GMSH_API void gmsh::model::geo::extrudeBoundaryLayer(const vectorpair &dimTags,
@@ -5347,7 +5320,6 @@
   e->mesh.BoundaryLayerIndex = second ? 1 : 0;
   e->mesh.ViewIndex = viewIndex;
   GModel::current()->getGEOInternals()->boundaryLayer(dimTags, outDimTags, e);
->>>>>>> dd507a94
 }
 
 GMSH_API void gmsh::model::geo::translate(const vectorpair &dimTags,
@@ -5433,38 +5405,6 @@
 {
   if(!_checkInit()) return;
   GModel::current()->getGEOInternals()->setMaxTag(dim, maxTag);
-}
-
-GMSH_API int gmsh::model::geo::addPhysicalGroup(const int dim,
-                                                const std::vector<int> &tags,
-                                                const int tag)
-{
-  if(!_checkInit()) return -1;
-  int outTag = tag;
-  if(outTag < 0)
-    outTag = GModel::current()->getGEOInternals()->getMaxPhysicalTag() + 1;
-  GModel::current()->getGEOInternals()->modifyPhysicalGroup(dim, outTag, 0,
-                                                            tags);
-  return outTag;
-}
-
-GMSH_API void gmsh::model::geo::removePhysicalGroups(const vectorpair &dimTags)
-{
-  if(!_checkInit()) return;
-<<<<<<< HEAD
-  GModel::current()->getGEOInternals()->setMaxTag(dim, maxTag);
-=======
-  if(dimTags.empty()) {
-    GModel::current()->getGEOInternals()->resetPhysicalGroups();
-  }
-  else {
-    for(std::size_t i = 0; i < dimTags.size(); i++) {
-      std::vector<int> tags; // empty to delete the group
-      GModel::current()->getGEOInternals()->modifyPhysicalGroup(
-        dimTags[i].first, dimTags[i].second, 2, tags);
-    }
-  }
->>>>>>> dd507a94
 }
 
 GMSH_API int gmsh::model::geo::addPhysicalGroup(const int dim,
@@ -5721,11 +5661,7 @@
   if(!_checkInit()) return -1;
   _createOcc();
   int outTag = tag;
-<<<<<<< HEAD
-  GModel::current()->getOCCInternals()->addLineLoop(outTag, curveTags);
-=======
   GModel::current()->getOCCInternals()->addCurveLoop(outTag, curveTags);
->>>>>>> dd507a94
   return outTag;
 }
 
@@ -7381,8 +7317,6 @@
 #endif
 }
 
-<<<<<<< HEAD
-=======
 GMSH_API void gmsh::fltk::setStatusMessage(const std::string &message,
                                            const bool graphics)
 {
@@ -7402,7 +7336,6 @@
 #endif
 }
 
->>>>>>> dd507a94
 // gmsh::onelab
 
 GMSH_API void gmsh::onelab::set(const std::string &data,
@@ -7455,8 +7388,6 @@
   }
 #else
   Msg::Error("ONELAB not available");
-<<<<<<< HEAD
-=======
 #endif
 }
 
@@ -7468,7 +7399,6 @@
   ::onelab::server::instance()->getParameterNames(names, search);
 #else
   Msg::Error("ONELAB not available");
->>>>>>> dd507a94
 #endif
 }
 
