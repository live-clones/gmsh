--- conflicted
+++ resolved
@@ -1433,7 +1433,6 @@
   }
 }
 
-<<<<<<< HEAD
 GMSH_API void gmsh::model::mesh::getBarycenter(const int elementTag,
                                                const bool fast, const bool primary,
                                                std::vector<double> &barycenter)
@@ -1524,10 +1523,7 @@
   }
 }
 
-GMSH_API void gmsh::model::mesh::setSize(const vector_pair &dimTags,
-=======
 GMSH_API void gmsh::model::mesh::setSize(const vectorpair &dimTags,
->>>>>>> 9da0a587
                                          const double size)
 {
   if(!_isInitialized()){ throw -1; }
