// Gmsh - Copyright (C) 1997-2019 C. Geuzaine, J.-F. Remacle
//
// See the LICENSE.txt file for license information. Please report all
// issues on https://gitlab.onelab.info/gmsh/gmsh/issues.

#include <sstream>
#include "GmshConfig.h"
#include "GmshDefines.h"
#include "GmshGlobal.h"
#include "MallocUtils.h"
#include "GModel.h"
#include "GModelIO_GEO.h"
#include "GModelIO_OCC.h"
#include "GVertex.h"
#include "GEdge.h"
#include "GFace.h"
#include "GRegion.h"
#include "discreteVertex.h"
#include "discreteEdge.h"
#include "discreteFace.h"
#include "discreteRegion.h"
#include "partitionVertex.h"
#include "partitionEdge.h"
#include "partitionFace.h"
#include "partitionRegion.h"
#include "ghostEdge.h"
#include "ghostFace.h"
#include "ghostRegion.h"
#include "MVertex.h"
#include "MPoint.h"
#include "MLine.h"
#include "MTriangle.h"
#include "MQuadrangle.h"
#include "MTetrahedron.h"
#include "MHexahedron.h"
#include "MPrism.h"
#include "MPyramid.h"
#include "ExtrudeParams.h"
#include "StringUtils.h"
#include "Context.h"
#include "polynomialBasis.h"
#include "pyramidalBasis.h"
#include "OS.h"
#include "HierarchicalBasisH1Quad.h"
#include "HierarchicalBasisH1Tria.h"
#if defined(HAVE_MESH)
#include "Field.h"
#include "meshGFaceOptimize.h"
#endif

#if defined(HAVE_POST)
#include "PView.h"
#include "PViewData.h"
#include "PViewDataList.h"
#include "PViewDataGModel.h"
#include "PViewOptions.h"
#endif

#if defined(HAVE_PLUGINS)
#include "PluginManager.h"
#endif

#if defined(HAVE_OPENGL)
#include "drawContext.h"
#endif

#if defined(HAVE_FLTK)
#include "FlGui.h"
#endif

#if defined(HAVE_ONELAB)
#include "onelab.h"
#include "onelabUtils.h"
#endif

// automatically generated C++ and C headers (in gmsh/api)
#include "gmsh.h"
extern "C" {
#include "gmshc.h"
}

static int _initialized = 0;
static int _argc = 0;
static char **_argv = 0;

static bool _isInitialized()
{
  if(!_initialized) {
    // make sure stuff gets printed out
    CTX::instance()->terminal = 1;
    Msg::Error("Gmsh has not been initialized");
    return false;
  }
  if(!GModel::current()) {
    Msg::Error("Gmsh has no current model");
    return false;
  }
  return true;
}

// gmsh

GMSH_API void gmsh::initialize(int argc, char **argv, bool readConfigFiles)
{
  if(_initialized) {
    Msg::Warning("Gmsh has aleady been initialized");
    return;
  }
  if(GmshInitialize(argc, argv, readConfigFiles, false)) {
    _initialized = 1;
    _argc = argc;
    _argv = new char *[_argc + 1];
    for(int i = 0; i < argc; i++) _argv[i] = argv[i];
    return;
  }
  throw - 1;
}

GMSH_API void gmsh::finalize()
{
  if(!_isInitialized()) { throw - 1; }
  if(GmshFinalize()) {
    _argc = 0;
    if(_argv) delete[] _argv;
    _argv = 0;
    _initialized = 0;
    return;
  }
  Msg::Error("Something went wrong when finalizing Gmsh");
  throw 1;
}

GMSH_API void gmsh::open(const std::string &fileName)
{
  if(!_isInitialized()) { throw - 1; }
  if(GmshOpenProject(fileName)) return;
  throw 1;
}

GMSH_API void gmsh::merge(const std::string &fileName)
{
  if(!_isInitialized()) { throw - 1; }
  if(GmshMergeFile(fileName)) return;
  throw 1;
}

GMSH_API void gmsh::write(const std::string &fileName)
{
  if(!_isInitialized()) { throw - 1; }
  if(GmshWriteFile(fileName)) return;
  throw 1;
}

GMSH_API void gmsh::clear()
{
  if(!_isInitialized()) { throw - 1; }
  if(GmshClearProject()) return;
  throw 1;
}

// gmsh::option

GMSH_API void gmsh::option::setNumber(const std::string &name,
                                      const double value)
{
  if(!_isInitialized()) { throw - 1; }
  std::string c, n;
  int i;
  SplitOptionName(name, c, n, i);
  if(GmshSetOption(c, n, value, i)) return;
  throw 1;
}

GMSH_API void gmsh::option::getNumber(const std::string &name, double &value)
{
  if(!_isInitialized()) { throw - 1; }
  std::string c, n;
  int i;
  SplitOptionName(name, c, n, i);
  if(GmshGetOption(c, n, value, i)) return;
  throw 1;
}

GMSH_API void gmsh::option::setString(const std::string &name,
                                      const std::string &value)
{
  if(!_isInitialized()) { throw - 1; }
  std::string c, n;
  int i;
  SplitOptionName(name, c, n, i);
  if(GmshSetOption(c, n, value, i)) return;
  throw 1;
}

GMSH_API void gmsh::option::getString(const std::string &name,
                                      std::string &value)
{
  if(!_isInitialized()) { throw - 1; }
  std::string c, n;
  int i;
  SplitOptionName(name, c, n, i);
  if(GmshGetOption(c, n, value, i)) return;
  throw 1;
}

// gmsh::model

GMSH_API void gmsh::model::add(const std::string &name)
{
  if(!_isInitialized()) { throw - 1; }
  GModel *m = new GModel(name);
  if(!m) { throw 1; }
}

GMSH_API void gmsh::model::remove()
{
  if(!_isInitialized()) { throw - 1; }
  GModel *m = GModel::current();
  if(!m) { throw 1; }
  delete m;
}

GMSH_API void gmsh::model::list(std::vector<std::string> &names)
{
  if(!_isInitialized()) { throw - 1; }
  for(std::size_t i = 0; i < GModel::list.size(); i++)
    names.push_back(GModel::list[i]->getName());
}

GMSH_API void gmsh::model::setCurrent(const std::string &name)
{
  if(!_isInitialized()) { throw - 1; }
  GModel *m = GModel::findByName(name);
  if(!m) { throw 1; }
  GModel::setCurrent(m);
}

GMSH_API void gmsh::model::getEntities(vectorpair &dimTags, const int dim)
{
  if(!_isInitialized()) { throw - 1; }
  dimTags.clear();
  std::vector<GEntity *> entities;
  GModel::current()->getEntities(entities, dim);
  for(std::size_t i = 0; i < entities.size(); i++)
    dimTags.push_back(
      std::pair<int, int>(entities[i]->dim(), entities[i]->tag()));
}

GMSH_API void gmsh::model::setEntityName(const int dim, const int tag,
                                           const std::string &name)
{
  if(!_isInitialized()) {
    throw -1;
  }
  GModel::current()->setElementaryName(dim, tag, name);
}

GMSH_API void gmsh::model::getEntityName(const int dim, const int tag,
                                         std::string &name)
{
  if(!_isInitialized()) {
    throw -1;
  }
  name = GModel::current()->getElementaryName(dim, tag);
}

GMSH_API void gmsh::model::getPhysicalGroups(vectorpair &dimTags, const int dim)
{
  if(!_isInitialized()) { throw - 1; }
  dimTags.clear();
  std::map<int, std::vector<GEntity *> > groups[4];
  GModel::current()->getPhysicalGroups(groups);
  for(int d = 0; d < 4; d++) {
    if(dim < 0 || d == dim) {
      for(std::map<int, std::vector<GEntity *> >::iterator it =
            groups[d].begin();
          it != groups[d].end(); it++)
        dimTags.push_back(std::pair<int, int>(d, it->first));
    }
  }
}

static std::string _getEntityName(int dim, int tag)
{
  std::stringstream stream;
  switch(dim) {
  case 0: stream << "Point "; break;
  case 1: stream << "Curve "; break;
  case 2: stream << "Surface "; break;
  case 3: stream << "Volume "; break;
  }
  stream << tag;
  return stream.str();
}

GMSH_API void gmsh::model::getEntitiesForPhysicalGroup(const int dim,
                                                       const int tag,
                                                       std::vector<int> &tags)
{
  if(!_isInitialized()) { throw - 1; }
  tags.clear();
  std::map<int, std::vector<GEntity *> > groups;
  GModel::current()->getPhysicalGroups(dim, groups);
  std::map<int, std::vector<GEntity *> >::iterator it = groups.find(tag);
  if(it != groups.end()) {
    for(std::size_t j = 0; j < it->second.size(); j++)
      tags.push_back(it->second[j]->tag());
  }
  else {
    Msg::Error("Physical %s does not exist", _getEntityName(dim, tag).c_str());
    throw 2;
  }
}

GMSH_API void
gmsh::model::getPhysicalGroupsForEntity(const int dim, const int tag,
                                        std::vector<int> &physicalTags)
{
  if(!_isInitialized()) { throw - 1; }
  physicalTags.clear();
  GEntity *ge = GModel::current()->getEntityByTag(dim, tag);
  if(!ge) {
    Msg::Error("%s does not exist", _getEntityName(dim, tag).c_str());
    throw 2;
  }
  std::vector<int> phy = ge->getPhysicalEntities();
  physicalTags.resize(phy.size());
  for(std::size_t i = 0; i < phy.size(); i++) { physicalTags[i] = phy[i]; }
}

GMSH_API int gmsh::model::addPhysicalGroup(const int dim,
                                           const std::vector<int> &tags,
                                           const int tag)
{
  if(!_isInitialized()) { throw - 1; }
  int outTag = tag;
  if(outTag < 0)
    outTag = GModel::current()->getGEOInternals()->getMaxPhysicalTag() + 1;
  if(!GModel::current()->getGEOInternals()->modifyPhysicalGroup(dim, outTag, 0,
                                                                tags)) {
    throw 1;
  }
  GModel::current()->getGEOInternals()->synchronize(GModel::current());
  return outTag;
}

GMSH_API void gmsh::model::setPhysicalName(const int dim, const int tag,
                                           const std::string &name)
{
  if(!_isInitialized()) { throw - 1; }
  GModel::current()->setPhysicalName(name, dim, tag);
}

GMSH_API void gmsh::model::getPhysicalName(const int dim, const int tag,
                                           std::string &name)
{
  if(!_isInitialized()) { throw - 1; }
  name = GModel::current()->getPhysicalName(dim, tag);
}

GMSH_API void gmsh::model::getBoundary(const vectorpair &dimTags,
                                       vectorpair &outDimTags,
                                       const bool combined, const bool oriented,
                                       const bool recursive)
{
  if(!_isInitialized()) { throw - 1; }
  outDimTags.clear();
  if(!GModel::current()->getBoundaryTags(dimTags, outDimTags, combined,
                                         oriented, recursive)) {
    throw 1;
  }
}

GMSH_API void gmsh::model::getEntitiesInBoundingBox(
  const double xmin, const double ymin, const double zmin, const double xmax,
  const double ymax, const double zmax, vectorpair &dimTags, const int dim)
{
  if(!_isInitialized()) { throw - 1; }
  dimTags.clear();
  SBoundingBox3d box(xmin, ymin, zmin, xmax, ymax, zmax);
  std::vector<GEntity *> entities;
  GModel::current()->getEntitiesInBox(entities, box, dim);
  for(std::size_t i = 0; i < entities.size(); i++)
    dimTags.push_back(
      std::pair<int, int>(entities[i]->dim(), entities[i]->tag()));
}

GMSH_API void gmsh::model::getBoundingBox(const int dim, const int tag,
                                          double &xmin, double &ymin,
                                          double &zmin, double &xmax,
                                          double &ymax, double &zmax)
{
  if(!_isInitialized()) { throw - 1; }

  SBoundingBox3d box;
  if(dim < 0 && tag < 0) {
    box = GModel::current()->bounds();
    if(box.empty()) { throw(3); }
  }
  else {
    GEntity *ge = GModel::current()->getEntityByTag(dim, tag);
    if(!ge) {
      Msg::Error("%s does not exist", _getEntityName(dim, tag).c_str());
      throw 2;
    }
    box = ge->bounds();
  }
  if(box.empty()) { throw(3); }
  xmin = box.min().x();
  ymin = box.min().y();
  zmin = box.min().z();
  xmax = box.max().x();
  ymax = box.max().y();
  zmax = box.max().z();
}

GMSH_API int gmsh::model::getDimension()
{
  if(!_isInitialized()) { throw - 1; }

  return GModel::current()->getDim();
}

GMSH_API int gmsh::model::addDiscreteEntity(const int dim, const int tag,
                                            const std::vector<int> &boundary)
{
  if(!_isInitialized()) { throw - 1; }
  int outTag = tag;
  if(outTag < 0) {
    outTag = GModel::current()->getMaxElementaryNumber(dim) + 1;
  }
  GEntity *e = GModel::current()->getEntityByTag(dim, outTag);
  if(e) {
    Msg::Error("%s already exists", _getEntityName(dim, outTag).c_str());
    throw 2;
  }
  // FIXME: check and set boundary entities to construct topology!
  switch(dim) {
  case 0: {
    GVertex *gv = new discreteVertex(GModel::current(), outTag);
    GModel::current()->add(gv);
    break;
  }
  case 1: {
    GEdge *ge = new discreteEdge(GModel::current(), outTag, 0, 0);
    GModel::current()->add(ge);
    break;
  }
  case 2: {
    GFace *gf = new discreteFace(GModel::current(), outTag);
    GModel::current()->add(gf);
    break;
  }
  case 3: {
    GRegion *gr = new discreteRegion(GModel::current(), outTag);
    GModel::current()->add(gr);
    break;
  }
  default: throw 2;
  }
  return outTag;
}

GMSH_API void gmsh::model::removeEntities(const vectorpair &dimTags,
                                          const bool recursive)
{
  if(!_isInitialized()) { throw - 1; }
  GModel::current()->remove(dimTags, recursive);
}

GMSH_API void gmsh::model::removeEntityName(const std::string &name)
{
  if(!_isInitialized()) {
    throw -1;
  }
  GModel::current()->removeElementaryName(name);
}

GMSH_API void gmsh::model::removePhysicalGroups(const vectorpair &dimTags)
{
  if(!_isInitialized()) { throw - 1; }
  if(dimTags.empty()) {
    GModel::current()->getGEOInternals()->resetPhysicalGroups();
    GModel::current()->removePhysicalGroups();
  }
  else {
    // FIXME:
    // - move the physical code from GEO factory to GModel:
    //    if a mesh is loaded the GEO sync will re-create the group in GModel...
    // - rewrite the unerlying code: it's slow
    for(std::size_t i = 0; i < dimTags.size(); i++)
      GModel::current()->removePhysicalGroup(dimTags[i].first,
                                             dimTags[i].second);
  }
}

GMSH_API void gmsh::model::removePhysicalName(const std::string &name)
{
  if(!_isInitialized()) { throw - 1; }
  GModel::current()->removePhysicalName(name);
}

GMSH_API void gmsh::model::getType(const int dim, const int tag,
                                   std::string &entityType)
{
  if(!_isInitialized()) { throw - 1; }
  GEntity *ge = GModel::current()->getEntityByTag(dim, tag);
  if(!ge) {
    Msg::Error("%s does not exist", _getEntityName(dim, tag).c_str());
    throw 2;
  }
  entityType = ge->getTypeString();
}

GMSH_API void gmsh::model::getParent(const int dim, const int tag,
                                     int &parentDim, int &parentTag)
{
  if(!_isInitialized()) { throw - 1; }
  parentDim = -1;
  parentTag = -1;
  GEntity *ge = GModel::current()->getEntityByTag(dim, tag);
  if(!ge) {
    Msg::Error("%s does not exist", _getEntityName(dim, tag).c_str());
    throw 2;
  }
  GEntity *parent = ge->getParentEntity();
  if(parent) {
    parentDim = parent->dim();
    parentTag = parent->tag();
  }
}

GMSH_API void gmsh::model::getPartitions(const int dim, const int tag,
                                         std::vector<int> &partitions)
{
  if(!_isInitialized()) { throw - 1; }
  partitions.clear();
  GEntity *ge = GModel::current()->getEntityByTag(dim, tag);
  if(!ge) {
    Msg::Error("%s does not exist", _getEntityName(dim, tag).c_str());
    throw 2;
  }
  std::vector<unsigned int> p;
  if(ge->geomType() == GEntity::PartitionPoint)
    p = static_cast<partitionVertex *>(ge)->getPartitions();
  else if(ge->geomType() == GEntity::PartitionCurve)
    p = static_cast<partitionEdge *>(ge)->getPartitions();
  else if(ge->geomType() == GEntity::PartitionSurface)
    p = static_cast<partitionFace *>(ge)->getPartitions();
  else if(ge->geomType() == GEntity::PartitionVolume)
    p = static_cast<partitionRegion *>(ge)->getPartitions();
  else if(ge->geomType() == GEntity::GhostCurve)
    p.push_back(static_cast<ghostEdge *>(ge)->getPartition());
  else if(ge->geomType() == GEntity::GhostSurface)
    p.push_back(static_cast<ghostFace *>(ge)->getPartition());
  else if(ge->geomType() == GEntity::GhostVolume)
    p.push_back(static_cast<ghostRegion *>(ge)->getPartition());

  for(std::size_t i = 0; i < p.size(); i++) partitions.push_back(p[i]);
}

GMSH_API void gmsh::model::getValue(const int dim, const int tag,
                                    const std::vector<double> &parametricCoord,
                                    std::vector<double> &points)
{
  if(!_isInitialized()) { throw - 1; }
  points.clear();
  GEntity *entity = GModel::current()->getEntityByTag(dim, tag);
  if(!entity) {
    Msg::Error("%s does not exist", _getEntityName(dim, tag).c_str());
    throw 2;
  }
  if(dim == 0) {
    points.push_back(static_cast<GVertex *>(entity)->x());
    points.push_back(static_cast<GVertex *>(entity)->y());
    points.push_back(static_cast<GVertex *>(entity)->z());
  }
  else if(dim == 1) {
    GEdge *ge = static_cast<GEdge *>(entity);
    for(std::size_t i = 0; i < parametricCoord.size(); i++) {
      GPoint gp = ge->point(parametricCoord[i]);
      points.push_back(gp.x());
      points.push_back(gp.y());
      points.push_back(gp.z());
    }
  }
  else if(dim == 2) {
    if(parametricCoord.size() < 2) return;
    GFace *gf = static_cast<GFace *>(entity);
    for(std::size_t i = 0; i < parametricCoord.size(); i += 2) {
      SPoint2 param(parametricCoord[i], parametricCoord[i + 1]);
      GPoint gp = gf->point(param);
      points.push_back(gp.x());
      points.push_back(gp.y());
      points.push_back(gp.z());
    }
  }
}

GMSH_API void
gmsh::model::getDerivative(const int dim, const int tag,
                           const std::vector<double> &parametricCoord,
                           std::vector<double> &deriv)
{
  if(!_isInitialized()) { throw - 1; }
  deriv.clear();
  GEntity *entity = GModel::current()->getEntityByTag(dim, tag);
  if(!entity) {
    Msg::Error("%s does not exist", _getEntityName(dim, tag).c_str());
    throw 2;
  }
  if(dim == 1) {
    GEdge *ge = static_cast<GEdge *>(entity);
    for(std::size_t i = 0; i < parametricCoord.size(); i++) {
      SVector3 d = ge->firstDer(parametricCoord[i]);
      deriv.push_back(d.x());
      deriv.push_back(d.y());
      deriv.push_back(d.z());
    }
  }
  else if(dim == 2) {
    if(parametricCoord.size() < 2) return;
    GFace *gf = static_cast<GFace *>(entity);
    for(std::size_t i = 0; i < parametricCoord.size(); i += 2) {
      SPoint2 param(parametricCoord[i], parametricCoord[i + 1]);
      Pair<SVector3, SVector3> d = gf->firstDer(param);
      deriv.push_back(d.left().x());
      deriv.push_back(d.left().y());
      deriv.push_back(d.left().z());
      deriv.push_back(d.right().x());
      deriv.push_back(d.right().y());
      deriv.push_back(d.right().z());
    }
  }
}

GMSH_API void
gmsh::model::getCurvature(const int dim, const int tag,
                          const std::vector<double> &parametricCoord,
                          std::vector<double> &curvatures)
{
  if(!_isInitialized()) { throw - 1; }
  curvatures.clear();
  GEntity *entity = GModel::current()->getEntityByTag(dim, tag);
  if(!entity) {
    Msg::Error("%s does not exist", _getEntityName(dim, tag).c_str());
    throw 2;
  }
  if(dim == 1) {
    GEdge *ge = static_cast<GEdge *>(entity);
    for(std::size_t i = 0; i < parametricCoord.size(); i++)
      curvatures.push_back(ge->curvature(parametricCoord[i]));
  }
  else if(dim == 2) {
    if(parametricCoord.size() < 2) return;
    GFace *gf = static_cast<GFace *>(entity);
    for(std::size_t i = 0; i < parametricCoord.size(); i += 2) {
      SPoint2 param(parametricCoord[i], parametricCoord[i + 1]);
      curvatures.push_back(gf->curvatureMax(param));
    }
  }
}

GMSH_API void gmsh::model::getPrincipalCurvatures(
  const int tag, const std::vector<double> &parametricCoord,
  std::vector<double> &curvaturesMax, std::vector<double> &curvaturesMin,
  std::vector<double> &directionsMax, std::vector<double> &directionsMin)
{
  if(!_isInitialized()) { throw - 1; }
  GFace *gf = GModel::current()->getFaceByTag(tag);
  if(!gf) {
    Msg::Error("%s does not exist", _getEntityName(2, tag).c_str());
    throw 2;
  }
  curvaturesMax.clear();
  curvaturesMin.clear();
  directionsMax.clear();
  directionsMin.clear();
  if(parametricCoord.size() < 2) return;
  for(std::size_t i = 0; i < parametricCoord.size(); i += 2) {
    SPoint2 param(parametricCoord[i], parametricCoord[i + 1]);
    double cmin, cmax;
    SVector3 dmin, dmax;
    gf->curvatures(param, dmax, dmin, cmax, cmin);
    curvaturesMax.push_back(cmax);
    curvaturesMin.push_back(cmin);
    directionsMax.push_back(dmax.x());
    directionsMax.push_back(dmax.y());
    directionsMax.push_back(dmax.z());
    directionsMin.push_back(dmin.x());
    directionsMin.push_back(dmin.y());
    directionsMin.push_back(dmin.z());
  }
}

GMSH_API void gmsh::model::getNormal(const int tag,
                                     const std::vector<double> &parametricCoord,
                                     std::vector<double> &normals)
{
  if(!_isInitialized()) { throw - 1; }
  GFace *gf = GModel::current()->getFaceByTag(tag);
  if(!gf) {
    Msg::Error("%s does not exist", _getEntityName(2, tag).c_str());
    throw 2;
  }
  normals.clear();
  if(parametricCoord.size() < 2) return;
  for(std::size_t i = 0; i < parametricCoord.size(); i += 2) {
    SPoint2 param(parametricCoord[i], parametricCoord[i + 1]);
    SVector3 n = gf->normal(param);
    normals.push_back(n.x());
    normals.push_back(n.y());
    normals.push_back(n.z());
  }
}

GMSH_API void gmsh::model::setVisibility(const vectorpair &dimTags,
                                         const int value, const bool recursive)
{
  if(!_isInitialized()) { throw - 1; }
  for(std::size_t i = 0; i < dimTags.size(); i++) {
    GEntity *ge = GModel::current()->getEntityByTag(
      dimTags[i].first, std::abs(dimTags[i].second));
    if(ge) ge->setVisibility(value, recursive);
  }
}

GMSH_API void gmsh::model::getVisibility(const int dim, const int tag,
                                         int &value)
{
  if(!_isInitialized()) { throw - 1; }
  GEntity *ge = GModel::current()->getEntityByTag(dim, tag);
  if(!ge) {
    Msg::Error("%s does not exist", _getEntityName(dim, tag).c_str());
    throw 2;
  }
  value = ge->getVisibility();
}

GMSH_API void gmsh::model::setColor(const vectorpair &dimTags, const int r,
                                    const int g, const int b, const int a,
                                    const bool recursive)
{
  if(!_isInitialized()) { throw - 1; }
  for(std::size_t i = 0; i < dimTags.size(); i++) {
    GEntity *ge = GModel::current()->getEntityByTag(
      dimTags[i].first, std::abs(dimTags[i].second));
    if(ge) {
      unsigned int val = CTX::instance()->packColor(r, g, b, a);
      ge->setColor(val, recursive);
    }
  }
}

GMSH_API void gmsh::model::getColor(const int dim, const int tag, int &r,
                                    int &g, int &b, int &a)
{
  if(!_isInitialized()) { throw - 1; }
  GEntity *ge = GModel::current()->getEntityByTag(dim, tag);
  if(!ge) {
    Msg::Error("%s does not exist", _getEntityName(dim, tag).c_str());
    throw 2;
  }
  unsigned int value = ge->getColor();
  r = CTX::instance()->unpackRed(value);
  g = CTX::instance()->unpackGreen(value);
  b = CTX::instance()->unpackBlue(value);
  a = CTX::instance()->unpackAlpha(value);
}

// gmsh::model::mesh

GMSH_API void gmsh::model::mesh::generate(const int dim)
{
  if(!_isInitialized()) { throw - 1; }
  GModel::current()->mesh(dim);
  CTX::instance()->mesh.changed = ENT_ALL;
}

GMSH_API void gmsh::model::mesh::partition(const int numPart)
{
  if(!_isInitialized()) { throw - 1; }
  GModel::current()->partitionMesh(
    numPart >= 0 ? numPart : CTX::instance()->mesh.numPartitions);
  CTX::instance()->mesh.changed = ENT_ALL;
}

GMSH_API void gmsh::model::mesh::unpartition()
{
  if(!_isInitialized()) { throw - 1; }
  GModel::current()->unpartitionMesh();
  CTX::instance()->mesh.changed = ENT_ALL;
}

GMSH_API void gmsh::model::mesh::refine()
{
  if(!_isInitialized()) { throw - 1; }
  GModel::current()->refineMesh(CTX::instance()->mesh.secondOrderLinear);
  CTX::instance()->mesh.changed = ENT_ALL;
}

GMSH_API void gmsh::model::mesh::splitQuadrangles(const double quality,
                                                  const int tag)
{
  if(!_isInitialized()) { throw - 1; }
#if defined(HAVE_MESH)
  std::vector<GEntity *> entities;
  if(tag < 0) { GModel::current()->getEntities(entities, 2); }
  else {
    GEntity *ge = GModel::current()->getEntityByTag(2, tag);
    if(!ge) {
      Msg::Error("%s does not exist", _getEntityName(2, tag).c_str());
      throw 2;
    }
    entities.push_back(ge);
  }
  for(std::size_t i = 0; i < entities.size(); i++) {
    GFace *gf = static_cast<GFace *>(entities[i]);
    quadsToTriangles(gf, quality);
  }
  CTX::instance()->mesh.changed = ENT_ALL;
#else
  Msg::Error("splitQuadrangles requires the mesh module");
  throw - 1;
#endif
}

GMSH_API void gmsh::model::mesh::setOrder(const int order)
{
  if(!_isInitialized()) { throw - 1; }
  GModel::current()->setOrderN(order, CTX::instance()->mesh.secondOrderLinear,
                               CTX::instance()->mesh.secondOrderIncomplete);
  CTX::instance()->mesh.changed = ENT_ALL;
}

GMSH_API void gmsh::model::mesh::getLastEntityError(vectorpair &dimTags)
{
  if(!_isInitialized()) { throw - 1; }
  std::vector<GEntity *> e = GModel::current()->getLastMeshEntityError();
  dimTags.clear();
  for(std::size_t i = 0; i < e.size(); i++)
    dimTags.push_back(std::pair<int, int>(e[i]->dim(), e[i]->tag()));
}

GMSH_API void gmsh::model::mesh::getLastNodeError(std::vector<std::size_t> &nodeTags)
{
  if(!_isInitialized()) { throw - 1; }
  std::vector<MVertex *> v = GModel::current()->getLastMeshVertexError();
  nodeTags.clear();
  for(std::size_t i = 0; i < v.size(); i++) nodeTags.push_back(v[i]->getNum());
}

static void _getAdditionalNodesOnBoundary(GEntity *entity,
                                          std::vector<std::size_t> &nodeTags,
                                          std::vector<double> &coord,
                                          std::vector<double> &parametricCoord,
                                          bool parametric)
{
  std::vector<GFace *> f;
  std::vector<GEdge *> e;
  std::vector<GVertex *> v;
  if(entity->dim() > 2) f = entity->faces();
  if(entity->dim() > 1) e = entity->edges();
  if(entity->dim() > 0) v = entity->vertices();
  for(std::vector<GFace *>::iterator it = f.begin(); it != f.end(); it++) {
    GFace *gf = *it;
    for(std::size_t j = 0; j < gf->mesh_vertices.size(); j++) {
      MVertex *v = gf->mesh_vertices[j];
      nodeTags.push_back(v->getNum());
      coord.push_back(v->x());
      coord.push_back(v->y());
      coord.push_back(v->z());
    }
  }
  for(std::vector<GEdge *>::iterator it = e.begin(); it != e.end(); it++) {
    GEdge *ge = *it;
    for(std::size_t j = 0; j < ge->mesh_vertices.size(); j++) {
      MVertex *v = ge->mesh_vertices[j];
      nodeTags.push_back(v->getNum());
      coord.push_back(v->x());
      coord.push_back(v->y());
      coord.push_back(v->z());
      if(entity->dim() == 2 && parametric) {
        SPoint2 param;
        if(!reparamMeshVertexOnFace(v, (GFace *)entity, param))
          Msg::Warning("Failed to compute parameters of node %d on surface %d",
                       v->getNum(), entity->tag());
        parametricCoord.push_back(param.x());
        parametricCoord.push_back(param.y());
      }
    }
  }
  for(std::vector<GVertex *>::iterator it = v.begin(); it != v.end(); it++) {
    GVertex *gv = *it;
    for(std::size_t j = 0; j < gv->mesh_vertices.size(); j++) {
      MVertex *v = gv->mesh_vertices[j];
      nodeTags.push_back(v->getNum());
      coord.push_back(v->x());
      coord.push_back(v->y());
      coord.push_back(v->z());
      if(entity->dim() == 2 && parametric) {
        SPoint2 param;
        if(!reparamMeshVertexOnFace(v, (GFace *)entity, param))
          Msg::Warning("Failed to compute parameters of node %d on surface %d",
                       v->getNum(), entity->tag());
        parametricCoord.push_back(param.x());
        parametricCoord.push_back(param.y());
      }
      else if(entity->dim() == 1 && parametric) {
        double param;
        if(!reparamMeshVertexOnEdge(v, (GEdge *)entity, param))
          Msg::Warning("Failed to compute parameters of node %d on edge %d",
                       v->getNum(), entity->tag());
        parametricCoord.push_back(param);
      }
    }
  }
}

GMSH_API void gmsh::model::mesh::getNodes(std::vector<std::size_t> &nodeTags,
                                          std::vector<double> &coord,
                                          std::vector<double> &parametricCoord,
                                          const int dim, const int tag,
                                          const bool includeBoundary)
{
  if(!_isInitialized()) { throw - 1; }
  nodeTags.clear();
  coord.clear();
  parametricCoord.clear();
  std::vector<GEntity *> entities;
  if(dim >= 0 && tag >= 0) {
    GEntity *ge = GModel::current()->getEntityByTag(dim, tag);
    if(!ge) {
      Msg::Error("%s does not exist", _getEntityName(dim, tag).c_str());
      throw 2;
    }
    entities.push_back(ge);
  }
  else {
    GModel::current()->getEntities(entities, dim);
  }
  for(std::size_t i = 0; i < entities.size(); i++) {
    GEntity *ge = entities[i];
    for(std::size_t j = 0; j < ge->mesh_vertices.size(); j++) {
      MVertex *v = ge->mesh_vertices[j];
      nodeTags.push_back(v->getNum());
      coord.push_back(v->x());
      coord.push_back(v->y());
      coord.push_back(v->z());
      if(dim > 0) {
        double par;
        for(int k = 0; k < dim; k++) {
          if(v->getParameter(k, par)) parametricCoord.push_back(par);
        }
      }
    }
    if(includeBoundary)
      _getAdditionalNodesOnBoundary(ge, nodeTags, coord, parametricCoord,
                                    dim > 0);
  }
}

GMSH_API void gmsh::model::mesh::getNode(const std::size_t nodeTag,
                                         std::vector<double> &coord,
                                         std::vector<double> &parametricCoord)
{
  if(!_isInitialized()) { throw - 1; }
  MVertex *v = GModel::current()->getMeshVertexByTag(nodeTag);
  if(!v) {
    Msg::Error("Unknown node %d", nodeTag);
    throw 2;
  }
  coord.resize(3);
  coord[0] = v->x();
  coord[1] = v->y();
  coord[2] = v->z();
  parametricCoord.reserve(2);
  double u;
  if(v->getParameter(0, u)) parametricCoord.push_back(u);
  if(v->getParameter(1, u)) parametricCoord.push_back(u);
}

GMSH_API void gmsh::model::mesh::rebuildNodeCache(bool onlyIfNecessary)
{
  if(!_isInitialized()) { throw - 1; }
  GModel::current()->rebuildMeshVertexCache(onlyIfNecessary);
}

GMSH_API void
gmsh::model::mesh::getNodesForPhysicalGroup(const int dim, const int tag,
                                            std::vector<std::size_t> &nodeTags,
                                            std::vector<double> &coord)
{
  if(!_isInitialized()) { throw - 1; }
  nodeTags.clear();
  coord.clear();
  std::vector<MVertex *> v;
  GModel::current()->getMeshVerticesForPhysicalGroup(dim, tag, v);
  if(v.empty()) return;
  nodeTags.resize(v.size());
  coord.resize(v.size() * 3);
  for(std::size_t i = 0; i < v.size(); i++) {
    nodeTags[i] = v[i]->getNum();
    coord[3 * i + 0] = v[i]->x();
    coord[3 * i + 1] = v[i]->y();
    coord[3 * i + 2] = v[i]->z();
  }
}

GMSH_API void gmsh::model::mesh::setNodes(
  const int dim, const int tag, const std::vector<std::size_t> &nodeTags,
  const std::vector<double> &coord, const std::vector<double> &parametricCoord)
{
  if(!_isInitialized()) { throw - 1; }
  GEntity *ge = GModel::current()->getEntityByTag(dim, tag);
  if(!ge) {
    Msg::Error("%s does not exist", _getEntityName(dim, tag).c_str());
    throw 2;
  }
  int numNodeTags = nodeTags.size(), numNodes = nodeTags.size();
  if(!numNodeTags) { // this is allowed: we will assign new tags
    numNodes = coord.size() / 3;
  }
  if((int)coord.size() != 3 * numNodes) {
    Msg::Error("Wrong number of coordinates");
    throw 2;
  }
  bool param = false;
  if(parametricCoord.size()) {
    if((int)parametricCoord.size() != dim * numNodes) {
      Msg::Error("Wrong number of parametric coordinates");
      throw 2;
    }
    param = true;
  }
  // delete nodes and elements; this will also delete the model mesh cache
  ge->deleteMesh();
  for(int i = 0; i < numNodes; i++) {
    std::size_t n = (numNodeTags ? nodeTags[i] : 0); // 0 = automatic tag
    double x = coord[3 * i];
    double y = coord[3 * i + 1];
    double z = coord[3 * i + 2];
    MVertex *vv = 0;
    if(param && dim == 1) {
      double u = parametricCoord[i];
      vv = new MEdgeVertex(x, y, z, ge, u, n);
    }
    else if(param && dim == 2) {
      double u = parametricCoord[2 * i];
      double v = parametricCoord[2 * i + 1];
      vv = new MFaceVertex(x, y, z, ge, u, v, n);
    }
    else
      vv = new MVertex(x, y, z, ge, n);
    ge->mesh_vertices.push_back(vv);
  }
}

GMSH_API void gmsh::model::mesh::reclassifyNodes()
{
  if(!_isInitialized()) { throw - 1; }
  GModel::current()->pruneMeshVertexAssociations();
}

GMSH_API void gmsh::model::mesh::relocateNodes(const int dim, const int tag)
{
  if(!_isInitialized()) { throw - 1; }
  std::vector<GEntity *> entities;
  if(dim >= 0 && tag >= 0) {
    GEntity *ge = GModel::current()->getEntityByTag(dim, tag);
    if(!ge) {
      Msg::Error("%s does not exist", _getEntityName(dim, tag).c_str());
      throw 2;
    }
    entities.push_back(ge);
  }
  else {
    GModel::current()->getEntities(entities, dim);
  }
  for(std::size_t i = 0; i < entities.size(); i++)
    entities[i]->relocateMeshVertices();
}

static void
_getEntitiesForElementTypes(int dim, int tag,
                            std::map<int, std::vector<GEntity *> > &typeEnt)
{
  std::vector<GEntity *> entities;
  if(dim >= 0 && tag >= 0) {
    GEntity *ge = GModel::current()->getEntityByTag(dim, tag);
    if(!ge) {
      Msg::Error("%s does not exist", _getEntityName(dim, tag).c_str());
      throw 2;
    }
    entities.push_back(ge);
  }
  else {
    GModel::current()->getEntities(entities, dim);
  }
  for(std::size_t i = 0; i < entities.size(); i++) {
    GEntity *ge = entities[i];
    switch(ge->dim()) {
    case 0: {
      GVertex *v = static_cast<GVertex *>(ge);
      if(v->points.size())
        typeEnt[v->points.front()->getTypeForMSH()].push_back(ge);
      break;
    }
    case 1: {
      GEdge *e = static_cast<GEdge *>(ge);
      if(e->lines.size())
        typeEnt[e->lines.front()->getTypeForMSH()].push_back(ge);
      break;
    }
    case 2: {
      GFace *f = static_cast<GFace *>(ge);
      if(f->triangles.size())
        typeEnt[f->triangles.front()->getTypeForMSH()].push_back(ge);
      if(f->quadrangles.size())
        typeEnt[f->quadrangles.front()->getTypeForMSH()].push_back(ge);
      break;
    }
    case 3: {
      GRegion *r = static_cast<GRegion *>(ge);
      if(r->tetrahedra.size())
        typeEnt[r->tetrahedra.front()->getTypeForMSH()].push_back(ge);
      if(r->hexahedra.size())
        typeEnt[r->hexahedra.front()->getTypeForMSH()].push_back(ge);
      if(r->prisms.size())
        typeEnt[r->prisms.front()->getTypeForMSH()].push_back(ge);
      if(r->pyramids.size())
        typeEnt[r->pyramids.front()->getTypeForMSH()].push_back(ge);
      break;
    }
    }
  }
}

GMSH_API void gmsh::model::mesh::getElements(
  std::vector<int> &elementTypes,
  std::vector<std::vector<std::size_t> > &elementTags,
  std::vector<std::vector<std::size_t> > &nodeTags,
  const int dim, const int tag)
{
  if(!_isInitialized()) { throw - 1; }
  elementTypes.clear();
  elementTags.clear();
  nodeTags.clear();
  std::map<int, std::vector<GEntity *> > typeEnt;
  _getEntitiesForElementTypes(dim, tag, typeEnt);
  for(std::map<int, std::vector<GEntity *> >::const_iterator it =
        typeEnt.begin();
      it != typeEnt.end(); it++) {
    elementTypes.push_back(it->first);
    elementTags.push_back(std::vector<std::size_t>());
    nodeTags.push_back(std::vector<std::size_t>());
    int elementType = it->first;
    for(std::size_t i = 0; i < it->second.size(); i++) {
      GEntity *ge = it->second[i];
      for(std::size_t j = 0; j < ge->getNumMeshElements(); j++) {
        MElement *e = ge->getMeshElement(j);
        if(e->getTypeForMSH() == elementType) {
          elementTags.back().push_back(e->getNum());
          for(std::size_t k = 0; k < e->getNumVertices(); k++) {
            nodeTags.back().push_back(e->getVertex(k)->getNum());
          }
        }
      }
    }
  }
}

GMSH_API void gmsh::model::mesh::getElement(const std::size_t elementTag,
                                            int &elementType,
                                            std::vector<std::size_t> &nodeTags)
{
  if(!_isInitialized()) { throw - 1; }
  MElement *e = GModel::current()->getMeshElementByTag(elementTag);
  if(!e) {
    Msg::Error("Unknown element %d", elementTag);
    throw 2;
  }
  elementType = e->getTypeForMSH();
  nodeTags.clear();
  for(std::size_t i = 0; i < e->getNumVertices(); i++) {
    MVertex *v = e->getVertex(i);
    if(!v) {
      Msg::Error("Unknown node in element %d", elementTag);
      throw 2;
    }
    nodeTags.push_back(v->getNum());
  }
}

GMSH_API void gmsh::model::mesh::getElementByCoordinates(
  const double x, const double y, const double z, std::size_t &elementTag,
  int &elementType, std::vector<std::size_t> &nodeTags)
{
  if(!_isInitialized()) { throw - 1; }
  SPoint3 p(x, y, z);
  MElement *e = GModel::current()->getMeshElementByCoord(p);
  if(!e) {
    Msg::Error("No element found at (%g, %g, %g)", x, y, z);
    throw 2;
  }
  elementTag = e->getNum();
  elementType = e->getTypeForMSH();
  nodeTags.clear();
  for(std::size_t i = 0; i < e->getNumVertices(); i++) {
    MVertex *v = e->getVertex(i);
    if(!v) {
      Msg::Error("Unknown node in element %d", elementTag);
      throw 2;
    }
    nodeTags.push_back(v->getNum());
  }
}

template <class T>
static void _addElements(int dim, int tag, const std::vector<MElement *> &src,
                         std::vector<T *> &dst)
{
  for(std::size_t i = 0; i < src.size(); i++)
    dst.push_back(static_cast<T *>(src[i]));
}

static void _addElements(int dim, int tag, GEntity *ge, int type,
                         const std::vector<std::size_t> &elementTags,
                         const std::vector<std::size_t> &nodeTags)
{
  unsigned int numNodesPerEle = MElement::getInfoMSH(type);
  if(!numNodesPerEle) return;
  std::size_t numEleTags = elementTags.size();
  std::size_t numEle = numEleTags;
  if(!numEle) { numEle = nodeTags.size() / numNodesPerEle; }
  if(!numEle) return;
  if(numEle * numNodesPerEle != nodeTags.size()) {
    Msg::Error("Wrong number of node tags for element type %d", type);
    throw 2;
  }
  std::vector<MElement *> elements(numEle);
  std::vector<MVertex *> nodes(numNodesPerEle);
  for(std::size_t j = 0; j < numEle; j++) {
    std::size_t etag = (numEleTags ? elementTags[j] : 0); // 0 = automatic tag
    MElementFactory f;
    for(std::size_t k = 0; k < numNodesPerEle; k++) {
      std::size_t vtag = nodeTags[numNodesPerEle * j + k];
      // this will rebuild the node cache if necessary
      nodes[k] = GModel::current()->getMeshVertexByTag(vtag);
      if(!nodes[k]) {
        Msg::Error("Unknown node %d", vtag);
        throw 2;
      }
    }
    elements[j] = f.create(type, nodes, etag);
  }
  bool ok = true;
  switch(dim) {
  case 0:
    if(elements[0]->getType() == TYPE_PNT)
      _addElements(dim, tag, elements, static_cast<GVertex *>(ge)->points);
    else
      ok = false;
    break;
  case 1:
    if(elements[0]->getType() == TYPE_LIN)
      _addElements(dim, tag, elements, static_cast<GEdge *>(ge)->lines);
    else
      ok = false;
    break;
  case 2:
    if(elements[0]->getType() == TYPE_TRI)
      _addElements(dim, tag, elements, static_cast<GFace *>(ge)->triangles);
    else if(elements[0]->getType() == TYPE_QUA)
      _addElements(dim, tag, elements, static_cast<GFace *>(ge)->quadrangles);
    else
      ok = false;
    break;
  case 3:
    if(elements[0]->getType() == TYPE_TET)
      _addElements(dim, tag, elements, static_cast<GRegion *>(ge)->tetrahedra);
    else if(elements[0]->getType() == TYPE_HEX)
      _addElements(dim, tag, elements, static_cast<GRegion *>(ge)->hexahedra);
    else if(elements[0]->getType() == TYPE_PRI)
      _addElements(dim, tag, elements, static_cast<GRegion *>(ge)->prisms);
    else if(elements[0]->getType() == TYPE_PYR)
      _addElements(dim, tag, elements, static_cast<GRegion *>(ge)->pyramids);
    else
      ok = false;
    break;
  }
  if(!ok) {
    Msg::Error("Wrong type of element for %s",
               _getEntityName(dim, tag).c_str());
    throw 2;
  }
}

GMSH_API void gmsh::model::mesh::setElements(
  const int dim, const int tag, const std::vector<int> &elementTypes,
  const std::vector<std::vector<std::size_t> > &elementTags,
  const std::vector<std::vector<std::size_t> > &nodeTags)
{
  if(!_isInitialized()) { throw - 1; }
  GEntity *ge = GModel::current()->getEntityByTag(dim, tag);
  if(!ge) {
    Msg::Error("%s does not exist", _getEntityName(dim, tag).c_str());
    throw 2;
  }
  if(elementTypes.size() != elementTags.size()) {
    Msg::Error("Wrong number of element tags");
    throw 2;
  }
  if(elementTypes.size() != nodeTags.size()) {
    Msg::Error("Wrong number of node tags");
    throw 2;
  }
  // delete only elements; this will also delete the model mesh cache
  ge->deleteMesh(true);
  for(std::size_t i = 0; i < elementTypes.size(); i++)
    _addElements(dim, tag, ge, elementTypes[i], elementTags[i], nodeTags[i]);
}

GMSH_API void gmsh::model::mesh::setElementsByType(
<<<<<<< HEAD
  const int dim, const int tag, const int elementType,
  const std::vector<int> &elementTags, const std::vector<int> &nodeTags)
{
  if(!_isInitialized()) { throw - 1; }
=======
  const int tag, const int elementType,
  const std::vector<std::size_t> &elementTags,
  const std::vector<std::size_t> &nodeTags)
{
  if(!_isInitialized()) {
    throw -1;
  }
  int dim = ElementType::getDimension(elementType);
>>>>>>> 42aa7d00
  GEntity *ge = GModel::current()->getEntityByTag(dim, tag);
  if(!ge) {
    Msg::Error("%s does not exist", _getEntityName(dim, tag).c_str());
    throw 2;
  }
  _addElements(dim, tag, ge, elementType, elementTags, nodeTags);
}

GMSH_API void gmsh::model::mesh::getElementTypes(std::vector<int> &elementTypes,
                                                 const int dim, const int tag)
{
  if(!_isInitialized()) { throw - 1; }
  elementTypes.clear();
  std::map<int, std::vector<GEntity *> > typeEnt;
  _getEntitiesForElementTypes(dim, tag, typeEnt);
  for(std::map<int, std::vector<GEntity *> >::const_iterator it =
        typeEnt.begin();
      it != typeEnt.end(); it++) {
    elementTypes.push_back(it->first);
  }
}

GMSH_API int gmsh::model::mesh::getElementType(const std::string &family,
                                               const int order,
                                               const bool serendip)
{
  if(!_isInitialized()) { throw - 1; }
  int familyType = (family == "point") ?
                     TYPE_PNT :
                     (family == "line") ?
                     TYPE_LIN :
                     (family == "triangle") ?
                     TYPE_TRI :
                     (family == "quadrangle") ?
                     TYPE_QUA :
                     (family == "tetrahedron") ?
                     TYPE_TET :
                     (family == "pyramid") ?
                     TYPE_PYR :
                     (family == "prism") ?
                     TYPE_PRI :
                     (family == "hexahedron") ?
                     TYPE_HEX :
                     (family == "polygon") ?
                     TYPE_POLYG :
                     (family == "polyhedron") ?
                     TYPE_POLYH :
                     (family == "trihedron") ? TYPE_TRIH : -1;
  return ElementType::getType(familyType, order, serendip);
}

GMSH_API void gmsh::model::mesh::getElementProperties(
  const int elementType, std::string &name, int &dim, int &order, int &numNodes,
  std::vector<double> &parametricCoord)
{
  if(!_isInitialized()) { throw - 1; }
  const char *n;
  numNodes = MElement::getInfoMSH(elementType, &n);
  name = n;
  int parentType = ElementType::getParentType(elementType);
  nodalBasis *basis = 0;
  if(parentType == TYPE_PYR)
    basis = new pyramidalBasis(elementType);
  else
    basis = new polynomialBasis(elementType);
  dim = basis->dimension;
  order = basis->order;
  numNodes = basis->points.size1();
  for(int i = 0; i < basis->points.size1(); i++)
    for(int j = 0; j < basis->points.size2(); j++)
      parametricCoord.push_back(basis->points(i, j));
  delete basis;
}

GMSH_API void
gmsh::model::mesh::getElementsByType(const int elementType,
                                     std::vector<std::size_t> &elementTags,
                                     std::vector<std::size_t> &nodeTags,
                                     const int tag,
                                     const std::size_t task,
                                     const std::size_t numTasks)
{
  if(!_isInitialized()) { throw - 1; }
  int dim = ElementType::getDimension(elementType);
  std::map<int, std::vector<GEntity *> > typeEnt;
  _getEntitiesForElementTypes(dim, tag, typeEnt);
  const std::vector<GEntity *> &entities(typeEnt[elementType]);
  int familyType = ElementType::getParentType(elementType);
  std::size_t numElements = 0;
  for(std::size_t i = 0; i < entities.size(); i++)
    numElements += entities[i]->getNumMeshElementsByType(familyType);
  const int numNodes = ElementType::getNumVertices(elementType);
  if(!numTasks){
    Msg::Error("Number of tasks should be > 0");
    throw 4;
  }
  const std::size_t begin = (task * numElements) / numTasks;
  const std::size_t end = ((task + 1) * numElements) / numTasks;
  // check arrays
  bool haveElementTags = elementTags.size();
  bool haveNodeTags = nodeTags.size();
  if(!haveElementTags && !haveNodeTags) {
    if(numTasks > 1)
      Msg::Error("ElementTags and nodeTags should be preallocated "
                 "if numTasks > 1");
    haveElementTags = haveNodeTags = true;
    preallocateElementsByType(elementType, haveElementTags, haveNodeTags,
                              elementTags, nodeTags, tag);
  }
  if(haveElementTags && (elementTags.size() < numElements)) {
    Msg::Error("Wrong size of elementTags array (%d < %d)", elementTags.size(),
               numElements);
    throw 4;
  }
  if(haveNodeTags && (nodeTags.size() < numElements * numNodes)) {
    Msg::Error("Wrong size of nodeTags array (%d < %d)", nodeTags.size(),
               numElements * numNodes);
    throw 4;
  }
  size_t o = 0;
  size_t idx = begin * numNodes;
  for(std::size_t i = 0; i < entities.size(); i++) {
    GEntity *ge = entities[i];
    for(std::size_t j = 0; j < ge->getNumMeshElementsByType(familyType); j++) {
      if(o >= begin && o < end) {
        MElement *e = ge->getMeshElementByType(familyType, j);
        if(haveElementTags) elementTags[o] = e->getNum();
        if(haveNodeTags) {
          for(std::size_t k = 0; k < e->getNumVertices(); k++) {
            nodeTags[idx++] = e->getVertex(k)->getNum();
          }
        }
      }
      o++;
    }
  }
}

GMSH_API void gmsh::model::mesh::preallocateElementsByType(
  const int elementType, const bool elementTag, const bool nodeTag,
  std::vector<std::size_t> &elementTags, std::vector<std::size_t> &nodeTags,
  const int tag)
{
  if(!_isInitialized()) { throw - 1; }
  int dim = ElementType::getDimension(elementType);
  std::map<int, std::vector<GEntity *> > typeEnt;
  _getEntitiesForElementTypes(dim, tag, typeEnt);
  const std::vector<GEntity *> &entities(typeEnt[elementType]);
  int familyType = ElementType::getParentType(elementType);
  std::size_t numElements = 0;
  for(std::size_t i = 0; i < entities.size(); i++)
    numElements += entities[i]->getNumMeshElementsByType(familyType);
  const int numNodesPerEle = ElementType::getNumVertices(elementType);
  if(elementTag) {
    elementTags.clear();
    elementTags.resize(numElements, 0);
  }
  if(nodeTag) {
    nodeTags.clear();
    nodeTags.resize(numElements * numNodesPerEle, 0);
  }
}

static bool _getIntegrationInfo(const std::string &intType,
                                std::string &intName, int &intOrder)
{
  if(intType.substr(0, 5) == "Gauss") {
    intName = "Gauss";
    intOrder = atoi(intType.substr(5).c_str());
    return true;
  }
  return false;
}
static bool _getHierarchicalFunctionSpaceInfo(const std::string &fsType,
                                              int &fsComp)
{
  if(fsType == "Legendre") {
    fsComp = 1;
    return true;
  }
  if(fsType == "GradLegendre") {
    fsComp = 3;
    return true;
  }
  return false;
}

static bool _getFunctionSpaceInfo(const std::string &fsType,
                                  std::string &fsName, int &fsOrder,
                                  int &fsComp)
{
  if(fsType.empty() || fsType == "None") {
    fsName = "";
    fsOrder = 0;
    fsComp = 0;
    return true;
  }
  if(fsType == "IsoParametric" || fsType == "Lagrange") {
    fsName = "Lagrange";
    fsOrder = -1;
    fsComp = 1;
    return true;
  }
  if(fsType == "GradIsoParametric" || fsType == "GradLagrange") {
    fsName = "GradLagrange";
    fsOrder = -1;
    fsComp = 3;
    return true;
  }
  return false;
}

GMSH_API void gmsh::model::mesh::getJacobians(
  const int elementType, const std::string &integrationType,
  std::vector<double> &jacobians, std::vector<double> &determinants,
  std::vector<double> &points, const int tag, const std::size_t task,
  const std::size_t numTasks)
{
  if(!_isInitialized()) { throw - 1; }
  int dim = ElementType::getDimension(elementType);
  std::map<int, std::vector<GEntity *> > typeEnt;
  _getEntitiesForElementTypes(dim, tag, typeEnt);
  const std::vector<GEntity *> &entities(typeEnt[elementType]);
  std::string intName = "";
  int intOrder = 0;
  if(!_getIntegrationInfo(integrationType, intName, intOrder)) {
    Msg::Error("Unknown quadrature type '%s'", integrationType.c_str());
    throw 2;
  }
  // get quadrature info
  int familyType = ElementType::getParentType(elementType);
  fullMatrix<double> pts;
  fullVector<double> weights;
  gaussIntegration::get(familyType, intOrder, pts, weights);
  if(pts.size1() != weights.size() || pts.size2() != 3) {
    Msg::Error("Wrong integration point format");
    throw 3;
  }
  int numIntPoints = weights.size();
  // check arrays
  bool haveJacobians = jacobians.size();
  bool haveDeterminants = determinants.size();
  bool havePoints = points.size();
  if(!haveDeterminants && !haveJacobians && !havePoints) {
    if(numTasks > 1)
      Msg::Error("Jacobians, determinants and points should be preallocated "
                 "if numTasks > 1");
    haveJacobians = haveDeterminants = havePoints = true;
    preallocateJacobians(elementType, integrationType, haveJacobians,
                         haveDeterminants, havePoints, jacobians, determinants,
                         points, tag);
  }
  // get data
  {
    std::size_t numElements = 0;
    for(std::size_t i = 0; i < entities.size(); i++) {
      GEntity *ge = entities[i];
      numElements += ge->getNumMeshElementsByType(familyType);
    }
    if(!numTasks){
      Msg::Error("Number of tasks should be > 0");
      throw 4;
    }
    const size_t begin = (task * numElements) / numTasks;
    const size_t end = ((task + 1) * numElements) / numTasks;
    if(haveDeterminants && (end * numIntPoints > determinants.size())) {
      Msg::Error("Wrong size of determinants array (%d < %d)",
                 determinants.size(), end * numIntPoints);
      throw 4;
    }
    if(haveJacobians && (9 * end * numIntPoints > jacobians.size())) {
      Msg::Error("Wrong size of jacobians array (%d < %d)", jacobians.size(),
                 9 * end * numIntPoints);
      throw 4;
    }
    if(havePoints && (3 * end * numIntPoints > points.size())) {
      Msg::Error("Wrong size of points array (%d < %d)", points.size(),
                 3 * end * numIntPoints);
      throw 4;
    }
    if(haveDeterminants && haveJacobians && havePoints) {
      std::vector<std::vector<SVector3> > gsf;
      size_t o = 0;
      size_t idx = begin * numIntPoints;
      for(std::size_t i = 0; i < entities.size(); i++) {
        GEntity *ge = entities[i];
        for(std::size_t j = 0; j < ge->getNumMeshElementsByType(familyType);
            j++) {
          if(o >= begin && o < end) {
            MElement *e = ge->getMeshElementByType(familyType, j);
            if(gsf.size() == 0) {
              gsf.resize(numIntPoints);
              for(int k = 0; k < numIntPoints; k++) {
                double value[1256][3];
                e->getGradShapeFunctions(pts(k, 0), pts(k, 1), pts(k, 2),
                                         value);
                gsf[k].resize(e->getNumShapeFunctions());
                for(int l = 0; l < e->getNumShapeFunctions(); l++) {
                  gsf[k][l][0] = value[l][0];
                  gsf[k][l][1] = value[l][1];
                  gsf[k][l][2] = value[l][2];
                }
              }
            }
            for(int k = 0; k < numIntPoints; k++) {
              e->pnt(pts(k, 0), pts(k, 1), pts(k, 2), &points[idx * 3]);
              determinants[idx] = e->getJacobian(gsf[k], &jacobians[idx * 9]);
              idx++;
            }
          }
          o++;
        }
      }
    }
    else if(haveDeterminants && haveJacobians && !havePoints) {
      std::vector<std::vector<SVector3> > gsf;
      size_t o = 0;
      size_t idx = begin * numIntPoints;
      for(std::size_t i = 0; i < entities.size(); i++) {
        GEntity *ge = entities[i];
        for(std::size_t j = 0; j < ge->getNumMeshElementsByType(familyType);
            j++) {
          if(o >= begin && o < end) {
            MElement *e = ge->getMeshElementByType(familyType, j);
            if(gsf.size() == 0) {
              gsf.resize(numIntPoints);
              for(int k = 0; k < numIntPoints; k++) {
                double value[1256][3];
                e->getGradShapeFunctions(pts(k, 0), pts(k, 1), pts(k, 2),
                                         value);
                gsf[k].resize(e->getNumShapeFunctions());
                for(int l = 0; l < e->getNumShapeFunctions(); l++) {
                  gsf[k][l][0] = value[l][0];
                  gsf[k][l][1] = value[l][1];
                  gsf[k][l][2] = value[l][2];
                }
              }
            }
            for(int k = 0; k < numIntPoints; k++) {
              determinants[idx] = e->getJacobian(gsf[k], &jacobians[idx * 9]);
              idx++;
            }
          }
          o++;
        }
      }
    }
    else if(haveDeterminants && !haveJacobians && havePoints) {
      std::vector<double> jac(9, 0.);
      std::vector<std::vector<SVector3> > gsf;
      size_t o = 0;
      size_t idx = begin * numIntPoints;
      for(std::size_t i = 0; i < entities.size(); i++) {
        GEntity *ge = entities[i];
        for(std::size_t j = 0; j < ge->getNumMeshElementsByType(familyType);
            j++) {
          if(o >= begin && o < end) {
            MElement *e = ge->getMeshElementByType(familyType, j);
            if(gsf.size() == 0) {
              gsf.resize(numIntPoints);
              for(int k = 0; k < numIntPoints; k++) {
                double value[1256][3];
                e->getGradShapeFunctions(pts(k, 0), pts(k, 1), pts(k, 2),
                                         value);
                gsf[k].resize(e->getNumShapeFunctions());
                for(int l = 0; l < e->getNumShapeFunctions(); l++) {
                  gsf[k][l][0] = value[l][0];
                  gsf[k][l][1] = value[l][1];
                  gsf[k][l][2] = value[l][2];
                }
              }
            }
            for(int k = 0; k < numIntPoints; k++) {
              e->pnt(pts(k, 0), pts(k, 1), pts(k, 2), &points[idx * 3]);
              determinants[idx] = e->getJacobian(gsf[k], &jac[0]);
              idx++;
            }
          }
          o++;
        }
      }
    }
    else if(haveDeterminants && !haveJacobians && !havePoints) {
      std::vector<double> jac(9, 0.);
      std::vector<std::vector<SVector3> > gsf;
      size_t o = 0;
      size_t idx = begin * numIntPoints;
      for(std::size_t i = 0; i < entities.size(); i++) {
        GEntity *ge = entities[i];
        for(std::size_t j = 0; j < ge->getNumMeshElementsByType(familyType);
            j++) {
          if(o >= begin && o < end) {
            MElement *e = ge->getMeshElementByType(familyType, j);
            if(gsf.size() == 0) {
              gsf.resize(numIntPoints);
              for(int k = 0; k < numIntPoints; k++) {
                double value[1256][3];
                e->getGradShapeFunctions(pts(k, 0), pts(k, 1), pts(k, 2),
                                         value);
                gsf[k].resize(e->getNumShapeFunctions());
                for(int l = 0; l < e->getNumShapeFunctions(); l++) {
                  gsf[k][l][0] = value[l][0];
                  gsf[k][l][1] = value[l][1];
                  gsf[k][l][2] = value[l][2];
                }
              }
            }
            for(int k = 0; k < numIntPoints; k++) {
              determinants[idx] = e->getJacobian(gsf[k], &jac[0]);
              idx++;
            }
          }
          o++;
        }
      }
    }
    // Add other combinaisons if necessary
  }
}

GMSH_API void gmsh::model::mesh::preallocateJacobians(
  const int elementType, const std::string &integrationType,
  const bool jacobian, const bool determinant, const bool point,
  std::vector<double> &jacobians, std::vector<double> &determinants,
  std::vector<double> &points, const int tag)
{
  if(!_isInitialized()) { throw - 1; }
  int dim = ElementType::getDimension(elementType);
  std::map<int, std::vector<GEntity *> > typeEnt;
  _getEntitiesForElementTypes(dim, tag, typeEnt);
  const std::vector<GEntity *> &entities(typeEnt[elementType]);
  int familyType = ElementType::getParentType(elementType);
  std::size_t numElements = 0;
  for(std::size_t i = 0; i < entities.size(); i++)
    numElements += entities[i]->getNumMeshElementsByType(familyType);
  std::string intName = "";
  int intOrder = 0;
  if(!_getIntegrationInfo(integrationType, intName, intOrder)) {
    Msg::Error("Unknown quadrature type '%s'", integrationType.c_str());
    throw 2;
  }
  fullMatrix<double> pts;
  fullVector<double> weights;
  gaussIntegration::get(familyType, intOrder, pts, weights);
  const std::size_t numIntPoints = weights.size();
  if(jacobian) {
    jacobians.clear();
    jacobians.resize(9 * numElements * numIntPoints, 0.);
  }
  if(determinant) {
    determinants.clear();
    determinants.resize(numElements * numIntPoints, 0.);
  }
  if(point) {
    points.clear();
    points.resize(3 * numElements * numIntPoints, 0.);
  }
}

GMSH_API void gmsh::model::mesh::getBasisFunctions(
  const int elementType, const std::string &integrationType,
  const std::string &functionSpaceType, std::vector<double> &integrationPoints,
  int &numComponents, std::vector<double> &basisFunctions)
{
  if(!_isInitialized()) { throw - 1; }
  integrationPoints.clear();
  numComponents = 0;
  basisFunctions.clear();
  std::string intName = "", fsName = "";
  int intOrder = 0, fsOrder = 0;
  if(!_getIntegrationInfo(integrationType, intName, intOrder)) {
    Msg::Error("Unknown quadrature type '%s'", integrationType.c_str());
    throw 2;
  }
  if(!_getFunctionSpaceInfo(functionSpaceType, fsName, fsOrder,
                            numComponents)) {
    Msg::Error("Unknown function space type '%s'", functionSpaceType.c_str());
    throw 2;
  }
  // get quadrature info
  int familyType = ElementType::getParentType(elementType);
  fullMatrix<double> pts;
  fullVector<double> weights;
  gaussIntegration::get(familyType, intOrder, pts, weights);
  if(pts.size1() != weights.size() || pts.size2() != 3) {
    Msg::Error("Wrong integration point format");
    throw 3;
  }
  for(int i = 0; i < pts.size1(); i++) {
    integrationPoints.push_back(pts(i, 0));
    integrationPoints.push_back(pts(i, 1));
    integrationPoints.push_back(pts(i, 2));
    integrationPoints.push_back(weights(i));
  }
  // get function space info
  const nodalBasis *basis = 0;
  if(numComponents) {
    if(fsOrder == -1) { // isoparametric
      basis = BasisFactory::getNodalBasis(elementType);
    }
    else {
      int newType = ElementType::getType(familyType, fsOrder, false);
      basis = BasisFactory::getNodalBasis(newType);
    }
  }
  if(basis) {
    int nq = weights.size();
    int n = basis->getNumShapeFunctions();
    basisFunctions.resize(n * numComponents * nq, 0.);
    double s[1256], ds[1256][3];
    for(int i = 0; i < nq; i++) {
      double u = pts(i, 0), v = pts(i, 1), w = pts(i, 2);
      switch(numComponents) {
      case 1:
        basis->f(u, v, w, s);
        for(int j = 0; j < n; j++) basisFunctions[n * i + j] = s[j];
        break;
      case 3:
        basis->df(u, v, w, ds);
        for(int j = 0; j < n; j++) {
          basisFunctions[n * 3 * i + 3 * j] = ds[j][0];
          basisFunctions[n * 3 * i + 3 * j + 1] = ds[j][1];
          basisFunctions[n * 3 * i + 3 * j + 2] = ds[j][2];
        }
        break;
      }
    }
  }
}

GMSH_API void gmsh::model::mesh::getBasisFunctionsForElements(
  const std::string &integrationType, const int elementType,
  std::vector<double> &basisFunctions, std::vector<double> &weight,
  const std::string &functionSpaceType, const int order, gmsh::vectorpair &keys,
  const int tag)
{
  basisFunctions.clear();
  weight.clear();
  std::string intName = "";
  int intOrder = 0;
  if(!_getIntegrationInfo(integrationType, intName, intOrder)) {
    Msg::Error("Unknown quadrature type '%s'", integrationType.c_str());
    throw 2;
  }
  int numComponents = 0;
  if(!_getHierarchicalFunctionSpaceInfo(functionSpaceType, numComponents)) {
    Msg::Error("Unknown function space type '%s'", functionSpaceType.c_str());
    throw 2;
  }
  // get quadrature info
  int familyType = ElementType::getParentType(elementType);
  fullMatrix<double> pts;
  fullVector<double> weights;
  gaussIntegration::get(familyType, intOrder, pts, weights);
  if(pts.size1() != weights.size() || pts.size2() != 3) {
    Msg::Error("Wrong integration point format");
    throw 3;
  }
  int dim = ElementType::getDimension(elementType);
  std::vector<double> integrationPoints;
  for(int i = 0; i < pts.size1(); i++) {
    integrationPoints.push_back(pts(i, 0));
    integrationPoints.push_back(pts(i, 1));
    integrationPoints.push_back(pts(i, 2));
    weight.push_back(weights(i));
  }
  std::map<int, std::vector<GEntity *> > typeEnt;
  _getEntitiesForElementTypes(dim, tag, typeEnt);
  HierarchicalBasisH1 *basis(0);
  const std::vector<GEntity *> &entities(typeEnt[elementType]);

  switch(familyType) {
  case TYPE_QUA: {
    basis =  new HierarchicalBasisH1Quad(order);
  } break;
  case TYPE_TRI: {
    basis = new HierarchicalBasisH1Tria(order);
  } break;
  default: Msg::Error("Unknown familyType "); throw 2;
  }
  int const nq = weight.size();
  int const vSize = basis->getnVertexFunction();
  int const bSize = basis->getnBubbleFunction();
  int const eSize = basis->getnEdgeFunction();
  int const fSize = basis->getnFaceFunction();
  int const n2 = vSize + eSize;
  int const n = n2 + bSize;
  // compute the number of Element , generate Keys for each Elements:
  std::size_t numElements = 0;
  for(std::size_t i = 0; i < entities.size(); i++) {
    GEntity *ge = entities[i];
    std::size_t numElementsInEntitie = ge->getNumMeshElementsByType(familyType);
    numElements += numElementsInEntitie;
    for(std::size_t j = 0; j < numElementsInEntitie; j++) {
      MElement *e = ge->getMeshElementByType(familyType, j);
      int numberEdge = e->getNumEdges();
      std::vector<double> edgeGlobalIndice(numberEdge);
      for(int jj = 0; jj < numberEdge; jj++) {
        MEdge edge = e->getEdge(jj);
        edgeGlobalIndice[jj] = GModel::current()->addMEdge(edge);
      }
      for(int k = 0; k < vSize; k++) {
        keys.push_back(std::pair<int, int>(2, e->getVertex(k)->getNum()));
      }
      int localNumEdge = 0;
      int globalNumEdge;
      int iterator = 0;
      int var = 0;
      bool change = true;
      for(int k = vSize; k < n2; k++) {
        if(iterator > order - 2) {
          iterator = 0;
          localNumEdge++;
          var = var + order - 1;
          change = true;
        }
        int indiceOrder = k - vSize - var + 3;
        iterator++;
        if(change) {
          globalNumEdge = edgeGlobalIndice[localNumEdge];
          change = false;
        }
        keys.push_back(std::pair<int, int>(indiceOrder, globalNumEdge));
      }
      for(int k = n2; k < n; k++) {
        keys.push_back(std::pair<int, int>(k - n2 + order + 3, e->getNum()));
      }
    }
  }
  int const const1 = n * numElements;
  basisFunctions.resize(const1 * numComponents * nq, 0.);
  switch(numComponents) {
  case 1:
    for(int i = 0; i < nq; i++) {
      double u = pts(i, 0), v = pts(i, 1), w = pts(i, 2);
      double vTable[vSize];
      double bTable[bSize];
      double fTable[fSize];
      double eTable[eSize];
      basis->generateBasis(u, v, w, vTable, eTable, fTable, bTable);
      int elementIterator = 0;
      for(std::size_t ii = 0; ii < entities.size(); ii++) {
        GEntity *ge = entities[ii];
        for(std::size_t j = 0; j < ge->getNumMeshElementsByType(familyType);
            j++) {
          MElement *e = ge->getMeshElementByType(familyType, j);
          int numberEdge = e->getNumEdges();
          std::vector<int> orientationFlag(numberEdge);
          double eTableCopy[eSize];
          for(int r = 0; r < eSize; r++) { eTableCopy[r] = eTable[r]; }
          for(int jj = 0; jj < numberEdge; jj++) {
            MEdge edge = e->getEdge(jj);
            if(edge.getMinVertex()->getNum() != edge.getVertex(0)->getNum()) {
              orientationFlag[jj] = -1;
            }
            else {
              orientationFlag[jj] = 1;
            }
          }
          for(int k = 0; k < numberEdge; k++) {
            basis->orientateEdge(orientationFlag[k], k, eTableCopy);
          }
          for(int k = 0; k < vSize; k++) {
            basisFunctions[const1 * i + n * elementIterator + k] = vTable[k];
          }

          for(int k = vSize; k < n2; k++) {
            basisFunctions[const1 * i + n * elementIterator + k] =
              eTableCopy[k - vSize];
          }
          for(int k = n2; k < n; k++) {
            basisFunctions[const1 * i + n * elementIterator + k] =
              bTable[k - n2];
          }
          elementIterator++;
        }
      }
    }
    break;
  case 3:
    int const const2 = 3 * const1;
    int const const3 = 3 * n;
    for(int i = 0; i < nq; i++) {
      double u = pts(i, 0), v = pts(i, 1), w = pts(i, 2);
      double gradientVertex[vSize][3];
      double gradientEdge[eSize][3];
      double gradientFace[fSize][3];
      double gradientBubble[bSize][3];
      basis->generateGradientBasis(u, v, w, gradientVertex, gradientEdge,
                                   gradientFace, gradientBubble);
      int elementIterator = 0;
      for(std::size_t ii = 0; ii < entities.size(); ii++) {
        GEntity *ge = entities[ii];
        for(std::size_t j = 0; j < ge->getNumMeshElementsByType(familyType);
            j++) {
          MElement *e = ge->getMeshElementByType(familyType, j);
          int numberEdge = e->getNumEdges();
          std::vector<int> orientationFlag(numberEdge);
          double eTableCopy[eSize][3];
          for(int r = 0; r < eSize; r++) {
            eTableCopy[r][0] = gradientEdge[r][0];
            eTableCopy[r][1] = gradientEdge[r][1];
            eTableCopy[r][2] = gradientEdge[r][2];
          }
          for(int jj = 0; jj < numberEdge; jj++) {
            MEdge edge = e->getEdge(jj);
            if(edge.getMinVertex()->getNum() != edge.getVertex(0)->getNum()) {
              orientationFlag[jj] = -1;
            }
            else {
              orientationFlag[jj] = 1;
            }
          }
          for(int k = 0; k < numberEdge; k++) {
            basis->orientateEdgeGrad(orientationFlag[k], k, eTableCopy);
          }
          for(int k = 0; k < vSize; k++) {
            basisFunctions[const2 * i + const3 * elementIterator + 3 * k] =
              gradientVertex[k][0];
            basisFunctions[const2 * i + const3 * elementIterator + 3 * k + 1] =
              gradientVertex[k][1];
            basisFunctions[const2 * i + const3 * elementIterator + 3 * k + 2] =
              gradientVertex[k][2];
          }
          for(int k = vSize; k < n2; k++) {
            basisFunctions[const2 * i + const3 * elementIterator + 3 * k] =
              eTableCopy[k - vSize][0];
            basisFunctions[const2 * i + const3 * elementIterator + 3 * k + 1] =
              eTableCopy[k - vSize][1];
            basisFunctions[const2 * i + const3 * elementIterator + 3 * k + 2] =
              eTableCopy[k - vSize][2];
          }
          for(int k = n2; k < n; k++) {
            basisFunctions[const2 * i + const3 * elementIterator + 3 * k] =
              gradientBubble[k - n2][0];
            basisFunctions[const2 * i + const3 * elementIterator + 3 * k + 1] =
              gradientBubble[k - n2][1];
            basisFunctions[const2 * i + const3 * elementIterator + 3 * k + 2] =
              gradientBubble[k - n2][2];
          }
          elementIterator++;
        }
      }
    }
    break;
  }
  delete basis;
  basis = 0;
}
/*
 *  #>>>>> This is not what we need.
 *          Idea: Knowing elementType, order, dim and tag, let's fill in the edge and face's hash maps with tag and let's create keys.
 */
GMSH_API void gmsh::model::mesh::getInformationForElements(
  const gmsh::vectorpair &keys, gmsh::vectorpair &info, const int order,
  const int elementType)
{
  int familyType = ElementType::getParentType(elementType);
  switch(familyType) {
  case TYPE_QUA: {
    int bnumElement = 0;
    int it2 = 0;
    int bubbleOrder[(order - 1) * (order - 1)];
    int it = 0;
    for(int n1 = 2; n1 <= order; n1++) {
      for(int n2 = 2; n2 <= order; n2++) {
        bubbleOrder[it] = n1 + n2;
        it++;
      }
    }
    for(std::size_t i = 0; i < keys.size(); i++) {
      if(keys[i].first == 2) { info.push_back(std::pair<int, int>(2, 1)); }

      else {
        if(keys[i].first > 2 && keys[i].first < order + 2) {
          info.push_back(std::pair<int, int>(keys[i].first, 2));
        }
        else {
          int numElement = keys[i].second;
          if(numElement != bnumElement) { it2 = 0; }
          info.push_back(std::pair<int, int>(bubbleOrder[it2], 4));
          it2++;
          bnumElement = numElement;
        }
      }
    }
  } break;
  case TYPE_TRI: {
    int bnumElement = 0;
    int it2 = 0;
    int bubbleOrder[int((order - 1) * (order - 2) / 2)];
    int it = 0;
    for(int n1 = 1; n1 <= order - 2; n1++) {
      for(int n2 = 1; n2 <= order - 1 - n1; n2++) {
        bubbleOrder[it] = 1+ n1 + n2;
        it++;
      }
    }
    for(std::size_t i = 0; i < keys.size(); i++) {
      if(keys[i].first == 2) { info.push_back(std::pair<int, int>(1, 1)); }

      else {
        if(keys[i].first > 2 && keys[i].first < order + 2) {
          info.push_back(std::pair<int, int>(keys[i].first - 1, 2));
        }
        else {
          int numElement = keys[i].second;
          if(numElement != bnumElement) { it2 = 0; }
          info.push_back(std::pair<int, int>(bubbleOrder[it2], 4));
          it2++;
          bnumElement = numElement;
        }
      }
    }

  } break;
  default: Msg::Error("Unknown familyType "); throw 2;
  }
}

GMSH_API void gmsh::model::mesh::precomputeBasisFunctions(const int elementType)
{
  if(!_isInitialized()) { throw - 1; }
  BasisFactory::getNodalBasis(elementType);
}

GMSH_API void gmsh::model::mesh::getBarycenters(
  const int elementType, const int tag, const bool fast, const bool primary,
  std::vector<double> &barycenters, const std::size_t task,
  const std::size_t numTasks)
{
  if(!_isInitialized()) { throw - 1; }
  int dim = ElementType::getDimension(elementType);
  std::map<int, std::vector<GEntity *> > typeEnt;
  _getEntitiesForElementTypes(dim, tag, typeEnt);
  const std::vector<GEntity *> &entities(typeEnt[elementType]);
  int familyType = ElementType::getParentType(elementType);
  std::size_t numElements = 0;
  for(std::size_t i = 0; i < entities.size(); i++) {
    GEntity *ge = entities[i];
    numElements += ge->getNumMeshElementsByType(familyType);
  }
  if(!numTasks){
    Msg::Error("Number of tasks should be > 0");
    throw 4;
  }
  const size_t begin = (task * numElements) / numTasks;
  const size_t end = ((task + 1) * numElements) / numTasks;
  if(3 * end > barycenters.size()) {
    if(numTasks > 1)
      Msg::Error("Barycenters should be preallocated if numTasks > 1");
    barycenters.resize(3 * numElements);
  }
  size_t o = 0;
  size_t idx = 3 * begin;
  if(fast) {
    for(std::size_t i = 0; i < entities.size(); i++) {
      GEntity *ge = entities[i];
      for(std::size_t j = 0; j < ge->getNumMeshElementsByType(familyType);
          j++) {
        if(o >= begin && o < end) {
          MElement *e = ge->getMeshElementByType(familyType, j);
          SPoint3 p = e->fastBarycenter(primary);
          barycenters[idx++] = p[0];
          barycenters[idx++] = p[1];
          barycenters[idx++] = p[2];
        }
        o++;
      }
    }
  }
  else {
    for(std::size_t i = 0; i < entities.size(); i++) {
      GEntity *ge = entities[i];
      for(std::size_t j = 0; j < ge->getNumMeshElementsByType(familyType);
          j++) {
        if(o >= begin && o < end) {
          MElement *e = ge->getMeshElementByType(familyType, j);
          SPoint3 p = e->barycenter(primary);
          barycenters[idx++] = p[0];
          barycenters[idx++] = p[1];
          barycenters[idx++] = p[2];
        }
        o++;
      }
    }
  }
}

GMSH_API void gmsh::model::mesh::preallocateBarycenters(
  const int elementType, std::vector<double> &barycenters, const int tag)
{
  if(!_isInitialized()) { throw - 1; }
  int dim = ElementType::getDimension(elementType);
  std::map<int, std::vector<GEntity *> > typeEnt;
  _getEntitiesForElementTypes(dim, tag, typeEnt);
  const std::vector<GEntity *> &entities(typeEnt[elementType]);
  int familyType = ElementType::getParentType(elementType);
  std::size_t numElements = 0;
  for(std::size_t i = 0; i < entities.size(); i++)
    numElements += entities[i]->getNumMeshElementsByType(familyType);
  barycenters.clear();
  barycenters.resize(3 * numElements, 0);
}

GMSH_API void gmsh::model::mesh::getElementEdgeNodes(
<<<<<<< HEAD
  const int elementType, std::vector<int> &nodes, const int tag,
  const bool primary, const size_t task, const size_t numTasks)
=======
  const int elementType, std::vector<std::size_t> &nodeTags,
  const int tag, const bool primary,
  const std::size_t task, const std::size_t numTasks)
>>>>>>> 42aa7d00
{
  if(!_isInitialized()) { throw - 1; }
  int dim = ElementType::getDimension(elementType);
  std::map<int, std::vector<GEntity *> > typeEnt;
  _getEntitiesForElementTypes(dim, tag, typeEnt);
  const std::vector<GEntity *> &entities(typeEnt[elementType]);
  int familyType = ElementType::getParentType(elementType);
  std::size_t numElements = 0;
  int numEdgesPerEle = 0, numNodesPerEdge = 0;
  for(std::size_t i = 0; i < entities.size(); i++) {
    GEntity *ge = entities[i];
    int n = ge->getNumMeshElementsByType(familyType);
    if(n && !numNodesPerEdge) {
      MElement *e = ge->getMeshElementByType(familyType, i);
      numEdgesPerEle = e->getNumEdges();
      if(primary) { numNodesPerEdge = 2; }
      else {
        std::vector<MVertex *> v;
        // we could use e->getHighOrderEdge() here if we decide to remove
        // getEdgeVertices
        e->getEdgeVertices(0, v);
        numNodesPerEdge = v.size();
      }
    }
    numElements += n;
  }
  if(!numTasks){
    Msg::Error("Number of tasks should be > 0");
    throw 4;
  }
  const size_t begin = (task * numElements) / numTasks;
  const size_t end = ((task + 1) * numElements) / numTasks;
<<<<<<< HEAD
  if(numEdgesPerEle * numNodesPerEdge * end > nodes.size()) {
    if(numTasks > 1) Msg::Error("Nodes should be preallocated if numTasks > 1");
    nodes.resize(numEdgesPerEle * numNodesPerEdge * numElements);
=======
  if(numEdgesPerEle * numNodesPerEdge * end > nodeTags.size()) {
    if(numTasks > 1)
      Msg::Error("Nodes should be preallocated if numTasks > 1");
    nodeTags.resize(numEdgesPerEle * numNodesPerEdge * numElements);
>>>>>>> 42aa7d00
  }
  size_t o = 0;
  size_t idx = numEdgesPerEle * numNodesPerEdge * begin;
  for(std::size_t i = 0; i < entities.size(); i++) {
    GEntity *ge = entities[i];
    for(std::size_t j = 0; j < ge->getNumMeshElementsByType(familyType); j++) {
      if(o >= begin && o < end) {
        MElement *e = ge->getMeshElementByType(familyType, j);
        for(int k = 0; k < numEdgesPerEle; k++) {
          std::vector<MVertex *> v;
          // we could use e->getHighOrderEdge() here if we decide to remove
          // getEdgeVertices
          e->getEdgeVertices(k, v);
          std::size_t N = primary ? 2 : v.size();
<<<<<<< HEAD
          for(std::size_t l = 0; l < N; l++) { nodes[idx++] = v[l]->getNum(); }
=======
          for(std::size_t l = 0; l < N; l++){
            nodeTags[idx++] = v[l]->getNum();
          }
>>>>>>> 42aa7d00
        }
      }
      o++;
    }
  }
}

GMSH_API void gmsh::model::mesh::getElementFaceNodes(
<<<<<<< HEAD
  const int elementType, const int faceType, std::vector<int> &nodes,
  const int tag, const bool primary, const size_t task, const size_t numTasks)
=======
  const int elementType, const int faceType,
  std::vector<std::size_t> &nodeTags,
  const int tag, const bool primary,
  const std::size_t task, const std::size_t numTasks)
>>>>>>> 42aa7d00
{
  if(!_isInitialized()) { throw - 1; }
  int dim = ElementType::getDimension(elementType);
  std::map<int, std::vector<GEntity *> > typeEnt;
  _getEntitiesForElementTypes(dim, tag, typeEnt);
  const std::vector<GEntity *> &entities(typeEnt[elementType]);
  int familyType = ElementType::getParentType(elementType);
  std::size_t numElements = 0;
  int numFacesPerEle = 0, numNodesPerFace = 0;
  for(std::size_t i = 0; i < entities.size(); i++) {
    GEntity *ge = entities[i];
    int n = ge->getNumMeshElementsByType(familyType);
    if(n && !numNodesPerFace) {
      MElement *e = ge->getMeshElementByType(familyType, i);
      int nf = e->getNumFaces();
      numFacesPerEle = 0;
      for(int j = 0; j < nf; j++) {
        MFace f = e->getFace(j);
        if(faceType == (int)f.getNumVertices()) numFacesPerEle++;
      }
      if(primary) { numNodesPerFace = faceType; }
      else {
        std::vector<MVertex *> v;
        // we could use e->getHighOrderFace() here if we decide to remove
        // getFaceVertices
        e->getFaceVertices(0, v);
        numNodesPerFace = v.size();
      }
    }
    numElements += n;
  }
  if(!numTasks){
    Msg::Error("Number of tasks should be > 0");
    throw 4;
  }
  const size_t begin = (task * numElements) / numTasks;
  const size_t end = ((task + 1) * numElements) / numTasks;
<<<<<<< HEAD
  if(numFacesPerEle * numNodesPerFace * end > nodes.size()) {
    if(numTasks > 1) Msg::Error("Nodes should be preallocated if numTasks > 1");
    nodes.resize(numFacesPerEle * numNodesPerFace * numElements);
=======
  if(numFacesPerEle * numNodesPerFace * end > nodeTags.size()) {
    if(numTasks > 1)
      Msg::Error("Nodes should be preallocated if numTasks > 1");
    nodeTags.resize(numFacesPerEle * numNodesPerFace * numElements);
>>>>>>> 42aa7d00
  }
  size_t o = 0;
  size_t idx = numFacesPerEle * numNodesPerFace * begin;
  for(std::size_t i = 0; i < entities.size(); i++) {
    GEntity *ge = entities[i];
    for(std::size_t j = 0; j < ge->getNumMeshElementsByType(familyType); j++) {
      if(o >= begin && o < end) {
        MElement *e = ge->getMeshElementByType(familyType, j);
        int nf = e->getNumFaces();
        for(int k = 0; k < nf; k++) {
          MFace f = e->getFace(k);
          if(faceType != (int)f.getNumVertices()) continue;
          std::vector<MVertex *> v;
          // we could use e->getHighOrderFace() here if we decide to remove
          // getFaceVertices
          e->getFaceVertices(k, v);
          std::size_t N = primary ? faceType : v.size();
<<<<<<< HEAD
          for(std::size_t l = 0; l < N; l++) { nodes[idx++] = v[l]->getNum(); }
=======
          for(std::size_t l = 0; l < N; l++){
            nodeTags[idx++] = v[l]->getNum();
          }
>>>>>>> 42aa7d00
        }
      }
      o++;
    }
  }
}

<<<<<<< HEAD
GMSH_API void gmsh::model::mesh::getGhostElements(const int dim, const int tag,
                                                  std::vector<int> &elementTags,
                                                  std::vector<int> &partitions)
=======
GMSH_API void gmsh::model::mesh::getGhostElements(
  const int dim, const int tag,
  std::vector<std::size_t> &elementTags,
  std::vector<int> &partitions)
>>>>>>> 42aa7d00
{
  if(!_isInitialized()) { throw - 1; }
  elementTags.clear();
  partitions.clear();
  GEntity *ge = GModel::current()->getEntityByTag(dim, tag);
  if(!ge) {
    Msg::Error("%s does not exist", _getEntityName(dim, tag).c_str());
    throw 2;
  }
  std::map<MElement *, unsigned int> ghostCells;
  if(ge->geomType() == GEntity::GhostCurve)
    ghostCells = static_cast<ghostEdge *>(ge)->getGhostCells();
  else if(ge->geomType() == GEntity::GhostSurface)
    ghostCells = static_cast<ghostFace *>(ge)->getGhostCells();
  else if(ge->geomType() == GEntity::GhostVolume)
    ghostCells = static_cast<ghostRegion *>(ge)->getGhostCells();

  for(std::map<MElement *, unsigned int>::const_iterator it =
        ghostCells.begin();
      it != ghostCells.end(); it++) {
    elementTags.push_back(it->first->getNum());
    partitions.push_back(it->second);
  }
}

// TODO: give access to closures
// GMSH_API void gmsh::model::mesh::getElementClosures(const int elementType,
// ...)
// {
// }

GMSH_API void gmsh::model::mesh::setSize(const vectorpair &dimTags,
                                         const double size)
{
  if(!_isInitialized()) { throw - 1; }
  for(std::size_t i = 0; i < dimTags.size(); i++) {
    int dim = dimTags[i].first, tag = dimTags[i].second;
    if(dim == 0) {
      GVertex *gv = GModel::current()->getVertexByTag(tag);
      if(gv) gv->setPrescribedMeshSizeAtVertex(size);
    }
  }
}

GMSH_API void
gmsh::model::mesh::setTransfiniteCurve(const int tag, const int numNodes,
                                       const std::string &meshType,
                                       const double coef)
{
  if(!_isInitialized()) { throw - 1; }
  GEdge *ge = GModel::current()->getEdgeByTag(tag);
  if(!ge) {
    Msg::Error("%s does not exist", _getEntityName(1, tag).c_str());
    throw 2;
  }
  ge->meshAttributes.method = MESH_TRANSFINITE;
  ge->meshAttributes.nbPointsTransfinite = numNodes;
  ge->meshAttributes.typeTransfinite =
    (meshType == "Progression" || meshType == "Power") ?
      1 :
      (meshType == "Bump") ? 2 : 1;
  ge->meshAttributes.coeffTransfinite = std::abs(coef);
  // in .geo file we use a negative tag to do this trick; it's a bad idea
  if(coef < 0) ge->meshAttributes.typeTransfinite *= -1;
}

GMSH_API void
gmsh::model::mesh::setTransfiniteSurface(const int tag,
                                         const std::string &arrangement,
                                         const std::vector<int> &cornerTags)
{
  if(!_isInitialized()) { throw - 1; }
  GFace *gf = GModel::current()->getFaceByTag(tag);
  if(!gf) {
    Msg::Error("%s does not exist", _getEntityName(2, tag).c_str());
    throw 2;
  }
  gf->meshAttributes.method = MESH_TRANSFINITE;
  gf->meshAttributes.transfiniteArrangement =
    (arrangement == "Right") ?
      1 :
      (arrangement == "Left") ?
      -1 :
      (arrangement == "AlternateRight") ?
      2 :
      (arrangement == "AlternateLeft") ? -2 :
                                         (arrangement == "Alternate") ? 2 : -1;
  if(cornerTags.empty() || cornerTags.size() == 3 || cornerTags.size() == 4) {
    for(std::size_t j = 0; j < cornerTags.size(); j++) {
      GVertex *gv = GModel::current()->getVertexByTag(cornerTags[j]);
      if(gv) gf->meshAttributes.corners.push_back(gv);
    }
  }
}

GMSH_API void
gmsh::model::mesh::setTransfiniteVolume(const int tag,
                                        const std::vector<int> &cornerTags)
{
  if(!_isInitialized()) { throw - 1; }
  GRegion *gr = GModel::current()->getRegionByTag(tag);
  if(!gr) {
    Msg::Error("%s does not exist", _getEntityName(3, tag).c_str());
    throw 2;
  }
  gr->meshAttributes.method = MESH_TRANSFINITE;
  if(cornerTags.empty() || cornerTags.size() == 6 || cornerTags.size() == 8) {
    for(std::size_t i = 0; i < cornerTags.size(); i++) {
      GVertex *gv = GModel::current()->getVertexByTag(cornerTags[i]);
      if(gv) gr->meshAttributes.corners.push_back(gv);
    }
  }
}

GMSH_API void gmsh::model::mesh::setRecombine(const int dim, const int tag)
{
  if(!_isInitialized()) { throw - 1; }
  if(dim != 2) { throw 2; }
  GFace *gf = GModel::current()->getFaceByTag(tag);
  if(!gf) {
    Msg::Error("%s does not exist", _getEntityName(dim, tag).c_str());
    throw 2;
  }
  gf->meshAttributes.recombine = 1;
  gf->meshAttributes.recombineAngle = 45.;
}

GMSH_API void gmsh::model::mesh::setSmoothing(const int dim, const int tag,
                                              const int val)
{
  if(!_isInitialized()) { throw - 1; }
  if(dim != 2) { throw 2; }
  GFace *gf = GModel::current()->getFaceByTag(tag);
  if(!gf) {
    Msg::Error("%s does not exist", _getEntityName(dim, tag).c_str());
    throw 2;
  }
  gf->meshAttributes.transfiniteSmoothing = val;
}

GMSH_API void gmsh::model::mesh::setReverse(const int dim, const int tag,
                                            const bool val)
{
  if(!_isInitialized()) { throw - 1; }
  if(dim == 1) {
    GEdge *ge = GModel::current()->getEdgeByTag(tag);
    if(!ge) {
      Msg::Error("%s does not exist", _getEntityName(dim, tag).c_str());
      throw 2;
    }
    ge->meshAttributes.reverseMesh = val;
  }
  else if(dim == 2) {
    GFace *gf = GModel::current()->getFaceByTag(tag);
    if(!gf) {
      Msg::Error("%s does not exist", _getEntityName(dim, tag).c_str());
      throw 2;
    }
    gf->meshAttributes.reverseMesh = val;
  }
}

GMSH_API void gmsh::model::mesh::setOutwardOrientation(const int tag)
{
  if(!_isInitialized()) { throw - 1; }
  GRegion *gr = GModel::current()->getRegionByTag(tag);
  if(!gr) {
    Msg::Error("%s does not exist", _getEntityName(3, tag).c_str());
    throw 2;
  }
  gr->setOutwardOrientationMeshConstraint();
}

GMSH_API void gmsh::model::mesh::embed(const int dim,
                                       const std::vector<int> &tags,
                                       const int inDim, const int inTag)
{
  if(!_isInitialized()) { throw - 1; }
  if(inDim == 2) {
    GFace *gf = GModel::current()->getFaceByTag(inTag);
    if(!gf) {
      Msg::Error("%s does not exist", _getEntityName(2, inTag).c_str());
      throw 2;
    }
    for(std::size_t i = 0; i < tags.size(); i++) {
      if(dim == 0) {
        GVertex *gv = GModel::current()->getVertexByTag(tags[i]);
        if(!gv) {
          Msg::Error("%s does not exist", _getEntityName(0, tags[i]).c_str());
          throw 2;
        }
        gf->addEmbeddedVertex(gv);
      }
      else if(dim == 1) {
        GEdge *ge = GModel::current()->getEdgeByTag(tags[i]);
        if(!ge) {
          Msg::Error("%s does not exist", _getEntityName(1, tags[i]).c_str());
          throw 2;
        }
        gf->addEmbeddedEdge(ge);
      }
    }
  }
  else if(inDim == 3) {
    GRegion *gr = GModel::current()->getRegionByTag(inTag);
    if(!gr) {
      Msg::Error("%s does not exist", _getEntityName(3, inTag).c_str());
      throw 2;
    }
    for(std::size_t i = 0; i < tags.size(); i++) {
      if(dim == 0) {
        GVertex *gv = GModel::current()->getVertexByTag(tags[i]);
        if(!gv) {
          Msg::Error("%s does not exist", _getEntityName(0, tags[i]).c_str());
          throw 2;
        }
        gr->addEmbeddedVertex(gv);
      }
      else if(dim == 1) {
        GEdge *ge = GModel::current()->getEdgeByTag(tags[i]);
        if(!ge) {
          Msg::Error("%s does not exist", _getEntityName(1, tags[i]).c_str());
          throw 2;
        }
        gr->addEmbeddedEdge(ge);
      }
      else if(dim == 2) {
        GFace *gf = GModel::current()->getFaceByTag(tags[i]);
        if(!gf) {
          Msg::Error("%s does not exist", _getEntityName(2, tags[i]).c_str());
          throw 2;
        }
        gr->addEmbeddedFace(gf);
      }
    }
  }
}

GMSH_API void
gmsh::model::mesh::reorderElements(const int elementType, const int tag,
                                   const std::vector<std::size_t> &ordering)
{
  if(!_isInitialized()) { throw - 1; }
  int dim = ElementType::getDimension(elementType);
  std::map<int, std::vector<GEntity *> > typeEnt;
  _getEntitiesForElementTypes(dim, tag, typeEnt);
  const std::vector<GEntity *> &entities(typeEnt[elementType]);
  if(entities.empty()) {
    Msg::Error("No elements to reorder");
    throw 2;
  }
  for(std::size_t i = 0; i < entities.size(); i++) {
    if(!entities[i]->reorder(elementType, ordering)) {
      Msg::Error("Could not reorder elements");
      throw 3;
    }
  }
}

GMSH_API void gmsh::model::mesh::renumberNodes()
{
  if(!_isInitialized()) { throw - 1; }
  GModel::current()->renumberMeshVertices();
}

GMSH_API void gmsh::model::mesh::renumberElements()
{
  if(!_isInitialized()) { throw - 1; }
  GModel::current()->renumberMeshElements();
}

GMSH_API void
gmsh::model::mesh::setPeriodic(const int dim, const std::vector<int> &tags,
                               const std::vector<int> &tagsMaster,
                               const std::vector<double> &affineTransform)
{
  if(!_isInitialized()) { throw - 1; }
  if(tags.size() != tagsMaster.size()) {
    Msg::Error("Incompatible number of tags and master tags for periodic mesh");
    throw 2;
  }
  if(affineTransform.size() != 16) {
    Msg::Error("Wrong number of elements in affine transformation (%d != 16)",
               (int)affineTransform.size());
    throw 2;
  }
  for(std::size_t i = 0; i < tags.size(); i++) {
    if(dim == 1) {
      GEdge *target = GModel::current()->getEdgeByTag(tags[i]);
      if(!target) {
        Msg::Error("%s does not exist", _getEntityName(dim, tags[i]).c_str());
        throw 2;
      }
      GEdge *source = GModel::current()->getEdgeByTag(tagsMaster[i]);
      if(!source) {
        Msg::Error("%s does not exist",
                   _getEntityName(dim, tagsMaster[i]).c_str());
        throw 2;
      }
      target->setMeshMaster(source, affineTransform);
    }
    else if(dim == 2) {
      GFace *target = GModel::current()->getFaceByTag(tags[i]);
      if(!target) {
        Msg::Error("%s does not exist", _getEntityName(dim, tags[i]).c_str());
        throw 2;
      }
      GFace *source = GModel::current()->getFaceByTag(tagsMaster[i]);
      if(!source) {
        Msg::Error("%s does not exist",
                   _getEntityName(dim, tagsMaster[i]).c_str());
        throw 2;
      }
      target->setMeshMaster(source, affineTransform);
    }
  }
}

GMSH_API void
gmsh::model::mesh::getPeriodicNodes(const int dim, const int tag, int &tagMaster,
                                    std::vector<std::size_t> &nodeTags,
                                    std::vector<std::size_t> &nodeTagsMaster,
                                    std::vector<double> &affineTransform)
{
  if(!_isInitialized()) { throw - 1; }
  GEntity *ge = GModel::current()->getEntityByTag(dim, tag);
  if(!ge) {
    Msg::Error("%s does not exist", _getEntityName(dim, tag).c_str());
    throw 2;
  }
  if(ge->getMeshMaster() != ge) {
    tagMaster = ge->getMeshMaster()->tag();
    for(std::map<MVertex *, MVertex *>::iterator it =
          ge->correspondingVertices.begin();
        it != ge->correspondingVertices.end(); ++it){
      nodeTags.push_back(it->first->getNum());
      nodeTagsMaster.push_back(it->second->getNum());
    }
    affineTransform = ge->affineTransform;
  }
  else {
    tagMaster = tag;
    nodeTags.clear();
    nodeTagsMaster.clear();
    affineTransform.clear();
  }
}

GMSH_API void gmsh::model::mesh::removeDuplicateNodes()
{
  if(!_isInitialized()) { throw - 1; }
  GModel::current()->removeDuplicateMeshVertices(
    CTX::instance()->geom.tolerance);
  CTX::instance()->mesh.changed = ENT_ALL;
}

GMSH_API void gmsh::model::mesh::classifySurfaces(const double angle,
                                                  const bool boundary)
{
  if(!_isInitialized()) { throw - 1; }
  GModel::current()->classifyAllFaces(angle, boundary);
}

GMSH_API void gmsh::model::mesh::createTopology()
{
  if(!_isInitialized()) { throw - 1; }
  GModel::current()->createTopologyFromMesh();
}

GMSH_API void gmsh::model::mesh::createGeometry()
{
  if(!_isInitialized()) { throw - 1; }
  GModel::current()->createGeometryOfDiscreteEntities();
}

GMSH_API void
gmsh::model::mesh::computeHomology(const std::vector<int> &domainTags,
                                   const std::vector<int> &subdomainTags,
                                   const std::vector<int> &dims)
{
  if(!_isInitialized()) { throw - 1; }
  GModel::current()->addHomologyRequest("Homology", domainTags, subdomainTags,
                                        dims);
}

GMSH_API void
gmsh::model::mesh::computeCohomology(const std::vector<int> &domainTags,
                                     const std::vector<int> &subdomainTags,
                                     const std::vector<int> &dims)
{
  if(!_isInitialized()) { throw - 1; }
  GModel::current()->addHomologyRequest("Cohomology", domainTags, subdomainTags,
                                        dims);
}

// gmsh::model::mesh::field

GMSH_API int gmsh::model::mesh::field::add(const std::string &fieldType,
                                           const int tag)
{
  if(!_isInitialized()) { throw - 1; }
  int outTag = tag;
#if defined(HAVE_MESH)
  if(outTag < 0) { outTag = GModel::current()->getFields()->newId(); }
  if(!GModel::current()->getFields()->newField(outTag, fieldType)) {
    Msg::Error("Cannot add Field %i of type '%s'", outTag, fieldType.c_str());
    throw 1;
  }
#if defined(HAVE_FLTK)
  if(FlGui::available()) FlGui::instance()->updateFields();
#endif
#else
  Msg::Error("Fields require the mesh module");
  throw - 1;
#endif
  return outTag;
}

GMSH_API void gmsh::model::mesh::field::remove(const int tag)
{
  if(!_isInitialized()) { throw - 1; }
#if defined(HAVE_MESH)
  GModel::current()->getFields()->deleteField(tag);
#if defined(HAVE_FLTK)
  if(FlGui::available()) FlGui::instance()->updateFields();
#endif
#else
  Msg::Error("Fields require the mesh module");
  throw - 1;
#endif
}

#if defined(HAVE_MESH)
static FieldOption *_getFieldOption(const int tag, const std::string &option)
{
  Field *field = GModel::current()->getFields()->get(tag);
  if(!field) {
    Msg::Error("No field with id %i", tag);
    return 0;
  }
  FieldOption *o = field->options[option];
  if(!o) {
    Msg::Error("Unknown option '%s' in field %i of type '%s'", option.c_str(),
               tag, field->getName());
    return 0;
  }
  return o;
}
#endif

GMSH_API void gmsh::model::mesh::field::setNumber(const int tag,
                                                  const std::string &option,
                                                  const double value)
{
  if(!_isInitialized()) { throw - 1; }
#if defined(HAVE_MESH)
  FieldOption *o = _getFieldOption(tag, option);
  if(!o) { throw 1; }
  try {
    o->numericalValue(value);
  } catch(...) {
    Msg::Error("Cannot set numerical value to option '%s' in field %i",
               option.c_str(), tag);
    throw 1;
  }
#else
  Msg::Error("Fields require the mesh module");
  throw - 1;
#endif
}

GMSH_API void gmsh::model::mesh::field::setString(const int tag,
                                                  const std::string &option,
                                                  const std::string &value)
{
  if(!_isInitialized()) { throw - 1; }
#if defined(HAVE_MESH)
  FieldOption *o = _getFieldOption(tag, option);
  if(!o) { throw 1; }
  try {
    o->string(value);
  } catch(...) {
    Msg::Error("Cannot set string value to option '%s' in field %i",
               option.c_str(), tag);
    throw 1;
  }
#else
  Msg::Error("Fields require the mesh module");
  throw - 1;
#endif
}

GMSH_API void
gmsh::model::mesh::field::setNumbers(const int tag, const std::string &option,
                                     const std::vector<double> &value)
{
  if(!_isInitialized()) { throw - 1; }
#if defined(HAVE_MESH)
  FieldOption *o = _getFieldOption(tag, option);
  if(!o) { throw 1; }
  try {
    if(o->getType() == FIELD_OPTION_LIST) {
      std::list<int> vl;
      for(std::size_t i = 0; i < value.size(); i++) vl.push_back((int)value[i]);
      o->list(vl);
    }
    else {
      std::list<double> vl;
      for(std::size_t i = 0; i < value.size(); i++) vl.push_back(value[i]);
      o->listdouble(vl);
    }
  } catch(...) {
    Msg::Error("Cannot set numeric values to option '%s' in field %i",
               option.c_str(), tag);
    throw 1;
  }
#else
  Msg::Error("Fields require the mesh module");
  throw - 1;
#endif
}

GMSH_API void gmsh::model::mesh::field::setAsBackgroundMesh(const int tag)
{
  if(!_isInitialized()) { throw - 1; }
#if defined(HAVE_MESH)
  GModel::current()->getFields()->setBackgroundFieldId(tag);
#else
  Msg::Error("Fields require the mesh module");
  throw - 1;
#endif
}

GMSH_API void gmsh::model::mesh::field::setAsBoundaryLayer(const int tag)
{
  if(!_isInitialized()) { throw - 1; }
#if defined(HAVE_MESH)
  GModel::current()->getFields()->addBoundaryLayerFieldId(tag);
#else
  Msg::Error("Fields require the mesh module");
  throw - 1;
#endif
}

// gmsh::model::geo

GMSH_API int gmsh::model::geo::addPoint(const double x, const double y,
                                        const double z, const double meshSize,
                                        const int tag)
{
  if(!_isInitialized()) { throw - 1; }
  int outTag = tag;
  double xx = CTX::instance()->geom.scalingFactor * x;
  double yy = CTX::instance()->geom.scalingFactor * y;
  double zz = CTX::instance()->geom.scalingFactor * z;
  double lc = CTX::instance()->geom.scalingFactor * meshSize;
  if(!GModel::current()->getGEOInternals()->addVertex(outTag, xx, yy, zz, lc)) {
    throw 1;
  }
  return outTag;
}

GMSH_API int gmsh::model::geo::addLine(const int startTag, const int endTag,
                                       const int tag)
{
  if(!_isInitialized()) { throw - 1; }
  int outTag = tag;
  if(!GModel::current()->getGEOInternals()->addLine(outTag, startTag, endTag)) {
    throw 1;
  }
  return outTag;
}

GMSH_API int gmsh::model::geo::addCircleArc(const int startTag,
                                            const int centerTag,
                                            const int endTag, const int tag,
                                            const double nx, const double ny,
                                            const double nz)
{
  if(!_isInitialized()) { throw - 1; }
  int outTag = tag;
  if(!GModel::current()->getGEOInternals()->addCircleArc(
       outTag, startTag, centerTag, endTag, nx, ny, nz)) {
    throw 1;
  }
  return outTag;
}

GMSH_API int gmsh::model::geo::addEllipseArc(
  const int startTag, const int centerTag, const int majorTag, const int endTag,
  const int tag, const double nx, const double ny, const double nz)
{
  if(!_isInitialized()) { throw - 1; }
  int outTag = tag;
  if(!GModel::current()->getGEOInternals()->addEllipseArc(
       outTag, startTag, centerTag, majorTag, endTag, nx, ny, nz)) {
    throw 1;
  }
  return outTag;
}

GMSH_API int gmsh::model::geo::addSpline(const std::vector<int> &pointTags,
                                         const int tag)
{
  if(!_isInitialized()) { throw - 1; }
  int outTag = tag;
  if(!GModel::current()->getGEOInternals()->addSpline(outTag, pointTags)) {
    throw 1;
  }
  return outTag;
}

GMSH_API int gmsh::model::geo::addBSpline(const std::vector<int> &pointTags,
                                          const int tag)
{
  if(!_isInitialized()) { throw - 1; }
  int outTag = tag;
  if(!GModel::current()->getGEOInternals()->addBSpline(outTag, pointTags)) {
    throw 1;
  }
  return outTag;
}

GMSH_API int gmsh::model::geo::addBezier(const std::vector<int> &pointTags,
                                         const int tag)
{
  if(!_isInitialized()) { throw - 1; }
  int outTag = tag;
  if(!GModel::current()->getGEOInternals()->addBezier(outTag, pointTags)) {
    throw 1;
  }
  return outTag;
}

GMSH_API int gmsh::model::geo::addCurveLoop(const std::vector<int> &curveTags,
                                            const int tag)
{
  if(!_isInitialized()) { throw - 1; }
  int outTag = tag;
  if(!GModel::current()->getGEOInternals()->addLineLoop(outTag, curveTags)) {
    throw 1;
  }
  return outTag;
}

GMSH_API int gmsh::model::geo::addPlaneSurface(const std::vector<int> &wireTags,
                                               const int tag)
{
  if(!_isInitialized()) { throw - 1; }
  int outTag = tag;
  if(!GModel::current()->getGEOInternals()->addPlaneSurface(outTag, wireTags)) {
    throw 1;
  }
  return outTag;
}

GMSH_API int
gmsh::model::geo::addSurfaceFilling(const std::vector<int> &wireTags,
                                    const int tag, const int sphereCenterTag)
{
  if(!_isInitialized()) { throw - 1; }
  int outTag = tag;
  if(!GModel::current()->getGEOInternals()->addSurfaceFilling(
       outTag, wireTags, sphereCenterTag)) {
    throw 1;
  }
  return outTag;
}

GMSH_API int
gmsh::model::geo::addSurfaceLoop(const std::vector<int> &surfaceTags,
                                 const int tag)
{
  if(!_isInitialized()) { throw - 1; }
  int outTag = tag;
  if(!GModel::current()->getGEOInternals()->addSurfaceLoop(outTag,
                                                           surfaceTags)) {
    throw 1;
  }
  return outTag;
}

GMSH_API int gmsh::model::geo::addVolume(const std::vector<int> &shellTags,
                                         const int tag)
{
  if(!_isInitialized()) { throw - 1; }
  int outTag = tag;
  if(!GModel::current()->getGEOInternals()->addVolume(outTag, shellTags)) {
    throw 1;
  }
  return outTag;
}

static ExtrudeParams *_getExtrudeParams(const std::vector<int> &numElements,
                                        const std::vector<double> &heights,
                                        const bool recombine)
{
  ExtrudeParams *e = 0;
  if(numElements.size()) {
    e = new ExtrudeParams();
    e->mesh.ExtrudeMesh = true;
    e->mesh.NbElmLayer = numElements;
    e->mesh.hLayer = heights;
    if(e->mesh.hLayer.empty()) {
      e->mesh.NbLayer = 1;
      e->mesh.hLayer.push_back(1.);
    }
    else {
      e->mesh.NbLayer = heights.size();
    }
    e->mesh.Recombine = recombine;
  }
  return e;
}

GMSH_API void gmsh::model::geo::extrude(const vectorpair &dimTags,
                                        const double dx, const double dy,
                                        const double dz, vectorpair &outDimTags,
                                        const std::vector<int> &numElements,
                                        const std::vector<double> &heights,
                                        const bool recombine)
{
  if(!_isInitialized()) { throw - 1; }
  outDimTags.clear();
  if(!GModel::current()->getGEOInternals()->extrude(
       dimTags, dx, dy, dz, outDimTags,
       _getExtrudeParams(numElements, heights, recombine))) {
    throw 1;
  }
}

GMSH_API void gmsh::model::geo::revolve(
  const vectorpair &dimTags, const double x, const double y, const double z,
  const double ax, const double ay, const double az, const double angle,
  vectorpair &outDimTags, const std::vector<int> &numElements,
  const std::vector<double> &heights, const bool recombine)
{
  if(!_isInitialized()) { throw - 1; }
  outDimTags.clear();
  if(!GModel::current()->getGEOInternals()->revolve(
       dimTags, x, y, z, ax, ay, az, angle, outDimTags,
       _getExtrudeParams(numElements, heights, recombine))) {
    throw 1;
  }
}

GMSH_API void gmsh::model::geo::twist(
  const vectorpair &dimTags, const double x, const double y, const double z,
  const double dx, const double dy, const double dz, const double ax,
  const double ay, const double az, const double angle, vectorpair &outDimTags,
  const std::vector<int> &numElements, const std::vector<double> &heights,
  const bool recombine)
{
  if(!_isInitialized()) { throw - 1; }
  outDimTags.clear();
  if(!GModel::current()->getGEOInternals()->twist(
       dimTags, x, y, z, dx, dy, dz, ax, ay, az, angle, outDimTags,
       _getExtrudeParams(numElements, heights, recombine))) {
    throw 1;
  }
}

GMSH_API void gmsh::model::geo::translate(const vectorpair &dimTags,
                                          const double dx, const double dy,
                                          const double dz)
{
  if(!_isInitialized()) { throw - 1; }
  if(!GModel::current()->getGEOInternals()->translate(dimTags, dx, dy, dz)) {
    throw 1;
  }
}

GMSH_API void gmsh::model::geo::rotate(const vectorpair &dimTags,
                                       const double x, const double y,
                                       const double z, const double ax,
                                       const double ay, const double az,
                                       const double angle)
{
  if(!_isInitialized()) { throw - 1; }
  if(!GModel::current()->getGEOInternals()->rotate(dimTags, x, y, z, ax, ay, az,
                                                   angle)) {
    throw 1;
  }
}

GMSH_API void gmsh::model::geo::dilate(const vectorpair &dimTags,
                                       const double x, const double y,
                                       const double z, const double a,
                                       const double b, const double c)
{
  if(!_isInitialized()) { throw - 1; }
  if(!GModel::current()->getGEOInternals()->dilate(dimTags, x, y, z, a, b, c)) {
    throw 1;
  }
}

GMSH_API void gmsh::model::geo::symmetrize(const vectorpair &dimTags,
                                           const double a, const double b,
                                           const double c, const double d)
{
  if(!_isInitialized()) { throw - 1; }
  if(!GModel::current()->getGEOInternals()->symmetry(dimTags, a, b, c, d)) {
    throw 1;
  }
}

GMSH_API void gmsh::model::geo::copy(const vectorpair &dimTags,
                                     vectorpair &outDimTags)
{
  if(!_isInitialized()) { throw - 1; }
  outDimTags.clear();
  if(!GModel::current()->getGEOInternals()->copy(dimTags, outDimTags)) {
    throw 1;
  }
}

GMSH_API void gmsh::model::geo::remove(const vectorpair &dimTags,
                                       const bool recursive)
{
  if(!_isInitialized()) { throw - 1; }
  if(!GModel::current()->getGEOInternals()->remove(dimTags, recursive)) {
    throw 1;
  }
}

GMSH_API void gmsh::model::geo::removeAllDuplicates()
{
  if(!_isInitialized()) { throw - 1; }
  GModel::current()->getGEOInternals()->removeAllDuplicates();
}

GMSH_API void gmsh::model::geo::synchronize()
{
  if(!_isInitialized()) { throw - 1; }
  GModel::current()->getGEOInternals()->synchronize(GModel::current());
}

// gmsh::model::geo::mesh

GMSH_API void
gmsh::model::geo::mesh::setTransfiniteCurve(const int tag, const int nPoints,
                                            const std::string &meshType,
                                            const double coef)
{
  if(!_isInitialized()) { throw - 1; }
  int t = (meshType == "Progression" || meshType == "Power") ?
            1 :
            (meshType == "Bump") ? 2 : 1;
  double c = std::abs(coef);
  // in .geo file we use a negative tag to do this trick; it's a bad idea
  if(coef < 0) t = -t;
  GModel::current()->getGEOInternals()->setTransfiniteLine(tag, nPoints, t, c);
}

GMSH_API void gmsh::model::geo::mesh::setTransfiniteSurface(
  const int tag, const std::string &arrangement,
  const std::vector<int> &cornerTags)
{
  if(!_isInitialized()) { throw - 1; }
  int t = (arrangement == "Right") ?
            1 :
            (arrangement == "Left") ? -1 :
                                      (arrangement == "AlternateRight") ?
                                      2 :
                                      (arrangement == "AlternateLeft") ?
                                      -2 :
                                      (arrangement == "Alternate") ? 2 : -1;
  GModel::current()->getGEOInternals()->setTransfiniteSurface(tag, t,
                                                              cornerTags);
}

GMSH_API void
gmsh::model::geo::mesh::setTransfiniteVolume(const int tag,
                                             const std::vector<int> &cornerTags)
{
  if(!_isInitialized()) { throw - 1; }
  GModel::current()->getGEOInternals()->setTransfiniteVolume(tag, cornerTags);
}

GMSH_API void gmsh::model::geo::mesh::setRecombine(const int dim, const int tag,
                                                   const double angle)
{
  if(!_isInitialized()) { throw - 1; }
  GModel::current()->getGEOInternals()->setRecombine(dim, tag, angle);
}

GMSH_API void gmsh::model::geo::mesh::setSmoothing(const int dim, const int tag,
                                                   const int val)
{
  if(!_isInitialized()) { throw - 1; }
  if(dim != 2) { throw 2; }
  GModel::current()->getGEOInternals()->setSmoothing(tag, val);
}

GMSH_API void gmsh::model::geo::mesh::setReverse(const int dim, const int tag,
                                                 const bool val)
{
  if(!_isInitialized()) { throw - 1; }
  GModel::current()->getGEOInternals()->setReverseMesh(dim, tag, val);
}

GMSH_API void gmsh::model::geo::mesh::setSize(const vectorpair &dimTags,
                                              const double size)
{
  if(!_isInitialized()) { throw - 1; }
  for(std::size_t i = 0; i < dimTags.size(); i++) {
    int dim = dimTags[i].first, tag = dimTags[i].second;
    GModel::current()->getGEOInternals()->setMeshSize(dim, tag, size);
  }
}

// gmsh::model::occ

static void _createOcc()
{
  if(!GModel::current()->getOCCInternals())
    GModel::current()->createOCCInternals();
}

GMSH_API int gmsh::model::occ::addPoint(const double x, const double y,
                                        const double z, const double meshSize,
                                        const int tag)
{
  if(!_isInitialized()) { throw - 1; }
  _createOcc();
  int outTag = tag;
  if(!GModel::current()->getOCCInternals()->addVertex(outTag, x, y, z,
                                                      meshSize)) {
    throw 1;
  }
  return outTag;
}

GMSH_API int gmsh::model::occ::addLine(const int startTag, const int endTag,
                                       const int tag)
{
  if(!_isInitialized()) { throw - 1; }
  _createOcc();
  int outTag = tag;
  if(!GModel::current()->getOCCInternals()->addLine(outTag, startTag, endTag)) {
    throw 1;
  }
  return outTag;
}

GMSH_API int gmsh::model::occ::addCircleArc(const int startTag,
                                            const int centerTag,
                                            const int endTag, const int tag)
{
  if(!_isInitialized()) { throw - 1; }
  _createOcc();
  int outTag = tag;
  if(!GModel::current()->getOCCInternals()->addCircleArc(outTag, startTag,
                                                         centerTag, endTag)) {
    throw 1;
  }
  return outTag;
}

GMSH_API int gmsh::model::occ::addCircle(const double x, const double y,
                                         const double z, const double r,
                                         const int tag, const double angle1,
                                         const double angle2)
{
  if(!_isInitialized()) { throw - 1; }
  _createOcc();
  int outTag = tag;
  if(!GModel::current()->getOCCInternals()->addCircle(outTag, x, y, z, r,
                                                      angle1, angle2)) {
    throw 1;
  }
  return outTag;
}

GMSH_API int gmsh::model::occ::addEllipseArc(const int startTag,
                                             const int centerTag,
                                             const int endTag, const int tag)
{
  if(!_isInitialized()) { throw - 1; }
  _createOcc();
  int outTag = tag;
  if(!GModel::current()->getOCCInternals()->addEllipseArc(outTag, startTag,
                                                          centerTag, endTag)) {
    throw 1;
  }
  return outTag;
}

GMSH_API int gmsh::model::occ::addEllipse(const double x, const double y,
                                          const double z, const double r1,
                                          const double r2, const int tag,
                                          const double angle1,
                                          const double angle2)
{
  if(!_isInitialized()) { throw - 1; }
  _createOcc();
  int outTag = tag;
  if(!GModel::current()->getOCCInternals()->addEllipse(outTag, x, y, z, r1, r2,
                                                       angle1, angle2)) {
    throw 1;
  }
  return outTag;
}

GMSH_API int gmsh::model::occ::addSpline(const std::vector<int> &pointTags,
                                         const int tag)
{
  if(!_isInitialized()) { throw - 1; }
  _createOcc();
  int outTag = tag;
  if(!GModel::current()->getOCCInternals()->addSpline(outTag, pointTags)) {
    throw 1;
  }
  return outTag;
}

GMSH_API int gmsh::model::occ::addBSpline(
  const std::vector<int> &pointTags, const int tag, const int degree,
  const std::vector<double> &weights, const std::vector<double> &knots,
  const std::vector<int> &multiplicities)
{
  if(!_isInitialized()) { throw - 1; }
  int outTag = tag;
  if(!GModel::current()->getOCCInternals()->addBSpline(
       outTag, pointTags, degree, weights, knots, multiplicities)) {
    throw 1;
  }
  return outTag;
}

GMSH_API int gmsh::model::occ::addBezier(const std::vector<int> &pointTags,
                                         const int tag)
{
  if(!_isInitialized()) { throw - 1; }
  _createOcc();
  int outTag = tag;
  if(!GModel::current()->getOCCInternals()->addBezier(outTag, pointTags)) {
    throw 1;
  }
  return outTag;
}

GMSH_API int gmsh::model::occ::addWire(const std::vector<int> &curveTags,
                                       const int tag, const bool checkClosed)
{
  if(!_isInitialized()) { throw - 1; }
  _createOcc();
  int outTag = tag;
  if(!GModel::current()->getOCCInternals()->addWire(outTag, curveTags,
                                                    checkClosed)) {
    throw 1;
  }
  return outTag;
}

GMSH_API int gmsh::model::occ::addCurveLoop(const std::vector<int> &curveTags,
                                            const int tag)
{
  if(!_isInitialized()) { throw - 1; }
  _createOcc();
  int outTag = tag;
  if(!GModel::current()->getOCCInternals()->addLineLoop(outTag, curveTags)) {
    throw 1;
  }
  return outTag;
}

GMSH_API int gmsh::model::occ::addRectangle(const double x, const double y,
                                            const double z, const double dx,
                                            const double dy, const int tag,
                                            const double roundedRadius)
{
  if(!_isInitialized()) { throw - 1; }
  _createOcc();
  int outTag = tag;
  if(!GModel::current()->getOCCInternals()->addRectangle(outTag, x, y, z, dx,
                                                         dy, roundedRadius)) {
    throw 1;
  }
  return outTag;
}

GMSH_API int gmsh::model::occ::addDisk(const double xc, const double yc,
                                       const double zc, const double rx,
                                       const double ry, const int tag)
{
  if(!_isInitialized()) { throw - 1; }
  _createOcc();
  int outTag = tag;
  if(!GModel::current()->getOCCInternals()->addDisk(outTag, xc, yc, zc, rx,
                                                    ry)) {
    throw 1;
  }
  return outTag;
}

GMSH_API int gmsh::model::occ::addPlaneSurface(const std::vector<int> &wireTags,
                                               const int tag)
{
  if(!_isInitialized()) { throw - 1; }
  _createOcc();
  int outTag = tag;
  if(!GModel::current()->getOCCInternals()->addPlaneSurface(outTag, wireTags)) {
    throw 1;
  }
  return outTag;
}

GMSH_API int gmsh::model::occ::addSurfaceFilling(const int wireTag,
                                                 const int tag,
                                                 const std::vector<int> &pointTags)
{
  if(!_isInitialized()) { throw - 1; }
  _createOcc();
  int outTag = tag;
  if(!GModel::current()->getOCCInternals()->addSurfaceFilling
     (outTag, wireTag, pointTags)) {
    throw 1;
  }
  return outTag;
}

GMSH_API int
gmsh::model::occ::addSurfaceLoop(const std::vector<int> &surfaceTags,
                                 const int tag)
{
  if(!_isInitialized()) { throw - 1; }
  _createOcc();
  int outTag = tag;
  if(!GModel::current()->getOCCInternals()->addSurfaceLoop(outTag,
                                                           surfaceTags)) {
    throw 1;
  }
  return outTag;
}

GMSH_API int gmsh::model::occ::addVolume(const std::vector<int> &shellTags,
                                         const int tag)
{
  if(!_isInitialized()) { throw - 1; }
  _createOcc();
  int outTag = tag;
  if(!GModel::current()->getOCCInternals()->addVolume(outTag, shellTags)) {
    throw 1;
  }
  return outTag;
}

GMSH_API int gmsh::model::occ::addSphere(const double xc, const double yc,
                                         const double zc, const double radius,
                                         const int tag, const double angle1,
                                         const double angle2,
                                         const double angle3)
{
  if(!_isInitialized()) { throw - 1; }
  _createOcc();
  int outTag = tag;
  if(!GModel::current()->getOCCInternals()->addSphere(
       outTag, xc, yc, zc, radius, angle1, angle2, angle3)) {
    throw 1;
  }
  return outTag;
}

GMSH_API int gmsh::model::occ::addBox(const double x, const double y,
                                      const double z, const double dx,
                                      const double dy, const double dz,
                                      const int tag)
{
  if(!_isInitialized()) { throw - 1; }
  _createOcc();
  int outTag = tag;
  if(!GModel::current()->getOCCInternals()->addBox(outTag, x, y, z, dx, dy,
                                                   dz)) {
    throw 1;
  }
  return outTag;
}

GMSH_API int gmsh::model::occ::addCylinder(const double x, const double y,
                                           const double z, const double dx,
                                           const double dy, const double dz,
                                           const double r, const int tag,
                                           const double angle)
{
  if(!_isInitialized()) { throw - 1; }
  _createOcc();
  int outTag = tag;
  if(!GModel::current()->getOCCInternals()->addCylinder(outTag, x, y, z, dx, dy,
                                                        dz, r, angle)) {
    throw 1;
  }
  return outTag;
}

GMSH_API int gmsh::model::occ::addCone(const double x, const double y,
                                       const double z, const double dx,
                                       const double dy, const double dz,
                                       const double r1, const double r2,
                                       const int tag, const double angle)
{
  if(!_isInitialized()) { throw - 1; }
  _createOcc();
  int outTag = tag;
  if(!GModel::current()->getOCCInternals()->addCone(outTag, x, y, z, dx, dy, dz,
                                                    r1, r2, angle)) {
    throw 1;
  }
  return outTag;
}

GMSH_API int gmsh::model::occ::addWedge(const double x, const double y,
                                        const double z, const double dx,
                                        const double dy, const double dz,
                                        const int tag, const double ltx)
{
  if(!_isInitialized()) { throw - 1; }
  _createOcc();
  int outTag = tag;
  if(!GModel::current()->getOCCInternals()->addWedge(outTag, x, y, z, dx, dy,
                                                     dz, ltx)) {
    throw 1;
  }
  return outTag;
}

GMSH_API int gmsh::model::occ::addTorus(const double x, const double y,
                                        const double z, const double r1,
                                        const double r2, const int tag,
                                        const double angle)
{
  if(!_isInitialized()) { throw - 1; }
  _createOcc();
  int outTag = tag;
  if(!GModel::current()->getOCCInternals()->addTorus(outTag, x, y, z, r1, r2,
                                                     angle)) {
    throw 1;
  }
  return outTag;
}

GMSH_API void
gmsh::model::occ::addThruSections(const std::vector<int> &wireTags,
                                  vectorpair &outDimTags, const int tag,
                                  const bool makeSolid, const bool makeRuled)
{
  if(!_isInitialized()) { throw - 1; }
  _createOcc();
  outDimTags.clear();
  if(!GModel::current()->getOCCInternals()->addThruSections(
       tag, wireTags, makeSolid, makeRuled, outDimTags)) {
    throw 1;
  }
}

GMSH_API void gmsh::model::occ::addThickSolid(
  const int volumeTag, const std::vector<int> &excludeSurfaceTags,
  const double offset, vectorpair &outDimTags, const int tag)
{
  if(!_isInitialized()) { throw - 1; }
  _createOcc();
  outDimTags.clear();
  if(!GModel::current()->getOCCInternals()->addThickSolid(
       tag, volumeTag, excludeSurfaceTags, offset, outDimTags)) {
    throw 1;
  }
}

GMSH_API void gmsh::model::occ::extrude(const vectorpair &dimTags,
                                        const double dx, const double dy,
                                        const double dz, vectorpair &outDimTags,
                                        const std::vector<int> &numElements,
                                        const std::vector<double> &heights,
                                        const bool recombine)
{
  if(!_isInitialized()) { throw - 1; }
  _createOcc();
  outDimTags.clear();
  if(!GModel::current()->getOCCInternals()->extrude(
       dimTags, dx, dy, dz, outDimTags,
       _getExtrudeParams(numElements, heights, recombine))) {
    throw 1;
  }
}

GMSH_API void gmsh::model::occ::revolve(
  const vectorpair &dimTags, const double x, const double y, const double z,
  const double ax, const double ay, const double az, const double angle,
  vectorpair &outDimTags, const std::vector<int> &numElements,
  const std::vector<double> &heights, const bool recombine)
{
  if(!_isInitialized()) { throw - 1; }
  _createOcc();
  outDimTags.clear();
  if(!GModel::current()->getOCCInternals()->revolve(
       dimTags, x, y, z, ax, ay, az, angle, outDimTags,
       _getExtrudeParams(numElements, heights, recombine))) {
    throw 1;
  }
}

GMSH_API void gmsh::model::occ::addPipe(const vectorpair &dimTags,
                                        const int wireTag,
                                        vectorpair &outDimTags)
{
  if(!_isInitialized()) { throw - 1; }
  _createOcc();
  outDimTags.clear();
  if(!GModel::current()->getOCCInternals()->addPipe(dimTags, wireTag,
                                                    outDimTags)) {
    throw 1;
  }
}

GMSH_API void gmsh::model::occ::fillet(const std::vector<int> &volumeTags,
                                       const std::vector<int> &curveTags,
                                       const std::vector<double> &radii,
                                       vectorpair &outDimTags,
                                       const bool removeVolume)
{
  if(!_isInitialized()) { throw - 1; }
  _createOcc();
  outDimTags.clear();
  if(!GModel::current()->getOCCInternals()->fillet(volumeTags, curveTags, radii,
                                                   outDimTags, removeVolume)) {
    throw 1;
  }
}

GMSH_API void gmsh::model::occ::chamfer(const std::vector<int> &volumeTags,
                                        const std::vector<int> &curveTags,
                                        const std::vector<int> &surfaceTags,
                                        const std::vector<double> &distances,
                                        vectorpair &outDimTags,
                                        const bool removeVolume)
{
  if(!_isInitialized()) { throw - 1; }
  _createOcc();
  outDimTags.clear();
  if(!GModel::current()->getOCCInternals()->chamfer(volumeTags, curveTags,
                                                    surfaceTags, distances,
                                                    outDimTags, removeVolume)) {
    throw 1;
  }
}

GMSH_API void gmsh::model::occ::fuse(const vectorpair &objectDimTags,
                                     const vectorpair &toolDimTags,
                                     vectorpair &outDimTags,
                                     std::vector<vectorpair> &outDimTagsMap,
                                     const int tag, const bool removeObject,
                                     const bool removeTool)
{
  if(!_isInitialized()) { throw - 1; }
  _createOcc();
  outDimTags.clear();
  outDimTagsMap.clear();
  if(!GModel::current()->getOCCInternals()->booleanUnion(
       tag, objectDimTags, toolDimTags, outDimTags, outDimTagsMap, removeObject,
       removeTool)) {
    throw 1;
  }
}

GMSH_API void gmsh::model::occ::intersect(
  const vectorpair &objectDimTags, const vectorpair &toolDimTags,
  vectorpair &outDimTags, std::vector<vectorpair> &outDimTagsMap, const int tag,
  const bool removeObject, const bool removeTool)
{
  if(!_isInitialized()) { throw - 1; }
  _createOcc();
  outDimTags.clear();
  outDimTagsMap.clear();
  if(!GModel::current()->getOCCInternals()->booleanIntersection(
       tag, objectDimTags, toolDimTags, outDimTags, outDimTagsMap, removeObject,
       removeTool)) {
    throw 1;
  }
}

GMSH_API void gmsh::model::occ::cut(const vectorpair &objectDimTags,
                                    const vectorpair &toolDimTags,
                                    vectorpair &outDimTags,
                                    std::vector<vectorpair> &outDimTagsMap,
                                    const int tag, const bool removeObject,
                                    const bool removeTool)
{
  if(!_isInitialized()) { throw - 1; }
  _createOcc();
  outDimTags.clear();
  outDimTagsMap.clear();
  if(!GModel::current()->getOCCInternals()->booleanDifference(
       tag, objectDimTags, toolDimTags, outDimTags, outDimTagsMap, removeObject,
       removeTool)) {
    throw 1;
  }
}

GMSH_API void gmsh::model::occ::fragment(const vectorpair &objectDimTags,
                                         const vectorpair &toolDimTags,
                                         vectorpair &outDimTags,
                                         std::vector<vectorpair> &outDimTagsMap,
                                         const int tag, const bool removeObject,
                                         const bool removeTool)
{
  if(!_isInitialized()) { throw - 1; }
  _createOcc();
  outDimTags.clear();
  outDimTagsMap.clear();
  if(!GModel::current()->getOCCInternals()->booleanFragments(
       tag, objectDimTags, toolDimTags, outDimTags, outDimTagsMap, removeObject,
       removeTool)) {
    throw 1;
  }
}

GMSH_API void gmsh::model::occ::translate(const vectorpair &dimTags,
                                          const double dx, const double dy,
                                          const double dz)
{
  if(!_isInitialized()) { throw - 1; }
  _createOcc();
  if(!GModel::current()->getOCCInternals()->translate(dimTags, dx, dy, dz)) {
    throw 1;
  }
}

GMSH_API void gmsh::model::occ::rotate(const vectorpair &dimTags,
                                       const double x, const double y,
                                       const double z, const double ax,
                                       const double ay, const double az,
                                       const double angle)
{
  if(!_isInitialized()) { throw - 1; }
  _createOcc();
  if(!GModel::current()->getOCCInternals()->rotate(dimTags, x, y, z, ax, ay, az,
                                                   angle)) {
    throw 1;
  }
}

GMSH_API void gmsh::model::occ::dilate(const vectorpair &dimTags,
                                       const double x, const double y,
                                       const double z, const double a,
                                       const double b, const double c)
{
  if(!_isInitialized()) { throw - 1; }
  _createOcc();
  if(!GModel::current()->getOCCInternals()->dilate(dimTags, x, y, z, a, b, c)) {
    throw 1;
  }
}

GMSH_API void gmsh::model::occ::symmetrize(const vectorpair &dimTags,
                                           const double a, const double b,
                                           const double c, const double d)
{
  if(!_isInitialized()) { throw - 1; }
  _createOcc();
  if(!GModel::current()->getOCCInternals()->symmetry(dimTags, a, b, c, d)) {
    throw 1;
  }
}

GMSH_API void gmsh::model::occ::affineTransform(const vectorpair &dimTags,
                                                const std::vector<double> &a)
{
  if(!_isInitialized()) { throw - 1; }
  _createOcc();
  if(!GModel::current()->getOCCInternals()->affine(dimTags, a)) { throw 1; }
}

GMSH_API void gmsh::model::occ::copy(const vectorpair &dimTags,
                                     vectorpair &outDimTags)
{
  if(!_isInitialized()) { throw - 1; }
  _createOcc();
  outDimTags.clear();
  if(!GModel::current()->getOCCInternals()->copy(dimTags, outDimTags)) {
    throw 1;
  }
}

GMSH_API void gmsh::model::occ::remove(const vectorpair &dimTags,
                                       const bool recursive)
{
  if(!_isInitialized()) { throw - 1; }
  _createOcc();
  if(!GModel::current()->getOCCInternals()->remove(dimTags, recursive)) {
    throw 1;
  }
}

GMSH_API void gmsh::model::occ::removeAllDuplicates()
{
  if(!_isInitialized()) { throw - 1; }
  _createOcc();
  GModel::current()->getOCCInternals()->removeAllDuplicates();
}

GMSH_API void gmsh::model::occ::importShapes(const std::string &fileName,
                                             vectorpair &outDimTags,
                                             const bool highestDimOnly,
                                             const std::string &format)
{
  if(!_isInitialized()) { throw - 1; }
  _createOcc();
  outDimTags.clear();
  if(!GModel::current()->getOCCInternals()->importShapes(
       fileName, highestDimOnly, outDimTags, format)) {
    throw 1;
  }
}

GMSH_API void gmsh::model::occ::importShapesNativePointer(
  const void *shape, vectorpair &outDimTags, const bool highestDimOnly)
{
  if(!_isInitialized()) { throw - 1; }
  _createOcc();
  outDimTags.clear();
#if defined(HAVE_OCC)
  if(!GModel::current()->getOCCInternals()->importShapes(
       static_cast<const TopoDS_Shape *>(shape), highestDimOnly, outDimTags)) {
    throw 1;
  }
#else
  Msg::Error("Gmsh requires OpenCASCADE to import native shape");
  throw - 1;
#endif
}

GMSH_API void gmsh::model::occ::setMeshSize(const vectorpair &dimTags,
                                            const double size)
{
  if(!_isInitialized()) { throw - 1; }
  _createOcc();
  for(std::size_t i = 0; i < dimTags.size(); i++) {
    int dim = dimTags[i].first, tag = dimTags[i].second;
    GModel::current()->getOCCInternals()->setMeshSize(dim, tag, size);
  }
}

GMSH_API void gmsh::model::occ::synchronize()
{
  if(!_isInitialized()) { throw - 1; }
  _createOcc();
  GModel::current()->getOCCInternals()->synchronize(GModel::current());
}

// gmsh::view

GMSH_API int gmsh::view::add(const std::string &name, const int tag)
{
  if(!_isInitialized()) { throw - 1; }
#if defined(HAVE_POST)
  PView *view = new PView(tag);
  view->getData()->setName(name);
#if defined(HAVE_FLTK)
  if(FlGui::available()) FlGui::instance()->updateViews(true, true);
#endif
  return view->getTag();
#else
  Msg::Error("Views require the post-processing module");
  throw - 1;
#endif
}

GMSH_API void gmsh::view::remove(const int tag)
{
  if(!_isInitialized()) { throw - 1; }
#if defined(HAVE_POST)
  PView *view = PView::getViewByTag(tag);
  if(!view) {
    Msg::Error("Unknown view with tag %d", tag);
    throw 2;
  }
  delete view;
#if defined(HAVE_FLTK)
  if(FlGui::available()) FlGui::instance()->updateViews(true, true);
#endif
#else
  Msg::Error("Views require the post-processing module");
  throw - 1;
#endif
}

GMSH_API int gmsh::view::getIndex(const int tag)
{
  if(!_isInitialized()) { throw - 1; }
#if defined(HAVE_POST)
  PView *view = PView::getViewByTag(tag);
  if(!view) {
    Msg::Error("Unknown view with tag %d", tag);
    throw 2;
  }
  return view->getIndex();
#else
  Msg::Error("Views require the post-processing module");
  throw - 1;
#endif
}

GMSH_API void gmsh::view::getTags(std::vector<int> &tags)
{
  if(!_isInitialized()) { throw - 1; }
#if defined(HAVE_POST)
  tags.clear();
  for(std::size_t i = 0; i < PView::list.size(); i++)
    tags.push_back(PView::list[i]->getTag());
#else
  Msg::Error("Views require the post-processing module");
  throw - 1;
#endif
}

GMSH_API void gmsh::view::addModelData(
  const int tag, const int step, const std::string &modelName,
  const std::string &dataType, const std::vector<std::size_t> &tags,
  const std::vector<std::vector<double> > &data, const double time,
  const int numComponents, const int partition)
{
  if(!_isInitialized()) { throw - 1; }
#if defined(HAVE_POST)
  PView *view = PView::getViewByTag(tag);
  if(!view) {
    Msg::Error("Unknown view with tag %d", tag);
    throw 2;
  }
  GModel *model = GModel::current();
  if(modelName.size()) {
    model = GModel::findByName(modelName);
    if(!model) {
      Msg::Error("Unknown model '%s'", modelName.c_str());
      throw 2;
    }
  }
  if(tags.size() != data.size()) {
    Msg::Error("Incompatible number of tags and data");
    throw 2;
  }
  PViewDataGModel *d = dynamic_cast<PViewDataGModel *>(view->getData());
  if(!d) { // change the view type
    std::string name = view->getData()->getName();
    delete view->getData();
    PViewDataGModel::DataType type;
    if(dataType == "NodeData")
      type = PViewDataGModel::NodeData;
    else if(dataType == "ElementData")
      type = PViewDataGModel::ElementData;
    else if(dataType == "ElementNodeData")
      type = PViewDataGModel::ElementNodeData;
    else if(dataType == "GaussPointData")
      type = PViewDataGModel::GaussPointData;
    else if(dataType == "Beam")
      type = PViewDataGModel::BeamData;
    else {
      Msg::Error("Unknown type of view to add '%s'", dataType.c_str());
      throw 2;
    }
    d = new PViewDataGModel(type);
    d->setName(name);
    d->setFileName(name + ".msh");
    view->setData(d);
  }
  d->addData(model, tags, data, step, time, partition, numComponents);
  if(view->getOptions()->adaptVisualizationGrid)
    d->initAdaptiveData(view->getOptions()->timeStep,
                        view->getOptions()->maxRecursionLevel,
                        view->getOptions()->targetError);
#else
  Msg::Error("Views require the post-processing module");
  throw - 1;
#endif
}

GMSH_API void gmsh::view::getModelData(const int tag, const int step,
                                       std::string &dataType,
                                       std::vector<std::size_t> &tags,
                                       std::vector<std::vector<double> > &data,
                                       double &time, int &numComponents)
{
  if(!_isInitialized()) { throw - 1; }
#if defined(HAVE_POST)
  PView *view = PView::getViewByTag(tag);
  if(!view) {
    Msg::Error("Unknown view with tag %d", tag);
    throw 2;
  }
  PViewDataGModel *d = dynamic_cast<PViewDataGModel *>(view->getData());
  if(!d) {
    Msg::Error("View with tag %d does not contain model data", tag);
    return;
  }
  if(d->getType() == PViewDataGModel::NodeData)
    dataType = "NodeData";
  else if(d->getType() == PViewDataGModel::ElementData)
    dataType = "ElementData";
  else if(d->getType() == PViewDataGModel::ElementNodeData)
    dataType = "ElementNodeData";
  else if(d->getType() == PViewDataGModel::GaussPointData)
    dataType = "GaussPointData";
  else if(d->getType() == PViewDataGModel::BeamData)
    dataType = "Beam";
  else
    dataType = "Unknown";
  stepData<double> *s = d->getStepData(step);
  if(!s) {
    Msg::Error("View with tag %d does not contain model data for step %d", tag,
               step);
    throw 2;
  }
  tags.clear();
  data.clear();
  time = s->getTime();
  numComponents = s->getNumComponents();
  int numEnt = 0;
  for(std::size_t i = 0; i < s->getNumData(); i++) {
    if(s->getData(i)) numEnt++;
  }
  if(!numEnt) return;
  data.resize(numEnt);
  tags.resize(numEnt);
  std::size_t j = 0;
  for(std::size_t i = 0; i < s->getNumData(); i++) {
    double *dd = s->getData(i);
    if(dd) {
      tags[j] = i;
      int mult = s->getMult(i);
      data[j].resize(numComponents * mult);
      for(int k = 0; k < numComponents * mult; k++) data[j][k] = dd[k];
      j++;
    }
  }
#else
  Msg::Error("Views require the post-processing module");
  throw - 1;
#endif
}

// for better performance, manual C implementation of gmsh::view::getModelData
<<<<<<< HEAD
GMSH_API void gmshViewGetModelData(const int tag, const int step,
                                   char **dataType, int **tags, size_t *tags_n,
                                   double ***data, size_t **data_n,
                                   size_t *data_nn, double *time,
                                   int *numComponents, int *ierr)
=======
GMSH_API void gmshViewGetModelData(const int tag, const int step, char **dataType,
                                   size_t **tags, size_t *tags_n,
                                   double ***data, size_t **data_n, size_t *data_nn,
                                   double *time,
                                   int *numComponents,
                                   int *ierr)
>>>>>>> 42aa7d00
{
  if(!_isInitialized()) {
    if(ierr) *ierr = -1;
    return;
  }
#if defined(HAVE_POST)
  PView *view = PView::getViewByTag(tag);
  if(!view) {
    Msg::Error("Unknown view with tag %d", tag);
    if(ierr) *ierr = 2;
    return;
  }
  PViewDataGModel *d = dynamic_cast<PViewDataGModel *>(view->getData());
  if(!d) {
    Msg::Error("View with tag %d does not contain model data", tag);
    return;
  }
  if(d->getType() == PViewDataGModel::NodeData)
    *dataType = strdup("NodeData");
  else if(d->getType() == PViewDataGModel::ElementData)
    *dataType = strdup("ElementData");
  else if(d->getType() == PViewDataGModel::ElementNodeData)
    *dataType = strdup("ElementNodeData");
  else if(d->getType() == PViewDataGModel::GaussPointData)
    *dataType = strdup("GaussPointData");
  else if(d->getType() == PViewDataGModel::BeamData)
    *dataType = strdup("Beam");
  else
    *dataType = strdup("Unknown");
  stepData<double> *s = d->getStepData(step);
  if(!s) {
    Msg::Error("View with tag %d does not contain model data for step %d", tag,
               step);
    if(ierr) *ierr = 2;
    return;
  }
  *tags_n = 0;
  *data_nn = 0;
  *time = s->getTime();
  *numComponents = s->getNumComponents();
  int numEnt = 0;
  for(size_t i = 0; i < s->getNumData(); i++) {
    if(s->getData(i)) numEnt++;
  }
  if(!numEnt) return;
  *tags_n = numEnt;
  *tags = (size_t *)Malloc(numEnt * sizeof(int));
  *data_nn = numEnt;
  *data_n = (size_t *)Malloc(numEnt * sizeof(size_t *));
  *data = (double **)Malloc(numEnt * sizeof(double *));
  size_t j = 0;
  for(size_t i = 0; i < s->getNumData(); i++) {
    double *dd = s->getData(i);
    if(dd) {
      (*tags)[j] = i;
      int mult = s->getMult(i);
      (*data_n)[j] = *numComponents * mult;
      (*data)[j] = (double *)Malloc(*numComponents * mult * sizeof(double));
      for(int k = 0; k < *numComponents * mult; k++) (*data)[j][k] = dd[k];
      j++;
    }
  }
  if(ierr) *ierr = 0;
#else
  Msg::Error("Views require the post-processing module");
  if(ierr) *ierr = -1;
#endif
}

GMSH_API void gmsh::view::addListData(const int tag,
                                      const std::string &dataType,
                                      const int numElements,
                                      const std::vector<double> &data)
{
  if(!_isInitialized()) { throw - 1; }
#if defined(HAVE_POST)
  PView *view = PView::getViewByTag(tag);
  if(!view) {
    Msg::Error("Unknown view with tag %d", tag);
    throw 2;
  }
  PViewDataList *d = dynamic_cast<PViewDataList *>(view->getData());
  if(!d) { // change the view type
    std::string name = view->getData()->getName();
    delete view->getData();
    d = new PViewDataList();
    d->setName(name);
    d->setFileName(name + ".pos");
    view->setData(d);
  }
  const char *types[] = {"SP", "VP", "TP", "SL", "VL", "TL", "ST", "VT",
                         "TT", "SQ", "VQ", "TQ", "SS", "VS", "TS", "SH",
                         "VH", "TH", "SI", "VI", "TI", "SY", "VY", "TY"};
  for(int idxtype = 0; idxtype < 24; idxtype++) {
    if(dataType == types[idxtype]) {
      d->importList(idxtype, numElements, data, true);
      return;
    }
  }
  Msg::Error("Unknown data type for list import");
  throw 2;
#else
  Msg::Error("Views require the post-processing module");
  throw - 1;
#endif
}

GMSH_API void gmsh::view::getListData(const int tag,
                                      std::vector<std::string> &dataTypes,
                                      std::vector<int> &numElements,
                                      std::vector<std::vector<double> > &data)
{
  if(!_isInitialized()) { throw - 1; }
#if defined(HAVE_POST)
  PView *view = PView::getViewByTag(tag);
  if(!view) {
    Msg::Error("Unknown view with tag %d", tag);
    throw 2;
  }
  PViewDataList *d = dynamic_cast<PViewDataList *>(view->getData());
  if(!d) {
    Msg::Error("View with tag %d does not contain list data", tag);
    return;
  }
  const char *types[] = {"SP", "VP", "TP", "SL", "VL", "TL", "ST", "VT",
                         "TT", "SQ", "VQ", "TQ", "SS", "VS", "TS", "SH",
                         "VH", "TH", "SI", "VI", "TI", "SY", "VY", "TY"};
  std::vector<int> N(24);
  std::vector<std::vector<double> *> V(24);
  d->getListPointers(&N[0], &V[0]);
  for(int idxtype = 0; idxtype < 24; idxtype++) {
    if(N[idxtype]) {
      dataTypes.push_back(types[idxtype]);
      numElements.push_back(N[idxtype]);
      data.push_back(*V[idxtype]);
    }
  }
#else
  Msg::Error("Views require the post-processing module");
  throw - 1;
#endif
}

GMSH_API void gmsh::view::probe(const int tag, const double x, const double y,
                                const double z, std::vector<double> &value,
                                const int step, const int numComp,
                                const bool gradient, const double tolerance,
                                const std::vector<double> &xElemCoord,
                                const std::vector<double> &yElemCoord,
                                const std::vector<double> &zElemCoord)
{
  if(!_isInitialized()) { throw - 1; }
#if defined(HAVE_POST)
  PView *view = PView::getViewByTag(tag);
  if(!view) {
    Msg::Error("Unknown view with tag %d", tag);
    throw 2;
  }
  PViewData *data = view->getData();
  if(!data) { throw 2; }
  value.clear();
  std::vector<double> val(9 * data->getNumTimeSteps());
  bool found = false;
  int qn = 0;
  double *qx = 0, *qy = 0, *qz = 0;
  if(xElemCoord.size() && yElemCoord.size() && zElemCoord.size() &&
     xElemCoord.size() == yElemCoord.size() &&
     xElemCoord.size() == zElemCoord.size()) {
    qn = xElemCoord.size();
    qx = (double *)&xElemCoord[0];
    qy = (double *)&yElemCoord[0];
    qz = (double *)&zElemCoord[0];
  }
  switch(numComp) {
  case 1:
    found = data->searchScalarWithTol(x, y, z, &val[0], step, 0, tolerance, qn,
                                      qx, qy, qz, gradient);
    break;
  case 3:
    found = data->searchVectorWithTol(x, y, z, &val[0], step, 0, tolerance, qn,
                                      qx, qy, qz, gradient);
    break;
  case 9:
    found = data->searchTensorWithTol(x, y, z, &val[0], step, 0, tolerance, qn,
                                      qx, qy, qz, gradient);
    break;
  default:
    found = data->searchScalarWithTol(x, y, z, &val[0], step, 0, tolerance, qn,
                                      qx, qy, qz, gradient);
    if(!found)
      found = data->searchVectorWithTol(x, y, z, &val[0], step, 0, tolerance,
                                        qn, qx, qy, qz, gradient);
    if(!found)
      found = data->searchTensorWithTol(x, y, z, &val[0], step, 0, tolerance,
                                        qn, qx, qy, qz, gradient);
    break;
  }
  if(found) value.insert(value.end(), val.begin(), val.end());
#else
  Msg::Error("Views require the post-processing module");
  throw - 1;
#endif
}

GMSH_API void gmsh::view::write(const int tag, const std::string &fileName,
                                const bool append)
{
  if(!_isInitialized()) { throw - 1; }
#if defined(HAVE_POST)
  PView *view = PView::getViewByTag(tag);
  if(!view) {
    Msg::Error("Unknown view with tag %d", tag);
    throw 2;
  }
  view->write(fileName, 10, append);
#else
  Msg::Error("Views require the post-processing module");
  throw - 1;
#endif
}

// gmsh::plugin

GMSH_API void gmsh::plugin::setNumber(const std::string &name,
                                      const std::string &option,
                                      const double value)
{
  if(!_isInitialized()) { throw - 1; }
#if defined(HAVE_PLUGINS)
  try {
    PluginManager::instance()->setPluginOption(name, option, value);
  } catch(...) {
    Msg::Error("Unknown plugin or plugin option");
    throw 2;
  }
#else
  Msg::Error("Views require the post-processing and plugin modules");
  throw - 1;
#endif
}

GMSH_API void gmsh::plugin::setString(const std::string &name,
                                      const std::string &option,
                                      const std::string &value)
{
  if(!_isInitialized()) { throw - 1; }
#if defined(HAVE_PLUGINS)
  try {
    PluginManager::instance()->setPluginOption(name, option, value);
  } catch(...) {
    Msg::Error("Unknown plugin or plugin option");
    throw 2;
  }
#else
  Msg::Error("Views require the post-processing and plugin modules");
  throw - 1;
#endif
}

GMSH_API void gmsh::plugin::run(const std::string &name)
{
  if(!_isInitialized()) { throw - 1; }
#if defined(HAVE_PLUGINS)
  try {
    PluginManager::instance()->action(name, "Run", 0);
  } catch(...) {
    Msg::Error("Unknown plugin or plugin action");
    throw 2;
  }
#else
  Msg::Error("Views require the post-processing and plugin modules");
  throw - 1;
#endif
}

// gmsh::graphics

GMSH_API void gmsh::graphics::draw()
{
#if defined(HAVE_OPENGL)
  drawContext::global()->draw();
#endif
}

// gmsh::fltk

GMSH_API void gmsh::fltk::initialize()
{
  if(!_isInitialized()) { throw - 1; }
#if defined(HAVE_FLTK)
  FlGui::instance(_argc, _argv);
  FlGui::setFinishedProcessingCommandLine();
  FlGui::check(true);
#else
  Msg::Error("Fltk not available");
  throw - 1;
#endif
}

GMSH_API void gmsh::fltk::wait(const double time)
{
  if(!_isInitialized()) { throw - 1; }
#if defined(HAVE_FLTK)
  if(!FlGui::available()) FlGui::instance(_argc, _argv);
  if(time >= 0)
    FlGui::wait(time, true);
  else
    FlGui::wait(true);
#else
  Msg::Error("Fltk not available");
  throw - 1;
#endif
}

GMSH_API void gmsh::fltk::lock()
{
  if(!_isInitialized()) { throw - 1; }
#if defined(HAVE_FLTK)
  FlGui::lock();
#else
  Msg::Error("Fltk not available");
  throw - 1;
#endif
}

GMSH_API void gmsh::fltk::unlock()
{
  if(!_isInitialized()) { throw - 1; }
#if defined(HAVE_FLTK)
  FlGui::unlock();
#else
  Msg::Error("Fltk not available");
  throw - 1;
#endif
}

GMSH_API void gmsh::fltk::update()
{
  if(!_isInitialized()) { throw - 1; }
#if defined(HAVE_FLTK)
  if(!FlGui::available()) FlGui::instance(_argc, _argv);
  FlGui::instance()->updateViews(true, true);
#else
  Msg::Error("Fltk not available");
  throw - 1;
#endif
}

GMSH_API void gmsh::fltk::awake(const std::string &action)
{
  if(!_isInitialized()) { throw - 1; }
#if defined(HAVE_FLTK)
  FlGui::awake(action);
#else
  Msg::Error("Fltk not available");
  throw - 1;
#endif
}

GMSH_API void gmsh::fltk::run()
{
  if(!_isInitialized()) { throw - 1; }
#if defined(HAVE_FLTK)
  if(!FlGui::available()) FlGui::instance(_argc, _argv);
  FlGui::instance()->run(); // this calls draw() once
#else
  Msg::Error("Fltk not available");
  throw - 1;
#endif
}

#if defined(HAVE_FLTK)
static int selectionCode(char val)
{
  switch(val) {
  case 'q': return 0; // abort
  case 'l': return 1; // selected
  case 'r': return 2; // deselected
  case 'u': return 3; // undone last selection
  case 'e': return 4; // ended selection
  default: return -1; // unknown code
  }
}
#endif

GMSH_API int gmsh::fltk::selectEntities(vectorpair &dimTags, const int dim)
{
  if(!_isInitialized()) { throw - 1; }
  dimTags.clear();
#if defined(HAVE_FLTK)
  if(!FlGui::available()) FlGui::instance(_argc, _argv);
  char ret = 0;
  switch(dim) {
  case 0: ret = FlGui::instance()->selectEntity(ENT_POINT); break;
  case 1: ret = FlGui::instance()->selectEntity(ENT_CURVE); break;
  case 2: ret = FlGui::instance()->selectEntity(ENT_SURFACE); break;
  case 3: ret = FlGui::instance()->selectEntity(ENT_VOLUME); break;
  default: ret = FlGui::instance()->selectEntity(ENT_ALL); break;
  }
  for(std::size_t i = 0; i < FlGui::instance()->selectedVertices.size(); i++)
    dimTags.push_back(
      std::pair<int, int>(0, FlGui::instance()->selectedVertices[i]->tag()));
  for(std::size_t i = 0; i < FlGui::instance()->selectedEdges.size(); i++)
    dimTags.push_back(
      std::pair<int, int>(1, FlGui::instance()->selectedEdges[i]->tag()));
  for(std::size_t i = 0; i < FlGui::instance()->selectedFaces.size(); i++)
    dimTags.push_back(
      std::pair<int, int>(2, FlGui::instance()->selectedFaces[i]->tag()));
  for(std::size_t i = 0; i < FlGui::instance()->selectedRegions.size(); i++)
    dimTags.push_back(
      std::pair<int, int>(1, FlGui::instance()->selectedRegions[i]->tag()));
  return selectionCode(ret);
#else
  return 0;
#endif
}

<<<<<<< HEAD
GMSH_API int gmsh::fltk::selectElements(std::vector<int> &tags)
{
  if(!_isInitialized()) { throw - 1; }
  tags.clear();
=======
GMSH_API int gmsh::fltk::selectElements(std::vector<std::size_t> &elementTags)
{
  if(!_isInitialized()) {
    throw -1;
  }
  elementTags.clear();
>>>>>>> 42aa7d00
#if defined(HAVE_FLTK)
  if(!FlGui::available()) FlGui::instance(_argc, _argv);
  int old = CTX::instance()->pickElements;
  CTX::instance()->pickElements = 1;
  CTX::instance()->mesh.changed = ENT_ALL;
  char ret = FlGui::instance()->selectEntity(ENT_ALL);
  CTX::instance()->pickElements = old;
  for(std::size_t i = 0; i < FlGui::instance()->selectedElements.size(); i++)
    elementTags.push_back(FlGui::instance()->selectedElements[i]->getNum());
  return selectionCode(ret);
#else
  return 0;
#endif
}

GMSH_API int gmsh::fltk::selectViews(std::vector<int> &viewTags)
{
<<<<<<< HEAD
  if(!_isInitialized()) { throw - 1; }
  tags.clear();
=======
  if(!_isInitialized()) {
    throw -1;
  }
  viewTags.clear();
>>>>>>> 42aa7d00
#if defined(HAVE_FLTK)
  if(!FlGui::available()) FlGui::instance(_argc, _argv);
  char ret = FlGui::instance()->selectEntity(ENT_ALL);
  for(std::size_t i = 0; i < FlGui::instance()->selectedViews.size(); i++)
    viewTags.push_back(FlGui::instance()->selectedViews[i]->getTag());
  return selectionCode(ret);
#else
  return 0;
#endif
}

// gmsh::onelab

GMSH_API void gmsh::onelab::set(const std::string &data,
                                const std::string &format)
{
  if(!_isInitialized()) { throw - 1; }
#if defined(HAVE_ONELAB)
  if(format == "json") {
    if(!::onelab::server::instance()->fromJSON(data))
      Msg::Error("Could not parse json data '%s'", data.c_str());
  }
  else
    Msg::Error("Unknown data format");
#else
  Msg::Error("ONELAB not available");
  throw - 1;
#endif
}

GMSH_API void gmsh::onelab::get(std::string &data, const std::string &name,
                                const std::string &format)
{
  if(!_isInitialized()) { throw - 1; }
#if defined(HAVE_ONELAB)
  data.clear();
  if(name.empty()) {
    if(format == "json")
      ::onelab::server::instance()->toJSON(data, "Gmsh");
    else
      Msg::Error("Unknown data format");
  }
  else {
    std::vector< ::onelab::number> ps;
    ::onelab::server::instance()->get(ps, name);
    if(ps.size()) {
      if(format == "json")
        data = ps[0].toJSON();
      else
        data = ps[0].toChar();
    }
    else {
      std::vector< ::onelab::string> ps2;
      ::onelab::server::instance()->get(ps2, name);
      if(ps2.size()) {
        if(format == "json")
          data = ps2[0].toJSON();
        else
          data = ps2[0].toChar();
      }
    }
  }
#else
  Msg::Error("ONELAB not available");
  throw - 1;
#endif
}

GMSH_API void gmsh::onelab::setNumber(const std::string &name,
                                      const std::vector<double> &value)
{
  if(!_isInitialized()) { throw - 1; }
#if defined(HAVE_ONELAB)
  ::onelab::number p(name);
  std::vector< ::onelab::number> ps;
  ::onelab::server::instance()->get(ps, name);
  if(ps.size()) p = ps[0];
  p.setValues(value);
  ::onelab::server::instance()->set(p);
#else
  Msg::Error("ONELAB not available");
  throw - 1;
#endif
}

GMSH_API void gmsh::onelab::getNumber(const std::string &name,
                                      std::vector<double> &value)
{
  if(!_isInitialized()) { throw - 1; }
#if defined(HAVE_ONELAB)
  value.clear();
  std::vector< ::onelab::number> ps;
  ::onelab::server::instance()->get(ps, name);
  if(ps.size()) value = ps[0].getValues();
#else
  Msg::Error("ONELAB not available");
  throw - 1;
#endif
}

GMSH_API void gmsh::onelab::setString(const std::string &name,
                                      const std::vector<std::string> &value)
{
  if(!_isInitialized()) { throw - 1; }
#if defined(HAVE_ONELAB)
  ::onelab::string p(name);
  std::vector< ::onelab::string> ps;
  ::onelab::server::instance()->get(ps, name);
  if(ps.size()) p = ps[0];
  p.setValues(value);
  ::onelab::server::instance()->set(p);
#else
  Msg::Error("ONELAB not available");
  throw - 1;
#endif
}

GMSH_API void gmsh::onelab::getString(const std::string &name,
                                      std::vector<std::string> &value)
{
  if(!_isInitialized()) { throw - 1; }
#if defined(HAVE_ONELAB)
  value.clear();
  std::vector< ::onelab::string> ps;
  ::onelab::server::instance()->get(ps, name);
  if(ps.size()) value = ps[0].getValues();
#else
  Msg::Error("ONELAB not available");
  throw - 1;
#endif
}

GMSH_API void gmsh::onelab::clear(const std::string &name)
{
  if(!_isInitialized()) { throw - 1; }
#if defined(HAVE_ONELAB)
  ::onelab::server::instance()->clear(name);
#else
  Msg::Error("ONELAB not available");
  throw - 1;
#endif
}

GMSH_API void gmsh::onelab::run(const std::string &name,
                                const std::string &command)
{
  if(!_isInitialized()) { throw - 1; }
#if defined(HAVE_ONELAB)
  onelabUtils::runClient(name, command);
#endif
}

// gmsh::logger

GMSH_API void gmsh::logger::write(const std::string &message,
                                  const std::string &level)
{
  if(!_isInitialized()) { throw - 1; }
  if(level == "error")
    Msg::Error("%s", message.c_str());
  else if(level == "warning")
    Msg::Warning("%s", message.c_str());
  else
    Msg::Info("%s", message.c_str());
}

class apiMsg : public GmshMessage {
private:
  std::vector<std::string> _log;

public:
  apiMsg(){}
  virtual void operator()(std::string level, std::string message)
  {
    _log.push_back(level + ": " + message);
  }
  void get(std::vector<std::string> &log) const { log = _log; }
};

GMSH_API void gmsh::logger::start()
{
  if(!_isInitialized()) { throw - 1; }
  GmshMessage *msg = Msg::GetCallback();
  if(msg) { Msg::Warning("Logger already started - ignoring"); }
  else {
    msg = new apiMsg();
    Msg::SetCallback(msg);
  }
}

GMSH_API void gmsh::logger::get(std::vector<std::string> &log)
{
  if(!_isInitialized()) {
    throw -1;
  }
  apiMsg *msg = dynamic_cast<apiMsg*>(Msg::GetCallback());
  if(msg) {
    msg->get(log);
  }
  else {
    log.clear();
  }
}

GMSH_API void gmsh::logger::stop()
{
  if(!_isInitialized()) { throw - 1; }
  GmshMessage *msg = Msg::GetCallback();
  if(msg) {
    delete msg;
    Msg::SetCallback(0);
  }
  else {
    Msg::Warning("Logger not started - ignoring");
  }
}

GMSH_API double gmsh::logger::time()
{
  if(!_isInitialized()) { throw - 1; }
  return TimeOfDay();
}

GMSH_API double gmsh::logger::cputime()
{
  if(!_isInitialized()) { throw - 1; }
  return Cpu();
}<|MERGE_RESOLUTION|>--- conflicted
+++ resolved
@@ -1322,12 +1322,6 @@
 }
 
 GMSH_API void gmsh::model::mesh::setElementsByType(
-<<<<<<< HEAD
-  const int dim, const int tag, const int elementType,
-  const std::vector<int> &elementTags, const std::vector<int> &nodeTags)
-{
-  if(!_isInitialized()) { throw - 1; }
-=======
   const int tag, const int elementType,
   const std::vector<std::size_t> &elementTags,
   const std::vector<std::size_t> &nodeTags)
@@ -1336,7 +1330,6 @@
     throw -1;
   }
   int dim = ElementType::getDimension(elementType);
->>>>>>> 42aa7d00
   GEntity *ge = GModel::current()->getEntityByTag(dim, tag);
   if(!ge) {
     Msg::Error("%s does not exist", _getEntityName(dim, tag).c_str());
@@ -2243,14 +2236,9 @@
 }
 
 GMSH_API void gmsh::model::mesh::getElementEdgeNodes(
-<<<<<<< HEAD
-  const int elementType, std::vector<int> &nodes, const int tag,
-  const bool primary, const size_t task, const size_t numTasks)
-=======
   const int elementType, std::vector<std::size_t> &nodeTags,
   const int tag, const bool primary,
   const std::size_t task, const std::size_t numTasks)
->>>>>>> 42aa7d00
 {
   if(!_isInitialized()) { throw - 1; }
   int dim = ElementType::getDimension(elementType);
@@ -2283,16 +2271,10 @@
   }
   const size_t begin = (task * numElements) / numTasks;
   const size_t end = ((task + 1) * numElements) / numTasks;
-<<<<<<< HEAD
-  if(numEdgesPerEle * numNodesPerEdge * end > nodes.size()) {
-    if(numTasks > 1) Msg::Error("Nodes should be preallocated if numTasks > 1");
-    nodes.resize(numEdgesPerEle * numNodesPerEdge * numElements);
-=======
   if(numEdgesPerEle * numNodesPerEdge * end > nodeTags.size()) {
     if(numTasks > 1)
       Msg::Error("Nodes should be preallocated if numTasks > 1");
     nodeTags.resize(numEdgesPerEle * numNodesPerEdge * numElements);
->>>>>>> 42aa7d00
   }
   size_t o = 0;
   size_t idx = numEdgesPerEle * numNodesPerEdge * begin;
@@ -2307,13 +2289,9 @@
           // getEdgeVertices
           e->getEdgeVertices(k, v);
           std::size_t N = primary ? 2 : v.size();
-<<<<<<< HEAD
-          for(std::size_t l = 0; l < N; l++) { nodes[idx++] = v[l]->getNum(); }
-=======
           for(std::size_t l = 0; l < N; l++){
             nodeTags[idx++] = v[l]->getNum();
           }
->>>>>>> 42aa7d00
         }
       }
       o++;
@@ -2322,15 +2300,10 @@
 }
 
 GMSH_API void gmsh::model::mesh::getElementFaceNodes(
-<<<<<<< HEAD
-  const int elementType, const int faceType, std::vector<int> &nodes,
-  const int tag, const bool primary, const size_t task, const size_t numTasks)
-=======
   const int elementType, const int faceType,
   std::vector<std::size_t> &nodeTags,
   const int tag, const bool primary,
   const std::size_t task, const std::size_t numTasks)
->>>>>>> 42aa7d00
 {
   if(!_isInitialized()) { throw - 1; }
   int dim = ElementType::getDimension(elementType);
@@ -2368,16 +2341,10 @@
   }
   const size_t begin = (task * numElements) / numTasks;
   const size_t end = ((task + 1) * numElements) / numTasks;
-<<<<<<< HEAD
-  if(numFacesPerEle * numNodesPerFace * end > nodes.size()) {
-    if(numTasks > 1) Msg::Error("Nodes should be preallocated if numTasks > 1");
-    nodes.resize(numFacesPerEle * numNodesPerFace * numElements);
-=======
   if(numFacesPerEle * numNodesPerFace * end > nodeTags.size()) {
     if(numTasks > 1)
       Msg::Error("Nodes should be preallocated if numTasks > 1");
     nodeTags.resize(numFacesPerEle * numNodesPerFace * numElements);
->>>>>>> 42aa7d00
   }
   size_t o = 0;
   size_t idx = numFacesPerEle * numNodesPerFace * begin;
@@ -2395,13 +2362,9 @@
           // getFaceVertices
           e->getFaceVertices(k, v);
           std::size_t N = primary ? faceType : v.size();
-<<<<<<< HEAD
-          for(std::size_t l = 0; l < N; l++) { nodes[idx++] = v[l]->getNum(); }
-=======
           for(std::size_t l = 0; l < N; l++){
             nodeTags[idx++] = v[l]->getNum();
           }
->>>>>>> 42aa7d00
         }
       }
       o++;
@@ -2409,16 +2372,10 @@
   }
 }
 
-<<<<<<< HEAD
-GMSH_API void gmsh::model::mesh::getGhostElements(const int dim, const int tag,
-                                                  std::vector<int> &elementTags,
-                                                  std::vector<int> &partitions)
-=======
 GMSH_API void gmsh::model::mesh::getGhostElements(
   const int dim, const int tag,
   std::vector<std::size_t> &elementTags,
   std::vector<int> &partitions)
->>>>>>> 42aa7d00
 {
   if(!_isInitialized()) { throw - 1; }
   elementTags.clear();
@@ -4159,20 +4116,12 @@
 }
 
 // for better performance, manual C implementation of gmsh::view::getModelData
-<<<<<<< HEAD
-GMSH_API void gmshViewGetModelData(const int tag, const int step,
-                                   char **dataType, int **tags, size_t *tags_n,
-                                   double ***data, size_t **data_n,
-                                   size_t *data_nn, double *time,
-                                   int *numComponents, int *ierr)
-=======
 GMSH_API void gmshViewGetModelData(const int tag, const int step, char **dataType,
                                    size_t **tags, size_t *tags_n,
                                    double ***data, size_t **data_n, size_t *data_nn,
                                    double *time,
                                    int *numComponents,
                                    int *ierr)
->>>>>>> 42aa7d00
 {
   if(!_isInitialized()) {
     if(ierr) *ierr = -1;
@@ -4590,19 +4539,12 @@
 #endif
 }
 
-<<<<<<< HEAD
-GMSH_API int gmsh::fltk::selectElements(std::vector<int> &tags)
-{
-  if(!_isInitialized()) { throw - 1; }
-  tags.clear();
-=======
 GMSH_API int gmsh::fltk::selectElements(std::vector<std::size_t> &elementTags)
 {
   if(!_isInitialized()) {
     throw -1;
   }
   elementTags.clear();
->>>>>>> 42aa7d00
 #if defined(HAVE_FLTK)
   if(!FlGui::available()) FlGui::instance(_argc, _argv);
   int old = CTX::instance()->pickElements;
@@ -4620,15 +4562,10 @@
 
 GMSH_API int gmsh::fltk::selectViews(std::vector<int> &viewTags)
 {
-<<<<<<< HEAD
-  if(!_isInitialized()) { throw - 1; }
-  tags.clear();
-=======
   if(!_isInitialized()) {
     throw -1;
   }
   viewTags.clear();
->>>>>>> 42aa7d00
 #if defined(HAVE_FLTK)
   if(!FlGui::available()) FlGui::instance(_argc, _argv);
   char ret = FlGui::instance()->selectEntity(ENT_ALL);
