// Gmsh - Copyright (C) 1997-2021 C. Geuzaine, J.-F. Remacle
//
// See the LICENSE.txt file in the Gmsh root directory for license information.
// Please report all issues on https://gitlab.onelab.info/gmsh/gmsh/issues.

#include "PViewData.h"
#include "adaptiveData.h"
#include "Numeric.h"
#include "GmshMessage.h"
#include "OctreePost.h"
#include "fullMatrix.h"

std::map<std::string, interpolationMatrices> PViewData::_interpolationSchemes;

PViewData::PViewData()
  : _dirty(true), _fileIndex(0), _octree(nullptr), _pc2kdtree(_pc),
    _kdtree(nullptr), _adaptive(nullptr)
{
}

PViewData::~PViewData()
{
  if(_adaptive) delete _adaptive;
  for(auto it = _interpolation.begin(); it != _interpolation.end(); it++)
    for(std::size_t i = 0; i < it->second.size(); i++) delete it->second[i];
  if(_octree) delete _octree;
  if(_kdtree) delete _kdtree;
}

bool PViewData::finalize(bool computeMinMax,
                         const std::string &interpolationScheme)
{
  _dirty = false;
  return true;
}

void PViewData::initAdaptiveData(int step, int level, double tol)
{
  if(!_adaptive) {
    Msg::Debug("Initializing adaptive data %p interp size=%d", this,
               _interpolation.size());
    _adaptive = new adaptiveData(this);
    _adaptive->changeResolution(step, level, tol);
  }
}

void PViewData::initAdaptiveDataLight(int step, int level, double tol)
{
  if(!_adaptive) {
    Msg::Debug("Initializing adaptive data %p interp size=%d", this,
               _interpolation.size());
    // _outData in adaptive.h is only used for visualization of adapted views in
    // the GMSH GUI.  In some cases (export of adapted views under pvtu format,
    // use of GMSH as external lib), this object is not needed so avoid its
    // allocation in order to limit memory consumption
    bool outDataInit = false;
    _adaptive = new adaptiveData(this, outDataInit);
  }
}

void PViewData::saveAdaptedViewForVTK(const std::string &guifileName,
                                      int useDefaultName, int step, int level,
                                      double tol, int npart, bool isBinary)
{
  if(_adaptive) {
    // _adaptiveData has already been allocated from the adaptive view panel of
    // the GUI for instance.
    _adaptive->changeResolutionForVTK(step, level, tol, npart, isBinary,
                                      guifileName, useDefaultName);
  }
  else {
    initAdaptiveDataLight(step, level, tol);
    _adaptive->changeResolutionForVTK(step, level, tol, npart, isBinary,
                                      guifileName, useDefaultName);
    destroyAdaptiveData();
  }
}

void PViewData::destroyAdaptiveData()
{
  if(_adaptive) delete _adaptive;
  _adaptive = nullptr;
}

bool PViewData::empty()
{
  return (!getNumElements() && !getNumStrings2D() && !getNumStrings3D());
}

bool PViewData::skipElement(int step, int ent, int ele, bool checkVisibility,
                            int samplingRate)
{
  if(samplingRate <= 1) return false;
  return ele % samplingRate;
}

void PViewData::getScalarValue(int step, int ent, int ele, int nod, double &val,
                               int tensorRep, int forceNumComponents,
                               int componentMap[9])
{
  int numComp = getNumComponents(step, ent, ele);
  if(forceNumComponents && componentMap) {
    std::vector<double> d(forceNumComponents);
    for(int i = 0; i < forceNumComponents; i++) {
      int comp = componentMap[i];
      if(comp >= 0 && comp < numComp)
        getValue(step, ent, ele, nod, comp, d[i]);
      else
        d[i] = 0.;
    }
    val = ComputeScalarRep(forceNumComponents, &d[0], tensorRep);
  }
  else if(numComp == 1) {
    getValue(step, ent, ele, nod, 0, val);
  }
  else {
    std::vector<double> d(numComp);
    for(int comp = 0; comp < numComp; comp++)
      getValue(step, ent, ele, nod, comp, d[comp]);
    val = ComputeScalarRep(numComp, &d[0], tensorRep);
  }
}

void PViewData::setNode(int step, int ent, int ele, int nod, double x, double y,
                        double z)
{
  Msg::Error("Cannot change node coordinates in this view");
}

void PViewData::setValue(int step, int ent, int ele, int nod, int comp,
                         double val)
{
  Msg::Error("Cannot change field value in this view");
}

GModel *PViewData::getModel(int step)
{
  Msg::Error("Cannot get model from this view");
  return nullptr;
}

GEntity *PViewData::getEntity(int step, int ent)
{
  Msg::Error("Cannot get entity from this view");
  return nullptr;
}

MElement *PViewData::getElement(int step, int ent, int ele)
{
  Msg::Error("Cannot get element from this view");
  return nullptr;
}

void PViewData::setInterpolationMatrices(int type,
                                         const fullMatrix<double> &coefVal,
                                         const fullMatrix<double> &expVal)
{
  if(!type || _interpolation[type].size()) return;
  _interpolation[type].push_back(new fullMatrix<double>(coefVal));
  _interpolation[type].push_back(new fullMatrix<double>(expVal));
}

void PViewData::setInterpolationMatrices(int type,
                                         const fullMatrix<double> &coefVal,
                                         const fullMatrix<double> &expVal,
                                         const fullMatrix<double> &coefGeo,
                                         const fullMatrix<double> &expGeo)
{
  if(!type || _interpolation[type].size()) return;
  _interpolation[type].push_back(new fullMatrix<double>(coefVal));
  _interpolation[type].push_back(new fullMatrix<double>(expVal));
  _interpolation[type].push_back(new fullMatrix<double>(coefGeo));
  _interpolation[type].push_back(new fullMatrix<double>(expGeo));
}

int PViewData::getInterpolationMatrices(int type,
                                        std::vector<fullMatrix<double> *> &p)
{
  if(_interpolation.count(type)) {
    p = _interpolation[type];
    return p.size();
  }
  return 0;
}

bool PViewData::haveInterpolationMatrices(int type)
{
  if(!type)
    return !_interpolation.empty();
  else
    return _interpolation.count(type) ? true : false;
}

void PViewData::deleteInterpolationMatrices(int type)
{
  _interpolation.erase(type);
}

void PViewData::removeInterpolationScheme(const std::string &name)
{
  auto it = _interpolationSchemes.find(name);
  if(it != _interpolationSchemes.end()) {
    for(auto it2 = it->second.begin(); it2 != it->second.end(); it2++)
      for(std::size_t i = 0; i < it2->second.size(); i++) delete it2->second[i];
    _interpolationSchemes.erase(it);
  }
}

void PViewData::removeAllInterpolationSchemes()
{
  auto it = _interpolationSchemes.begin();
  for(; it != _interpolationSchemes.end(); it++)
    for(auto it2 = it->second.begin(); it2 != it->second.end(); it2++)
      for(std::size_t i = 0; i < it2->second.size(); i++) delete it2->second[i];
  _interpolationSchemes.clear();
  std::map<std::string, interpolationMatrices>().swap(_interpolationSchemes);
}

void PViewData::addMatrixToInterpolationScheme(const std::string &name,
                                               int type,
                                               fullMatrix<double> &mat)
{
  _interpolationSchemes[name][type].push_back(new fullMatrix<double>(mat));
}

int PViewData::getSizeInterpolationScheme()
{
  return _interpolationSchemes.size();
}

void PViewData::smooth()
{
  Msg::Error("Smoothing is not implemented for this type of data");
}

bool PViewData::combineTime(nameData &nd)
{
  Msg::Error("Combine time is not implemented for this type of data");
  return false;
}

bool PViewData::combineSpace(nameData &nd)
{
  Msg::Error("Combine space is not implemented for this type of data");
  return false;
}

double PViewData::findClosestNode(double &xn, double &yn, double &zn, int step)
{
  double x = xn, y = yn, z = zn;

#if 0

  // slow, naive implementation; beware that iterations on view data is
  // currently not thread-safe (it uses a cache for the current element/node)
  double dist2 = 1e200;
#pragma omp critical
  {
    if(step < 0) step = getFirstNonEmptyTimeStep();
    for(int ent = 0; ent < getNumEntities(step); ent++) {
      for(int ele = 0; ele < getNumElements(step, ent); ele++) {
        int numNodes = getNumNodes(step, ent, ele);
        for(int nod = 0; nod < numNodes; nod++) {
          double xx, yy, zz;
          getNode(step, ent, ele, nod, xx, yy, zz);
          double d2 =
            (x - xx) * (x - xx) + (y - yy) * (y - yy) + (z - zz) * (z - zz);
          if(d2 < dist2) {
            dist2 = d2;
            xn = xx;
            yn = yy;
            zn = zz;
          }
        }
      }
    }
  }
  return sqrt(dist2);

#else

#pragma omp critical
  if(!_kdtree) {
    Msg::Debug("Rebuilding kdtree for view data '%s'", _name.c_str());
    _pc.pts.clear();
    // FIXME: should directly iterate on mesh nodes for model-based views
    if(step < 0) step = getFirstNonEmptyTimeStep();
    for(int ent = 0; ent < getNumEntities(step); ent++) {
      for(int ele = 0; ele < getNumElements(step, ent); ele++) {
        int numNodes = getNumNodes(step, ent, ele);
        for(int nod = 0; nod < numNodes; nod++) {
          double xx, yy, zz;
          getNode(step, ent, ele, nod, xx, yy, zz);
          _pc.pts.push_back(SPoint3(xx, yy, zz));
        }
      }
    }
    _kdtree = new SPoint3KDTree(3, _pc2kdtree,
                                nanoflann::KDTreeSingleIndexAdaptorParams(10));
    _kdtree->buildIndex();
  }

  double query_pt[3] = {x, y, z};
  std::size_t idx;
  double squ_dist;
  nanoflann::KNNResultSet<double> resultSet(1);
  resultSet.init(&idx, &squ_dist);
  _kdtree->findNeighbors(resultSet, &query_pt[0], nanoflann::SearchParams(10));
  if(idx < _pc.pts.size()) {
    xn = _pc.pts[idx].x();
    yn = _pc.pts[idx].y();
    zn = _pc.pts[idx].z();
  }
  return sqrt(squ_dist);

#endif
}

bool PViewData::searchScalar(double x, double y, double z, double *values,
                             int step, double *size, int qn, double *qx,
                             double *qy, double *qz, bool grad, int dim)
{
  if(!_octree) {
#pragma omp barrier
#pragma omp single
    {
      Msg::Debug("Rebuilding octree for view data '%s'", _name.c_str());
      _octree = new OctreePost(this);
    }
  }
  return _octree->searchScalar(x, y, z, values, step, size, qn, qx, qy, qz,
                               grad, dim);
}

bool PViewData::searchScalarClosest(double x, double y, double z,
                                    double &distance, double *values,
                                    int step, double *size,
                                    int qn, double *qx, double *qy,
                                    double *qz, bool grad, int dim)
{
  bool ret = searchScalar(x, y, z, values, step, size, qn, qx, qy, qz, grad,
                          dim);
  if(ret) {
    distance = 0.;
  }
<<<<<<< HEAD
  bool ret = _octree->searchScalarWithTol(x, y, z, values, step, size, tol, qn, qx,
                                          qy, qz, grad, dim);
  if(!ret) {
    double xn = x, yn = y, zn = z;
    double d = findClosestNode(xn, yn, zn, step);
    ret = _octree->searchScalarWithTol(xn, yn, zn, values, step, size, tol, qn, qx,
                                       qy, qz, grad, dim);
    if(ret && d > tol)
      Msg::Info("Returning scalar value at closest node (distance = %g, tol %g, pt %g %g %g)", d,tol,x,y,z);
    else if (ret && d <= tol)
      Msg::Info("Returning scalar value at closest node (distance = %g, tol %g, pt %g %g %g)", d,tol,x,y,z);
=======
  else if(distance) {
    double xn = x, yn = y, zn = z, distanceMax = distance;
    distance = findClosestNode(xn, yn, zn, step);
    if(distanceMax < 0. || distance <= distanceMax)
      ret = searchScalar(xn, yn, zn, values, step, size, qn, qx, qy, qz, grad,
                         dim);
  }
  else {
    distance = -1.;
>>>>>>> cb51087a
  }
  return ret;
}

bool PViewData::searchVector(double x, double y, double z, double *values,
                             int step, double *size, int qn, double *qx,
                             double *qy, double *qz, bool grad, int dim)
{
  if(!_octree) {
#pragma omp barrier
#pragma omp single
    {
      Msg::Debug("Rebuilding octree for view data '%s'", _name.c_str());
      _octree = new OctreePost(this);
    }
  }
  return _octree->searchVector(x, y, z, values, step, size, qn, qx, qy, qz,
                               grad, dim);
}

bool PViewData::searchVectorClosest(double x, double y, double z,
                                    double &distance, double *values,
                                    int step, double *size,
                                    int qn, double *qx, double *qy,
                                    double *qz, bool grad, int dim)
{
  bool ret = searchVector(x, y, z, values, step, size, qn, qx, qy, qz, grad,
                          dim);
  if(ret) {
    distance = 0.;
  }
<<<<<<< HEAD
  bool ret = _octree->searchVectorWithTol(x, y, z, values, step, size, tol, qn, qx,
                                          qy, qz, grad, dim);
  if(!ret) {
    double xn = x, yn = y, zn = z;
    double d = findClosestNode(xn, yn, zn, step);
    ret = _octree->searchVectorWithTol(xn, yn, zn, values, step, size, tol, qn, qx,
                                       qy, qz, grad, dim);
    if(ret && d > tol)
      Msg::Info("Returning vector value at closest node (distance = %g, tol %g, pt %g %g %g)", d,tol,x,y,z);
=======
  else if(distance) {
    double xn = x, yn = y, zn = z, distanceMax = distance;
    distance = findClosestNode(xn, yn, zn, step);
    if(distanceMax < 0. || distance <= distanceMax)
      ret = searchVector(xn, yn, zn, values, step, size, qn, qx, qy, qz, grad,
                         dim);
  }
  else {
    distance = -1.;
>>>>>>> cb51087a
  }
  return ret;
}

bool PViewData::searchTensor(double x, double y, double z, double *values,
                             int step, double *size, int qn, double *qx,
                             double *qy, double *qz, bool grad, int dim)
{
  if(!_octree) {
#pragma omp barrier
#pragma omp single
    {
      Msg::Debug("Rebuilding octree for view data '%s'", _name.c_str());
      _octree = new OctreePost(this);
    }
  }
  return _octree->searchTensor(x, y, z, values, step, size, qn, qx, qy, qz,
                               grad, dim);
}

bool PViewData::searchTensorClosest(double x, double y, double z,
                                    double &distance, double *values,
                                    int step, double *size,
                                    int qn, double *qx, double *qy,
                                    double *qz, bool grad, int dim)
{
  bool ret = searchTensor(x, y, z, values, step, size, qn, qx, qy, qz, grad,
                          dim);
  if(ret) {
    distance = 0.;
  }
  else if(distance) {
    double xn = x, yn = y, zn = z, distanceMax = distance;
    distance = findClosestNode(xn, yn, zn, step);
    if(distanceMax < 0 || distance <= distanceMax)
      ret = searchTensor(xn, yn, zn, values, step, size, qn, qx, qy, qz, grad,
                         dim);
  }
<<<<<<< HEAD
  bool ret = _octree->searchTensorWithTol(x, y, z, values, step, size, tol, qn, qx,
                                          qy, qz, grad, dim);
  if(!ret) {
    double xn = x, yn = y, zn = z;
    double d = findClosestNode(xn, yn, zn, step);
    ret = _octree->searchTensorWithTol(xn, yn, zn, values, step, size, tol, qn, qx,
                                       qy, qz, grad, dim);
    if(ret && d > tol)
      Msg::Info("Returning tensor value at closest node (distance = %g, tol %g, pt %g %g %g)", d,tol,x,y,z);
=======
  else {
    distance = -1.;
>>>>>>> cb51087a
  }
  return ret;
}<|MERGE_RESOLUTION|>--- conflicted
+++ resolved
@@ -343,19 +343,6 @@
   if(ret) {
     distance = 0.;
   }
-<<<<<<< HEAD
-  bool ret = _octree->searchScalarWithTol(x, y, z, values, step, size, tol, qn, qx,
-                                          qy, qz, grad, dim);
-  if(!ret) {
-    double xn = x, yn = y, zn = z;
-    double d = findClosestNode(xn, yn, zn, step);
-    ret = _octree->searchScalarWithTol(xn, yn, zn, values, step, size, tol, qn, qx,
-                                       qy, qz, grad, dim);
-    if(ret && d > tol)
-      Msg::Info("Returning scalar value at closest node (distance = %g, tol %g, pt %g %g %g)", d,tol,x,y,z);
-    else if (ret && d <= tol)
-      Msg::Info("Returning scalar value at closest node (distance = %g, tol %g, pt %g %g %g)", d,tol,x,y,z);
-=======
   else if(distance) {
     double xn = x, yn = y, zn = z, distanceMax = distance;
     distance = findClosestNode(xn, yn, zn, step);
@@ -365,7 +352,6 @@
   }
   else {
     distance = -1.;
->>>>>>> cb51087a
   }
   return ret;
 }
@@ -397,17 +383,6 @@
   if(ret) {
     distance = 0.;
   }
-<<<<<<< HEAD
-  bool ret = _octree->searchVectorWithTol(x, y, z, values, step, size, tol, qn, qx,
-                                          qy, qz, grad, dim);
-  if(!ret) {
-    double xn = x, yn = y, zn = z;
-    double d = findClosestNode(xn, yn, zn, step);
-    ret = _octree->searchVectorWithTol(xn, yn, zn, values, step, size, tol, qn, qx,
-                                       qy, qz, grad, dim);
-    if(ret && d > tol)
-      Msg::Info("Returning vector value at closest node (distance = %g, tol %g, pt %g %g %g)", d,tol,x,y,z);
-=======
   else if(distance) {
     double xn = x, yn = y, zn = z, distanceMax = distance;
     distance = findClosestNode(xn, yn, zn, step);
@@ -417,7 +392,6 @@
   }
   else {
     distance = -1.;
->>>>>>> cb51087a
   }
   return ret;
 }
@@ -456,20 +430,8 @@
       ret = searchTensor(xn, yn, zn, values, step, size, qn, qx, qy, qz, grad,
                          dim);
   }
-<<<<<<< HEAD
-  bool ret = _octree->searchTensorWithTol(x, y, z, values, step, size, tol, qn, qx,
-                                          qy, qz, grad, dim);
-  if(!ret) {
-    double xn = x, yn = y, zn = z;
-    double d = findClosestNode(xn, yn, zn, step);
-    ret = _octree->searchTensorWithTol(xn, yn, zn, values, step, size, tol, qn, qx,
-                                       qy, qz, grad, dim);
-    if(ret && d > tol)
-      Msg::Info("Returning tensor value at closest node (distance = %g, tol %g, pt %g %g %g)", d,tol,x,y,z);
-=======
   else {
     distance = -1.;
->>>>>>> cb51087a
   }
   return ret;
 }