--- conflicted
+++ resolved
@@ -37,34 +37,16 @@
     max[2] = (Z[i] > max[2]) ? Z[i] : max[2];
   }
 
-<<<<<<< HEAD
-  // make boundary boxes larger
-  SBoundingBox3d bb(min[0],min[1],min[2],max[0],max[1],max[2]);
-  bb *= 1.1;
-  bb.makeCube();
-
-=======
   // make cubic bounding box with a 10% buffer
   SBoundingBox3d bb(min[0], min[1], min[2], max[0], max[1], max[2]);
   bb *= 1.1;
   bb.makeCube();
->>>>>>> d83c40f9
   max[0] = bb.max().x();
   max[1] = bb.max().y();
   max[2] = bb.max().z();
   min[0] = bb.min().x();
   min[1] = bb.min().y();
   min[2] = bb.min().z();
-<<<<<<< HEAD
-
-  // make bounding boxes larger up to (absolute) geometrical tolerance
-  double eps = CTX::instance()->geom.tolerance;
-  for(int i = 0; i < 3; i++) {
-    min[i] -= eps;
-    max[i] += eps;
-  }
-=======
->>>>>>> d83c40f9
 }
 
 static void centroid(int n, double *X, double *Y, double *Z, double *c)
@@ -304,21 +286,9 @@
     }
 
     SBoundingBox3d bb = l->getBoundingBox();
-<<<<<<< HEAD
-
-    // make boundary box larger, useful for 3D surface sampling
-    bb *= 1.1;
-
-    // make bounding box larger up to (absolute) geometrical tolerance
-    double eps = CTX::instance()->geom.tolerance;
-    SPoint3 bbmin = bb.min(), bbmax = bb.max(), bbeps(eps, eps, eps);
-    bbmin -= bbeps;
-    bbmax += bbeps;
-=======
     // make bounding box larger
     bb *= 1.1;
     SPoint3 bbmin = bb.min(), bbmax = bb.max();
->>>>>>> d83c40f9
     double min[3] = {bbmin.x(), bbmin.y(), bbmin.z()};
     double size[3] = {bbmax.x() - bbmin.x(), bbmax.y() - bbmin.y(),
                       bbmax.z() - bbmin.z()};
