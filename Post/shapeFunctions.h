--- conflicted
+++ resolved
@@ -542,38 +542,6 @@
     }
     uvw[2] = 0.0;
   }
-<<<<<<< HEAD
-#endif
-
-  void xyz2uvw(double xyz[3], double uvw[3])
-  {
-    const double O[3] = {_x[0], _y[0], _z[0]};
-    
-    const double d[3] = {xyz[0] - O[0], xyz[1] - O[1], xyz[2] - O[2]};
-    const double d1[3] = {_x[1] - O[0], _y[1] - O[1], _z[1] - O[2]};
-    const double d2[3] = {_x[2] - O[0], _y[2] - O[1], _z[2] - O[2]};
-    
-    const double Jxy = d1[0] * d2[1] - d1[1] * d2[0];
-    const double Jxz = d1[0] * d2[2] - d1[2] * d2[0];
-    const double Jyz = d1[1] * d2[2] - d1[2] * d2[1];
-    
-    if((fabs(Jxy) > fabs(Jxz)) && (fabs(Jxy) > fabs(Jyz))) {
-      uvw[0] = (d[0] * d2[1] - d[1] * d2[0]) / Jxy;
-      uvw[1] = (d[1] * d1[0] - d[0] * d1[1]) / Jxy;
-    }
-    else if(fabs(Jxz) > fabs(Jyz)) {
-      uvw[0] = (d[0] * d2[2] - d[2] * d2[0]) / Jxz;
-      uvw[1] = (d[2] * d1[0] - d[0] * d1[2]) / Jxz;
-    }
-    else {
-      uvw[0] = (d[1] * d2[2] - d[2] * d2[1]) / Jyz;
-      uvw[1] = (d[2] * d1[1] - d[1] * d1[2]) / Jyz;
-    }
-    uvw[2] = 0.0;
-  }
-
-=======
->>>>>>> d83c40f9
   int isInside(double u, double v, double w)
   {
     if(u < -TOL || v < -TOL || u > ((1. + TOL) - v) || std::abs(w) > TOL)
