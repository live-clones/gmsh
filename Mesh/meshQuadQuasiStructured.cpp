--- conflicted
+++ resolved
@@ -4905,16 +4905,11 @@
 #if defined(_OPENMP)
 #pragma omp parallel for schedule(dynamic)
 #endif
-<<<<<<< HEAD
   for (GEdge* ge: edges) {
     std::vector<double> temp = ge->_lc;
     ge->_lc.clear();
     ge->mesh(false);
     ge->_lc = temp;
-=======
-  for (size_t i = 0; i < edges.size(); ++i) {
-    edges[i]->mesh(false);
->>>>>>> e76a8abc
   }
 #if defined(_OPENMP)
 #pragma omp barrier
