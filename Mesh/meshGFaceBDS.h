// Gmsh - Copyright (C) 1997-2019 C. Geuzaine, J.-F. Remacle
//
// See the LICENSE.txt file for license information. Please report all
// issues on https://gitlab.onelab.info/gmsh/gmsh/issues.

#ifndef MESH_GFACE_BDS_H
#define MESH_GFACE_BDS_H

#include <map>
#include <list>
#include "BDS.h"

class GFace;
class MVertex;
class BDS_Mesh;
class BDS_Point;

void refineMeshBDS(
  GFace *gf, BDS_Mesh &m, const int NIT, const bool computeNodalSizeField,
  std::map<MVertex *, BDS_Point *> *recoverMapInv = 0,
  std::map<BDS_Point *, MVertex *, PointLessThan> *recoverMap = 0,
  std::vector<SPoint2> *true_boundary = 0);
void modifyInitialMeshToRemoveDegeneracies(
<<<<<<< HEAD
					   GFace *gf, BDS_Mesh &m,
					   std::map<BDS_Point *, MVertex *, PointLessThan> *recoverMap);
=======
  GFace *gf, BDS_Mesh &m,
  std::map<BDS_Point *, MVertex *, PointLessThan> *recoverMap);
void delaunayizeBDS(GFace *gf, BDS_Mesh &m, int &nb_swap);
>>>>>>> 44f622c6

#endif<|MERGE_RESOLUTION|>--- conflicted
+++ resolved
@@ -21,13 +21,8 @@
   std::map<BDS_Point *, MVertex *, PointLessThan> *recoverMap = 0,
   std::vector<SPoint2> *true_boundary = 0);
 void modifyInitialMeshToRemoveDegeneracies(
-<<<<<<< HEAD
-					   GFace *gf, BDS_Mesh &m,
-					   std::map<BDS_Point *, MVertex *, PointLessThan> *recoverMap);
-=======
   GFace *gf, BDS_Mesh &m,
   std::map<BDS_Point *, MVertex *, PointLessThan> *recoverMap);
 void delaunayizeBDS(GFace *gf, BDS_Mesh &m, int &nb_swap);
->>>>>>> 44f622c6
 
 #endif