--- conflicted
+++ resolved
@@ -1252,38 +1252,18 @@
       std::map<MVertex *, MVertex *> &p2p = tgt->correspondingHOPoints;
       p2p.clear();
 
-<<<<<<< HEAD
-      Msg::Info("Constructing high order periodicity for edge connection %d - %d",
-                tgt->tag(), src->tag());
-
-      std::map<MEdge,MLine*,Less_Edge> srcEdges;
-      for (unsigned int i = 0; i < src->getNumMeshElements(); i++)  {
-        MLine* srcLine = dynamic_cast<MLine*>(src->getMeshElement(i));
-        if (!srcLine){
-=======
       Msg::Info(
         "Constructing high order periodicity for edge connection %d - %d",
-        tgt->tag(), src->tag());
+                tgt->tag(), src->tag());
 
       std::map<MEdge, MLine *, Less_Edge> srcEdges;
       for(unsigned int i = 0; i < src->getNumMeshElements(); i++) {
         MLine *srcLine = dynamic_cast<MLine *>(src->getMeshElement(i));
         if(!srcLine) {
->>>>>>> f8ab7744
           Msg::Error("Master element %d is not an edge",
-                     src->getMeshElement(i)->getNum());
+                                 src->getMeshElement(i)->getNum());
           return;
         }
-<<<<<<< HEAD
-        srcEdges[MEdge(srcLine->getVertex(0),
-                       srcLine->getVertex(1))] = srcLine;
-      }
-
-      for (unsigned int i = 0; i < tgt->getNumMeshElements(); ++i) {
-        MLine* tgtLine = dynamic_cast<MLine*> (tgt->getMeshElement(i));
-        MVertex* vtcs[2];
-        if (!tgtLine){
-=======
         srcEdges[MEdge(srcLine->getVertex(0), srcLine->getVertex(1))] = srcLine;
       }
 
@@ -1291,22 +1271,14 @@
         MLine *tgtLine = dynamic_cast<MLine *>(tgt->getMeshElement(i));
         MVertex *vtcs[2];
         if(!tgtLine) {
->>>>>>> f8ab7744
           Msg::Error("Slave element %d is not an edge",
-                     tgt->getMeshElement(i)->getNum());
+                            tgt->getMeshElement(i)->getNum());
           return;
         }
-<<<<<<< HEAD
-        for (int iVtx = 0; iVtx < 2; iVtx++) {
-          MVertex* vtx = tgtLine->getVertex(iVtx);
-          std::map<MVertex*,MVertex*>::iterator tIter = v2v.find(vtx);
-          if (tIter == v2v.end()) {
-=======
         for(int iVtx = 0; iVtx < 2; iVtx++) {
           MVertex *vtx = tgtLine->getVertex(iVtx);
           std::map<MVertex *, MVertex *>::iterator tIter = v2v.find(vtx);
           if(tIter == v2v.end()) {
->>>>>>> f8ab7744
             Msg::Error("Cannot find periodic counterpart of vertex %d"
                        " of edge %d on edge %d",
                        vtx->getNum(), tgt->tag(), src->tag());
