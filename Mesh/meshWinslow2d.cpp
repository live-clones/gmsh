
#if defined(_OPENMP)
#include <omp.h>
#endif
#include <set>
#include <vector>
#include "GmshDefines.h"
#include "Context.h"
#include "GModel.h"
#include "MElement.h"
#include "MQuadrangle.h"
#include "GFace.h"
#include "discreteFace.h"
#include "MVertex.h"
#include "MEdge.h"
#include "MLine.h"
#include "meshWinslow2d.h"
#include "meshGFaceOptimize.h"
#include "Field.h"

int BLOB = 1;

static GPoint CLOSESTPOINT (GFace *gf, const SPoint3 &p, double uv[2], GEntity::GeomType GT){
  //  if (GT == GEntity::DiscreteSurface){
  //    return GPoint(p.x(),p.y(),p.z(),gf,0,0);
  //  }
  return gf->closestPoint(p,uv);
}

static GPoint CLOSESTPOINT (GEdge *ge, const SPoint3 &p, double u){
  return ge->closestPoint(p,u);
}

// SHOULD BE FASTER
template <class ITERATOR> 
static std::vector<MVertex*> buildBoundary (ITERATOR beg, ITERATOR end){
  std::vector<MEdge> eds,veds;

  for (ITERATOR ite = beg; ite != end;++ite){
    for (size_t j=0;j<(size_t)(*ite)->getNumEdges();j++){
      eds.push_back((*ite)->getEdge(j));
    }
  }
  MEdgeLessThan melt;
  std::sort(eds.begin(),eds.end(), melt);
  for(size_t i=0;i<eds.size();i++){
    if (i != eds.size()-1 && eds[i] == eds[i+1])i++;
    else veds.push_back(eds[i]);
  }
  
  std::vector<std::vector<MVertex *> > vsorted;
  SortEdgeConsecutive(veds, vsorted);
  if (vsorted.size() != 1){
    std::vector<MVertex *> empty;
    return empty;
  }

<<<<<<< HEAD
  /* Reverse vertices if necessary, to keep coherent with elements orientation */
  {
    MEdge e = veds[0];
    MVertex* v1 = e.getVertex(0);
    MVertex* v2 = e.getVertex(1);
    auto it = std::find(vsorted[0].begin(),vsorted[0].end(),v1);
    if (it == vsorted[0].end()) {
      Msg::Error("buildBoundary(): vertex not found in sorted vertices, weird");
      return vsorted[0];
    }
    size_t i = it - vsorted[0].begin();
    size_t i_next = (i+1)%vsorted[0].size();
    size_t i_prev = (i-1+vsorted[0].size())%vsorted[0].size();
    if (vsorted[0][i_next] == v2) { 
      // good ordering
    } else if (vsorted[0][i_prev] == v2) { // apply reverse
      std::reverse(vsorted[0].begin(),vsorted[0].end());
    } else {
      Msg::Error("buildBoundary(): second vertex not found in adjacent sorted vertices, weird");
      return vsorted[0];
    }
  }
  
=======
>>>>>>> 1d0eca32
  return vsorted[0];
}


// -------------------------------------------------------------------------------------------
//  BIG FUNCTION : COULD BE MADE SMALLER BUT EASY TO READ
//

static std::vector<MVertex*> reverseVector (const std::vector<MVertex*> &v){
  std::vector<MVertex*> r;
  for (size_t i=0;i<v.size();i++)r.push_back(v[v.size() - 1 - i]);
  return r;
}

static std::vector<MVertex*> createVertices (GFace* gf, MVertex *v1, MVertex *v2, int n) {
  std::vector<MVertex*> r;
  r.push_back(v1);
  for (int i=1;i<n;i++){
    double xi = (double)i/n;
    SPoint3 p ((1.-xi)*v1->x()+xi*v2->x(),(1.-xi)*v1->y()+xi*v2->y(),(1.-xi)*v1->z()+xi*v2->z());
    double uv[2] = {0,0};

    GPoint pp = CLOSESTPOINT(gf,p,uv, gf->geomType());

    MVertex *vNew = new MFaceVertex(pp.x(),pp.y(),pp.z(),gf,pp.u(),pp.v());
    gf->mesh_vertices.push_back(vNew);
    r.push_back(vNew);
  }
  r.push_back(v2);
  return r;
}

static void removeFromAdjacencyList (MElement*e,  v2t_cont &adj){

  for (size_t i=0;i<e->getNumVertices();i++){
    v2t_cont::iterator iti = adj.find(e->getVertex(i));
    if (iti != adj.end()){
      iti->second.erase(std::remove(iti->second.begin(),iti->second.end(),e),iti->second.end());
    }
  }
}

static void addToAdjacencyList (MElement*e,  v2t_cont &adj){
  for (size_t i=0;i<e->getNumVertices();i++){
    v2t_cont::iterator iti = adj.find(e->getVertex(i));
    if (iti != adj.end())iti->second.push_back(e);
    else {
      std::vector<MElement*> els;
      els.push_back(e);
      adj[e->getVertex(i)] =els;
    }
  }
}


static void createQuadPatch (GFace* gf,
			     const std::vector<MVertex*> &s0,
			     const std::vector<MVertex*> &s1,
			     const std::vector<MVertex*> &s2,
			     const std::vector<MVertex*> &s3,
			     std::vector<MQuadrangle*> &newQuads){
  std::vector< std::vector<MVertex*> > grid;
  grid.push_back(s0);
  std::vector<MVertex*> s3r = reverseVector(s3);
  for (size_t i=1;i<s3r.size()-1;i++){
    grid.push_back(createVertices(gf,s3r[i],s1[i],s0.size()-1));
  }
  grid.push_back(reverseVector(s2));

  
  for (size_t i=0;i<grid.size()-1;i++){
    for (size_t j=0;j<grid[i].size()-1;j++){
      MQuadrangle *q = new MQuadrangle (grid[i][j],grid[i+1][j],grid[i+1][j+1],grid[i][j+1]);
      newQuads.push_back(q);
      gf->quadrangles.push_back(q);
    }
  }    
}


int remeshCavity (GFace *gf,
			 int index,
			 std::set<MElement*> &cavity,
			 std::vector<MVertex*> &bnd,
			 v2t_cont &adj,
			 std::map<MVertex*,int, MVertexPtrLessThan> &newSings){

  int nb5=0, nb3=0;
  {
    std::set<MVertex*> internal;
    for (std::set<MElement*>::iterator it = cavity.begin(); it != cavity.end(); ++it){
      for (size_t i=0;i<(*it)->getNumVertices(); i++){
        MVertex *v = (*it)->getVertex(i);
        if (std::find(bnd.begin(), bnd.end(), v) == bnd.end())internal.insert(v);
      }
    }
    for (std::set<MVertex*>::iterator it = internal.begin(); it != internal.end(); ++it){
      v2t_cont::iterator itv = adj.find(*it);
      if      (itv != adj.end() && itv->second.size() == 3)nb3++;
      else if (itv != adj.end() && itv->second.size() == 5)nb5++;
    }
  }
  
  // look for corners
  
  std::vector<int> corners;
  for (size_t i=0;i<bnd.size();i++){
    v2t_cont::iterator it = adj.find(bnd[i]);
    int inside = 0;
    for (size_t j=0;j<it->second.size();j++){
      if (cavity.find(it->second[j]) != cavity.end()) inside ++;
    }
    if (inside == 1)corners.push_back(i);
  }

  //  printf(" ... index = %i, nb5=%i, nb3=%i, corners.size()=%li\n", index, nb5, nb3, corners.size());

  if (index == 5 && nb5 == 1 && nb3 == 0)return 0;
  if (index == 3 && nb3 == 1 && nb5 == 0)return 0;
  
  //  printf("%d\n",corners.size());
  
  //      a1   a0
  //    1----o--------2
  // a2 |    |      / a2
  //    o----x----o
  //    |        /
  // a0 |      /
  //    |    / a1
  //    |  /   
  //     0
  //    a0 + a2 = n0
  //    a0 + a1 = n1
  //    a1 + a2 = n2
  //    --> a0 = 1/2 (n0+n1-n2)
  //    --> a1 = 1/2 (n1+n2-n0)
  //    --> a2 = 1/2 (n0+n2-n1)

  if (corners.size() == index && index == 3){
    int n0 = corners[1]-corners[0];
    int n1 = corners[2]-corners[1];
    int n2 = bnd.size() + corners[0]-corners[2];
    int a0 = (n0+n1-n2)/2;
    int a1 = (n1+n2-n0)/2;
    int a2 = (n0+n2-n1)/2;

    if (a0 <= 0 || a1 <= 0 || a2 <= 0)return -1;
        
    if (a0+a2 != n0 || a0+a1 != n1 || a1+a2 != n2){
      return -1;
    }
    
    std::vector<MVertex*> vec_0_01; for (size_t i=0;i<=a0;i++)vec_0_01.push_back(bnd[(corners[0]+i)%bnd.size()]);
    std::vector<MVertex*> vec_01_1; for (size_t i=0;i<=a2;i++)vec_01_1.push_back(bnd[(corners[0]+a0+i)%bnd.size()]);
    std::vector<MVertex*> vec_1_12; for (size_t i=0;i<=a1;i++)vec_1_12.push_back(bnd[(corners[0]+a0+a2+i)%bnd.size()]);
    std::vector<MVertex*> vec_12_2; for (size_t i=0;i<=a0;i++)vec_12_2.push_back(bnd[(corners[0]+a0+a2+a1+i)%bnd.size()]);
    std::vector<MVertex*> vec_2_02; for (size_t i=0;i<=a2;i++)vec_2_02.push_back(bnd[(corners[0]+a0+a2+a1+a0+i)%bnd.size()]);
    std::vector<MVertex*> vec_02_0; for (size_t i=0;i<=a1;i++)vec_02_0.push_back(bnd[(corners[0]+a0+a2+a1+a0+a2+i)%bnd.size()]);


    double x=0,y=0,z=0;
    for (size_t i=0;i<bnd.size();i++){
      x += bnd[i]->x();
      y += bnd[i]->y();
      z += bnd[i]->z();
    }
    SPoint3 p (x/bnd.size(),y/bnd.size(),z/bnd.size());
    double uv[2] = {0,0};

    GPoint pp = CLOSESTPOINT(gf,p,uv, gf->geomType());
    MVertex *sing = new MFaceVertex(pp.x(),pp.y(),pp.z(),gf,pp.u(),pp.v());
    gf->mesh_vertices.push_back(sing);

    newSings[sing] = index;
    
    /*    printVector(vec_0_01);
    printVector(vec_01_1);
    printVector(vec_1_12);
    printVector(vec_12_2);
    printVector(vec_2_02);
    printVector(vec_02_0);*/
    
    std::vector<MVertex*> vec_01_sing = createVertices (gf, vec_01_1[0], sing, a1);
    std::vector<MVertex*> vec_12_sing = createVertices (gf, vec_12_2[0], sing, a2);
    std::vector<MVertex*> vec_02_sing = createVertices (gf, vec_02_0[0], sing, a0);
    /*
    printVector(vec_01_sing);
    printVector(vec_12_sing);
    printVector(vec_02_sing);
    */
    
    std::vector<MQuadrangle*> newQuads;
    createQuadPatch (gf, vec_0_01, vec_01_sing, reverseVector(vec_02_sing), vec_02_0, newQuads);
    createQuadPatch (gf, vec_01_1, vec_1_12, vec_12_sing, reverseVector(vec_01_sing), newQuads);
    createQuadPatch (gf, vec_12_2, vec_2_02, vec_02_sing, reverseVector(vec_12_sing), newQuads);

    Msg::Info("  Triangular patch (%lu --> %luquads) with (%d,%d) sing. (3,5) replaced by one singularity %lu",
	      cavity.size(), newQuads.size(), nb3, nb5, sing->getNum());

    for (std::set<MElement*>::iterator it = cavity.begin(); it != cavity.end() ; ++it){
      MQuadrangle *q = dynamic_cast<MQuadrangle*>(*it);	      
      if (!q)Msg::Error ("A non quad is present in the list of quad of face %lu",gf->tag());
      gf->quadrangles.erase (std::remove(gf->quadrangles.begin(),gf->quadrangles.end(),q),gf->quadrangles.end());
      removeFromAdjacencyList(*it,adj);
    }
    for (size_t i=0;i<newQuads.size();i++){
      addToAdjacencyList (newQuads[i],adj);
    }
    return 1;
  }
  // 5 patch --> one singularity
  else if (corners.size() == index && index == 5){
    int n0 = corners[1]-corners[0];
    int n1 = corners[2]-corners[1];
    int n2 = corners[3]-corners[2];
    int n3 = corners[4]-corners[3];
    int n4 = bnd.size() - n0 - n1 - n2 - n3;
    
    //a0 + a1 = n0
    //a2 + a3 = n1
    //a1 + a4 = n2  
    //a0 + a3 = n3
    //a2 + a4 = n4
    // 1 1 0 0 0 
    // 0 0 1 1 0 
    // 0 1 0 0 1 
    // 1 0 0 1 0 
    // 0 0 1 0 1 

    
    int a0 = (n0-n1-n2+n3+n4)/2;
    int a1 = (n0+n1+n2-n3-n4)/2;
    int a2 = (n0+n1-n2-n3+n4)/2;
    int a3 = (-n0+n1+n2+n3-n4)/2;
    int a4 = (-n0-n1+n2+n3+n4)/2;

    //if (a0 == a1 && a0 == a2 && a0 == a3 && a0 == a4 && cavity.size() == 5*a0*a0)return 1;

    if (a0 <=0 || a1 <=0 || a2 <=0 || a3 <=0 || a4 <=0){
      Msg::Info("  Non meshable blob with 5 corners found %d %d %d %d %d",n0,n1,n2,n3,n4);
      Msg::Info("                                         %d %d %d %d %d",a0,a1,a2,a3,a4);
      return 0;
    }
    
    if (a0+a1-n0 ||
	a2+a3-n1 ||
	a1+a4-n2 ||
	a0+a3-n3 ||
	a2+a4-n4)
      {
	//	printf("--> n's %d %d %d %d %d\n",n0,n1,n2,n3,n4);
	//	printf("--> a's %d %d %d %d %d\n",a0,a1,a2,a3,a4);
	//	printf("5 patch found but impossible to mesh\n");
	return -1;
      }  
    else
      {
      }


    std::vector<MVertex*> vec_0_01; for (size_t i=0;i<=a0;i++)vec_0_01.push_back(bnd[(corners[0]+i)%bnd.size()]);
    std::vector<MVertex*> vec_01_1; for (size_t i=0;i<=a1;i++)vec_01_1.push_back(bnd[(corners[0]+a0+i)%bnd.size()]);
    std::vector<MVertex*> vec_1_12; for (size_t i=0;i<=a2;i++)vec_1_12.push_back(bnd[(corners[0]+a0+a1+i)%bnd.size()]);
    std::vector<MVertex*> vec_12_2; for (size_t i=0;i<=a3;i++)vec_12_2.push_back(bnd[(corners[0]+a0+a1+a2+i)%bnd.size()]);
    std::vector<MVertex*> vec_2_23; for (size_t i=0;i<=a1;i++)vec_2_23.push_back(bnd[(corners[0]+a0+a1+a2+a3+i)%bnd.size()]);
    std::vector<MVertex*> vec_23_3; for (size_t i=0;i<=a4;i++)vec_23_3.push_back(bnd[(corners[0]+a0+a1+a2+a3+a1+i)%bnd.size()]);
    std::vector<MVertex*> vec_3_34; for (size_t i=0;i<=a3;i++)vec_3_34.push_back(bnd[(corners[0]+a0+a1+a2+a3+a1+a4+i)%bnd.size()]);
    std::vector<MVertex*> vec_34_4; for (size_t i=0;i<=a0;i++)vec_34_4.push_back(bnd[(corners[0]+a0+a1+a2+a3+a1+a4+a3+i)%bnd.size()]);
    std::vector<MVertex*> vec_4_04; for (size_t i=0;i<=a4;i++)vec_4_04.push_back(bnd[(corners[0]+a0+a1+a2+a3+a1+a4+a3+a0+i)%bnd.size()]);
    std::vector<MVertex*> vec_04_0; for (size_t i=0;i<=a2;i++)vec_04_0.push_back(bnd[(corners[0]+a0+a1+a2+a3+a1+a4+a3+a0+a4+i)%bnd.size()]);

    double x=0,y=0,z=0;
    for (size_t i=0;i<bnd.size();i++){
      x += bnd[i]->x();
      y += bnd[i]->y();
      z += bnd[i]->z();
    }
    SPoint3 p (x/bnd.size(),y/bnd.size(),z/bnd.size());
    double uv[2] = {0,0};
    GPoint pp = CLOSESTPOINT(gf,p,uv, gf->geomType());
    MVertex *sing = new MFaceVertex(pp.x(),pp.y(),pp.z(),gf,pp.u(),pp.v());
    gf->mesh_vertices.push_back(sing);

    
    newSings[sing] = index;

    std::vector<MVertex*> vec_01_sing = createVertices (gf, vec_01_1[0], sing, a2);
    std::vector<MVertex*> vec_12_sing = createVertices (gf, vec_12_2[0], sing, a1);
    std::vector<MVertex*> vec_23_sing = createVertices (gf, vec_23_3[0], sing, a3);
    std::vector<MVertex*> vec_34_sing = createVertices (gf, vec_34_4[0], sing, a4);
    std::vector<MVertex*> vec_04_sing = createVertices (gf, vec_04_0[0], sing, a0);
    /*
    printVector(vec_01_sing);
    printVector(vec_12_sing);
    printVector(vec_02_sing);
    */
    
    std::vector<MQuadrangle*> newQuads;
    createQuadPatch (gf, vec_0_01, vec_01_sing, reverseVector(vec_04_sing), vec_04_0, newQuads);
    createQuadPatch (gf, vec_01_1, vec_1_12, vec_12_sing, reverseVector(vec_01_sing), newQuads);
    createQuadPatch (gf, vec_12_2, vec_2_23, vec_23_sing, reverseVector(vec_12_sing), newQuads);
    createQuadPatch (gf, vec_23_3, vec_3_34, vec_34_sing, reverseVector(vec_23_sing), newQuads);
    createQuadPatch (gf, vec_34_4, vec_4_04, vec_04_sing, reverseVector(vec_34_sing), newQuads);
        
    Msg::Info("  Pentagonal patch (%lu --> %lu quads) with (%d,%d) sing. (3,5) replaced by one singularity %lu",
	      cavity.size(), newQuads.size(), nb3, nb5, sing->getNum());

    for (std::set<MElement*>::iterator it = cavity.begin(); it != cavity.end() ; ++it){
      MQuadrangle *q = dynamic_cast<MQuadrangle*>(*it);	      
      if (!q)Msg::Error ("A non quad is present in the list of quad of face %lu",gf->tag());
      gf->quadrangles.erase (std::remove(gf->quadrangles.begin(),gf->quadrangles.end(),q),gf->quadrangles.end());
      removeFromAdjacencyList(*it,adj);
    }
    for (size_t i=0;i<newQuads.size();i++){
      addToAdjacencyList (newQuads[i],adj);
    }
    return 1;
  }
  else if (corners.size() == index && index == 4){
    int n0 = corners[1]-corners[0];
    int n1 = corners[2]-corners[1];
    int n2 = corners[3]-corners[2];
    int n3 = bnd.size() - n0 - n1 - n2 ;

    if (n0 == n2 && n1 == n3 && (n0 !=2 || n1 !=2)){
      std::vector<MVertex*> vec_0_1; for (size_t i=0;i<=n0;i++)vec_0_1.push_back(bnd[(corners[0]+i)%bnd.size()]);
      std::vector<MVertex*> vec_1_2; for (size_t i=0;i<=n1;i++)vec_1_2.push_back(bnd[(corners[0]+n0+i)%bnd.size()]);
      std::vector<MVertex*> vec_2_3; for (size_t i=0;i<=n2;i++)vec_2_3.push_back(bnd[(corners[0]+n0+n1+i)%bnd.size()]);
      std::vector<MVertex*> vec_3_0; for (size_t i=0;i<=n3;i++)vec_3_0.push_back(bnd[(corners[0]+n0+n1+n2+i)%bnd.size()]);
      std::vector<MQuadrangle*> newQuads;

      createQuadPatch (gf, vec_0_1, vec_1_2, vec_2_3, vec_3_0, newQuads);

      Msg::Info("  Quadrilateral patch (%lu quads -> %lu quads) with (%d,%d) sing. (3,5) replaced by a regular grid",
		cavity.size(), newQuads.size(),nb3, nb5);

      for (std::set<MElement*>::iterator it = cavity.begin(); it != cavity.end() ; ++it){
	MQuadrangle *q = dynamic_cast<MQuadrangle*>(*it);	      
	if (!q)Msg::Error ("A non quad is present in the list of quad of face %lu",gf->tag());
	gf->quadrangles.erase (std::remove(gf->quadrangles.begin(),gf->quadrangles.end(),q),gf->quadrangles.end());
	removeFromAdjacencyList(*it,adj);
      }
      for (size_t i=0;i<newQuads.size();i++){
	addToAdjacencyList (newQuads[i],adj);
      }
      return 1;
    }
    else if ((n0>1 && n1>1 && n2>1 && n3>1) &&
	     ((n0 == n2 && abs(n1-n3) == 2) ||
	      (n1 == n3 && abs(n0-n2) == 2))){
      // make the right rotation to allow one single implementation
      // n0 == n2
      // n1 + 2 = n3

      int a0,a1,a2,a3,start;
      
      Msg::Info("found a cavity (bnd %lu) with 4 corners %d %d %d %d --> creation of a dipole",bnd.size(),n0,n1,n2,n3);
      if (n0 == n2 && n1+2 == n3){
	a0 = n0/2;
	a1 = n0 - a0 - 1;
	a2 = n1/2;
	a3 = n1 - a2;

	//	printf("%d %d %d %d\n",a0,a1,a2,a3);
	
	start = corners[0];
      }
      else if (n0 == n2 && n1-2 == n3){
	a0 = n0/2;
	a1 = n0 - a0 - 1;
	a2 = n3/2;
	a3 = n3 - a2;
	start = corners[2];	
      }
      else if (n1 == n3 && n0-2 == n2){
	a0 = n1/2;
	a1 = n1 - a0 - 1;
	a2 = n2/2;
	a3 = n2 - a2;
	start = corners[1];	
      }
      else if (n1 == n3 && n0+2 == n2){
	a0 = n3/2;
	a1 = n3 - a0 - 1;
	a2 = n0/2;
	a3 = n0 - a2;
	start = corners[3];	
      }
      else {
	printf("TO DO found a cavity (bnd %lu) with 4 corners %d %d %d %d\n",bnd.size(),n0,n1,n2,n3);
	return 0;
      }
      
      std::vector<MVertex*> vec_00; for (size_t i=0;i<=a0;i++) vec_00.push_back(bnd[(start+i)%bnd.size()]);
      std::vector<MVertex*> vec_01; for (size_t i=0;i<=1 ;i++) vec_01.push_back(bnd[(start+a0+i)%bnd.size()]);
      std::vector<MVertex*> vec_02;  for (size_t i=0;i<=a1;i++) vec_02.push_back(bnd[(start+a0+1+i)%bnd.size()]);

      std::vector<MVertex*> vec_10;  for (size_t i=0;i<=a2;i++) vec_10.push_back(bnd[(start+a0+1+a1+i)%bnd.size()]);
      std::vector<MVertex*> vec_11;  for (size_t i=0;i<=a3;i++) vec_11.push_back(bnd[(start+a0+1+a1+a2+i)%bnd.size()]);

      std::vector<MVertex*> vec_20 ;  for (size_t i=0;i<=a1;i++) vec_20.push_back(bnd[(start+a0+1+a1+a2+a3+i)%bnd.size()]);
      std::vector<MVertex*> vec_21;  for (size_t i=0;i<=1 ;i++)  vec_21.push_back(bnd[(start+a0+1+a1+a2+a3+a1+i)%bnd.size()]);
      std::vector<MVertex*> vec_22;   for (size_t i=0;i<=a0;i++) vec_22.push_back(bnd[(start+a0+1+a1+a2+a3+a1+1+i)%bnd.size()]);

      std::vector<MVertex*> vec_30;   for (size_t i=0;i<=a3;i++) vec_30.push_back(bnd[(start+a0+1+a1+a2+a3+a1+1+a0+i)%bnd.size()]);
      std::vector<MVertex*> vec_31;  for (size_t i=0;i<=1;i++) vec_31.push_back(bnd[(start+a0+1+a1+a2+a3+a1+1+a0+a3+i)%bnd.size()]);
      std::vector<MVertex*> vec_32;  for (size_t i=0;i<=1;i++) vec_32.push_back(bnd[(start+a0+1+a1+a2+a3+a1+1+a0+a3+1+i)%bnd.size()]);
      std::vector<MVertex*> vec_33;   for (size_t i=0;i<=a2;i++) vec_33.push_back(bnd[(start+a0+1+a1+a2+a3+a1+1+a0+a3+1+1+i)%bnd.size()]);

      MVertex *sing_5, *sing_3, *left, *right; 
      
      double x,y,z;
      {
	x = 0.5* (vec_02[0]->x()+vec_21[0]->x());
	y = 0.5* (vec_02[0]->y()+vec_21[0]->y());
	z = 0.5* (vec_02[0]->z()+vec_21[0]->z());
	SPoint3 p (x,y,z);
	double uv[2] = {0,0};
	GPoint pp = CLOSESTPOINT(gf,p,uv, gf->geomType());
	sing_5 = new MFaceVertex(pp.x(),pp.y(),pp.z(),gf,pp.u(),pp.v());
	gf->mesh_vertices.push_back(sing_5);
      }
      {
	x = 0.5* (vec_01[0]->x()+vec_22[0]->x());
	y = 0.5* (vec_01[0]->y()+vec_22[0]->y());
	z = 0.5* (vec_01[0]->z()+vec_22[0]->z());
	SPoint3 p (x,y,z);
	double uv[2] = {0,0};
	GPoint pp = CLOSESTPOINT(gf,p,uv, gf->geomType());
	sing_3 = new MFaceVertex(pp.x(),pp.y(),pp.z(),gf,pp.u(),pp.v());
	gf->mesh_vertices.push_back(sing_3);
      }
      {
	x = 0.25* vec_01[0]->x()+ 0.75*vec_22[0]->x();
	y = 0.25* vec_01[0]->y()+ 0.75*vec_22[0]->y();
	z = 0.25* vec_01[0]->z()+ 0.75*vec_22[0]->z();
	SPoint3 p (x,y,z);
	double uv[2] = {0,0};
	GPoint pp = CLOSESTPOINT(gf,p,uv, gf->geomType());
	left = new MFaceVertex(pp.x(),pp.y(),pp.z(),gf,pp.u(),pp.v());
	gf->mesh_vertices.push_back(left);
      }
      {
	x = 0.75* vec_01[0]->x()+ 0.25*vec_22[0]->x();
	y = 0.75* vec_01[0]->y()+ 0.25*vec_22[0]->y();
	z = 0.75* vec_01[0]->z()+ 0.25*vec_22[0]->z();
	SPoint3 p (x,y,z);
	double uv[2] = {0,0};
	GPoint pp = CLOSESTPOINT(gf,p,uv, gf->geomType());
	right = new MFaceVertex(pp.x(),pp.y(),pp.z(),gf,pp.u(),pp.v());
	gf->mesh_vertices.push_back(right);
      }

      std::vector<MVertex*> vec_02_sing_5 = createVertices (gf,  vec_01[0], sing_5, a2);
      std::vector<MVertex*> vec_11_sing_5 = createVertices (gf,  vec_11[0], sing_5, a1);
      std::vector<MVertex*> vec_21_sing_5 = createVertices (gf,  vec_21[0], sing_5, a3);

      std::vector<MVertex*> vec_sing_5_left  = createVertices (gf,  sing_5, left, 1);
      std::vector<MVertex*> vec_sing_5_right = createVertices (gf,  sing_5, right, 1);
      std::vector<MVertex*> vec_22_right = createVertices (gf,  vec_22[0], right, a3);
      std::vector<MVertex*> vec_01_left = createVertices (gf,  vec_01[0], left, a2);
      std::vector<MVertex*> vec_left_sing_3  = createVertices (gf,   left, sing_3, 1);
      std::vector<MVertex*> vec_right_sing_3 = createVertices (gf,   right, sing_3, 1);
      
      std::vector<MVertex*> vec_left_33   = createVertices (gf,   left, vec_33[0], a0);
      std::vector<MVertex*> vec_sing_3_32 = createVertices (gf,   sing_3, vec_32[0], a0);
      std::vector<MVertex*> vec_right_31 = createVertices (gf,   right, vec_31[0], a0);
      
      std::vector<MQuadrangle*> newQuads;
      createQuadPatch (gf, vec_02, vec_10, vec_11_sing_5,reverseVector(vec_02_sing_5), newQuads);
      createQuadPatch (gf, vec_11, vec_20, vec_21_sing_5,reverseVector(vec_11_sing_5), newQuads);

      createQuadPatch (gf, vec_01, vec_02_sing_5, vec_sing_5_left,reverseVector(vec_01_left), newQuads);
      createQuadPatch (gf, reverseVector(vec_sing_5_left), vec_sing_5_right,vec_right_sing_3,reverseVector(vec_left_sing_3), newQuads);
      createQuadPatch (gf, reverseVector(vec_sing_5_right), reverseVector(vec_21_sing_5), vec_21, vec_22_right,newQuads);
      
      createQuadPatch (gf, vec_00, vec_01_left, vec_left_33,vec_33, newQuads);
      createQuadPatch (gf, reverseVector(vec_left_33), vec_left_sing_3, vec_sing_3_32,vec_32, newQuads);
      createQuadPatch (gf, reverseVector(vec_sing_3_32), reverseVector(vec_right_sing_3), vec_right_31 ,vec_31, newQuads);
      createQuadPatch (gf, reverseVector(vec_right_31), reverseVector(vec_22_right), vec_22 ,vec_30, newQuads);


      Msg::Info("  Quadrilateral patch remeshed (%lu->%lu quads) with (%d,%d) sing (3,5) replaced by a 5/3 dipole (%lu %lu)",		
		cavity.size(), newQuads.size(), nb3, nb5, sing_3->getNum(), sing_5->getNum());

      
      for (std::set<MElement*>::iterator it = cavity.begin(); it != cavity.end() ; ++it){
	MQuadrangle *q = dynamic_cast<MQuadrangle*>(*it);	      
	if (!q)Msg::Error ("A non quad is present in the list of quad of face %lu",gf->tag());
	gf->quadrangles.erase (std::remove(gf->quadrangles.begin(),gf->quadrangles.end(),q),gf->quadrangles.end());
	removeFromAdjacencyList(*it,adj);
      }
      for (size_t i=0;i<newQuads.size();i++){
	addToAdjacencyList (newQuads[i],adj);
      }
      return 1;      
    }
  }
  return 0;
}

// -------------------------------------------------------------------------------------------

static std::vector<MVertex*> build_crown (MVertex *v, const std::vector<MElement*> &_e){
  //  printf("building crown %lu %lu\n",v->getNum(),_e.size());
  std::vector<MEdge> veds;
  std::set<MVertex*> connected;
  for (size_t i=0;i<(size_t)_e.size();i++){
    //    printf("%lu %lu %lu %lu \n",_e[i]->getVertex(0)->getNum(),_e[i]->getVertex(1)->getNum(),_e[i]->getVertex(2)->getNum(),_e[i]->getVertex(3)->getNum());
    for (size_t j=0;j<(size_t)_e[i]->getNumEdges();j++){
      MEdge ed = _e[i]->getEdge(j);
      if (ed.getVertex(0) != v && ed.getVertex(1) != v)	veds.push_back(ed);
      else if (ed.getVertex(0) == v)connected.insert(ed.getVertex(1));
      else if (ed.getVertex(1) == v)connected.insert(ed.getVertex(0));      
    }
  }

  

  std::vector<std::vector<MVertex *> > vsorted;
  SortEdgeConsecutive(veds, vsorted);

  if (vsorted.size() != 1)Msg::Error("vertex with elements that are disconnected");
  
  // start with a corner
  std::vector<MVertex *> result;
  if (vsorted.empty())return result;
  if (vsorted[0].size() > 1) vsorted[0].resize( vsorted[0].size()-1);
  if (connected.find(vsorted[0][0]) != connected.end()){
    for (size_t i=0;i<vsorted[0].size();i++)result.push_back(vsorted[0][(i+1)%vsorted[0].size()]);
  }
  else result = vsorted[0];

  //  for (size_t i=0;i<result.size();i++)
  //    printf("%lu ",result[i]->getNum());
  //  printf("\n");

  //  getchar();
  return result;
}

int classOfStencil(const std::vector<MElement *> &e) {
  size_t ntri = 0, nqua = 0, nelse = 0;
  for (size_t i=0;i<e.size();i++){
    if (e[i]->getTypeForMSH() == MSH_TRI_3)ntri++;
    else if (e[i]->getTypeForMSH() == MSH_QUA_4)nqua++;
    else nelse++;
  }
  if (nqua == e.size())return 1;
  if (ntri  == e.size())return 2;
  if (ntri + nqua == e.size())return 3;
  if (nelse != 0) return 4;
  return 5;
}

class winslowStencil{
public:
  int type;
  MVertex * center;
  std::vector<MVertex *> stencil;
  const std::vector<MElement*> elements;
  std::vector<SVector3> ptsStencil;
  winslowStencil (MVertex *v,  const std::vector<MElement*> &_e) : elements (_e)
  {
    type = classOfStencil(_e);
    if (type == 1 && _e.size() >= 3){
      stencil  = build_crown (v, _e);
      ptsStencil.resize(stencil.size());
      center = v;            
    }
    else{
      Msg::Error("weird class of stencil %d %lu",type,_e.size());
    }
  }  
  SPoint3 new3dPositionCentroid (){
    double x=0,y=0,z=0;
    for (size_t i=0;i<stencil.size();i++){
      x += stencil[i]->x();
      y += stencil[i]->y();
      z += stencil[i]->z();
    }
    x /= stencil.size();
    y /= stencil.size();
    z /= stencil.size();
    return SPoint3(x,y,z);
  }

  SPoint3 new3dPosition4quads (){
    for (size_t i=0;i<stencil.size();i++)ptsStencil[i] = SVector3(stencil[i]->x(),stencil[i]->y(),stencil[i]->z());
    /* Stencil:
     *   6---1---4
     *   |   |   |
     *   2--- ---0
     *   |   |   |
     *   7---3---5
     */
    
    //      const int order[8] = {4,1,6,2,7,3,5,0};
    const int order[8] = {7,1,3,5,0,6,2,4};
   
    /* warning: 2D stencil but 3D coordinates */
    double hx = 1.;
    double hy = 1.; 
    
    /* 1. Compute the winslow coefficients (alpha_i, beta_i in the Karman paper) */
    /*    a. Compute first order derivatives of the position */
    SVector3 r_i[2];
    r_i[0] = 1./hx * (ptsStencil[order[0]] - ptsStencil[order[2]]);
    r_i[1] = 1./hy * (ptsStencil[order[1]] - ptsStencil[order[3]]);
    /*    b. Compute the alpha_i coefficients */
    double alpha_0 = dot(r_i[1],r_i[1]);
    double alpha_1 = dot(r_i[0],r_i[0]);
    /*    c. Compute the beta coefficient */
    double beta =  dot(r_i[0],r_i[1]);
    
    /* cross derivative */
    SVector3 u_xy = 1./(4.*hx*hy) * ((ptsStencil[order[4]]-ptsStencil[order[6]]) + (ptsStencil[order[7]]-ptsStencil[order[5]]));
    
    /* 2. Compute the "winslow new position" */
    double denom = 2. * alpha_0 / (hx*hx) + 2. * alpha_1 / (hy*hy);
    SVector3 newPos = 1. / denom * (
				    alpha_0/(hx*hx) * (ptsStencil[order[0]] + ptsStencil[order[2]])
				    + alpha_1/(hy*hy) * (ptsStencil[order[1]] + ptsStencil[order[3]])
				    - 2. * beta * u_xy
				    );
    SPoint3 p (newPos.x(),newPos.y(),newPos.z());
    return p;
  }
  
  double smooth (GEdge *ge){
    
    if (ge->geomType() == GEntity::DiscreteCurve){
      return 0;
    }
    
    if (stencil.empty())return 0;
    SPoint3 p;    
    if (type == 1 && stencil.size() == 8){
      p = new3dPosition4quads();
    }
    else {
      return 0;
    }
    double u ; center->getParameter(0,u);

    
    GPoint gp = CLOSESTPOINT(ge,p,u);
    if (!gp.succeeded()){
      return 0;
    }
    double dx = sqrt ((gp.x()-center->x())*(gp.x()-center->x())+
		      (gp.y()-center->y())*(gp.y()-center->y())+
		      (gp.z()-center->z())*(gp.z()-center->z()));			
    center->setXYZ(gp.x(),gp.y(),gp.z());
    center->setParameter(0,gp.u());
    center->setParameter(1,gp.v());
    return dx;
  }


  double smooth (GFace *gf, GEntity::GeomType GT, double radius, SPoint3 &c){
    if (stencil.empty())return 0;
    SPoint3 p;    
    //    printf("coucou1\n");
    if (type == 1 && stencil.size() == 8){      
      p = new3dPosition4quads();
    }
    else if (type == 1 && stencil.size() == 6){
      p = new3dPositionCentroid();
    }
    else if (type == 1 && stencil.size() == 10){
      p = new3dPositionCentroid();
    }
    else {
      return 0;
    }
    //    printf("coucou2\n");
    double uv[2] ; center->getParameter(0,uv[0]);center->getParameter(1,uv[1]);
    double dx;
    //    printf("coucou3\n");
    if (GT == GEntity::Plane){
      dx = sqrt ((p.x()-center->x())*(p.x()-center->x())+
		 (p.y()-center->y())*(p.y()-center->y())+
		 (p.z()-center->z())*(p.z()-center->z()));			
      center->setXYZ(p.x(),p.y(),p.z());
    }
    else if (GT == GEntity::Sphere){
      SVector3 vv = p - c;
      vv.normalize();
      vv *= radius;
      p= SPoint3(c.x() + vv.x(),c.y() + vv.y(),c.z() + vv.z());
      dx = sqrt ((p.x()-center->x())*(p.x()-center->x())+
		 (p.y()-center->y())*(p.y()-center->y())+
		 (p.z()-center->z())*(p.z()-center->z()));			
      center->setXYZ(p.x(),p.y(),p.z());
    }
    else {
      //    printf("coucou3a\n");
      GPoint gp = CLOSESTPOINT(gf,p,uv, GT);
      //    printf("coucou3b\n");
      if (!gp.succeeded()){
	return 0;
      }
      dx = sqrt ((gp.x()-center->x())*(gp.x()-center->x())+
		 (gp.y()-center->y())*(gp.y()-center->y())+
		 (gp.z()-center->z())*(gp.z()-center->z()));			
      center->setXYZ(gp.x(),gp.y(),gp.z());
      center->setParameter(0,gp.u());
      center->setParameter(1,gp.v());
    }
    //    printf("coucou5\n");
    //    getchar();
    return dx;
  }
};


void meshWinslow1d (GEdge * ge, int nIter, Field *f) {
  return;
  nIter = 1000;
  std::vector<GFace*> faces = ge->faces();
  if (faces.size() != 2)return;
  
  v2t_cont adj;
  buildVertexToElement(faces[0]->triangles, adj);
  buildVertexToElement(faces[0]->quadrangles, adj);
  if (faces.size() == 2){
    buildVertexToElement(faces[1]->triangles, adj);
    buildVertexToElement(faces[1]->quadrangles, adj);
  }
  
  std::vector<winslowStencil> stencils;
  
  for (size_t i = 0; i<ge->mesh_vertices.size();i++){
    MEdgeVertex *v = dynamic_cast<MEdgeVertex*> (ge->mesh_vertices[i]);
    if (v){
      const std::vector<MElement *> &e = adj[v];
      winslowStencil st (v, e);
      stencils.push_back(st);      
    }
  }

  double dx0;
  for (int i=0;i<nIter;i++){
    double dx = 0;
    for (size_t j=0;j<stencils.size();j++){
      dx += stencils[j].smooth(ge);
    }
    if (i == 0)dx0 = dx;
    if (dx < .001*dx0) break;
  }     
}


/*
static int removeValence2Nodes(GFace * gf, v2t_cont &adj) {
  
  int nbDone=0;
  v2t_cont::iterator it = adj.begin();
  while(it != adj.end()) {
    MVertex *v = it->first;
    if (v->onWhat() == gf) {
      const std::vector<MElement *> e = it->second;
      int ntri = 0;
      int nqua = 0;
      int indextri[12];
      for (size_t i=0;i<e.size();i++){
	if (e[i]->getTypeForMSH() == MSH_TRI_3)indextri[ntri++] = i;
	else if (e[i]->getTypeForMSH() == MSH_QUA_4)indextri[nqua++] = i;
      }
      if (ntri == 2 && nqua == 3){
	winslowStencil st (v, e);	
      }
    }
    ++it;
  }
  return nbDone;
}
*/
/*
  -> Apply a unique pattern and modify the pattern to be a square
*/

<<<<<<< HEAD
int removeValence6Nodes(GFace * gf, v2t_cont &adj) {
=======
static int removeValence6Nodes(GFace * gf, v2t_cont &adj) {
  //  return 0;
>>>>>>> 1d0eca32
  int nbDone=0;
  v2t_cont::iterator it = adj.begin();

  std::vector<MVertex*> SIX;
  while(it != adj.end()) {
    MVertex *v = it->first;
    if (v->onWhat() == gf) {
      const std::vector<MElement *> &e = it->second;     
      if (e.size() == 6){
        SIX.push_back(v);
      }
    }
    ++it;
  }
  for (size_t K=0;K<SIX.size();K++){
    MVertex *v = SIX[K];
    it = adj.find(v);
    const std::vector<MElement *> &e = it->second;     
    std::vector<MVertex *> bnd = buildBoundary (e.begin(),e.end());
    bnd.resize(bnd.size()-1);
<<<<<<< HEAD
    if (bnd.size() != 12)Msg::Error("Impossible topology %d",bnd.size());


=======
    if (bnd.size() != 12){
      Msg::Error("Impossible topology %d",bnd.size());
      continue;
    }
>>>>>>> 1d0eca32
    int valences[12];
    //    int n4 = 0;
    //    int n3 = 0;
    int exterior[12];

    // compute how many quads are exterior to the cavity
    for (int i=0;i<12;i++){
      exterior[i] = 0;
      v2t_cont::iterator iti = adj.find(bnd[i]);
      if (iti != adj.end()){
        for (size_t j=0; j< iti->second.size() ; j++){
          if (std::find(e.begin(),e.end(),iti->second[j]) == e.end()){
            exterior[i]++;
          }
        }	    
        valences[i] = iti->second.size();
      }
      else {
        Msg::Error("Unknown vertex %d",bnd[i]->getNum());
      }
    }

    // the pattern adds alternatively 1 and 2 quads in the cavity
    int interior[12] = {1,2,1,2,2,2,1,2,1,2,2,2};
    int start = -1;
    int best  = 100000;
    int worst = 100000;
    for (int i=0;i<12;i++){
      int total = 0;
      int worsti = 0;
      for (int j=0;j<12;j++){
        int contribution_j = exterior[j] + interior[(j+i)%12];
        total += abs (contribution_j-4);
        worsti = std::max(worsti,abs (contribution_j-4));
      }
      //      printf("total[%d] = %d, ext = %d\n",i,total,exterior[i]);
      if (total < best){
        best = total;
        start = i;
        worst = worsti;
      }
    }
    //    printf("best = %d worst %d i %d\n ",best, worst,start);

    double uv[2] = {0,0};
    double x12 = 0.5*(v->x() + bnd[(start+1)%12]->x());
    double y12 = 0.5*(v->y() + bnd[(start+1)%12]->y());
    double z12 = 0.5*(v->z() + bnd[(start+1)%12]->z());
    double x13 = 0.5*(v->x() + bnd[(start+7)%12]->x());
    double y13 = 0.5*(v->y() + bnd[(start+7)%12]->y());
    double z13 = 0.5*(v->z() + bnd[(start+7)%12]->z());
    GPoint p0 = CLOSESTPOINT(gf,SPoint3(x12,y12,z12),uv, gf->geomType());
    GPoint p1 = CLOSESTPOINT(gf,SPoint3(x13,y13,z13),uv, gf->geomType());

    MFaceVertex *v12 = new MFaceVertex (p0.x(),p0.y(),p0.z(),gf,p0.u(),p0.v()); 
    MFaceVertex *v13 = new MFaceVertex (p1.x(),p1.y(),p1.z(),gf,p1.u(),p1.v()); 
    //    MFaceVertex *v14 = new MFaceVertex (v->x(),v->y(),v->z(),gf,p1.u(),p1.v()); 

    gf->mesh_vertices.push_back(v12);
    gf->mesh_vertices.push_back(v13);
    int t[8][4] = {
      {0,1,12,11},
      {1,2,3,12},
      {11,12,13,10},
      {12,3,4,13},
      {10,13,14,9},
      {13,4,5,14},
      {9,14,7,8},
      {14,5,6,7}
    };
    bnd.push_back(v12);
    bnd.push_back(v13);
    bnd.push_back(v);

    std::vector<MElement*> Es = e;

    for (int i=0;i<6;i++){
      MQuadrangle *q = dynamic_cast<MQuadrangle*>(Es[i]);	      
      if (!q)Msg::Error ("A non quad is present in the list of quad of face %lu",gf->tag());
      gf->quadrangles.erase (std::remove(gf->quadrangles.begin(),gf->quadrangles.end(),q),gf->quadrangles.end());
      removeFromAdjacencyList (Es[i],  adj);
    }	    	    
    for (int i=0;i<8;i++){
      int index0 = t[i][0] < 12 ? (start+ t[i][0])%12 : t[i][0];
      int index1 = t[i][1] < 12 ? (start+ t[i][1])%12 : t[i][1];
      int index2 = t[i][2] < 12 ? (start+ t[i][2])%12 : t[i][2];
      int index3 = t[i][3] < 12 ? (start+ t[i][3])%12 : t[i][3];
      //      printf("%lu %d %d %d %d\n",bnd.size(),index0,index1,index2,index3);
      MQuadrangle *q = new MQuadrangle (bnd[index0],bnd[index1],bnd[index2],bnd[index3]);
      gf->quadrangles.push_back(q);
      addToAdjacencyList (q,  adj);
    }

    nbDone++;
  }
  if (nbDone)Msg::Info ("Removing %d valence 6 nodes ", nbDone);
  return nbDone;
}

static void allowProjections (GFace * gf){
  GEntity::GeomType GT = gf->geomType();

  // allow to do projections on discrete surfaces --------------
  if (GT == GEntity::DiscreteSurface){
    discreteFace *ds = dynamic_cast<discreteFace *> (gf);
    if (ds && !ds->haveParametrization()){
      std::vector<MTriangle*> temp;
      for (size_t i=0; i< gf->quadrangles.size(); i++){
        temp.push_back(new MTriangle (gf->quadrangles[i]->getVertex(0),
              gf->quadrangles[i]->getVertex(1),
              gf->quadrangles[i]->getVertex(2)));
        temp.push_back(new MTriangle (gf->quadrangles[i]->getVertex(2),
              gf->quadrangles[i]->getVertex(3),
              gf->quadrangles[i]->getVertex(0)));

      }
      if (ds) ds->createGeometryFromTriangulation(temp);
      for (size_t i=0; i< temp.size(); i++){
        delete temp[i];
      }
    }
  }
  // -----------------------------------------------------------
}


void meshWinslow2d (GFace * gf, int nIter, Field *f, bool remove) {

  if (gf->triangles.size())return;
  GEntity::GeomType GT = gf->geomType();

  allowProjections (gf);

  v2t_cont adj;
  buildVertexToElement(gf->quadrangles, adj);
  v2t_cont::iterator it = adj.begin();

  std::vector<winslowStencil> stencils;

  double radius;
  SPoint3 c;
  if (GT == GEntity::Plane){
    nIter = 1000;
  }
  if (GT == GEntity::Sphere){
    nIter = 1000;
    gf->isSphere(radius, c) ;
  }

  while(it != adj.end()) {
    MVertex *v = it->first;
    if (v->onWhat() == gf) {      
      const std::vector<MElement *> &e = it->second;
      winslowStencil st (v, e);
      stencils.push_back(st);
    }
    ++it;
  }

  double dx0;
  for (int i=0;i<nIter;i++){
    double dx = 0;

    for (size_t j=0;j<stencils.size();j++){
      double xx = stencils[j].smooth(gf,GT,radius,c);
      dx += xx ;
      //      printf("%lu %12.5E\n",j, xx);
    }
    if (i == 0)dx0 = dx;
    if (dx < .002*dx0) break;
    //    printf("%12.5E %12.5E\n",dx,dx0);
  }  
}

static MVertex* next_vertex (GFace *gf, MVertex *prev, MVertex *current, v2t_cont &adj){
  v2t_cont::iterator it = adj.find(current);
  const std::vector<MElement *> e = it->second;
  if (current->onWhat() != gf || e.size() != 4)return NULL;
  winslowStencil st (current, e);
  std::vector<MVertex *> &crown = st.stencil;
  for (size_t i=0;i<crown.size();i++){
    if (crown[i] == prev)return crown[(i+4)%8];    
  }
  return NULL;
}

static void printEdge (int num, MVertex *v1, MVertex *v2, FILE *f){
  fprintf(f,"SL(%g,%g,%g,%g,%g,%g) {%d,%d};\n",
      v1->x(),v1->y(),v1->z(),
      v2->x(),v2->y(),v2->z(),num,num);
}

static void printVertex (int num, MVertex *v1, FILE *f){
  fprintf(f,"SP(%g,%g,%g) {%d};\n",
      v1->x(),v1->y(),v1->z(),num);
}


static void updateBoundary (std::set<MElement*> & _u,
    std::set<MElement*> & _e,
    std::vector<MVertex*>&bnd){

  //  return;
  std::vector<MEdge> eds, veds;
  eds.reserve(2*_u.size());

  bnd.resize(bnd.size()-1);

  for (size_t i=0; i<bnd.size();i++)
    eds.push_back(MEdge (bnd[i], bnd[(i+1)%bnd.size()]));

  for (std::set<MElement*>::iterator ite = _u.begin(); ite != _u.end();++ite){
    if (_e.find(*ite) == _e.end()){
      for (size_t j=0;j<(size_t)(*ite)->getNumEdges();j++){
        eds.push_back((*ite)->getEdge(j));
      }
    }
  }

  _e.insert(_u.begin(),_u.end());

  MEdgeLessThan melt;
  std::sort(eds.begin(),eds.end(), melt);
  for(size_t i=0;i<eds.size();i++){
    if (i != eds.size()-1 && eds[i] == eds[i+1])i++;
    else veds.push_back(eds[i]);
  }

  std::vector<std::vector<MVertex *> > vsorted;
  SortEdgeConsecutive(veds, vsorted);

  if (vsorted.size() != 1){
    std::vector<MVertex *> empty;
    bnd = empty;
  }
  else {
    bnd = vsorted[0];
  }
}


static MVertex* countSing (  std::set<MElement*> &cavity,
    std::map<MVertex *, int, MVertexPtrLessThan> &sing,
    int &nb){

  nb = 0;
  MVertex *theSing = NULL;
  for (std::set<MElement*>::iterator ite = cavity.begin(); ite != cavity.end(); ++ite){
    for (size_t i=0;i<(*ite)->getNumVertices();i++){
      std::map<MVertex *, int, MVertexPtrLessThan>::iterator it = sing.find((*ite)->getVertex(i));
      if (it != sing.end() && theSing != it->first){
        theSing = it->first;
        nb++;
      }
    }    
  }

  if (nb == 1) {
    //    printf("one single singularity %lu of index %d\n",theSing->getNum(),sing[theSing]);
    return theSing;
  }
  return NULL;

  for (std::map<MVertex *, int, MVertexPtrLessThan>::iterator it = sing.begin(); it != sing.end() ; ++it){
    double uvw[3];
    //    GVertex *gv = dynamic_cast<GVertex*> (it->first->onWhat());
    //    if (gv){
    //      if (gv->tag() == 24)printf("%12.5E %12.5E  vs %12.5E %12.5E \n",
    //				 it->first->x(),it->first->y(), gv->x(),gv->y());
    //    }
    double xyz[3] = {it->first->x(),it->first->y(),it->first->z()};
    for (std::set<MElement*>::iterator ite = cavity.begin(); ite != cavity.end(); ++ite){
      (*ite)->xyz2uvw(xyz,uvw);
      if ((*ite)->isInside(uvw[0],uvw[1],uvw[2])){
        theSing = it->first;
        nb++;
      }
    }
  }
  if (nb == 1) return theSing;
  return NULL;
}

static bool PRINTBLOB (int B, std::set<MElement*> & cavity ,
		       std::vector<MVertex*> &bnd)
{
  std::string aaa = "BLOB" + std::to_string(B) + ".pos";
  FILE *f = fopen (aaa.c_str(),"w");
  fprintf(f,"View \"\"{\n");
  for (size_t i=0;i<bnd.size();i++){
    fprintf(f,"SL(%g,%g,%g,%g,%g,%g){%lu,%lu};\n",
	    bnd[i]->x(),bnd[i]->y(),bnd[i]->z(),	  
	    bnd[(i+1)%bnd.size()]->x(),bnd[(i+1)%bnd.size()]->y(),bnd[(i+1)%bnd.size()]->z(),B,B);
  }
  for ( std::set<MElement*>::iterator it = cavity.begin();it != cavity.end() ; ++it){
    fprintf(f,"SQ(%g,%g,%g,%g,%g,%g,%g,%g,%g,%g,%g,%g){%lu,%lu,%lu,%lu};\n",
	    (*it)->getVertex(0)->x(),
	    (*it)->getVertex(0)->y(),
	    (*it)->getVertex(0)->z(),
	    (*it)->getVertex(1)->x(),
	    (*it)->getVertex(1)->y(),
	    (*it)->getVertex(1)->z(),
	    (*it)->getVertex(2)->x(),
	    (*it)->getVertex(2)->y(),
	    (*it)->getVertex(2)->z(),
	    (*it)->getVertex(3)->x(),
	    (*it)->getVertex(3)->y(),
	    (*it)->getVertex(3)->z(),B,B,B,B);
  }
  fprintf(f,"};\n");
  fclose(f);
}



// SHOULD BE FASTER ... NOW OK
static bool cavityMeshable (GFace *gf,
    v2t_cont &adj,
    std::vector<MVertex*> bnd,
    std::set<MElement*> & cavity,
    int index, bool debug_ = false){

  int nb5=0, nb3=0;
  for (std::set<MElement*>::iterator it = cavity.begin(); it != cavity.end(); ++it){
    for (size_t i=0;i<(*it)->getNumVertices(); i++){
      (*it)->getVertex(i)->setIndex(0);
    }
  }

  for (std::set<MElement*>::iterator it = cavity.begin(); it != cavity.end(); ++it){
    for (size_t i=0;i<(*it)->getNumVertices(); i++){
      MVertex *v = (*it)->getVertex(i);
      v->setIndex(v->getIndex() + 1);
    }
  }

  for (size_t i=0;i<bnd.size();i++)bnd[i]->setIndex(0);


  for (std::set<MElement*>::iterator it = cavity.begin(); it != cavity.end(); ++it){
    for (size_t i=0;i<(*it)->getNumVertices(); i++){
      MVertex *v = (*it)->getVertex(i);
      if      (v->getIndex() == 3)nb3++;
      else if (v->getIndex() == 5)nb5++;
      v->setIndex(0);
    }
  }


  // DEFINITION OF CORNER
  // REGULAR VERTEX --> ONE INSIDE AND 3 OUTSIDE

  std::vector<int> corners;
  if (bnd.size() > 0) bnd.resize(bnd.size() - 1);

  for (size_t i=0;i<bnd.size();i++){
    v2t_cont::iterator it = adj.find(bnd[i]);
    if (it == adj.end()){
      Msg::Warning("not in the adj list");
      return false;
    }
    int inside = 0;
    for (size_t j=0;j<it->second.size();j++){
      if (cavity.find(it->second[j]) != cavity.end()) inside ++;
    }
    if (inside == 1)corners.push_back(i);
  }


  if (corners.size() == index && index == 3){
    if (nb3 == 1 && nb5 == 0)return false;

    int n0 = corners[1]-corners[0];
    int n1 = corners[2]-corners[1];
    int n2 = bnd.size() - n0 - n1;
    int a0 = (n0+n1-n2)/2;
    int a1 = (n1+n2-n0)/2;
    int a2 = (n0+n2-n1)/2;


    if (a0 <= 0 || a1 <= 0 || a2 <= 0)return false;
    return true;
  }
  else if (corners.size() == index && index == 5){
    if (nb3 == 0 && nb5 == 1)return false;
    int n0 = corners[1]-corners[0];
    int n1 = corners[2]-corners[1];
    int n2 = corners[3]-corners[2];
    int n3 = corners[4]-corners[3];
    int n4 = bnd.size() - n0 - n1 - n2 - n3;
    int a0 = (n0-n1-n2+n3+n4)/2;
    int a1 = (n0+n1+n2-n3-n4)/2;
    int a2 = (n0+n1-n2-n3+n4)/2;
    int a3 = (-n0+n1+n2+n3-n4)/2;
    int a4 = (-n0-n1+n2+n3+n4)/2;

    if (a0 <=0 || a1 <=0 || a2 <=0 || a3 <=0 || a4 <=0){
      if (debug_){
        Msg::Info("  Non meshable blob with 5 corners found %d %d %d %d %d",n0,n1,n2,n3,n4);
        Msg::Info("                                         %d %d %d %d %d",a0,a1,a2,a3,a4);
      }
      return false;
    }
    return true;
  }
  else if (corners.size() == index && index == 4){
    int n0 = corners[1]-corners[0];
    int n1 = corners[2]-corners[1];
    int n2 = corners[3]-corners[2];
    int n3 = bnd.size() - n0 - n1 - n2;
<<<<<<< HEAD
    if (debug_){
      Msg::Info("  Blob with 4 corners found %d %d %d %d",n0,n1,n2,n3);
    }


    if ((n0 == n1 && abs(n2-n3) == 2) ||
        (n1 == n3 && abs(n0-n2) == 2)){
    }

    if ((n0 == n2 && abs(n1-n3) == 2) ||
        (n1 == n3 && abs(n0-n2) == 2)){
      if (nb5 != 1 || nb3 != 1){
        return false;// FIXME
        return true;
      }
=======
    //      if (debug_){
	//      }


    if ((n0 == n1 && abs(n2-n3) == 2) ||
	(n1 == n3 && abs(n0-n2) == 2)){
      if (nb5 == nb3 && nb3 != 1)
	return true;
      return false;
    }

    if ((n0 == n2 && abs(n1-n3) == 2) ||
	(n1 == n3 && abs(n0-n2) == 2)){
      if (nb5 == nb3 && nb3 != 1)
	return true;
>>>>>>> 1d0eca32
      return false;
    }
    if (n0 == n2 && n1 == n3 && (n0 != 2 || n1 != 2)){
      if (nb5 == 0 || nb3 == 0)return false;
      return true;
    }
    Msg::Info("  Currently non meshable Blob with 4 corners found %d %d %d %d with %d %d",n0,n1,n2,n3,nb3,nb5);
    PRINTBLOB (BLOB++,cavity, bnd);
  }
  return false;
}

static bool removeConcaveCorners (v2t_cont &adj,
    std::vector<MVertex*> &bnd,
    std::set<MElement*> & cavity){
  int iter = 0;
  while (1){
    std::vector<MElement*> toAdd;
    for (size_t i=0;i<bnd.size();i++){
      if (bnd[i]->onWhat()->dim() == 2){
        v2t_cont::iterator it = adj.find(bnd[i]);
        int n_outside = 0;
        MElement *e = NULL;
        for (size_t j=0;j<it->second.size();j++){
          if (cavity.find(it->second[j]) == cavity.end()){
            e = it->second[j];
            n_outside ++;
          }
        }
        if (n_outside == 1){
          toAdd.push_back(e);
        }
      }
    }
    if (toAdd.empty())break;
    cavity.insert(toAdd.begin(), toAdd.end());
    bnd = buildBoundary (cavity.begin(),cavity.end());
    if (iter++ > 5) return false;
  }
  for (size_t i=0;i<bnd.size();i++){
    if (bnd[i]->onWhat()->dim() == 2){
      v2t_cont::iterator it = adj.find(bnd[i]);
      if (it->second.size() != 4)return false;
    }
  }
  return true;
}


static bool buildCavity (GFace *gf,
    MVertex *v, v2t_cont &adj,
    std::map<MVertex *, int, MVertexPtrLessThan> &sing,
    std::vector<MVertex*> &bnd,
    std::set<MElement*> & cavity,
    int &index,
    MVertex **theSing,
    int MAXITER,
    bool singOnly = true) {

  bnd.clear();
  cavity.clear();
  v2t_cont::iterator it = adj.find(v);

  cavity.insert(it->second.begin(), it->second.end());

  bool debug_ = (v->getNum() == 1979);
  FILE *deb = NULL;
  if (debug_){
    Msg::Info("NODE %lu %lu",v->getNum(),cavity.size());
    deb = fopen ("debugMaxCavity.pos", "w");
    fprintf(deb,"View \"\"{\n");
  }



  int iter = 0;
  bnd = buildBoundary (cavity.begin(),cavity.end());
  while (iter++ < MAXITER){    
    if (bnd.empty())break;
    bool allCornersGood = true;

    for (size_t	i=0; i<bnd.size();i++){
      v2t_cont::iterator itvv = adj.find(bnd[i]);
      if ((bnd[i]->onWhat()->dim() == 2 && itvv->second.size() != 4) ||
          (bnd[i]->onWhat()->dim() == 1 && itvv->second.size() != 2) ||
          (bnd[i]->onWhat()->dim() == 0 && itvv->second.size() != 1)) allCornersGood = false;
    }
    allCornersGood = removeConcaveCorners (adj,bnd,cavity);
    if (bnd.empty()){
      return false;
    }

    if (debug_){
      Msg::Info("CAVITY %lu BND %lu ",cavity.size(),bnd.size());
      for (size_t i=0;i<bnd.size();i++){
        fprintf(deb,"SL(%g,%g,%g,%g,%g,%g){%lu,%lu};\n",
            bnd[i]->x(),bnd[i]->y(),bnd[i]->z(),	  
            bnd[(i+1)%bnd.size()]->x(),bnd[(i+1)%bnd.size()]->y(),bnd[(i+1)%bnd.size()]->z(),bnd.size(),bnd.size());
      }
    }


    int ns;
    *theSing = countSing (cavity, sing, ns);    
    index = *theSing ? sing [*theSing] : 4 ;
    //    printf(" --> iter %d bnd size %lu %d %d %d\n",iter,bnd.size(),allCornersGood,ns,index);
    if (ns == 0  && singOnly)index = -1;
    if (allCornersGood && index >= 0){
      //      printf(" --> checking\n");
      if (cavityMeshable(gf,adj,bnd,cavity, index, debug_)){
<<<<<<< HEAD
        printf("the cavity is meshable %lu\n",cavity.size());
        return true;
=======
	//	printf("the cavity is meshable %lu\n",cavity.size());
	return true;
>>>>>>> 1d0eca32
      }
    }
    std::set<MElement*> update_cavity;
    for (size_t	i=0; i<bnd.size();i++){
      v2t_cont::iterator itvv = adj.find(bnd[i]);
      //      cavity.insert(itvv->second.begin(), itvv->second.end());
      update_cavity.insert(itvv->second.begin(), itvv->second.end());
    }
    size_t sb = bnd.size();
    updateBoundary (update_cavity, cavity, bnd);    
    if (sb == bnd.size()){
      return false;
    }
    //bnd = buildBoundary (cavity.begin(),cavity.end());
  }

  if (debug_){
    fprintf(deb,"};\n");
    fclose(deb);
  }


  return false;
}

//static void printVector (const std::vector<MVertex*> &v){
//  for (size_t i=0;i<v.size();i++)printf("%lu ",v[i]->getNum());
//  printf("\n");
//}


// Create a maximal size cavity around a singularity
struct incidentSingularity {
  MVertex *sing;
  MElement *notInlayer;
  incidentSingularity (MVertex *s, MElement *n) : sing (s) , notInlayer(n) {}
};

// get the real maximal cavity-------------------------------------------------------------

static void computeCorners ( std::vector<MVertex*> &bnd ,
    std::set<MElement*> &cavity,				
    v2t_cont &adj,
    std::vector<int>  &corners,
    std::vector<std::vector<MElement*> >  &bnd_adj) {  
  for (size_t i=0;i<bnd.size();i++){
    v2t_cont::iterator it = adj.find(bnd[i]);
    bnd_adj.push_back(it->second);
    int inside = 0;
    for (size_t j=0;j<it->second.size();j++){
      if (cavity.find(it->second[j]) != cavity.end()) inside ++;
    }
    if (inside != 2){
      corners.push_back(i);
    }
  }
}

static void buildMaximalCavity (GFace *gf,
    MVertex *sing,
    std::vector<MVertex*> &_bnd,
    std::set<MElement*> &_cavity,
    v2t_cont &adj,
    std::map<MVertex*,int, MVertexPtrLessThan> &newSings){    
  v2t_cont::iterator it = adj.find(sing);
  int valence = newSings[sing];
  if (it == adj.end())return;
  if (it->second.empty())return;
  std::vector<MVertex*> bnd, copy;
  std::set<MElement*> cavity;
  std::set<MElement*> maximal_cavity;
  cavity.insert(it->second.begin(), it->second.end());
  maximal_cavity = cavity;
<<<<<<< HEAD

  //  printf("FACE %lu computing maximal cavity for vertex %lu (%d)\n",gf->tag(),sing->getNum(),valence);

  bool debug_ = (sing->getNum() == 458) && 0;
=======
  
  //  printf("FACE %lu computing maximal cavity for vertex %lu (%d) cs %lu\n",gf->tag(),sing->getNum(),valence,cavity.size());
  
  bool debug_ = (sing->getNum() == 9519);
>>>>>>> 1d0eca32

  FILE *deb = NULL;
  if (debug_){
    Msg::Info("NODE %lu",sing->getNum());
    deb = fopen ("debugMaxCavity.pos", "w");
    fprintf(deb,"View \"\"{\n");
  }

  while (1){
    bnd = buildBoundary (cavity.begin(),cavity.end());
    if (bnd.empty())break;
    bnd.resize(bnd.size() - 1);
    /*bool allCornersGood = */removeConcaveCorners (adj,bnd,cavity);
    bnd = buildBoundary (cavity.begin(),cavity.end());
    bnd.resize(bnd.size() - 1);
    std::vector<int>  corners;
    std::vector<std::vector<MElement*> >  bnd_adj;
    computeCorners ( bnd , cavity, adj, corners, bnd_adj);  
    if (debug_){
      Msg::Info("CAVITY %lu BND %lu COR %lu",cavity.size(),bnd.size(), corners.size());
      for (size_t i=0;i<bnd.size();i++){
        fprintf(deb,"SL(%g,%g,%g,%g,%g,%g){%lu,%lu};\n",
            bnd[i]->x(),bnd[i]->y(),bnd[i]->z(),	  
            bnd[(i+1)%bnd.size()]->x(),bnd[(i+1)%bnd.size()]->y(),bnd[(i+1)%bnd.size()]->z(),bnd.size(),bnd.size());
      }
    }



    if (corners.size() > valence+3)break;
    if (valence == corners.size()){
      maximal_cavity = cavity;
      copy = bnd;
      copy.push_back(bnd[0]);
      if(cavityMeshable (gf,adj,copy,cavity,valence, debug_))break;
    }
    _cavity = cavity;
    _bnd = bnd;
    //    printf("corners are nows %lu\n",corners.size());
    size_t cavSize = cavity.size();

    std::vector<int> extend = corners;
    for (size_t i=0;i<corners.size();i++){
      extend[i] = 1;
    }
    for (size_t i=0;i<corners.size();i++){
      int n;
      if (i == corners.size()-1) n  = bnd.size() + corners[0] - corners[i] ;
      else n = corners[i+1]-corners[i];
      for (size_t j=0; j<=n; j++){
        int index = (corners[i]+j)%bnd.size();
        MVertex *v = bnd [index];
        if (newSings.find(v) != newSings.end() ||
            newSings.find(v) != newSings.end()){      
          extend[i] = 0;
          extend[(i+1)%corners.size()] = 0;
        }
      }      
    }

    for (size_t i=0;i<corners.size();i++){
      int n;
      if (i == corners.size()-1) n  = bnd.size() + corners[0] - corners[i] ;
      else n = corners[i+1]-corners[i];
      std::set<MElement*> toExtend;
      if (extend[i] || extend[(i+1)%corners.size()]){      
        int start = extend[i] ? 0:1;
        int end   = extend[(i+1)%corners.size()] ? n+1:n;
        for (size_t j=start; j<end ; j++){
          int index = (corners[i]+j)%bnd.size();
          std::vector<MElement*> &e = bnd_adj[index];
          toExtend.insert(e.begin(),e.end());
        }
        cavity.insert(toExtend.begin(), toExtend.end());
      }
    }
    if (cavity.size() <= cavSize)break;
  }

  if (debug_){
    fprintf(deb,"};\n");
    fclose(deb);
  }


  _cavity = maximal_cavity;
  _bnd = buildBoundary (_cavity.begin(),_cavity.end());
  _bnd.resize(_bnd.size() - 1);

  //  printf("FINALLY boundary size %lu cavity %lu\n",_bnd.size(), _cavity.size());

}



int remeshMaximalCavities (GFace *gf, std::map<MVertex*,int, MVertexPtrLessThan> &newSings, bool singOnly){
  v2t_cont adj;
  buildVertexToElement(gf->quadrangles, adj);
  std::string aaa = gf->model()->getName() + "maximal_cavities_face_" + std::to_string(gf->tag()) + ".pos";
  FILE *f = fopen (aaa.c_str(),"w");
  fprintf(f,"View \"\"{\n");
  int counter  = 0;
  std::map<MVertex*,int, MVertexPtrLessThan> newSings_ = newSings;

  v2t_cont::iterator it = adj.begin();
  while(it != adj.end()) {
    MVertex *v = it->first;
    int sing_index; 
    std::map<MVertex*,int, MVertexPtrLessThan>::iterator it2 = newSings.find(it->first);

    if (it2 == newSings.end())sing_index = 4;
    else sing_index = it2->second;

    const std::vector<MElement *> e = it->second;
    if (v->onWhat() == gf && /*e.size()*/ sing_index != 4 && e.size() != 0) {
      //  for (std::map<MVertex*,int, MVertexPtrLessThan>::iterator it = newSings.begin() ; it != newSings.end(); ++it){
      std::vector<MVertex*> bnd;
      std::set<MElement*> cavity;

      buildMaximalCavity (gf,it->first,bnd,cavity,adj,newSings_);

      if (bnd.empty()){
        if (it->first->onWhat() == gf)newSings_.erase(it->first);
      }
      else {
        fprintf(f,"SP(%g,%g,%g){%lu};\n",it->first->x(),
            it->first->y(),it->first->z(), it->first->getNum());
        for (size_t i=0;i<bnd.size();i++){
          fprintf(f,"SL(%g,%g,%g,%g,%g,%g){%lu,%lu};\n",
              bnd[i]->x(),bnd[i]->y(),bnd[i]->z(),	  
              bnd[(i+1)%bnd.size()]->x(),bnd[(i+1)%bnd.size()]->y(),bnd[(i+1)%bnd.size()]->z(),it->first->getNum(), it->first->getNum());
        }
        //	printf("MAX CAVITY for %lu (%lu)\n",v->getNum(),it->second.size());
        if (remeshCavity (gf, sing_index, cavity, bnd, adj, newSings_) == 1){	
          //	printf("cavity %lu remeshed\n",it->first->getNum());
          counter++;
        }
      }
    }
    ++it;
    }
    newSings = newSings_;

    fprintf(f,"};\n");
    fclose(f);
    return counter;
  }

  void computeSingularitesThroughCrossField (GFace * gf,  v2t_cont &adj, Field *f, 
      std::map<MVertex *, int, MVertexPtrLessThan> &sing){  

    std::map<MVertex*, double, MVertexPtrLessThan> sizes;
    v2t_cont::iterator it = adj.begin();
    while(it != adj.end()) {
      MVertex *v = it->first;
      SVector3 t1;
      (*f)(v->x(), v->y(), v->z(), t1, gf);
      sizes[v] = t1.norm();
      ++it;
    }

    it = adj.begin();
    while(it != adj.end()) {
      MVertex *v = it->first;
      const std::vector<MElement *> &e = it->second;
      if (v->onWhat() == gf && e.size() != 0) {
        double L = sizes[v];
        std::set<MElement*> ee; ee.insert(e.begin(),e.end());
        std::vector<MVertex*> b = buildBoundary (ee.begin(),ee.end());
        bool MIN = true, MAX = true;
        for (size_t i = 0 ; i < b.size(); i++){
          double li = sizes[b[i]];
          if (li > L) MAX = false;
          if (li < L) MIN = false;	
        }
        if (MIN && !MAX)sing[v] = 3;
        if (MAX && !MIN)sing[v] = 5;
      }
      ++it;
    }
  }



  // -------------------------------------------
  static void bunin (GFace * gf,
      std::map<MVertex *, int, MVertexPtrLessThan> &sing,
      std::map<MVertex*,int, MVertexPtrLessThan> &newSings,
      Field *cross_field,
      int niter,
      bool singOnly) {

    if (singOnly && sing.empty())return;

<<<<<<< HEAD
    std::string aaa = gf->model()->getName() + "cavities_face_" + std::to_string(gf->tag()) + "_" + std::to_string(niter) +".pos"; 
    FILE *f = fopen (aaa.c_str(),"w");
    fprintf(f,"View \"\"{\n");
    v2t_cont adj;
    buildVertexToElement(gf->quadrangles, adj);
=======
  //  if (sing.empty()) computeSingularitesThroughCrossField (gf,  adj, cross_field, sing);
  //  if(Msg::GetVerbosity() == 99)
    //    if (singOnly)gf->model()->writeMSH("before6.msh", 4.0, false, true);	  	  
  removeValence6Nodes(gf, adj);
  //    meshWinslow2d (gf, 10000, cross_field);
  //  if(Msg::GetVerbosity() == 99)
  //    if (singOnly)gf->model()->writeMSH("after6.msh", 4.0, false, true);	  	  
  
  //  exit(1);
  
  std::vector<MVertex*> sing_;
  for (std::map<MVertex *, int, MVertexPtrLessThan>::iterator it =  sing.begin() ; it != sing.end(); ++it)  
    sing_.push_back(it->first);
>>>>>>> 1d0eca32

    //  if (sing.empty()) computeSingularitesThroughCrossField (gf,  adj, cross_field, sing);
    if(Msg::GetVerbosity() == 99)
      if (singOnly)gf->model()->writeMSH("before6.msh", 4.0, false, true);	  	  
    removeValence6Nodes(gf, adj);
    //    meshWinslow2d (gf, 10000, cross_field);
    if(Msg::GetVerbosity() == 99)
      if (singOnly)gf->model()->writeMSH("after6.msh", 4.0, false, true);	  	  

    //  exit(1);

    std::vector<MVertex*> sing_;
    for (std::map<MVertex *, int, MVertexPtrLessThan>::iterator it =  sing.begin() ; it != sing.end(); ++it)  
      sing_.push_back(it->first);

    int nbSing = 0;
    v2t_cont::iterator it = adj.begin();

<<<<<<< HEAD
=======
  Msg::Info("Non local topological repair on surface %lu (iter %3d) --> found %d internal mesh sngs vs. %lu true sngs",gf->tag(),niter,nbSing,
	    sing.size());
  
  int count = 0;
  for ( std::vector<MVertex*>::iterator itv = sing_.begin() ; itv != sing_.end() ; ++itv) {
    MVertex *v = *itv;
    //    printf("treating %lu\n",v->getNum());
    it = adj.find(v);
    
    if (it != adj.end() && v->onWhat() == gf && it->second.size() != 0) {
      // compute a cavity that contains ONE "true" singularity
      // but possibly more "mesh singularities" --> just keep one at
      // thet end and replace the singularity by the remaining mesh
      // one
      std::vector<MVertex*> bnd;
      std::set<MElement*> cavity ;
      int index;
      MVertex *theSing = NULL;
      bool success = buildCavity (gf,v,adj, sing,
				  bnd, cavity, index,&theSing, niter, singOnly);
      if (success){	
	// periodic
	bnd.resize(bnd.size() -1);
	bool ok = remeshCavity (gf, index, cavity, bnd, adj, newSings) == 1;
	for (size_t i=0;i<bnd.size();i++){
	  fprintf(f,"SL(%g,%g,%g,%g,%g,%g){%d,%d};\n",
		  bnd[i]->x(),bnd[i]->y(),bnd[i]->z(),	  
		  bnd[i+1]->x(),bnd[(i+1)%bnd.size()]->y(),bnd[(i+1)%bnd.size()]->z(),ok,ok);
	}
	if (ok){	
	  if (success && theSing){
	    sing.erase(theSing);
	  }
	  //	if (success){
	  //	  int tag = success ? count:-count;
	  std::string aaa = gf->model()->getName() + "cavities_face_" + std::to_string(gf->tag()) + "_" + std::to_string(singOnly) +"_" + std::to_string(count)+".msh"; 
	  //	  if(Msg::GetVerbosity() == 99)
	  //	    gf->model()->writeMSH(aaa, 4.0, false, true);	  	  
	}
	count ++;
      }
    }
  }
  {
    nbSing = 0;
    it = adj.begin();
>>>>>>> 1d0eca32
    while(it != adj.end()) {
      MVertex *v = it->first;
      const std::vector<MElement *> e = it->second;
      if (v->onWhat() == gf && e.size() != 4 && e.size() != 0) {
        nbSing ++;
        sing_.push_back(v);
        //       for (size_t i=0;i< e.size() ; i++){
        //	 for (size_t j=0;j< e[i]->getNumVertices() ; j++){
        //	   MVertex *vv = e[i]->getVertex(j);
        //	   if (std::find(sing_.begin(), sing_.end(), vv)==sing_.end())sing_.push_back(vv);
        //	 }
        //       }
      }
      ++it;
    }

    Msg::Info("Non local topological repair on surface %lu (iter %3d) --> found %d internal mesh sngs vs. %lu true sngs",gf->tag(),niter,nbSing,
        sing.size());

    int count = 0;
    for ( std::vector<MVertex*>::iterator itv = sing_.begin() ; itv != sing_.end() ; ++itv) {
      MVertex *v = *itv;
      //    printf("treating %lu\n",v->getNum());
      it = adj.find(v);

      if (it != adj.end() && v->onWhat() == gf && it->second.size() != 0) {
        // compute a cavity that contains ONE "true" singularity
        // but possibly more "mesh singularities" --> just keep one at
        // thet end and replace the singularity by the remaining mesh
        // one
        std::vector<MVertex*> bnd;
        std::set<MElement*> cavity ;
        int index;
        MVertex *theSing = NULL;
        bool success = buildCavity (gf,v,adj, sing,
            bnd, cavity, index,&theSing, niter, singOnly);
        if (success){	
          // periodic
          bnd.resize(bnd.size() -1);
          bool ok = remeshCavity (gf, index, cavity, bnd, adj, newSings) == 1;
          for (size_t i=0;i<bnd.size();i++){
            fprintf(f,"SL(%g,%g,%g,%g,%g,%g){%d,%d};\n",
                bnd[i]->x(),bnd[i]->y(),bnd[i]->z(),	  
                bnd[i+1]->x(),bnd[(i+1)%bnd.size()]->y(),bnd[(i+1)%bnd.size()]->z(),ok,ok);
          }
          if (ok){	
            if (success && theSing){
              sing.erase(theSing);
            }
            //	if (success){
            //	  int tag = success ? count:-count;
            std::string aaa = gf->model()->getName() + "cavities_face_" + std::to_string(gf->tag()) + "_" + std::to_string(singOnly) +"_" + std::to_string(count)+".msh"; 
            if(Msg::GetVerbosity() == 99)
              gf->model()->writeMSH(aaa, 4.0, false, true);	  	  
          }
          count ++;
          }
        }
      }
      {
        nbSing = 0;
        it = adj.begin();
        while(it != adj.end()) {
          MVertex *v = it->first;
          const std::vector<MElement *> e = it->second;
          if (v->onWhat() == gf && e.size() != 4 && e.size() != 0) {
            nbSing ++;
          }
          ++it;
        }    
      }
      Msg::Info("Non local topological repair done --> %d internal mesh sngs vs. %lu + %lu true sngs",nbSing,
          sing.size(),newSings.size());
      sing.insert(newSings.begin(), newSings.end());
      newSings.clear();

      fprintf(f,"};\n");
      fclose(f);
    }
    // -------------------------------------------



    void computeLayout (GFace * gf, FILE *f, std::map<MVertex*,int, MVertexPtrLessThan> &newSings) {

      v2t_cont adj;
      buildVertexToElement(gf->triangles, adj);
      buildVertexToElement(gf->quadrangles, adj);
      v2t_cont::iterator it = adj.begin();
      int numSep = 1;

      while(it != adj.end()) {
        MVertex *v = it->first;
        const std::vector<MElement *> e = it->second;
        if (v->onWhat() == gf && e.size() != 4 && newSings.find(v) != newSings.end()) {
          fprintf(f,"SP(%g,%g,%g){%d};\n",v->x(),v->y(),v->z(),newSings[v]);
          winslowStencil st (v, e);
          std::vector<MVertex *> &crown = st.stencil;
          printVertex (e.size(), v,f);
          for (int i=1;i<crown.size();i+=2){
            MVertex *prec    = v;
            MVertex *current = crown[i];
            MVertex *next  = NULL;
            printEdge   (numSep, prec, current,f);
            while (1){
              next = next_vertex (gf, prec, current, adj);
              if (!next)break;
              prec = current;
              current = next;
              printEdge (numSep, prec, current,f);
            }
            numSep++;
          }      
        }
        ++it;
      }
    }


    // static void findPhysicalGroupsForSingularities(GModel *gm,
    //                                                std::map<MVertex *, int, MVertexPtrLessThan> &temp)
    // {

    //   std::map<int, std::vector<GEntity *> > groups[4];
    //   gm->getPhysicalGroups(groups);
    //   for(std::map<int, std::vector<GEntity *> >::iterator it = groups[0].begin();
    //       it != groups[0].end(); ++it) {
    //     std::string name = gm->getPhysicalName(0, it->first);
    //     if(name == "SINGULARITY_OF_INDEX_THREE") {
    //       for(size_t j = 0; j < it->second.size(); j++) {
    // 	if(!it->second[j]->mesh_vertices.empty())
    // 	  temp[it->second[j]->mesh_vertices[0]] = 3;
    //       }
    //     }
    //     else if(name == "SINGULARITY_OF_INDEX_FIVE") {
    //       for(size_t j = 0; j < it->second.size(); j++) {
    // 	if(!it->second[j]->mesh_vertices.empty())
    // 	  temp[it->second[j]->mesh_vertices[0]] = 5;
    //       }
    //     }
    //   }
    // }


    bool  getSingularitiesFromFile (const std::string &fn,
        std::vector<GFace *> &temp,
        std::map<MVertex*,int, MVertexPtrLessThan> &newSings){

      std::vector<MVertex*> s_3;
      std::vector<MVertex*> s_5;
      for (size_t i=0;i<temp.size();++i){
        GFace *gf = temp[i];
        v2t_cont adj;
        buildVertexToElement(gf->quadrangles, adj);
        v2t_cont::iterator it = adj.begin();
        while (it !=adj.end()){
          if (it->first->onWhat() == gf && it->second.size() == 3)s_3.push_back(it->first);
          else if (it->first->onWhat() == gf && it->second.size() >= 5)s_5.push_back(it->first);
          ++it;
        }
      }

      FILE *f = fopen(fn.c_str(),"r");
      if (!f) {
        Msg::Error("file not found: %s", fn.c_str());
        return false;
      }
      std::string fn3 = fn+"_cross.pos";
      std::string fn2 = fn+".pos";
      FILE *ff = fopen (fn2.c_str(),"w");
      FILE *ff3 = fopen (fn3.c_str(),"w");
      fprintf(ff,"View\" sing from file\"{\n");
      fprintf(ff3,"View\" sing from file not moved\"{\n");

      int n;
      fscanf (f,"%d",&n);
      for (int i=0;i<n;i++){
        int dim, tag, index;
        double x,y,z;
        fscanf(f,"%d %lf %lf %lf %d %d",&index,&x,&y,&z,&dim,&tag);
        fprintf(ff3,"SP(%lf,%lf,%lf){%d};\n",x,y,z,index);
        MVertex s(x,y,z);
        double distMin = 1.e22;
        MVertex *found = NULL;
        if (index == -1) index = 5;
        else index = 3;
        std::vector<MVertex*> &s_ = index == 3 ? s_3 : s_5;
        for (size_t j=0;j<s_.size();j++){
          MVertex *v = s_[j];
          if (v->onWhat()->tag() == tag && newSings.find(v) == newSings.end()){
            double dist = s.distance(v);
            if (dist < distMin){
              distMin = dist;
              found = v;
            }
          }
        }    
        if (found){
          fprintf(ff,"SP(%g,%g,%g){%d};\n",found->x(),found->y(),found->z(),index);
          newSings[found] = index;
        }
      }
      fprintf(ff,"};\n");
      fclose(ff);
      fprintf(ff3,"};\n");
      fclose(ff3);
      fclose(f);
      return true;
    }



    void meshWinslow2d (GModel * gm, int nIter, Field *f) {

      std::vector<GFace *> temp;
      temp.insert(temp.begin(), gm->firstFace(), gm->lastFace());
      std::vector<GEdge *> tempe;
      tempe.insert(tempe.begin(), gm->firstEdge(), gm->lastEdge());

      for (size_t i=0;i<temp.size();i++){
        allowProjections (temp[i]);
      }

      if (std::getenv("NO_SMOOTHING") != NULL) {
        Msg::Info("smoothing and simplification disabled in meshWinslow2d (env var NO_SMOOTHING)");
        return;
      }
      if (std::getenv("NO_SIMPLIFICATION") != NULL) {
        Msg::Info("simplification disabled in meshWinslow2d (env var NO_SIMPLIFICATION)");

        int sIter = nIter/4;
        sIter = 10;

        for (int NIT = 0;NIT<4;NIT++){  
          for (size_t i=0;i<tempe.size();i++)
            meshWinslow1d (tempe[i],sIter, f);    

#if defined(_OPENMP)
#pragma omp parallel for schedule(dynamic)
#endif
          for (size_t i=0;i<temp.size();i++){
            meshWinslow2d (temp[i],sIter, f, false);
          }
        }

        return;
      }

      std::map<MVertex*,int, MVertexPtrLessThan> newSings;
      std::map<MVertex *, int, MVertexPtrLessThan> s;
      bool singRead = getSingularitiesFromFile (gm->getName()+"_singularities.txt", temp, s);

      Field *cross_field = NULL;

      if (!singRead){
        FieldManager *fields = gm->getFields();
        if(fields->getBackgroundField() > 0) {        
          cross_field = fields->get(fields->getBackgroundField());
          if(cross_field->numComponents() != 3) {// we hae a true scaled cross fields !!
            Msg::Error ("Packing of Parallelograms require a scaled cross field");
            Msg::Error ("Do first gmsh yourmeshname.msh -crossfield to create yourmeshname_scaled_crossfield.pos");
            Msg::Error ("Then do yourmeshname.geo -bgm yourmeshname_scaled_crossfield.pos");
            return;
          }
        }
        else {
          Msg::Error ("Packing of Parallelograms require a scaled cross field");
          Msg::Error ("Do first gmsh yourmeshname.msh -crossfield to create yourmeshname_scaled_crossfield.pos");
          Msg::Error ("Then do yourmeshname.geo -bgm yourmeshname_scaled_crossfield.pos");
          return;
        }
      }

<<<<<<< HEAD

      // reclassify all seams on the face (all the rest is parameter space "free")
      if (0){
        for (size_t i=0;i<temp.size();i++){
          std::vector<GEdge*> ed = 	temp[i]->edges();
          for (size_t j=0;j<ed.size();j++){
            if (ed[j]->isSeam(temp[i])){
              for (size_t k=0;k<ed[j]->lines.size();k++){
                ed[j]->lines[k]->getVertex(0)->setEntity(temp[i]);
                ed[j]->lines[k]->getVertex(1)->setEntity(temp[i]);
              }
            }
          }
        }
=======
  // reclassify all seams on the face (all the rest is parameter space "free")
  if (1){
    for (size_t i=0;i<temp.size();i++){
      std::vector<GEdge*> ed = 	temp[i]->edges();
      for (size_t j=0;j<ed.size();j++){
	if (ed[j]->isSeam(temp[i]) && ed[j]->faces().size() == 1){
	  for (size_t k=0;k<ed[j]->lines.size();k++){
	    ed[j]->lines[k]->getVertex(0)->setEntity(temp[i]);
	    ed[j]->lines[k]->getVertex(1)->setEntity(temp[i]);
	  }
	}
>>>>>>> 1d0eca32
      }


<<<<<<< HEAD
      Msg::Info ("Non local topological cleanup ");


      if(Msg::GetVerbosity() == 99)
        gm->writeMSH("before_bunin.msh", 4.0, false, true);

      {
        //    findPhysicalGroupsForSingularities(gm,s);
        for (size_t i=0;i<temp.size();i++){
          bunin (temp[i], s, newSings, cross_field, 5, true) ;
          bunin (temp[i], s, newSings, cross_field, 5, true) ;
          bunin (temp[i], s, newSings, cross_field, 15, true) ;
        }
=======
  
  //  if(Msg::GetVerbosity() == 99)
    gm->writeMSH("before_bunin.msh", 4.0, false, true);
  
  {
    //    findPhysicalGroupsForSingularities(gm,s);
    for (size_t i=0;i<temp.size();i++){
      bunin (temp[i], s, newSings, cross_field, 5, true) ;
      bunin (temp[i], s, newSings, cross_field, 5, true) ;
      bunin (temp[i], s, newSings, cross_field, 15, true) ;
    }
>>>>>>> 1d0eca32
#if 1
        if(Msg::GetVerbosity() == 99)
          gm->writeMSH("between_bunin.msh", 4.0, false, true);
        for (size_t i=0;i<temp.size();i++){
          bunin (temp[i], s, newSings, cross_field, 5, false) ;
          bunin (temp[i], s, newSings, cross_field, 6, false) ;
          bunin (temp[i], s, newSings, cross_field, 15, false) ;
        }
#endif
<<<<<<< HEAD
      }
      if(Msg::GetVerbosity() == 99)
        gm->writeMSH("after_bunin.msh", 4.0, false, true);
=======
  }
  //  if(Msg::GetVerbosity() == 99)
    gm->writeMSH("after_bunin.msh", 4.0, false, true);
>>>>>>> 1d0eca32

      Msg::Info ("Winslow Smoothing\n");


      for (int NIT = 0;NIT<2;NIT++){  
        for (size_t i=0;i<tempe.size();i++)
          meshWinslow1d (tempe[i],2, f);    
      }

#if defined(_OPENMP)
#pragma omp parallel for schedule(dynamic)
#endif
<<<<<<< HEAD
      for (size_t i=0;i<temp.size();i++){
        meshWinslow2d (temp[i],2, f, true);
      }

      s.clear();
      std::string sing_file = gm->getName()+"_singularities.txt";
      Msg::Info("load singularities from file: %s", sing_file.c_str());
      getSingularitiesFromFile (sing_file, temp, s);

      if(Msg::GetVerbosity() == 99)
        gm->writeMSH("after_smooth.msh", 4.0, false, true);
#if 1
      Msg::Info("Growing cavities for the %lu true isolated singularities found in the domain",s.size());
      for (size_t i=0;i<temp.size();i++){
        int ITER =0;
        while (1) {
          int C = remeshMaximalCavities (temp[i], s, true);
          //      break;
          if (!C || ITER++ > 20)break;
        }
      }
=======
  for (size_t i=0;i<temp.size();i++){
    meshWinslow2d (temp[i],20, f, true);
  }
    
  s.clear();
  std::string sing_file = gm->getName()+"_singularities.txt";
  Msg::Info("load singularities from file: %s", sing_file.c_str());
  getSingularitiesFromFile (sing_file, temp, s);

  //  if(Msg::GetVerbosity() == 99)
    gm->writeMSH("after_smooth.msh", 4.0, false, true);
#if 1
  Msg::Info("Growing cavities for the %lu true isolated singularities found in the domain",s.size());
  for (size_t i=0;i<temp.size();i++){
    int ITER =0;
    while (1) {
      int C = remeshMaximalCavities (temp[i], s, true);
      //      break;
      if (!C || ITER++ > 20)break;
    }
  }
  
  //  if(Msg::GetVerbosity() == 99)
    gm->writeMSH("after_grow.msh", 4.0, false, true);  
>>>>>>> 1d0eca32

      if(Msg::GetVerbosity() == 99)
        gm->writeMSH("after_grow.msh", 4.0, false, true);  

      for (int NIT = 0;NIT<4;NIT++){  
        for (size_t i=0;i<tempe.size();i++)
          meshWinslow1d (tempe[i],nIter/4, f);    
      }

#if defined(_OPENMP)
#pragma omp parallel for schedule(dynamic)
#endif
<<<<<<< HEAD
      for (size_t i=0;i<temp.size();i++){
        meshWinslow2d (temp[i],nIter/4, f, true);
      }

      if(Msg::GetVerbosity() == 99)
        gm->writeMSH("after_merge.msh", 4.0, false, true);
=======
  for (size_t i=0;i<temp.size();i++){
    meshWinslow2d (temp[i],100, f, true);
  }
    
  //  if(Msg::GetVerbosity() == 99)
    gm->writeMSH("after_merge.msh", 4.0, false, true);
>>>>>>> 1d0eca32
#endif

      //  return;
      std::string name = gm->getName()+"_layout.pos";
      FILE *_f = fopen(name.c_str(),"w");
      fprintf(_f,"View\"Layout\"{\n");
      for (size_t i=0;i<temp.size();i++)
        computeLayout (temp[i], _f,s);
      fprintf(_f,"};\n");
      fclose(_f); 
    }
<|MERGE_RESOLUTION|>--- conflicted
+++ resolved
@@ -55,32 +55,6 @@
     return empty;
   }
 
-<<<<<<< HEAD
-  /* Reverse vertices if necessary, to keep coherent with elements orientation */
-  {
-    MEdge e = veds[0];
-    MVertex* v1 = e.getVertex(0);
-    MVertex* v2 = e.getVertex(1);
-    auto it = std::find(vsorted[0].begin(),vsorted[0].end(),v1);
-    if (it == vsorted[0].end()) {
-      Msg::Error("buildBoundary(): vertex not found in sorted vertices, weird");
-      return vsorted[0];
-    }
-    size_t i = it - vsorted[0].begin();
-    size_t i_next = (i+1)%vsorted[0].size();
-    size_t i_prev = (i-1+vsorted[0].size())%vsorted[0].size();
-    if (vsorted[0][i_next] == v2) { 
-      // good ordering
-    } else if (vsorted[0][i_prev] == v2) { // apply reverse
-      std::reverse(vsorted[0].begin(),vsorted[0].end());
-    } else {
-      Msg::Error("buildBoundary(): second vertex not found in adjacent sorted vertices, weird");
-      return vsorted[0];
-    }
-  }
-  
-=======
->>>>>>> 1d0eca32
   return vsorted[0];
 }
 
@@ -864,12 +838,8 @@
   -> Apply a unique pattern and modify the pattern to be a square
 */
 
-<<<<<<< HEAD
-int removeValence6Nodes(GFace * gf, v2t_cont &adj) {
-=======
 static int removeValence6Nodes(GFace * gf, v2t_cont &adj) {
   //  return 0;
->>>>>>> 1d0eca32
   int nbDone=0;
   v2t_cont::iterator it = adj.begin();
 
@@ -879,7 +849,7 @@
     if (v->onWhat() == gf) {
       const std::vector<MElement *> &e = it->second;     
       if (e.size() == 6){
-        SIX.push_back(v);
+	SIX.push_back(v);
       }
     }
     ++it;
@@ -890,38 +860,32 @@
     const std::vector<MElement *> &e = it->second;     
     std::vector<MVertex *> bnd = buildBoundary (e.begin(),e.end());
     bnd.resize(bnd.size()-1);
-<<<<<<< HEAD
-    if (bnd.size() != 12)Msg::Error("Impossible topology %d",bnd.size());
-
-
-=======
     if (bnd.size() != 12){
       Msg::Error("Impossible topology %d",bnd.size());
       continue;
     }
->>>>>>> 1d0eca32
     int valences[12];
     //    int n4 = 0;
     //    int n3 = 0;
     int exterior[12];
-
+    
     // compute how many quads are exterior to the cavity
     for (int i=0;i<12;i++){
       exterior[i] = 0;
       v2t_cont::iterator iti = adj.find(bnd[i]);
       if (iti != adj.end()){
-        for (size_t j=0; j< iti->second.size() ; j++){
-          if (std::find(e.begin(),e.end(),iti->second[j]) == e.end()){
-            exterior[i]++;
-          }
-        }	    
-        valences[i] = iti->second.size();
+	for (size_t j=0; j< iti->second.size() ; j++){
+	  if (std::find(e.begin(),e.end(),iti->second[j]) == e.end()){
+	    exterior[i]++;
+	  }
+	}	    
+	valences[i] = iti->second.size();
       }
       else {
-        Msg::Error("Unknown vertex %d",bnd[i]->getNum());
-      }
-    }
-
+	Msg::Error("Unknown vertex %d",bnd[i]->getNum());
+      }
+    }
+    
     // the pattern adds alternatively 1 and 2 quads in the cavity
     int interior[12] = {1,2,1,2,2,2,1,2,1,2,2,2};
     int start = -1;
@@ -931,19 +895,19 @@
       int total = 0;
       int worsti = 0;
       for (int j=0;j<12;j++){
-        int contribution_j = exterior[j] + interior[(j+i)%12];
-        total += abs (contribution_j-4);
-        worsti = std::max(worsti,abs (contribution_j-4));
+	int contribution_j = exterior[j] + interior[(j+i)%12];
+	total += abs (contribution_j-4);
+	worsti = std::max(worsti,abs (contribution_j-4));
       }
       //      printf("total[%d] = %d, ext = %d\n",i,total,exterior[i]);
       if (total < best){
-        best = total;
-        start = i;
-        worst = worsti;
+	best = total;
+	start = i;
+	worst = worsti;
       }
     }
     //    printf("best = %d worst %d i %d\n ",best, worst,start);
-
+    
     double uv[2] = {0,0};
     double x12 = 0.5*(v->x() + bnd[(start+1)%12]->x());
     double y12 = 0.5*(v->y() + bnd[(start+1)%12]->y());
@@ -953,11 +917,11 @@
     double z13 = 0.5*(v->z() + bnd[(start+7)%12]->z());
     GPoint p0 = CLOSESTPOINT(gf,SPoint3(x12,y12,z12),uv, gf->geomType());
     GPoint p1 = CLOSESTPOINT(gf,SPoint3(x13,y13,z13),uv, gf->geomType());
-
+    
     MFaceVertex *v12 = new MFaceVertex (p0.x(),p0.y(),p0.z(),gf,p0.u(),p0.v()); 
     MFaceVertex *v13 = new MFaceVertex (p1.x(),p1.y(),p1.z(),gf,p1.u(),p1.v()); 
     //    MFaceVertex *v14 = new MFaceVertex (v->x(),v->y(),v->z(),gf,p1.u(),p1.v()); 
-
+    
     gf->mesh_vertices.push_back(v12);
     gf->mesh_vertices.push_back(v13);
     int t[8][4] = {
@@ -975,7 +939,7 @@
     bnd.push_back(v);
 
     std::vector<MElement*> Es = e;
-
+    
     for (int i=0;i<6;i++){
       MQuadrangle *q = dynamic_cast<MQuadrangle*>(Es[i]);	      
       if (!q)Msg::Error ("A non quad is present in the list of quad of face %lu",gf->tag());
@@ -992,7 +956,7 @@
       gf->quadrangles.push_back(q);
       addToAdjacencyList (q,  adj);
     }
-
+    
     nbDone++;
   }
   if (nbDone)Msg::Info ("Removing %d valence 6 nodes ", nbDone);
@@ -1008,17 +972,17 @@
     if (ds && !ds->haveParametrization()){
       std::vector<MTriangle*> temp;
       for (size_t i=0; i< gf->quadrangles.size(); i++){
-        temp.push_back(new MTriangle (gf->quadrangles[i]->getVertex(0),
-              gf->quadrangles[i]->getVertex(1),
-              gf->quadrangles[i]->getVertex(2)));
-        temp.push_back(new MTriangle (gf->quadrangles[i]->getVertex(2),
-              gf->quadrangles[i]->getVertex(3),
-              gf->quadrangles[i]->getVertex(0)));
-
+	temp.push_back(new MTriangle (gf->quadrangles[i]->getVertex(0),
+				      gf->quadrangles[i]->getVertex(1),
+				      gf->quadrangles[i]->getVertex(2)));
+	temp.push_back(new MTriangle (gf->quadrangles[i]->getVertex(2),
+				      gf->quadrangles[i]->getVertex(3),
+				      gf->quadrangles[i]->getVertex(0)));
+	
       }
       if (ds) ds->createGeometryFromTriangulation(temp);
       for (size_t i=0; i< temp.size(); i++){
-        delete temp[i];
+	delete temp[i];
       }
     }
   }
@@ -1030,9 +994,9 @@
 
   if (gf->triangles.size())return;
   GEntity::GeomType GT = gf->geomType();
-
+  
   allowProjections (gf);
-
+  
   v2t_cont adj;
   buildVertexToElement(gf->quadrangles, adj);
   v2t_cont::iterator it = adj.begin();
@@ -1048,7 +1012,7 @@
     nIter = 1000;
     gf->isSphere(radius, c) ;
   }
-
+  
   while(it != adj.end()) {
     MVertex *v = it->first;
     if (v->onWhat() == gf) {      
@@ -1058,11 +1022,11 @@
     }
     ++it;
   }
-
+  
   double dx0;
   for (int i=0;i<nIter;i++){
     double dx = 0;
-
+    
     for (size_t j=0;j<stencils.size();j++){
       double xx = stencils[j].smooth(gf,GT,radius,c);
       dx += xx ;
@@ -1088,33 +1052,33 @@
 
 static void printEdge (int num, MVertex *v1, MVertex *v2, FILE *f){
   fprintf(f,"SL(%g,%g,%g,%g,%g,%g) {%d,%d};\n",
-      v1->x(),v1->y(),v1->z(),
-      v2->x(),v2->y(),v2->z(),num,num);
+	  v1->x(),v1->y(),v1->z(),
+	  v2->x(),v2->y(),v2->z(),num,num);
 }
 
 static void printVertex (int num, MVertex *v1, FILE *f){
   fprintf(f,"SP(%g,%g,%g) {%d};\n",
-      v1->x(),v1->y(),v1->z(),num);
+	  v1->x(),v1->y(),v1->z(),num);
 }
 
 
 static void updateBoundary (std::set<MElement*> & _u,
-    std::set<MElement*> & _e,
-    std::vector<MVertex*>&bnd){
+			    std::set<MElement*> & _e,
+			    std::vector<MVertex*>&bnd){
 
   //  return;
   std::vector<MEdge> eds, veds;
   eds.reserve(2*_u.size());
 
   bnd.resize(bnd.size()-1);
-
+  
   for (size_t i=0; i<bnd.size();i++)
     eds.push_back(MEdge (bnd[i], bnd[(i+1)%bnd.size()]));
-
+  
   for (std::set<MElement*>::iterator ite = _u.begin(); ite != _u.end();++ite){
     if (_e.find(*ite) == _e.end()){
       for (size_t j=0;j<(size_t)(*ite)->getNumEdges();j++){
-        eds.push_back((*ite)->getEdge(j));
+	eds.push_back((*ite)->getEdge(j));
       }
     }
   }
@@ -1127,7 +1091,7 @@
     if (i != eds.size()-1 && eds[i] == eds[i+1])i++;
     else veds.push_back(eds[i]);
   }
-
+  
   std::vector<std::vector<MVertex *> > vsorted;
   SortEdgeConsecutive(veds, vsorted);
 
@@ -1142,8 +1106,8 @@
 
 
 static MVertex* countSing (  std::set<MElement*> &cavity,
-    std::map<MVertex *, int, MVertexPtrLessThan> &sing,
-    int &nb){
+			     std::map<MVertex *, int, MVertexPtrLessThan> &sing,
+			     int &nb){
 
   nb = 0;
   MVertex *theSing = NULL;
@@ -1151,12 +1115,12 @@
     for (size_t i=0;i<(*ite)->getNumVertices();i++){
       std::map<MVertex *, int, MVertexPtrLessThan>::iterator it = sing.find((*ite)->getVertex(i));
       if (it != sing.end() && theSing != it->first){
-        theSing = it->first;
-        nb++;
+	theSing = it->first;
+	nb++;
       }
     }    
   }
-
+  
   if (nb == 1) {
     //    printf("one single singularity %lu of index %d\n",theSing->getNum(),sing[theSing]);
     return theSing;
@@ -1174,8 +1138,8 @@
     for (std::set<MElement*>::iterator ite = cavity.begin(); ite != cavity.end(); ++ite){
       (*ite)->xyz2uvw(xyz,uvw);
       if ((*ite)->isInside(uvw[0],uvw[1],uvw[2])){
-        theSing = it->first;
-        nb++;
+	theSing = it->first;
+	nb++;
       }
     }
   }
@@ -1217,10 +1181,10 @@
 
 // SHOULD BE FASTER ... NOW OK
 static bool cavityMeshable (GFace *gf,
-    v2t_cont &adj,
-    std::vector<MVertex*> bnd,
-    std::set<MElement*> & cavity,
-    int index, bool debug_ = false){
+			    v2t_cont &adj,
+			    std::vector<MVertex*> bnd,
+			    std::set<MElement*> & cavity,
+			    int index, bool debug_ = false){
 
   int nb5=0, nb3=0;
   for (std::set<MElement*>::iterator it = cavity.begin(); it != cavity.end(); ++it){
@@ -1238,7 +1202,7 @@
 
   for (size_t i=0;i<bnd.size();i++)bnd[i]->setIndex(0);
 
-
+  
   for (std::set<MElement*>::iterator it = cavity.begin(); it != cavity.end(); ++it){
     for (size_t i=0;i<(*it)->getNumVertices(); i++){
       MVertex *v = (*it)->getVertex(i);
@@ -1268,7 +1232,7 @@
     if (inside == 1)corners.push_back(i);
   }
 
-
+  
   if (corners.size() == index && index == 3){
     if (nb3 == 1 && nb5 == 0)return false;
 
@@ -1279,7 +1243,7 @@
     int a1 = (n1+n2-n0)/2;
     int a2 = (n0+n2-n1)/2;
 
-
+    
     if (a0 <= 0 || a1 <= 0 || a2 <= 0)return false;
     return true;
   }
@@ -1298,8 +1262,8 @@
 
     if (a0 <=0 || a1 <=0 || a2 <=0 || a3 <=0 || a4 <=0){
       if (debug_){
-        Msg::Info("  Non meshable blob with 5 corners found %d %d %d %d %d",n0,n1,n2,n3,n4);
-        Msg::Info("                                         %d %d %d %d %d",a0,a1,a2,a3,a4);
+	Msg::Info("  Non meshable blob with 5 corners found %d %d %d %d %d",n0,n1,n2,n3,n4);
+	Msg::Info("                                         %d %d %d %d %d",a0,a1,a2,a3,a4);
       }
       return false;
     }
@@ -1310,23 +1274,6 @@
     int n1 = corners[2]-corners[1];
     int n2 = corners[3]-corners[2];
     int n3 = bnd.size() - n0 - n1 - n2;
-<<<<<<< HEAD
-    if (debug_){
-      Msg::Info("  Blob with 4 corners found %d %d %d %d",n0,n1,n2,n3);
-    }
-
-
-    if ((n0 == n1 && abs(n2-n3) == 2) ||
-        (n1 == n3 && abs(n0-n2) == 2)){
-    }
-
-    if ((n0 == n2 && abs(n1-n3) == 2) ||
-        (n1 == n3 && abs(n0-n2) == 2)){
-      if (nb5 != 1 || nb3 != 1){
-        return false;// FIXME
-        return true;
-      }
-=======
     //      if (debug_){
 	//      }
 
@@ -1342,7 +1289,6 @@
 	(n1 == n3 && abs(n0-n2) == 2)){
       if (nb5 == nb3 && nb3 != 1)
 	return true;
->>>>>>> 1d0eca32
       return false;
     }
     if (n0 == n2 && n1 == n3 && (n0 != 2 || n1 != 2)){
@@ -1356,25 +1302,25 @@
 }
 
 static bool removeConcaveCorners (v2t_cont &adj,
-    std::vector<MVertex*> &bnd,
-    std::set<MElement*> & cavity){
+				  std::vector<MVertex*> &bnd,
+				  std::set<MElement*> & cavity){
   int iter = 0;
   while (1){
     std::vector<MElement*> toAdd;
     for (size_t i=0;i<bnd.size();i++){
       if (bnd[i]->onWhat()->dim() == 2){
-        v2t_cont::iterator it = adj.find(bnd[i]);
-        int n_outside = 0;
-        MElement *e = NULL;
-        for (size_t j=0;j<it->second.size();j++){
-          if (cavity.find(it->second[j]) == cavity.end()){
-            e = it->second[j];
-            n_outside ++;
-          }
-        }
-        if (n_outside == 1){
-          toAdd.push_back(e);
-        }
+	v2t_cont::iterator it = adj.find(bnd[i]);
+	int n_outside = 0;
+	MElement *e = NULL;
+	for (size_t j=0;j<it->second.size();j++){
+	  if (cavity.find(it->second[j]) == cavity.end()){
+	    e = it->second[j];
+	    n_outside ++;
+	  }
+	}
+	if (n_outside == 1){
+	  toAdd.push_back(e);
+	}
       }
     }
     if (toAdd.empty())break;
@@ -1390,17 +1336,17 @@
   }
   return true;
 }
-
+				  
 
 static bool buildCavity (GFace *gf,
-    MVertex *v, v2t_cont &adj,
-    std::map<MVertex *, int, MVertexPtrLessThan> &sing,
-    std::vector<MVertex*> &bnd,
-    std::set<MElement*> & cavity,
-    int &index,
-    MVertex **theSing,
-    int MAXITER,
-    bool singOnly = true) {
+			 MVertex *v, v2t_cont &adj,
+			 std::map<MVertex *, int, MVertexPtrLessThan> &sing,
+			 std::vector<MVertex*> &bnd,
+			 std::set<MElement*> & cavity,
+			 int &index,
+			 MVertex **theSing,
+			 int MAXITER,
+			 bool singOnly = true) {
 
   bnd.clear();
   cavity.clear();
@@ -1416,7 +1362,7 @@
     fprintf(deb,"View \"\"{\n");
   }
 
-
+  
 
   int iter = 0;
   bnd = buildBoundary (cavity.begin(),cavity.end());
@@ -1427,8 +1373,8 @@
     for (size_t	i=0; i<bnd.size();i++){
       v2t_cont::iterator itvv = adj.find(bnd[i]);
       if ((bnd[i]->onWhat()->dim() == 2 && itvv->second.size() != 4) ||
-          (bnd[i]->onWhat()->dim() == 1 && itvv->second.size() != 2) ||
-          (bnd[i]->onWhat()->dim() == 0 && itvv->second.size() != 1)) allCornersGood = false;
+	  (bnd[i]->onWhat()->dim() == 1 && itvv->second.size() != 2) ||
+	  (bnd[i]->onWhat()->dim() == 0 && itvv->second.size() != 1)) allCornersGood = false;
     }
     allCornersGood = removeConcaveCorners (adj,bnd,cavity);
     if (bnd.empty()){
@@ -1438,13 +1384,13 @@
     if (debug_){
       Msg::Info("CAVITY %lu BND %lu ",cavity.size(),bnd.size());
       for (size_t i=0;i<bnd.size();i++){
-        fprintf(deb,"SL(%g,%g,%g,%g,%g,%g){%lu,%lu};\n",
-            bnd[i]->x(),bnd[i]->y(),bnd[i]->z(),	  
-            bnd[(i+1)%bnd.size()]->x(),bnd[(i+1)%bnd.size()]->y(),bnd[(i+1)%bnd.size()]->z(),bnd.size(),bnd.size());
-      }
-    }
-
-
+	fprintf(deb,"SL(%g,%g,%g,%g,%g,%g){%lu,%lu};\n",
+		bnd[i]->x(),bnd[i]->y(),bnd[i]->z(),	  
+		bnd[(i+1)%bnd.size()]->x(),bnd[(i+1)%bnd.size()]->y(),bnd[(i+1)%bnd.size()]->z(),bnd.size(),bnd.size());
+      }
+    }
+
+    
     int ns;
     *theSing = countSing (cavity, sing, ns);    
     index = *theSing ? sing [*theSing] : 4 ;
@@ -1453,13 +1399,8 @@
     if (allCornersGood && index >= 0){
       //      printf(" --> checking\n");
       if (cavityMeshable(gf,adj,bnd,cavity, index, debug_)){
-<<<<<<< HEAD
-        printf("the cavity is meshable %lu\n",cavity.size());
-        return true;
-=======
 	//	printf("the cavity is meshable %lu\n",cavity.size());
 	return true;
->>>>>>> 1d0eca32
       }
     }
     std::set<MElement*> update_cavity;
@@ -1473,15 +1414,15 @@
     if (sb == bnd.size()){
       return false;
     }
-    //bnd = buildBoundary (cavity.begin(),cavity.end());
+	//bnd = buildBoundary (cavity.begin(),cavity.end());
   }
 
   if (debug_){
     fprintf(deb,"};\n");
     fclose(deb);
   }
-
-
+  
+  
   return false;
 }
 
@@ -1501,10 +1442,10 @@
 // get the real maximal cavity-------------------------------------------------------------
 
 static void computeCorners ( std::vector<MVertex*> &bnd ,
-    std::set<MElement*> &cavity,				
-    v2t_cont &adj,
-    std::vector<int>  &corners,
-    std::vector<std::vector<MElement*> >  &bnd_adj) {  
+		      std::set<MElement*> &cavity,				
+		      v2t_cont &adj,
+		      std::vector<int>  &corners,
+		      std::vector<std::vector<MElement*> >  &bnd_adj) {  
   for (size_t i=0;i<bnd.size();i++){
     v2t_cont::iterator it = adj.find(bnd[i]);
     bnd_adj.push_back(it->second);
@@ -1519,11 +1460,11 @@
 }
 
 static void buildMaximalCavity (GFace *gf,
-    MVertex *sing,
-    std::vector<MVertex*> &_bnd,
-    std::set<MElement*> &_cavity,
-    v2t_cont &adj,
-    std::map<MVertex*,int, MVertexPtrLessThan> &newSings){    
+				MVertex *sing,
+				std::vector<MVertex*> &_bnd,
+				std::set<MElement*> &_cavity,
+				v2t_cont &adj,
+				std::map<MVertex*,int, MVertexPtrLessThan> &newSings){    
   v2t_cont::iterator it = adj.find(sing);
   int valence = newSings[sing];
   if (it == adj.end())return;
@@ -1533,17 +1474,10 @@
   std::set<MElement*> maximal_cavity;
   cavity.insert(it->second.begin(), it->second.end());
   maximal_cavity = cavity;
-<<<<<<< HEAD
-
-  //  printf("FACE %lu computing maximal cavity for vertex %lu (%d)\n",gf->tag(),sing->getNum(),valence);
-
-  bool debug_ = (sing->getNum() == 458) && 0;
-=======
   
   //  printf("FACE %lu computing maximal cavity for vertex %lu (%d) cs %lu\n",gf->tag(),sing->getNum(),valence,cavity.size());
   
   bool debug_ = (sing->getNum() == 9519);
->>>>>>> 1d0eca32
 
   FILE *deb = NULL;
   if (debug_){
@@ -1551,7 +1485,7 @@
     deb = fopen ("debugMaxCavity.pos", "w");
     fprintf(deb,"View \"\"{\n");
   }
-
+  
   while (1){
     bnd = buildBoundary (cavity.begin(),cavity.end());
     if (bnd.empty())break;
@@ -1565,14 +1499,14 @@
     if (debug_){
       Msg::Info("CAVITY %lu BND %lu COR %lu",cavity.size(),bnd.size(), corners.size());
       for (size_t i=0;i<bnd.size();i++){
-        fprintf(deb,"SL(%g,%g,%g,%g,%g,%g){%lu,%lu};\n",
-            bnd[i]->x(),bnd[i]->y(),bnd[i]->z(),	  
-            bnd[(i+1)%bnd.size()]->x(),bnd[(i+1)%bnd.size()]->y(),bnd[(i+1)%bnd.size()]->z(),bnd.size(),bnd.size());
-      }
-    }
-
-
-
+	fprintf(deb,"SL(%g,%g,%g,%g,%g,%g){%lu,%lu};\n",
+		bnd[i]->x(),bnd[i]->y(),bnd[i]->z(),	  
+		bnd[(i+1)%bnd.size()]->x(),bnd[(i+1)%bnd.size()]->y(),bnd[(i+1)%bnd.size()]->z(),bnd.size(),bnd.size());
+      }
+    }
+
+
+    
     if (corners.size() > valence+3)break;
     if (valence == corners.size()){
       maximal_cavity = cavity;
@@ -1594,35 +1528,35 @@
       if (i == corners.size()-1) n  = bnd.size() + corners[0] - corners[i] ;
       else n = corners[i+1]-corners[i];
       for (size_t j=0; j<=n; j++){
-        int index = (corners[i]+j)%bnd.size();
-        MVertex *v = bnd [index];
-        if (newSings.find(v) != newSings.end() ||
-            newSings.find(v) != newSings.end()){      
-          extend[i] = 0;
-          extend[(i+1)%corners.size()] = 0;
-        }
+	int index = (corners[i]+j)%bnd.size();
+	MVertex *v = bnd [index];
+	if (newSings.find(v) != newSings.end() ||
+	    newSings.find(v) != newSings.end()){      
+	  extend[i] = 0;
+	  extend[(i+1)%corners.size()] = 0;
+	}
       }      
     }
-
+    
     for (size_t i=0;i<corners.size();i++){
       int n;
       if (i == corners.size()-1) n  = bnd.size() + corners[0] - corners[i] ;
       else n = corners[i+1]-corners[i];
       std::set<MElement*> toExtend;
       if (extend[i] || extend[(i+1)%corners.size()]){      
-        int start = extend[i] ? 0:1;
-        int end   = extend[(i+1)%corners.size()] ? n+1:n;
-        for (size_t j=start; j<end ; j++){
-          int index = (corners[i]+j)%bnd.size();
-          std::vector<MElement*> &e = bnd_adj[index];
-          toExtend.insert(e.begin(),e.end());
-        }
-        cavity.insert(toExtend.begin(), toExtend.end());
+	int start = extend[i] ? 0:1;
+	int end   = extend[(i+1)%corners.size()] ? n+1:n;
+	for (size_t j=start; j<end ; j++){
+	  int index = (corners[i]+j)%bnd.size();
+	  std::vector<MElement*> &e = bnd_adj[index];
+	  toExtend.insert(e.begin(),e.end());
+	}
+	cavity.insert(toExtend.begin(), toExtend.end());
       }
     }
     if (cavity.size() <= cavSize)break;
   }
-
+  
   if (debug_){
     fprintf(deb,"};\n");
     fclose(deb);
@@ -1653,7 +1587,7 @@
     MVertex *v = it->first;
     int sing_index; 
     std::map<MVertex*,int, MVertexPtrLessThan>::iterator it2 = newSings.find(it->first);
-
+    
     if (it2 == newSings.end())sing_index = 4;
     else sing_index = it2->second;
 
@@ -1664,87 +1598,86 @@
       std::set<MElement*> cavity;
 
       buildMaximalCavity (gf,it->first,bnd,cavity,adj,newSings_);
-
+      
       if (bnd.empty()){
-        if (it->first->onWhat() == gf)newSings_.erase(it->first);
+	if (it->first->onWhat() == gf)newSings_.erase(it->first);
       }
       else {
-        fprintf(f,"SP(%g,%g,%g){%lu};\n",it->first->x(),
-            it->first->y(),it->first->z(), it->first->getNum());
-        for (size_t i=0;i<bnd.size();i++){
-          fprintf(f,"SL(%g,%g,%g,%g,%g,%g){%lu,%lu};\n",
-              bnd[i]->x(),bnd[i]->y(),bnd[i]->z(),	  
-              bnd[(i+1)%bnd.size()]->x(),bnd[(i+1)%bnd.size()]->y(),bnd[(i+1)%bnd.size()]->z(),it->first->getNum(), it->first->getNum());
-        }
-        //	printf("MAX CAVITY for %lu (%lu)\n",v->getNum(),it->second.size());
-        if (remeshCavity (gf, sing_index, cavity, bnd, adj, newSings_) == 1){	
-          //	printf("cavity %lu remeshed\n",it->first->getNum());
-          counter++;
-        }
+	fprintf(f,"SP(%g,%g,%g){%lu};\n",it->first->x(),
+		it->first->y(),it->first->z(), it->first->getNum());
+	for (size_t i=0;i<bnd.size();i++){
+	  fprintf(f,"SL(%g,%g,%g,%g,%g,%g){%lu,%lu};\n",
+		  bnd[i]->x(),bnd[i]->y(),bnd[i]->z(),	  
+		  bnd[(i+1)%bnd.size()]->x(),bnd[(i+1)%bnd.size()]->y(),bnd[(i+1)%bnd.size()]->z(),it->first->getNum(), it->first->getNum());
+	}
+	//	printf("MAX CAVITY for %lu (%lu)\n",v->getNum(),it->second.size());
+	if (remeshCavity (gf, sing_index, cavity, bnd, adj, newSings_) == 1){	
+	  //	printf("cavity %lu remeshed\n",it->first->getNum());
+	  counter++;
+	}
       }
     }
     ++it;
-    }
-    newSings = newSings_;
-
-    fprintf(f,"};\n");
-    fclose(f);
-    return counter;
-  }
-
-  void computeSingularitesThroughCrossField (GFace * gf,  v2t_cont &adj, Field *f, 
-      std::map<MVertex *, int, MVertexPtrLessThan> &sing){  
-
-    std::map<MVertex*, double, MVertexPtrLessThan> sizes;
-    v2t_cont::iterator it = adj.begin();
-    while(it != adj.end()) {
-      MVertex *v = it->first;
-      SVector3 t1;
-      (*f)(v->x(), v->y(), v->z(), t1, gf);
-      sizes[v] = t1.norm();
-      ++it;
-    }
-
-    it = adj.begin();
-    while(it != adj.end()) {
-      MVertex *v = it->first;
-      const std::vector<MElement *> &e = it->second;
-      if (v->onWhat() == gf && e.size() != 0) {
-        double L = sizes[v];
-        std::set<MElement*> ee; ee.insert(e.begin(),e.end());
-        std::vector<MVertex*> b = buildBoundary (ee.begin(),ee.end());
-        bool MIN = true, MAX = true;
-        for (size_t i = 0 ; i < b.size(); i++){
-          double li = sizes[b[i]];
-          if (li > L) MAX = false;
-          if (li < L) MIN = false;	
-        }
-        if (MIN && !MAX)sing[v] = 3;
-        if (MAX && !MIN)sing[v] = 5;
-      }
-      ++it;
-    }
-  }
-
-
-
-  // -------------------------------------------
-  static void bunin (GFace * gf,
-      std::map<MVertex *, int, MVertexPtrLessThan> &sing,
-      std::map<MVertex*,int, MVertexPtrLessThan> &newSings,
-      Field *cross_field,
-      int niter,
-      bool singOnly) {
-
-    if (singOnly && sing.empty())return;
-
-<<<<<<< HEAD
-    std::string aaa = gf->model()->getName() + "cavities_face_" + std::to_string(gf->tag()) + "_" + std::to_string(niter) +".pos"; 
-    FILE *f = fopen (aaa.c_str(),"w");
-    fprintf(f,"View \"\"{\n");
-    v2t_cont adj;
-    buildVertexToElement(gf->quadrangles, adj);
-=======
+  }
+  newSings = newSings_;
+
+  fprintf(f,"};\n");
+  fclose(f);
+  return counter;
+}
+
+void computeSingularitesThroughCrossField (GFace * gf,  v2t_cont &adj, Field *f, 
+					   std::map<MVertex *, int, MVertexPtrLessThan> &sing){  
+  
+  std::map<MVertex*, double, MVertexPtrLessThan> sizes;
+  v2t_cont::iterator it = adj.begin();
+  while(it != adj.end()) {
+    MVertex *v = it->first;
+    SVector3 t1;
+    (*f)(v->x(), v->y(), v->z(), t1, gf);
+    sizes[v] = t1.norm();
+    ++it;
+  }
+  
+  it = adj.begin();
+  while(it != adj.end()) {
+    MVertex *v = it->first;
+    const std::vector<MElement *> &e = it->second;
+    if (v->onWhat() == gf && e.size() != 0) {
+      double L = sizes[v];
+      std::set<MElement*> ee; ee.insert(e.begin(),e.end());
+      std::vector<MVertex*> b = buildBoundary (ee.begin(),ee.end());
+      bool MIN = true, MAX = true;
+      for (size_t i = 0 ; i < b.size(); i++){
+	double li = sizes[b[i]];
+	if (li > L) MAX = false;
+	if (li < L) MIN = false;	
+      }
+      if (MIN && !MAX)sing[v] = 3;
+      if (MAX && !MIN)sing[v] = 5;
+    }
+    ++it;
+  }
+}
+
+
+
+// -------------------------------------------
+static void bunin (GFace * gf,
+		   std::map<MVertex *, int, MVertexPtrLessThan> &sing,
+		   std::map<MVertex*,int, MVertexPtrLessThan> &newSings,
+		   Field *cross_field,
+		   int niter,
+		   bool singOnly) {
+
+  if (singOnly && sing.empty())return;
+  
+  std::string aaa = gf->model()->getName() + "cavities_face_" + std::to_string(gf->tag()) + "_" + std::to_string(niter) +".pos"; 
+  FILE *f = fopen (aaa.c_str(),"w");
+  fprintf(f,"View \"\"{\n");
+  v2t_cont adj;
+  buildVertexToElement(gf->quadrangles, adj);
+
   //  if (sing.empty()) computeSingularitesThroughCrossField (gf,  adj, cross_field, sing);
   //  if(Msg::GetVerbosity() == 99)
     //    if (singOnly)gf->model()->writeMSH("before6.msh", 4.0, false, true);	  	  
@@ -1758,27 +1691,26 @@
   std::vector<MVertex*> sing_;
   for (std::map<MVertex *, int, MVertexPtrLessThan>::iterator it =  sing.begin() ; it != sing.end(); ++it)  
     sing_.push_back(it->first);
->>>>>>> 1d0eca32
-
-    //  if (sing.empty()) computeSingularitesThroughCrossField (gf,  adj, cross_field, sing);
-    if(Msg::GetVerbosity() == 99)
-      if (singOnly)gf->model()->writeMSH("before6.msh", 4.0, false, true);	  	  
-    removeValence6Nodes(gf, adj);
-    //    meshWinslow2d (gf, 10000, cross_field);
-    if(Msg::GetVerbosity() == 99)
-      if (singOnly)gf->model()->writeMSH("after6.msh", 4.0, false, true);	  	  
-
-    //  exit(1);
-
-    std::vector<MVertex*> sing_;
-    for (std::map<MVertex *, int, MVertexPtrLessThan>::iterator it =  sing.begin() ; it != sing.end(); ++it)  
-      sing_.push_back(it->first);
-
-    int nbSing = 0;
-    v2t_cont::iterator it = adj.begin();
-
-<<<<<<< HEAD
-=======
+
+  int nbSing = 0;
+  v2t_cont::iterator it = adj.begin();
+
+  while(it != adj.end()) {
+     MVertex *v = it->first;
+     const std::vector<MElement *> e = it->second;
+     if (v->onWhat() == gf && e.size() != 4 && e.size() != 0) {
+       nbSing ++;
+       sing_.push_back(v);
+       //       for (size_t i=0;i< e.size() ; i++){
+       //	 for (size_t j=0;j< e[i]->getNumVertices() ; j++){
+       //	   MVertex *vv = e[i]->getVertex(j);
+       //	   if (std::find(sing_.begin(), sing_.end(), vv)==sing_.end())sing_.push_back(vv);
+       //	 }
+       //       }
+     }
+     ++it;
+  }
+
   Msg::Info("Non local topological repair on surface %lu (iter %3d) --> found %d internal mesh sngs vs. %lu true sngs",gf->tag(),niter,nbSing,
 	    sing.size());
   
@@ -1825,296 +1757,218 @@
   {
     nbSing = 0;
     it = adj.begin();
->>>>>>> 1d0eca32
     while(it != adj.end()) {
       MVertex *v = it->first;
       const std::vector<MElement *> e = it->second;
       if (v->onWhat() == gf && e.size() != 4 && e.size() != 0) {
-        nbSing ++;
-        sing_.push_back(v);
-        //       for (size_t i=0;i< e.size() ; i++){
-        //	 for (size_t j=0;j< e[i]->getNumVertices() ; j++){
-        //	   MVertex *vv = e[i]->getVertex(j);
-        //	   if (std::find(sing_.begin(), sing_.end(), vv)==sing_.end())sing_.push_back(vv);
-        //	 }
-        //       }
+	nbSing ++;
       }
       ++it;
-    }
-
-    Msg::Info("Non local topological repair on surface %lu (iter %3d) --> found %d internal mesh sngs vs. %lu true sngs",gf->tag(),niter,nbSing,
-        sing.size());
-
-    int count = 0;
-    for ( std::vector<MVertex*>::iterator itv = sing_.begin() ; itv != sing_.end() ; ++itv) {
-      MVertex *v = *itv;
-      //    printf("treating %lu\n",v->getNum());
-      it = adj.find(v);
-
-      if (it != adj.end() && v->onWhat() == gf && it->second.size() != 0) {
-        // compute a cavity that contains ONE "true" singularity
-        // but possibly more "mesh singularities" --> just keep one at
-        // thet end and replace the singularity by the remaining mesh
-        // one
-        std::vector<MVertex*> bnd;
-        std::set<MElement*> cavity ;
-        int index;
-        MVertex *theSing = NULL;
-        bool success = buildCavity (gf,v,adj, sing,
-            bnd, cavity, index,&theSing, niter, singOnly);
-        if (success){	
-          // periodic
-          bnd.resize(bnd.size() -1);
-          bool ok = remeshCavity (gf, index, cavity, bnd, adj, newSings) == 1;
-          for (size_t i=0;i<bnd.size();i++){
-            fprintf(f,"SL(%g,%g,%g,%g,%g,%g){%d,%d};\n",
-                bnd[i]->x(),bnd[i]->y(),bnd[i]->z(),	  
-                bnd[i+1]->x(),bnd[(i+1)%bnd.size()]->y(),bnd[(i+1)%bnd.size()]->z(),ok,ok);
-          }
-          if (ok){	
-            if (success && theSing){
-              sing.erase(theSing);
-            }
-            //	if (success){
-            //	  int tag = success ? count:-count;
-            std::string aaa = gf->model()->getName() + "cavities_face_" + std::to_string(gf->tag()) + "_" + std::to_string(singOnly) +"_" + std::to_string(count)+".msh"; 
-            if(Msg::GetVerbosity() == 99)
-              gf->model()->writeMSH(aaa, 4.0, false, true);	  	  
-          }
-          count ++;
-          }
-        }
-      }
-      {
-        nbSing = 0;
-        it = adj.begin();
-        while(it != adj.end()) {
-          MVertex *v = it->first;
-          const std::vector<MElement *> e = it->second;
-          if (v->onWhat() == gf && e.size() != 4 && e.size() != 0) {
-            nbSing ++;
-          }
-          ++it;
-        }    
-      }
-      Msg::Info("Non local topological repair done --> %d internal mesh sngs vs. %lu + %lu true sngs",nbSing,
-          sing.size(),newSings.size());
-      sing.insert(newSings.begin(), newSings.end());
-      newSings.clear();
-
-      fprintf(f,"};\n");
-      fclose(f);
-    }
-    // -------------------------------------------
-
-
-
-    void computeLayout (GFace * gf, FILE *f, std::map<MVertex*,int, MVertexPtrLessThan> &newSings) {
-
-      v2t_cont adj;
-      buildVertexToElement(gf->triangles, adj);
-      buildVertexToElement(gf->quadrangles, adj);
-      v2t_cont::iterator it = adj.begin();
-      int numSep = 1;
-
-      while(it != adj.end()) {
-        MVertex *v = it->first;
-        const std::vector<MElement *> e = it->second;
-        if (v->onWhat() == gf && e.size() != 4 && newSings.find(v) != newSings.end()) {
-          fprintf(f,"SP(%g,%g,%g){%d};\n",v->x(),v->y(),v->z(),newSings[v]);
-          winslowStencil st (v, e);
-          std::vector<MVertex *> &crown = st.stencil;
-          printVertex (e.size(), v,f);
-          for (int i=1;i<crown.size();i+=2){
-            MVertex *prec    = v;
-            MVertex *current = crown[i];
-            MVertex *next  = NULL;
-            printEdge   (numSep, prec, current,f);
-            while (1){
-              next = next_vertex (gf, prec, current, adj);
-              if (!next)break;
-              prec = current;
-              current = next;
-              printEdge (numSep, prec, current,f);
-            }
-            numSep++;
-          }      
-        }
-        ++it;
-      }
-    }
-
-
-    // static void findPhysicalGroupsForSingularities(GModel *gm,
-    //                                                std::map<MVertex *, int, MVertexPtrLessThan> &temp)
-    // {
-
-    //   std::map<int, std::vector<GEntity *> > groups[4];
-    //   gm->getPhysicalGroups(groups);
-    //   for(std::map<int, std::vector<GEntity *> >::iterator it = groups[0].begin();
-    //       it != groups[0].end(); ++it) {
-    //     std::string name = gm->getPhysicalName(0, it->first);
-    //     if(name == "SINGULARITY_OF_INDEX_THREE") {
-    //       for(size_t j = 0; j < it->second.size(); j++) {
-    // 	if(!it->second[j]->mesh_vertices.empty())
-    // 	  temp[it->second[j]->mesh_vertices[0]] = 3;
-    //       }
-    //     }
-    //     else if(name == "SINGULARITY_OF_INDEX_FIVE") {
-    //       for(size_t j = 0; j < it->second.size(); j++) {
-    // 	if(!it->second[j]->mesh_vertices.empty())
-    // 	  temp[it->second[j]->mesh_vertices[0]] = 5;
-    //       }
-    //     }
-    //   }
-    // }
-
-
-    bool  getSingularitiesFromFile (const std::string &fn,
-        std::vector<GFace *> &temp,
-        std::map<MVertex*,int, MVertexPtrLessThan> &newSings){
-
-      std::vector<MVertex*> s_3;
-      std::vector<MVertex*> s_5;
-      for (size_t i=0;i<temp.size();++i){
-        GFace *gf = temp[i];
-        v2t_cont adj;
-        buildVertexToElement(gf->quadrangles, adj);
-        v2t_cont::iterator it = adj.begin();
-        while (it !=adj.end()){
-          if (it->first->onWhat() == gf && it->second.size() == 3)s_3.push_back(it->first);
-          else if (it->first->onWhat() == gf && it->second.size() >= 5)s_5.push_back(it->first);
-          ++it;
-        }
-      }
-
-      FILE *f = fopen(fn.c_str(),"r");
-      if (!f) {
-        Msg::Error("file not found: %s", fn.c_str());
-        return false;
-      }
-      std::string fn3 = fn+"_cross.pos";
-      std::string fn2 = fn+".pos";
-      FILE *ff = fopen (fn2.c_str(),"w");
-      FILE *ff3 = fopen (fn3.c_str(),"w");
-      fprintf(ff,"View\" sing from file\"{\n");
-      fprintf(ff3,"View\" sing from file not moved\"{\n");
-
-      int n;
-      fscanf (f,"%d",&n);
-      for (int i=0;i<n;i++){
-        int dim, tag, index;
-        double x,y,z;
-        fscanf(f,"%d %lf %lf %lf %d %d",&index,&x,&y,&z,&dim,&tag);
-        fprintf(ff3,"SP(%lf,%lf,%lf){%d};\n",x,y,z,index);
-        MVertex s(x,y,z);
-        double distMin = 1.e22;
-        MVertex *found = NULL;
-        if (index == -1) index = 5;
-        else index = 3;
-        std::vector<MVertex*> &s_ = index == 3 ? s_3 : s_5;
-        for (size_t j=0;j<s_.size();j++){
-          MVertex *v = s_[j];
-          if (v->onWhat()->tag() == tag && newSings.find(v) == newSings.end()){
-            double dist = s.distance(v);
-            if (dist < distMin){
-              distMin = dist;
-              found = v;
-            }
-          }
-        }    
-        if (found){
-          fprintf(ff,"SP(%g,%g,%g){%d};\n",found->x(),found->y(),found->z(),index);
-          newSings[found] = index;
-        }
-      }
-      fprintf(ff,"};\n");
-      fclose(ff);
-      fprintf(ff3,"};\n");
-      fclose(ff3);
-      fclose(f);
-      return true;
-    }
-
-
-
-    void meshWinslow2d (GModel * gm, int nIter, Field *f) {
-
-      std::vector<GFace *> temp;
-      temp.insert(temp.begin(), gm->firstFace(), gm->lastFace());
-      std::vector<GEdge *> tempe;
-      tempe.insert(tempe.begin(), gm->firstEdge(), gm->lastEdge());
-
-      for (size_t i=0;i<temp.size();i++){
-        allowProjections (temp[i]);
-      }
-
-      if (std::getenv("NO_SMOOTHING") != NULL) {
-        Msg::Info("smoothing and simplification disabled in meshWinslow2d (env var NO_SMOOTHING)");
-        return;
-      }
-      if (std::getenv("NO_SIMPLIFICATION") != NULL) {
-        Msg::Info("simplification disabled in meshWinslow2d (env var NO_SIMPLIFICATION)");
-
-        int sIter = nIter/4;
-        sIter = 10;
-
-        for (int NIT = 0;NIT<4;NIT++){  
-          for (size_t i=0;i<tempe.size();i++)
-            meshWinslow1d (tempe[i],sIter, f);    
+    }    
+  }
+  Msg::Info("Non local topological repair done --> %d internal mesh sngs vs. %lu + %lu true sngs",nbSing,
+	    sing.size(),newSings.size());
+  sing.insert(newSings.begin(), newSings.end());
+  newSings.clear();
+  
+  fprintf(f,"};\n");
+  fclose(f);
+}
+// -------------------------------------------
+
+
+
+void computeLayout (GFace * gf, FILE *f, std::map<MVertex*,int, MVertexPtrLessThan> &newSings) {
+
+  v2t_cont adj;
+  buildVertexToElement(gf->triangles, adj);
+  buildVertexToElement(gf->quadrangles, adj);
+  v2t_cont::iterator it = adj.begin();
+  int numSep = 1;
+  
+  while(it != adj.end()) {
+    MVertex *v = it->first;
+    const std::vector<MElement *> e = it->second;
+    if (v->onWhat() == gf && e.size() != 4 && newSings.find(v) != newSings.end()) {
+      fprintf(f,"SP(%g,%g,%g){%d};\n",v->x(),v->y(),v->z(),newSings[v]);
+      winslowStencil st (v, e);
+      std::vector<MVertex *> &crown = st.stencil;
+      printVertex (e.size(), v,f);
+      for (int i=1;i<crown.size();i+=2){
+	MVertex *prec    = v;
+	MVertex *current = crown[i];
+	MVertex *next  = NULL;
+	printEdge   (numSep, prec, current,f);
+	while (1){
+	  next = next_vertex (gf, prec, current, adj);
+	  if (!next)break;
+	  prec = current;
+	  current = next;
+	  printEdge (numSep, prec, current,f);
+	}
+	numSep++;
+      }      
+    }
+    ++it;
+  }
+}
+
+
+// static void findPhysicalGroupsForSingularities(GModel *gm,
+//                                                std::map<MVertex *, int, MVertexPtrLessThan> &temp)
+// {
+ 
+//   std::map<int, std::vector<GEntity *> > groups[4];
+//   gm->getPhysicalGroups(groups);
+//   for(std::map<int, std::vector<GEntity *> >::iterator it = groups[0].begin();
+//       it != groups[0].end(); ++it) {
+//     std::string name = gm->getPhysicalName(0, it->first);
+//     if(name == "SINGULARITY_OF_INDEX_THREE") {
+//       for(size_t j = 0; j < it->second.size(); j++) {
+// 	if(!it->second[j]->mesh_vertices.empty())
+// 	  temp[it->second[j]->mesh_vertices[0]] = 3;
+//       }
+//     }
+//     else if(name == "SINGULARITY_OF_INDEX_FIVE") {
+//       for(size_t j = 0; j < it->second.size(); j++) {
+// 	if(!it->second[j]->mesh_vertices.empty())
+// 	  temp[it->second[j]->mesh_vertices[0]] = 5;
+//       }
+//     }
+//   }
+// }
+
+
+bool  getSingularitiesFromFile (const std::string &fn,
+				std::vector<GFace *> &temp,
+				std::map<MVertex*,int, MVertexPtrLessThan> &newSings){
+  
+  std::vector<MVertex*> s_3;
+  std::vector<MVertex*> s_5;
+  for (size_t i=0;i<temp.size();++i){
+    GFace *gf = temp[i];
+    v2t_cont adj;
+    buildVertexToElement(gf->quadrangles, adj);
+    v2t_cont::iterator it = adj.begin();
+    while (it !=adj.end()){
+      if (it->first->onWhat() == gf && it->second.size() == 3)s_3.push_back(it->first);
+      else if (it->first->onWhat() == gf && it->second.size() >= 5)s_5.push_back(it->first);
+      ++it;
+    }
+  }
+
+  FILE *f = fopen(fn.c_str(),"r");
+  if (!f) {
+    Msg::Error("file not found: %s", fn.c_str());
+    return false;
+  }
+  std::string fn3 = fn+"_cross.pos";
+  std::string fn2 = fn+".pos";
+  FILE *ff = fopen (fn2.c_str(),"w");
+  FILE *ff3 = fopen (fn3.c_str(),"w");
+  fprintf(ff,"View\" sing from file\"{\n");
+  fprintf(ff3,"View\" sing from file not moved\"{\n");
+
+  int n;
+  fscanf (f,"%d",&n);
+  for (int i=0;i<n;i++){
+    int dim, tag, index;
+    double x,y,z;
+    fscanf(f,"%d %lf %lf %lf %d %d",&index,&x,&y,&z,&dim,&tag);
+    fprintf(ff3,"SP(%lf,%lf,%lf){%d};\n",x,y,z,index);
+    MVertex s(x,y,z);
+    double distMin = 1.e22;
+    MVertex *found = NULL;
+    if (index == -1) index = 5;
+    else index = 3;
+    std::vector<MVertex*> &s_ = index == 3 ? s_3 : s_5;
+    for (size_t j=0;j<s_.size();j++){
+      MVertex *v = s_[j];
+      if (v->onWhat()->tag() == tag && newSings.find(v) == newSings.end()){
+	double dist = s.distance(v);
+	if (dist < distMin){
+	  distMin = dist;
+	  found = v;
+	}
+      }
+    }    
+    if (found){
+      fprintf(ff,"SP(%g,%g,%g){%d};\n",found->x(),found->y(),found->z(),index);
+      newSings[found] = index;
+    }
+  }
+  fprintf(ff,"};\n");
+  fclose(ff);
+  fprintf(ff3,"};\n");
+  fclose(ff3);
+  fclose(f);
+  return true;
+}
+
+
+
+void meshWinslow2d (GModel * gm, int nIter, Field *f) {
+
+  std::vector<GFace *> temp;
+  temp.insert(temp.begin(), gm->firstFace(), gm->lastFace());
+  std::vector<GEdge *> tempe;
+  tempe.insert(tempe.begin(), gm->firstEdge(), gm->lastEdge());
+
+  for (size_t i=0;i<temp.size();i++){
+    allowProjections (temp[i]);
+  }
+  
+  if (std::getenv("NO_SMOOTHING") != NULL) {
+    Msg::Info("smoothing and simplification disabled in meshWinslow2d (env var NO_SMOOTHING)");
+    return;
+  }
+  if (std::getenv("NO_SIMPLIFICATION") != NULL) {
+    Msg::Info("simplification disabled in meshWinslow2d (env var NO_SIMPLIFICATION)");
+
+    int sIter = nIter/4;
+    sIter = 10;
+
+    for (int NIT = 0;NIT<4;NIT++){  
+      for (size_t i=0;i<tempe.size();i++)
+        meshWinslow1d (tempe[i],sIter, f);    
 
 #if defined(_OPENMP)
 #pragma omp parallel for schedule(dynamic)
 #endif
-          for (size_t i=0;i<temp.size();i++){
-            meshWinslow2d (temp[i],sIter, f, false);
-          }
-        }
-
-        return;
-      }
-
-      std::map<MVertex*,int, MVertexPtrLessThan> newSings;
-      std::map<MVertex *, int, MVertexPtrLessThan> s;
-      bool singRead = getSingularitiesFromFile (gm->getName()+"_singularities.txt", temp, s);
-
-      Field *cross_field = NULL;
-
-      if (!singRead){
-        FieldManager *fields = gm->getFields();
-        if(fields->getBackgroundField() > 0) {        
-          cross_field = fields->get(fields->getBackgroundField());
-          if(cross_field->numComponents() != 3) {// we hae a true scaled cross fields !!
-            Msg::Error ("Packing of Parallelograms require a scaled cross field");
-            Msg::Error ("Do first gmsh yourmeshname.msh -crossfield to create yourmeshname_scaled_crossfield.pos");
-            Msg::Error ("Then do yourmeshname.geo -bgm yourmeshname_scaled_crossfield.pos");
-            return;
-          }
-        }
-        else {
-          Msg::Error ("Packing of Parallelograms require a scaled cross field");
-          Msg::Error ("Do first gmsh yourmeshname.msh -crossfield to create yourmeshname_scaled_crossfield.pos");
-          Msg::Error ("Then do yourmeshname.geo -bgm yourmeshname_scaled_crossfield.pos");
-          return;
-        }
-      }
-
-<<<<<<< HEAD
-
-      // reclassify all seams on the face (all the rest is parameter space "free")
-      if (0){
-        for (size_t i=0;i<temp.size();i++){
-          std::vector<GEdge*> ed = 	temp[i]->edges();
-          for (size_t j=0;j<ed.size();j++){
-            if (ed[j]->isSeam(temp[i])){
-              for (size_t k=0;k<ed[j]->lines.size();k++){
-                ed[j]->lines[k]->getVertex(0)->setEntity(temp[i]);
-                ed[j]->lines[k]->getVertex(1)->setEntity(temp[i]);
-              }
-            }
-          }
-        }
-=======
+      for (size_t i=0;i<temp.size();i++){
+        meshWinslow2d (temp[i],sIter, f, false);
+      }
+    }
+
+    return;
+  }
+  
+  std::map<MVertex*,int, MVertexPtrLessThan> newSings;
+  std::map<MVertex *, int, MVertexPtrLessThan> s;
+  bool singRead = getSingularitiesFromFile (gm->getName()+"_singularities.txt", temp, s);
+
+  Field *cross_field = NULL;
+  
+  if (!singRead){
+    FieldManager *fields = gm->getFields();
+    if(fields->getBackgroundField() > 0) {        
+      cross_field = fields->get(fields->getBackgroundField());
+      if(cross_field->numComponents() != 3) {// we hae a true scaled cross fields !!
+	Msg::Error ("Packing of Parallelograms require a scaled cross field");
+	Msg::Error ("Do first gmsh yourmeshname.msh -crossfield to create yourmeshname_scaled_crossfield.pos");
+	Msg::Error ("Then do yourmeshname.geo -bgm yourmeshname_scaled_crossfield.pos");
+	return;
+      }
+    }
+    else {
+      Msg::Error ("Packing of Parallelograms require a scaled cross field");
+      Msg::Error ("Do first gmsh yourmeshname.msh -crossfield to create yourmeshname_scaled_crossfield.pos");
+      Msg::Error ("Then do yourmeshname.geo -bgm yourmeshname_scaled_crossfield.pos");
+      return;
+    }
+  }
+  
+
   // reclassify all seams on the face (all the rest is parameter space "free")
   if (1){
     for (size_t i=0;i<temp.size();i++){
@@ -2126,25 +1980,13 @@
 	    ed[j]->lines[k]->getVertex(1)->setEntity(temp[i]);
 	  }
 	}
->>>>>>> 1d0eca32
-      }
-
-
-<<<<<<< HEAD
-      Msg::Info ("Non local topological cleanup ");
-
-
-      if(Msg::GetVerbosity() == 99)
-        gm->writeMSH("before_bunin.msh", 4.0, false, true);
-
-      {
-        //    findPhysicalGroupsForSingularities(gm,s);
-        for (size_t i=0;i<temp.size();i++){
-          bunin (temp[i], s, newSings, cross_field, 5, true) ;
-          bunin (temp[i], s, newSings, cross_field, 5, true) ;
-          bunin (temp[i], s, newSings, cross_field, 15, true) ;
-        }
-=======
+      }
+    }
+  }
+
+  
+  Msg::Info ("Non local topological cleanup ");
+
   
   //  if(Msg::GetVerbosity() == 99)
     gm->writeMSH("before_bunin.msh", 4.0, false, true);
@@ -2156,60 +1998,30 @@
       bunin (temp[i], s, newSings, cross_field, 5, true) ;
       bunin (temp[i], s, newSings, cross_field, 15, true) ;
     }
->>>>>>> 1d0eca32
 #if 1
-        if(Msg::GetVerbosity() == 99)
-          gm->writeMSH("between_bunin.msh", 4.0, false, true);
-        for (size_t i=0;i<temp.size();i++){
-          bunin (temp[i], s, newSings, cross_field, 5, false) ;
-          bunin (temp[i], s, newSings, cross_field, 6, false) ;
-          bunin (temp[i], s, newSings, cross_field, 15, false) ;
-        }
+    if(Msg::GetVerbosity() == 99)
+      gm->writeMSH("between_bunin.msh", 4.0, false, true);
+    for (size_t i=0;i<temp.size();i++){
+      bunin (temp[i], s, newSings, cross_field, 5, false) ;
+      bunin (temp[i], s, newSings, cross_field, 6, false) ;
+      bunin (temp[i], s, newSings, cross_field, 15, false) ;
+    }
 #endif
-<<<<<<< HEAD
-      }
-      if(Msg::GetVerbosity() == 99)
-        gm->writeMSH("after_bunin.msh", 4.0, false, true);
-=======
   }
   //  if(Msg::GetVerbosity() == 99)
     gm->writeMSH("after_bunin.msh", 4.0, false, true);
->>>>>>> 1d0eca32
-
-      Msg::Info ("Winslow Smoothing\n");
-
-
-      for (int NIT = 0;NIT<2;NIT++){  
-        for (size_t i=0;i<tempe.size();i++)
-          meshWinslow1d (tempe[i],2, f);    
-      }
-
+
+  Msg::Info ("Winslow Smoothing\n");
+
+  
+  for (int NIT = 0;NIT<2;NIT++){  
+    for (size_t i=0;i<tempe.size();i++)
+      meshWinslow1d (tempe[i],2, f);    
+  }
+  
 #if defined(_OPENMP)
 #pragma omp parallel for schedule(dynamic)
 #endif
-<<<<<<< HEAD
-      for (size_t i=0;i<temp.size();i++){
-        meshWinslow2d (temp[i],2, f, true);
-      }
-
-      s.clear();
-      std::string sing_file = gm->getName()+"_singularities.txt";
-      Msg::Info("load singularities from file: %s", sing_file.c_str());
-      getSingularitiesFromFile (sing_file, temp, s);
-
-      if(Msg::GetVerbosity() == 99)
-        gm->writeMSH("after_smooth.msh", 4.0, false, true);
-#if 1
-      Msg::Info("Growing cavities for the %lu true isolated singularities found in the domain",s.size());
-      for (size_t i=0;i<temp.size();i++){
-        int ITER =0;
-        while (1) {
-          int C = remeshMaximalCavities (temp[i], s, true);
-          //      break;
-          if (!C || ITER++ > 20)break;
-        }
-      }
-=======
   for (size_t i=0;i<temp.size();i++){
     meshWinslow2d (temp[i],20, f, true);
   }
@@ -2234,42 +2046,29 @@
   
   //  if(Msg::GetVerbosity() == 99)
     gm->writeMSH("after_grow.msh", 4.0, false, true);  
->>>>>>> 1d0eca32
-
-      if(Msg::GetVerbosity() == 99)
-        gm->writeMSH("after_grow.msh", 4.0, false, true);  
-
-      for (int NIT = 0;NIT<4;NIT++){  
-        for (size_t i=0;i<tempe.size();i++)
-          meshWinslow1d (tempe[i],nIter/4, f);    
-      }
+
+  for (int NIT = 0;NIT<4;NIT++){  
+    for (size_t i=0;i<tempe.size();i++)
+      meshWinslow1d (tempe[i],nIter/4, f);    
+  }
 
 #if defined(_OPENMP)
 #pragma omp parallel for schedule(dynamic)
 #endif
-<<<<<<< HEAD
-      for (size_t i=0;i<temp.size();i++){
-        meshWinslow2d (temp[i],nIter/4, f, true);
-      }
-
-      if(Msg::GetVerbosity() == 99)
-        gm->writeMSH("after_merge.msh", 4.0, false, true);
-=======
   for (size_t i=0;i<temp.size();i++){
     meshWinslow2d (temp[i],100, f, true);
   }
     
   //  if(Msg::GetVerbosity() == 99)
     gm->writeMSH("after_merge.msh", 4.0, false, true);
->>>>>>> 1d0eca32
 #endif
-
-      //  return;
-      std::string name = gm->getName()+"_layout.pos";
-      FILE *_f = fopen(name.c_str(),"w");
-      fprintf(_f,"View\"Layout\"{\n");
-      for (size_t i=0;i<temp.size();i++)
-        computeLayout (temp[i], _f,s);
-      fprintf(_f,"};\n");
-      fclose(_f); 
-    }
+  
+  //  return;
+  std::string name = gm->getName()+"_layout.pos";
+  FILE *_f = fopen(name.c_str(),"w");
+  fprintf(_f,"View\"Layout\"{\n");
+  for (size_t i=0;i<temp.size();i++)
+    computeLayout (temp[i], _f,s);
+  fprintf(_f,"};\n");
+  fclose(_f); 
+}
