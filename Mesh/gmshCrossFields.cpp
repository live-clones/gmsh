--- conflicted
+++ resolved
@@ -451,6 +451,7 @@
   first->_atemp = first->_a + branch * M_PI / 2.0;
   first->_btemp = 10000.;
   visited.insert(first);
+  int COUNTER = 1;
   while(!_s.empty()) {
     cross2d *c = _s.front();
     _s.pop();
@@ -483,8 +484,9 @@
           fprintf(_f, "VL(%g,%g,%g,%g,%g,%g){%g,%g,%g,%g,%g,%g};\n",
                   n->_e.getVertex(0)->x(), n->_e.getVertex(0)->y(),
                   n->_e.getVertex(0)->z(), n->_e.getVertex(1)->x(),
-                  n->_e.getVertex(1)->y(), n->_e.getVertex(1)->z(), d.x(),
-                  d.y(), d.z(), d.x(), d.y(), d.z());
+                  n->_e.getVertex(1)->y(), n->_e.getVertex(1)->z(), COUNTER*d.x(),
+                  COUNTER*d.y(), COUNTER*d.z(), d.x(), d.y(), d.z());
+	  COUNTER++;
         }
       }
     }
@@ -497,6 +499,7 @@
   int groupId;
   bool rot;
   double mat[2][2];
+  double jump1,jump2;
   std::vector<MVertex *> vertices;
   std::vector<MVertex *> singularities;
   std::vector<MVertex *> left;
@@ -513,15 +516,18 @@
         crosses[i]->_e.getVertex(1)->z(), groupId, groupId);
     }
     for(size_t i = 0; i < side.size(); i++) {
-      fprintf(f, "ST(%g,%g,%g,%g,%g,%g,%g,%g,%g){%d,%d,%d};\n",
+      fprintf(f, "ST(%g,%g,%g,%g,%g,%g,%g,%g,%g){%lu,%lu,%lu};\n",
               side[i]->getVertex(0)->x(), side[i]->getVertex(0)->y(),
               side[i]->getVertex(0)->z(), side[i]->getVertex(1)->x(),
               side[i]->getVertex(1)->y(), side[i]->getVertex(1)->z(),
               side[i]->getVertex(2)->x(), side[i]->getVertex(2)->y(),
-              side[i]->getVertex(2)->z(), groupId, groupId, groupId);
+              side[i]->getVertex(2)->z(),
+	      side[i]->getVertex(0) -> getNum(),
+	      side[i]->getVertex(1) -> getNum(),
+	      side[i]->getVertex(2) -> getNum());
     }
   };
-  groupOfCross2d(int id) : groupId(id) {}
+  groupOfCross2d(int id) : groupId(id), jump1(0), jump2(0)  {}
 };
 
 static void unDuplicateNodesInCutGraph(
@@ -586,10 +592,16 @@
         }
       }
 
+      if (it->first->getNum() == 43){
+	printf("SIDE (%d) = %lu\n",ITER,_side.size());
+      }
+      
       if(ITER) {
-        //	if (it->first->getNum() != 268){
         MVertex *v =
           new MVertex(it->first->x(), it->first->y(), it->first->z(), f[0]);
+	if (it->first->getNum() == 43){
+	  printf("NEW VERTEX %lu\n",v->getNum());
+	}
         std::pair<MVertex *, MVertex *> p = std::make_pair(it->first, v);
         old2new.insert(p);
         f[0]->mesh_vertices.push_back(v);
@@ -603,13 +615,11 @@
             }
           }
         }
-        fprintf(_f, "SP(%g,%g,%g){%d};\n", it->first->x(), it->first->y(),
-                it->first->z(), (int)els.size());
-        //      printf("found vertex with %d on one side\n",els.size());
-        //	}
       }
       ++ITER;
     }
+    fprintf(_f, "SP(%g,%g,%g){%lu};\n", it->first->x(), it->first->y(),
+	    it->first->z(), old2new.count(it->first));
     //    if (ITER > 1)printf("ITER = %d\n",ITER);
     ++it;
   }
@@ -645,16 +655,27 @@
       MTriangle *t = f[i]->triangles[j];
       SVector3 a0(0, 0, 0);
       int n = 0;
+
+      cross2d *FIRST = NULL;
       for(int k = 0; k < 3; k++) {
         MEdge e = t->getEdge(k);
         std::map<MEdge, cross2d, MEdgeLessThan>::iterator it = C.find(e);
         if(it != C.end()) {
           if(!it->second.inCutGraph) {
+	    double angle;
+	    if (FIRST == NULL){
+	      FIRST = &it->second;
+	      angle = it->second._atemp;
+	    }
+	    else {
+	      double diff;
+	      closest (*FIRST, it->second, angle, diff);
+	    }
             n++;
             double C =
-              (dir == 1) ? cos(it->second._atemp) : sin(it->second._atemp);
+              (dir == 1) ? cos(angle) : sin(angle);
             double S =
-              (dir == 1) ? sin(it->second._atemp) : -cos(it->second._atemp);
+              (dir == 1) ? sin(angle) : -cos(angle);
             SVector3 aa = it->second._tgt * C + it->second._tgt2 * S;
             a0 += aa;
           }
@@ -669,8 +690,6 @@
   }
 }
 
-int ZERO_ = -8;
-
 static void createLagrangeMultipliers(dofManager<double> &myAssembler,
                                       groupOfCross2d &g)
 {
@@ -678,23 +697,15 @@
   //  if (g.crosses[0]->inInternalBoundary)return;
 
   if(g.singularities.size() == 1) {
-    //    printf("group id %d singularity %lu (%lu)\n", g.groupId,
-    //           g.singularities[0]->getNum(), g.singularities.size());
     myAssembler.numberVertex(g.singularities[0], 0, 33);
     myAssembler.numberVertex(g.singularities[0], 0, 34);
   }
-  else {
-    //    printf("group id %d %lu singularities \n", g.groupId,
-    //           g.singularities.size());
-  }
-
-  if(g.groupId == ZERO_) {
-    myAssembler.numberVertex(g.left[0], 0, 3 + 10000 * g.groupId);
-  }
-
-  for(size_t K = 1; K < g.left.size(); K++) {
-    myAssembler.numberVertex(g.left[K], 0, 3 + 100 * g.groupId);
-    myAssembler.numberVertex(g.left[K], 0, 4 + 100 * g.groupId);
+  
+  for(size_t K = 1 ; K < g.left.size(); K++) {
+    if (g.left[K] != g.left[0]){
+      myAssembler.numberVertex(g.left[K], 0, 3 + 100 * g.groupId);
+      myAssembler.numberVertex(g.left[K], 0, 4 + 100 * g.groupId);
+    }
   }
 }
 
@@ -703,13 +714,18 @@
                                  std::map<MTriangle *, SVector3> &d0,
                                  bool assemble)
 {
-  return;
+  //   return;
   // internal boundaries --> constant u or v on each side 
   if(g.crosses[0]->inInternalBoundary) {
     if(!assemble) {
       for(size_t K = 1; K < g.left.size(); K++) {
-        myAssembler.numberVertex(g.left[K], 0, 12 + 100 * g.groupId);
-        myAssembler.numberVertex(g.left[K], 0, 13 + 100 * g.groupId);
+	if (g.left[K] != g.left[0]){
+	  myAssembler.numberVertex(g.left[K], 0, 12112123 + 100 * (g.groupId+1));
+	  myAssembler.numberVertex(g.left[K], 0, 12112124 + 100 * (g.groupId+1));
+	}
+	else {
+	  printf("WAZA %lu\n",g.left[K]->getNum());
+	}
       }
       return;
     }
@@ -724,18 +740,20 @@
       dir1 = d0[t0];
     }
 
-    printf("GROUP %d %12.5E %12.5E\n",g.groupId, fabs(dot(g.crosses[0]->_tgt, dir0)),
-           fabs(dot(g.crosses[0]->_tgt, dir1)));
+    printf("GROUP %d %12.5E %12.5E (%lu,%lu)\n",g.groupId, fabs(dot(g.crosses[0]->_tgt, dir0)),
+           fabs(dot(g.crosses[0]->_tgt, dir1)), g.left[0]->getNum(), g.right[0]->getNum());
 
     Dof U1R(g.left[0]->getNum(), Dof::createTypeWithTwoInts(0, 1));
     Dof U2R(g.right[0]->getNum(), Dof::createTypeWithTwoInts(0, 1));
     Dof V1R(g.left[0]->getNum(), Dof::createTypeWithTwoInts(0, 2));
     Dof V2R(g.right[0]->getNum(), Dof::createTypeWithTwoInts(0, 2));
     for(size_t K = 1; K < g.left.size(); K++) {
+      //      if (g.left[K] == g.left[0])continue;
+      printf("(%lu,%lu) ", g.left[K]->getNum(), g.right[K]->getNum());
       Dof E1(g.left[K]->getNum(),
-             Dof::createTypeWithTwoInts(0, 12 + 100 * g.groupId));
+             Dof::createTypeWithTwoInts(0, 12112123 + 100 * (g.groupId+1)));
       Dof E2(g.left[K]->getNum(),
-             Dof::createTypeWithTwoInts(0, 13 + 100 * g.groupId));
+             Dof::createTypeWithTwoInts(0, 12112124 + 100 * (g.groupId+1)));
       Dof U1(g.left[K]->getNum(), Dof::createTypeWithTwoInts(0, 1));
       Dof U2(g.right[K]->getNum(), Dof::createTypeWithTwoInts(0, 1));
       Dof V1(g.left[K]->getNum(), Dof::createTypeWithTwoInts(0, 2));
@@ -769,6 +787,7 @@
         myAssembler.assemble(V2R, E2, -1.0);
       }
     }
+    printf("\n");
   }
 }
 
@@ -785,11 +804,6 @@
   //    g.mat[1][1]=-1;
   //  }
 
-  
-  //    printf("GROUP %d\n",g.groupId);
-  //    printf("LEFT --- RIGHT\n");
-  //    printf("%3lu %3lu\n",g.left[0]->getNum(),g.right[0]->getNum());
-
   if(g.singularities.size() == 1) {
     Dof E1(g.singularities[0]->getNum(), Dof::createTypeWithTwoInts(0, 33));
     Dof E2(g.singularities[0]->getNum(), Dof::createTypeWithTwoInts(0, 34));
@@ -829,16 +843,6 @@
     myAssembler.assemble(V, E2, -g.mat[1][1]);
     myAssembler.assemble(U2R, E2, g.mat[1][0]);
     myAssembler.assemble(V2R, E2, g.mat[1][1]);
-  }
-
-  // TEST NO JUMP ON U for group 3 ...
-  if(g.groupId == ZERO_) {
-
-    Dof E1(g.left[0]->getNum(),
-	   Dof::createTypeWithTwoInts(0, 3 + 10000 * g.groupId));
-    Dof U1(g.left[0]->getNum(), Dof::createTypeWithTwoInts(0, 2));
-    Dof U2(g.right[0]->getNum(), Dof::createTypeWithTwoInts(0, 1));
-    
   }
 
   for(size_t K = 1; K < g.left.size(); K++) {
@@ -937,49 +941,319 @@
   }
 }
 
+const size_t MAX_PASSAGES = 200;
+
 struct cutGraphPassage {
+  int COUNTER;
+  int DIR;
+  int DIR_CONN;
+  std::vector<SPoint3> pts;
+  std::vector<double> vals;
+  std::vector<MEdge> eds;
+  std::vector<SPoint3> pts_on_eds;
   std::vector<std::pair<int,int> > cuts;
-  MVertex *sing;
-  int COUNTER;
-  cutGraphPassage (int C, MVertex *s) : COUNTER(C), sing(s)
+  std::vector<int> groups;
+  std::vector<int> signs;
+  MVertex *sing, *V1;
+  MVertex *sing_conn, *V2;
+  bool close;
+  double diff;
+  int true_passages;
+  cutGraphPassage (int C, int D, MVertex *s) : COUNTER(C), DIR(D), sing(s), V1(NULL), sing_conn(NULL), V2(NULL), 
+					       close(false), diff (1.e22),true_passages(0)
   {
   }
 
+  void setClose (bool cl) {
+    close = cl;
+  }
+
   void addPassage (int pot, int id) {
-    if (cuts.empty() || id != cuts[cuts.size() - 1].second)
-      cuts.push_back(std::make_pair(pot,id));
-  }
-
-  bool isCyclic(const std::vector<SPoint3> & pts) const {
-    return false;
-    bool cycle = false;
-    for (size_t i=0 ; i < cuts.size()-1 ; i+=2){
-      if (cuts[0] == cuts[cuts.size()-1]) cycle = true;
-    }
+    cuts.push_back(std::make_pair(pot,id));
+  }
+
+  double angleTot() const {
+    double angle = 0;
+    for (size_t i=1;i<pts.size()-1;i++){
+      SVector3 v1 (pts[i-1],pts[i]);
+      SVector3 v2 (pts[i],pts[i+1]);
+      v1.normalize();
+      v2.normalize();
+      SVector3 xx = crossprod(v1, v2);
+      double ccos = dot(v1, v2);
+      double ANGLE = atan2(xx.norm(), ccos);
+      angle += ANGLE;
+    }
+    return angle;
+  }
+  void create(dofManager<double> &myAssembler, std::vector<groupOfCross2d> &G){
+    if (eds.size() > MAX_PASSAGES)return;
+    if (eds.empty() && sing == sing_conn)return;
+    if (!sing_conn) return;
+    if (DIR == 0)
+      myAssembler.numberVertex(G[0].left[0], COUNTER, 10201020 ); 
+    else
+      myAssembler.numberVertex(G[0].left[0], COUNTER, 10201021 ); 
+  }
+  
+  void assemble(dofManager<double> &myAssembler, std::vector<groupOfCross2d> &G){
+
+    if (eds.size() > MAX_PASSAGES)return;
+    //    if (eds.empty())return;
+    if (!sing_conn) return;
+
+    Print();
     
-    if (cycle){
-      double angle = 0;
-      for (size_t i=1;i<pts.size()-1;i++){
-	SVector3 v1 (pts[i-1],pts[i]);
-	SVector3 v2 (pts[i],pts[i+1]);
-        v1.normalize();
-        v2.normalize();
-        SVector3 xx = crossprod(v1, v2);
-        double ccos = dot(v1, v2);
-        double ANGLE = atan2(xx.norm(), ccos);
-	angle += ANGLE;
-      }
-      if (angle > 10*M_PI) {
-	printf("ANGLE (%d) = %12.5E\n",COUNTER,angle);
-	for (size_t i=0;i<cuts.size();i++){
-	  printf("%d ",cuts[i].second);
+    Dof E1(G[0].left[0]->getNum(), Dof::createTypeWithTwoInts(COUNTER, 10201020));    
+    Dof E2(G[0].left[0]->getNum(), Dof::createTypeWithTwoInts(COUNTER, 10201021));    
+
+    int UV_BEGIN = DIR+1;
+    int UV_END   = DIR_CONN+1;
+
+    Dof DOF_UL(sing->getNum(), Dof::createTypeWithTwoInts(0, 1));    
+    Dof DOF_VL(sing->getNum(), Dof::createTypeWithTwoInts(0, 2));    
+
+    Dof DOF_UR(sing_conn->getNum(), Dof::createTypeWithTwoInts(0, 1));    
+    Dof DOF_VR(sing_conn->getNum(), Dof::createTypeWithTwoInts(0, 2));    
+
+    myAssembler.assemble(E1, DOF_UL,  -1.0);
+    myAssembler.assemble(E2, DOF_VL,  -1.0 );
+    myAssembler.assemble(DOF_UL, E1,  -1.0);
+    myAssembler.assemble(DOF_VL, E2,  -1.0);
+    
+    bool _U = DIR == 0;
+
+    double M[2][2] = {{1,0},{0,1}};
+    
+    int counter = 0;
+    for (size_t i=0 ; i <  eds.size() ; i++){
+      if (i){
+	SVector3 temp (pts_on_eds[i],pts_on_eds[i-1]);
+	if (temp.norm() < 1.e-8) continue;
+      }
+    
+      int GROUP = groups[counter];
+      int SIGN  = signs[counter++];
+
+      groupOfCross2d &g = G[GROUP];
+
+      double m00 = M[0][0]*g.mat[0][0]+ M[0][1]*g.mat[1][0]; 
+      double m01 = M[0][0]*g.mat[0][1]+ M[0][1]*g.mat[1][1]; 
+      double m10 = M[1][0]*g.mat[0][0]+ M[1][1]*g.mat[1][0]; 
+      double m11 = M[1][0]*g.mat[0][1]+ M[1][1]*g.mat[1][1]; 
+      
+      if (SIGN == -1){
+	 m00 = M[0][0]*g.mat[0][0]+ M[0][1]*g.mat[0][1]; 
+	 m01 = M[0][0]*g.mat[1][0]+ M[0][1]*g.mat[1][1]; 
+	 m10 = M[1][0]*g.mat[0][0]+ M[1][1]*g.mat[0][1]; 
+	 m11 = M[1][0]*g.mat[1][0]+ M[1][1]*g.mat[1][1]; 
+      }
+      
+      MVertex *ref_LEFT  =  SIGN ==  1 ? g.left[0] : g.right[0] ;      
+      MVertex *ref_RIGHT =  SIGN == -1 ? g.left[0] : g.right[0] ;      
+      
+      Dof DOF_ULEFT(ref_LEFT->getNum(), Dof::createTypeWithTwoInts(0, 1));    
+      Dof DOF_VLEFT(ref_LEFT->getNum(), Dof::createTypeWithTwoInts(0, 2));    
+      if (fabs(g.mat[1][0]) > .8) _U = _U ? false : true;
+
+      Dof DOF_URIGHT(ref_RIGHT->getNum(), Dof::createTypeWithTwoInts(0, 1));    
+      Dof DOF_VRIGHT(ref_RIGHT->getNum(), Dof::createTypeWithTwoInts(0, 2));    
+      
+      //      printf("coucou %d %lu %d %d %lu %lu\n",COUNTER,i,GROUP,SIGN,
+      //	     ref_LEFT->getNum(),ref_RIGHT->getNum());
+
+      myAssembler.assemble(E1, DOF_ULEFT , M[0][0]);
+      myAssembler.assemble(E1, DOF_VLEFT,  M[0][1]);
+      myAssembler.assemble(E2, DOF_ULEFT,  M[1][0]);
+      myAssembler.assemble(E2, DOF_VLEFT,  M[1][1]);
+      myAssembler.assemble(E1, DOF_URIGHT, -m00);
+      myAssembler.assemble(E1, DOF_VRIGHT, -m01);
+      myAssembler.assemble(E2, DOF_URIGHT, -m10);
+      myAssembler.assemble(E2, DOF_VRIGHT, -m11);
+      
+      myAssembler.assemble(DOF_ULEFT , E1, M[0][0]);
+      myAssembler.assemble(DOF_VLEFT ,E1,  M[0][1]);
+      myAssembler.assemble(DOF_ULEFT, E2,  M[1][0]);
+      myAssembler.assemble(DOF_VLEFT, E2,  M[1][1]);
+      myAssembler.assemble(DOF_URIGHT,E1, -m00);
+      myAssembler.assemble(DOF_VRIGHT,E1, -m01);
+      myAssembler.assemble(DOF_URIGHT,E2, -m10);
+      myAssembler.assemble(DOF_VRIGHT,E2, -m11);
+
+      
+      M[0][0] = m00;M[1][0] = m10;M[0][1] = m01;M[1][1] = m11;
+    }
+
+    //    printf("FINISH WITH %g %g %g %g\n",
+    //	   M[0][0],M[0][1],M[1][0],M[1][1]);
+    
+    myAssembler.assemble(E1, DOF_UR,  M[0][0]);
+    myAssembler.assemble(E1, DOF_VR,  M[0][1]);
+    myAssembler.assemble(E2, DOF_UR,  M[1][0]);
+    myAssembler.assemble(E2, DOF_VR,  M[1][1]);
+
+    myAssembler.assemble(DOF_UR,E1,  M[0][0]);
+    myAssembler.assemble(DOF_VR,E1,  M[0][1]);
+    myAssembler.assemble(DOF_UR,E2,  M[1][0]);
+    myAssembler.assemble(DOF_VR,E2,  M[1][1]);
+    
+
+  }
+
+
+  void analyze (std::map<MVertex *, double> &potU,
+		std::map<MVertex *, double> &potV,
+		std::vector<groupOfCross2d> &G,
+		std::map<MVertex *, MVertex *, MVertexPtrLessThan> &new2old){
+    V1 =  (new2old.find(sing) == new2old.end()) ? sing : new2old[sing];
+    
+
+    //    if (COUNTER == 156411){
+    //      printf("%lu passages \n",eds.size());
+    //    }
+
+    if (eds.size() > MAX_PASSAGES)return;
+
+    bool _U = DIR == 0;
+        
+    int index = cuts[0].first;
+    double U_INIT = potU [sing];
+    double V_INIT = potV [sing];
+    
+    if (!sing_conn)return;
+
+
+    groups.clear();
+    signs.clear();
+    
+    true_passages = 0;
+    double M[2][2] = {{1,0},{0,1}};
+    for (size_t i=0 ; i <  eds.size() ; i++){
+      if (i){
+	SVector3 temp (pts_on_eds[i],pts_on_eds[i-1]);
+	if (temp.norm() < 1.e-8) continue;
+      }
+      true_passages++;
+      int iGroup = cuts[i].second;
+      groupOfCross2d &g = G[iGroup];
+      int sign  = std::find(g.left.begin(), g.left.end(), eds[i].getVertex(0)) == g.left.end() ? -1 : 1;
+      groups.push_back(iGroup);
+      signs.push_back(sign);
+      
+      if (fabs(g.mat[1][0]) > .8) _U = _U ? false : true;
+
+      double m00 = g.mat[0][0]*M[0][0]+ g.mat[0][1]*M[1][0]; 
+      double m01 = g.mat[0][0]*M[0][1]+ g.mat[0][1]*M[1][1]; 
+      double m10 = g.mat[1][0]*M[0][0]+ g.mat[1][1]*M[1][0]; 
+      double m11 = g.mat[1][0]*M[0][1]+ g.mat[1][1]*M[1][1]; 
+      if (sign == -1){
+	m00 = g.mat[0][0]*M[0][0] - g.mat[1][0]*M[1][0]; 
+	m01 = g.mat[0][0]*M[0][1] - g.mat[1][0]*M[1][1]; 
+	m10 = -g.mat[0][1]*M[0][0]+ g.mat[1][1]*M[1][0]; 
+	m11 = -g.mat[0][1]*M[0][1]+ g.mat[1][1]*M[1][1]; 
+      }
+
+
+      
+      if (sign == -1){
+	double u = g.mat[0][0] * U_INIT + g.mat[0][1] * V_INIT + g.jump1; 
+	double v = g.mat[1][0] * U_INIT + g.mat[1][1] * V_INIT + g.jump2;
+	U_INIT = u;
+	V_INIT = v;
+      }
+      else {
+	
+	double X = U_INIT - g.jump1;
+	double Y = V_INIT - g.jump2;
+	U_INIT = g.mat[0][0] * X + g.mat[1][0] * Y ; 
+	V_INIT = g.mat[0][1] * X + g.mat[1][1] * Y ;
+      }
+      //      if (COUNTER == 156411){
+      //	printf("     %c = %12.5E\n",_U ? 'U' : 'V', _U ? U_INIT : V_INIT);
+      //      }
+    }
+    diff = _U ? fabs(potU [sing_conn] - U_INIT) : fabs(potV [sing_conn] - V_INIT) ;
+    DIR_CONN = _U ? 0 : 1; 
+
+    for (std::map<MVertex *, MVertex *, MVertexPtrLessThan>::iterator it = new2old.begin() ;
+	 it != new2old.end() ; ++it){
+      if (it->second == sing_conn){
+	double diff2 = _U ? fabs (potU [it->first]-U_INIT) : fabs (potV [it->first]-V_INIT);
+	if (diff2 < diff){
+	  diff = diff2;
+	  sing_conn =it->first;
 	}
-	printf("\n");
-	return true;
-      }
-    }
-    return false;
-  }
+      }
+    }
+
+    V2 =  (new2old.find(sing_conn) == new2old.end()) ? sing_conn : new2old[sing_conn];
+    
+    //      if (COUNTER == 156411){
+    //        printf("ISO %8d (%8lu,%8lu) : %c (%12.5E,%12.5E) diff %12.5E | %3lu cut graph cuts\n",
+    //    	   COUNTER, V1->getNum(), V2->getNum(), _U ? 'U' : 'V', _U ? U_INIT : V_INIT,
+    //    	   _U ? potU [sing_conn] : potV [sing_conn], diff,eds.size() );
+    //      }
+  }
+
+  void PrintFile () const {
+    if (diff > 1.e-10)return;
+    char name[245];
+    sprintf(name,"p_%d.pos",COUNTER);
+    FILE *F = fopen(name,"w");
+    fprintf(F,"View\"\"{\n");
+    int CHUNK = sing == sing_conn ? 1 : 0;
+    for (size_t i=1;i<pts.size()-CHUNK;i++){
+      fprintf(F,"SL(%g,%g,%g,%g,%g,%g) {%g,%g};\n",pts[i-1].x(),pts[i-1].y(),pts[i-1].z(),pts[i].x(),pts[i].y(),pts[i].z(),vals[i-1],vals[i]);
+    }
+    fprintf(F,"};\n");
+    fclose(F);
+  }
+
+  
+  void Print () const {
+    if (eds.size() > MAX_PASSAGES){
+      printf("ISO %8d (%8lu,NULL) : %c --> NOTHING \n", COUNTER, V1->getNum(), DIR ? 'U' : 'V');
+      return;
+    }
+    
+    if (V1 && V2)
+      printf("ISO %8d (%8lu,%8lu) : %c --> %c -- diff %22.15E %4d passages\n",
+	     COUNTER, V1->getNum(), V2->getNum(), DIR==0 ? 'U' : 'V', DIR_CONN==0 ? 'U' : 'V', diff, true_passages);
+    else
+      printf("ISO %8d (%8lu,BDRY) %4d passages\n",COUNTER,V1->getNum(),true_passages);      
+    
+  }
+
+  bool operator == (const cutGraphPassage & g) const{
+     if (V1 && V2 && g.V1 && g.V2){
+       size_t a[2] = {std::max(V1->getNum(),V2->getNum()),std::min(V1->getNum(),V2->getNum())};
+       size_t b[2] = {std::max(g.V1->getNum(),g.V2->getNum()),std::min(g.V1->getNum(),g.V2->getNum())};
+       if (a[0] == b[0] && a[1] == b[1]){
+	 if (g.DIR == DIR_CONN && g.DIR_CONN == DIR /*&& g.eds.size() == eds.size()*/){
+	   if (fabs (g.diff - diff) / (g.diff+diff) < 1e-1)
+	     return true;
+	 }
+       }
+     }
+     return false;
+  }
+
+  bool operator < (const cutGraphPassage & g) const{
+    if (V1 && V2 && g.V1 && g.V2){
+      size_t a[2] = {std::max(V1->getNum(),V2->getNum()),std::min(V1->getNum(),V2->getNum())};
+      size_t b[2] = {std::max(g.V1->getNum(),g.V2->getNum()),std::min(g.V1->getNum(),g.V2->getNum())};
+      if (a[0] > b[0]) return true;
+      if (a[0] < b[0]) return false;
+      if (a[1] > b[1]) return true;
+      if (a[1] < b[1]) return false;
+      return COUNTER < g.COUNTER;
+    }
+    if (V1 && V2)return true;
+    if (g.V1 && g.V2)return false;
+    
+    return COUNTER < g.COUNTER;
+  }
+
 };
 
 
@@ -991,51 +1265,54 @@
     myAssembler.numberVertex(*it, 0, NUMDOF);
 }
 
+int nbExtra = 11;
+
 void createExtraConnexions (dofManager<double> &myAssembler,
 			    std::vector<groupOfCross2d> &G,
 			    std::vector<cutGraphPassage> &passages){
-    return;
-  // give a number to the equation ...
-  myAssembler.numberVertex(G[0].left[0], 0, 10201020 );    
+  // TRY WITH THE FIRST PASSAGE
+  //  return;
+  if (passages.empty())return;
+  for (int i=0;i<passages.size();i++){
+    if (passages[i].diff < 1.e-9)
+      passages[i].create (myAssembler,G);
+    else if (i && passages[i-1] == passages[i]){
+      passages[i].create (myAssembler,G);
+    }
+  }
 }
 
 void assembleExtraConnexions (dofManager<double> &myAssembler,
-			    std::vector<groupOfCross2d> &G,
-			    std::vector<cutGraphPassage> &passages){
-    return;
-  int nConn = 1;
-  int groups [2][2] = {{1,2},
-		       {13,2}};
-  
-  Dof E(G[0].left[0]->getNum(), Dof::createTypeWithTwoInts(0, 10201020));
-  
-  for (int i=0 ; i < nConn ; i++){
-    groupOfCross2d &g = G[groups[i][0]];
-    int index = groups[i][1];
-    Dof U1(g.left[0]->getNum(), Dof::createTypeWithTwoInts(0, index));
-    Dof U2(g.right[0]->getNum(), Dof::createTypeWithTwoInts(0, 1));
-    Dof V2(g.right[0]->getNum(), Dof::createTypeWithTwoInts(0, 2));
-    myAssembler.assemble(E, U1, 1.0);
-    myAssembler.assemble(E, U2, -g.mat[index-1][0]);
-    myAssembler.assemble(E, V2, -g.mat[index-1][1]);
-    myAssembler.assemble(U1, E, 1.0);
-    myAssembler.assemble(U2, E, -g.mat[index-1][0]);
-    myAssembler.assemble(V2, E, -g.mat[index-1][1]);
+			      std::vector<groupOfCross2d> &G,
+			      std::vector<cutGraphPassage> &passages){
+  if (passages.empty())return;
+  for (int i=0;i<passages.size();i++){
+    if (passages[i].diff < 1.e-9)
+      passages[i].assemble (myAssembler,G);
+    else if (i && passages[i-1] == passages[i]){
+      passages[i-1].Print();
+      passages[i].assemble (myAssembler,G);
+    }
   }
 }
 
 
-static void computePotential(
+static bool computePotential(
   GModel *gm, std::vector<GFace *> &f, dofManager<double> &dof,
   std::map<MEdge, cross2d, MEdgeLessThan> &C,
   std::map<MVertex *, MVertex *, MVertexPtrLessThan> &new2old,
   std::vector<std::vector<cross2d *> > &groups,
   std::map<MEdge, MEdge, MEdgeLessThan> &duplicateEdges,
   std::map<MTriangle *, SVector3> &lift, std::map<MTriangle *, SVector3> &lift2,
-  std::vector<groupOfCross2d> &G, std::map<MVertex *, double> &res,
+  std::vector<groupOfCross2d> &G,
+  std::map<MVertex *, double> &res,
   std::map<MVertex *, double> &res2,
   std::vector<cutGraphPassage> &passages)
 {
+  
+  gm->writeMSH("split.msh", 4.0, false, true);
+
+  
   double a[3];
   std::set<MVertex *, MVertexPtrLessThan> vs;
   for(size_t i = 0; i < f.size(); i++) {
@@ -1079,7 +1356,6 @@
   }
 
   assembleExtraConnexions (myAssembler, G, passages);
-
   
   simpleFunction<double> ONE(1.0);
   laplaceTerm l(NULL, 1, &ONE);
@@ -1153,7 +1429,14 @@
     }
   }
   double A = Cpu();
-  _lsys->systemSolve();
+  try {
+    _lsys->systemSolve();
+  }
+  catch (...){
+    Msg::Info("Computing potentials (%d unknowns) failed",
+	      myAssembler.sizeOfR());
+    return false;
+  }
   double B = Cpu();
   Msg::Info("Computing potentials (%d unknowns) in %3lf seconds",
             myAssembler.sizeOfR(), B - A);
@@ -1194,6 +1477,7 @@
   fclose(F);
   fprintf(F2, "};\n");
   fclose(F2);
+  return true;
 }
 
 static double distance(MTriangle *t,
@@ -1331,14 +1615,21 @@
 void isMinMax(MVertex *v, std::vector<cross2d *> adj, dofManager<double> *dof,
               bool &isMin, bool &isMax)
 {
+  
+  for(size_t i = 0; i < adj.size(); i++) {
+    if(adj[i]->inBoundary || adj[i]->inInternalBoundary) {
+      isMin = isMax = false;
+      return;
+    }      
+  }
   double aa;
   isMin = isMax = true;
   dof->getDofValue(v, 0, 1, aa);
   for(size_t i = 0; i < adj.size(); i++) {
     double a;
     dof->getDofValue(adj[i]->_e.getVertex(0) == v ? adj[i]->_e.getVertex(1) :
-                                                    adj[i]->_e.getVertex(0),
-                     0, 1, a);
+		     adj[i]->_e.getVertex(0),
+		     0, 1, a);
     if(a < aa) isMin = false;
     if(a > aa) isMax = false;
   }
@@ -1363,15 +1654,17 @@
   MVertex *v = NULL;
   std::vector<cross2d *> adj;
   for(std::multimap<MVertex *, cross2d *, MVertexPtrLessThan>::iterator it =
-        conn.begin();
-      it != conn.end(); ++it) {
-    if(it->first == v) { adj.push_back(it->second); }
+        conn.begin();  true    ; ++it) {
+    if(it != conn.end() && it->first == v) { adj.push_back(it->second); }
     else {
       double MAX;
-      if(v && isSingular(v, adj, MAX)) {
+      bool isMin = false, isMax = false;
+      if (v){
+	isMinMax(v, adj, dof, isMin, isMax);
+      }      
+      if(v && (isSingular(v, adj, MAX))  /*isMin || isMax*/) {
         singularities.insert(v);
-        bool isMin, isMax;
-        isMinMax(v, adj, dof, isMin, isMax);
+	//        isMinMax(v, adj, dof, isMin, isMax);
         if(isMax)
           indices[v] = 1;
         else if(isMin)
@@ -1381,9 +1674,12 @@
         fprintf(f_, "SP(%g,%g,%g){%d};\n", v->x(), v->y(), v->z(), indices[v]);
       }
       adj.clear();
-      v = it->first;
-      adj.push_back(it->second);
-    }
+      if (it != conn.end()){
+	v = it->first;
+	adj.push_back(it->second);
+      }
+    }
+    if (it == conn.end())break;
   }
   fprintf(f_, "};\n");
   fclose(f_);
@@ -1475,6 +1771,7 @@
   //    }
   //  }
 
+  int iter = 0;
   while(1) {
     bool somethingDone = false;
     std::map<MVertex *, std::vector<MEdge> >::iterator it = _graph.begin();
@@ -1494,6 +1791,7 @@
         }
       }
     }
+    //    if (iter ++  == 4) break;
     if(!somethingDone) break;
   }
 
@@ -1536,12 +1834,6 @@
   }
   fprintf(fff, "};\n");
   fclose(fff);
-}
-
-int analyzeCorner(std::multimap<MVertex *, cross2d *> &conn, MVertex *v)
-{
-  // compute if this is an external (1) or internal (-1) corner.
-  return 1;
 }
 
 static void
@@ -2055,30 +2347,62 @@
 }
 
 static void computeOneIsoRecur(
-  MVertex *vsing, v2t_cont &adj, double VAL, MVertex *v0, MVertex *v1,
+  MVertex *vsing,
+  v2t_cont &adj,
+  double VAL,
+  MVertex *v0,
+  MVertex *v1,
   SPoint3 &p, std::map<MVertex *, double> &pot,
   std::map<MEdge, int, MEdgeLessThan> &visited,
-  //  std::map<MEdge, std::pair<std::map<MVertex *, double> *, double>,
-  //  MEdgeLessThan> &cutGraphEnds,
-  std::vector< std::pair<MEdge, std::pair<std::map<MVertex *, double> *, double> > >
-  &cutGraphEnds,
-  std::map<MEdge, MEdge, MEdgeLessThan> &d1, std::vector<groupOfCross2d> &G,
-  FILE *f, int COUNT, std::map<MEdge, edgeCuts, MEdgeLessThan> &cuts, int &NB,
-  int &circular, std::vector<SPoint3> &pts)
+  std::vector< std::pair<MEdge, std::pair<std::map<MVertex *, double> *, double> > > &cutGraphEnds,
+  std::map<MEdge, MEdge, MEdgeLessThan> &d1,
+  std::vector<groupOfCross2d> &G,
+  FILE *f,
+  int COUNT,
+  std::map<MEdge, edgeCuts, MEdgeLessThan> &cuts,
+  int &NB,
+  int &circular, cutGraphPassage &passage,
+  std::set<MVertex *, MVertexPtrLessThan> &singularities,
+  MElement **before)
 {
   MEdge e(v0, v1);
 
   MVertex vvv(p.x(), p.y(), p.z());
 
-  if(distance(&vvv, vsing) < 1.e-10) {
-    circular++;
-    return ;
-  }
-
+  {    
+    std::set<MVertex *, MVertexPtrLessThan>::iterator it = singularities.begin();
+    for ( ; it != singularities.end(); ++it){
+      double d = vvv.distance (*it);
+      if (d < 1.e-10){
+	//	if (*it != vsing)
+	//	  printf("%d connects 2 singularities exactly\n", COUNT); 
+	passage.pts.push_back(p);
+	passage.vals.push_back (VAL);  
+	passage.sing_conn = *it;
+	circular ++;
+	return;
+      }
+      else if (!passage.close && d < 2e-2){
+	passage.sing_conn = *it;
+	passage.pts.push_back(p);
+	passage.vals.push_back (VAL);  
+	//	printf("CIRCULAR %d %lu!!\n", COUNT,passage.pts.size()); 
+	passage.setClose(true);
+	//	return;
+      }
+    }
+  }
+  
   bool added = addCut(p, e, COUNT, NB, cuts);
-  if(!added) return;
-
-  pts.push_back(p);
+  if(!added) {
+    //    if (COUNT == 358900)printf("already there\n");
+    return;
+  }
+
+  if (!passage.close){
+    passage.pts.push_back(p);
+    passage.vals.push_back (VAL);  
+  }
   
   NB++;
 
@@ -2088,26 +2412,40 @@
     std::pair<std::map<MVertex *, double> *, double> aa =
       std::make_pair(&pot, VAL);
     cutGraphEnds.push_back(std::make_pair(e, aa));
+    //    printf("found cut graph\n");
+    //    return;
   }
   std::vector<MElement *> lst = adj[v0];
 
   MVertex *vs[2] = {NULL, NULL};
   int count = 0;
+  MElement *next = NULL;
   for(size_t i = 0; i < lst.size(); i++) {
-    if((lst[i]->getVertex(0) == v0 && lst[i]->getVertex(1) == v1) ||
-       (lst[i]->getVertex(0) == v1 && lst[i]->getVertex(1) == v0)) {
-      vs[count++] = lst[i]->getVertex(2);
-    }
-    if((lst[i]->getVertex(0) == v0 && lst[i]->getVertex(2) == v1) ||
-       (lst[i]->getVertex(0) == v1 && lst[i]->getVertex(2) == v0)) {
-      vs[count++] = lst[i]->getVertex(1);
-    }
-    if((lst[i]->getVertex(1) == v0 && lst[i]->getVertex(2) == v1) ||
-       (lst[i]->getVertex(1) == v1 && lst[i]->getVertex(2) == v0)) {
-      vs[count++] = lst[i]->getVertex(0);
-    }
-  }
-
+    //    if (lst[i] != *before){
+      if((lst[i]->getVertex(0) == v0 && lst[i]->getVertex(1) == v1) ||
+	 (lst[i]->getVertex(0) == v1 && lst[i]->getVertex(1) == v0)) {
+	next = lst[i];
+	vs[count++] = lst[i]->getVertex(2);
+      }
+      else if((lst[i]->getVertex(0) == v0 && lst[i]->getVertex(2) == v1) ||
+	      (lst[i]->getVertex(0) == v1 && lst[i]->getVertex(2) == v0)) {
+	next = lst[i];
+	vs[count++] = lst[i]->getVertex(1);
+      }
+      else if((lst[i]->getVertex(1) == v0 && lst[i]->getVertex(2) == v1) ||
+	      (lst[i]->getVertex(1) == v1 && lst[i]->getVertex(2) == v0)) {
+	next = lst[i];
+	vs[count++] = lst[i]->getVertex(0);
+      }
+      //    }
+  }
+
+  //  if (count == 0)printf("OOPS %d\n", COUNT);
+  
+  //  if (COUNT == 500) printf("%d %p %p\n",count,before, next);
+
+  before = &next;
+  
   double U[2] = {pot[v0], pot[v1]};
   SPoint3 p0(v0->x(), v0->y(), v0->z());
   SPoint3 p1(v1->x(), v1->y(), v1->z());
@@ -2118,18 +2456,22 @@
       if((U[0] - VAL) * (U2 - VAL) <= 0) {
         double xi = coord1d(U[0], U2, VAL);
         SPoint3 pp = p0 * (1. - xi) + ppp * xi;
-        fprintf(f, "SL(%g,%g,%g,%g,%g,%g){%d,%d};\n", p.x(), p.y(), p.z(),
-                pp.x(), pp.y(), pp.z(), COUNT, COUNT);
+	//	if (!passage.close)
+	fprintf(f, "SL(%g,%g,%g,%g,%g,%g){%d,%d};\n", p.x(), p.y(), p.z(),
+		pp.x(), pp.y(), pp.z(), COUNT, COUNT);
         computeOneIsoRecur(vsing, adj, VAL, v0, vs[i], pp, pot, visited,
-			   cutGraphEnds, d1, G, f, COUNT, cuts, NB, circular, pts);
+			   cutGraphEnds, d1, G, f, COUNT, cuts, NB, circular, passage,
+			   singularities, before);
       }
       else if((U[1] - VAL) * (U2 - VAL) <= 0) {
         double xi = coord1d(U[1], U2, VAL);
         SPoint3 pp = p1 * (1. - xi) + ppp * xi;
-        fprintf(f, "SL(%g,%g,%g,%g,%g,%g){%d,%d};\n", p.x(), p.y(), p.z(),
-                pp.x(), pp.y(), pp.z(), COUNT, COUNT);
+	//	if (!passage.close)
+	fprintf(f, "SL(%g,%g,%g,%g,%g,%g){%d,%d};\n", p.x(), p.y(), p.z(),
+		pp.x(), pp.y(), pp.z(), COUNT, COUNT);
         computeOneIsoRecur(vsing, adj, VAL, v1, vs[i], pp, pot, visited,
-			   cutGraphEnds, d1, G, f, COUNT, cuts, NB, circular, pts);
+			   cutGraphEnds, d1, G, f, COUNT, cuts, NB, circular, passage,
+			   singularities, before);
       }
       else {
         printf("strange\n");
@@ -2144,31 +2486,34 @@
 			 std::map<MVertex *, double> *potU,
 			 std::map<MVertex *, double> *potV,
 			 std::map<MEdge, MEdge, MEdgeLessThan> &d1,
-			 std::vector<groupOfCross2d> &G, FILE *f, int COUNT,
+			 std::vector<groupOfCross2d> &G, FILE *f, int COUNT, int DIR,
 			 std::map<MEdge, edgeCuts, MEdgeLessThan> &cuts,
-			 std::vector<cutGraphPassage> & passages)
+			 std::vector<cutGraphPassage> & passages,
+			 std::set<MVertex *, MVertexPtrLessThan> &singularities,
+			 MElement *first)
 {
   std::map<MEdge, int, MEdgeLessThan> visited;
-  //  std::map<MEdge, std::pair<std::map<MVertex *, double> *, double>,
-  //           MEdgeLessThan>
-  //    cutGraphEnds;
-
+  
   std::vector<std::pair<MEdge, std::pair<std::map<MVertex *, double> *, double> > >
     cutGraphEnds;
   int NB = 0;
   int circular = 0;
 
-  std::vector<SPoint3> pts;
+  //  std::vector<MTriangle*> pts;
+
+  cutGraphPassage passage (COUNT , DIR, vsing);
+  passage.pts.push_back (SPoint3 (vsing->x(),vsing->y(),vsing->z()));  
+  passage.vals.push_back (VAL);  
   
   computeOneIsoRecur(vsing, adj, VAL, v0, v1, p, *potU, visited, cutGraphEnds,
-		     d1, G, f, COUNT, cuts, NB, circular, pts);
-
-  cutGraphPassage passage (COUNT , vsing);
+		     d1, G, f, COUNT, cuts, NB, circular, passage, singularities, &first);
+  
   
   int XX = 1;
 
   while(!cutGraphEnds.empty()) {
     MEdge e = (*cutGraphEnds.begin()).first;
+
     std::map<MVertex *, double> *POT = (*cutGraphEnds.begin()).second.first;
     VAL = (*cutGraphEnds.begin()).second.second;
     double xi = coord1d((*POT)[e.getVertex(0)], (*POT)[e.getVertex(1)], VAL);
@@ -2176,8 +2521,10 @@
     p[0] = (1. - xi) * e.getVertex(0)->x() + xi * e.getVertex(1)->x();
     p[1] = (1. - xi) * e.getVertex(0)->y() + xi * e.getVertex(1)->y();
     p[2] = (1. - xi) * e.getVertex(0)->z() + xi * e.getVertex(1)->z();
-    //        printf("cutgaphends %lu %lu\n",o.getVertex(0)->getNum(),o.getVertex(1)->getNum());
     cutGraphEnds.erase(cutGraphEnds.begin());
+
+    //    if (COUNT == 358900)printf("%lu\n",cutGraphEnds.size());
+    
     // visited.clear();
 
     int ROT = 0;
@@ -2225,35 +2572,24 @@
     }
     if(maxCount == 0) printf("IMPOSSIBLE\n");
 
-    passage.addPassage (POT == potU ? 0 : 1, cutGraphId);
-
-    if (passage.isCyclic(pts)) break;
-    
+    if (!passage.close) {
+      passage.addPassage (POT == potU ? 0 : 1, cutGraphId);
+      passage.eds.push_back(e);
+      passage.pts_on_eds.push_back(p);
+    }
+
     if(ROT) { POT = (POT == potU ? potV : potU); }
-    else {
-    }
-    XX += ROT;
     if(distance(e.getVertex(0), o.getVertex(0)) < 1.e-12)
       VAL = (1. - xi) * (*POT)[o.getVertex(0)] + xi * (*POT)[o.getVertex(1)];
     else
       VAL = (1. - xi) * (*POT)[o.getVertex(1)] + xi * (*POT)[o.getVertex(0)];
     computeOneIsoRecur(vsing, adj, VAL, o.getVertex(0), o.getVertex(1), p, *POT,
-		       visited, cutGraphEnds, d1, G, f, COUNT, cuts, NB, circular, pts);
-    if(XX > 1200) break;
-  }
-
-  if(0){
-    char name[245];
-    sprintf(name,"p_%d.pos",COUNT);
-    FILE *F = fopen(name,"w");
-    fprintf(F,"View\"\"{\n");
-    for (size_t i=1;i<pts.size();i++){
-      fprintf(F,"SL(%g,%g,%g,%g,%g,%g) {%lu,%lu};\n",pts[i-1].x(),pts[i-1].y(),pts[i-1].z(),pts[i].x(),pts[i].y(),pts[i].z(),i,i);
-    }
-    fprintf(F,"};\n");
-    fclose(F);
+		       visited, cutGraphEnds, d1, G, f, COUNT, cuts, NB, circular, passage,
+		       singularities, &first);
+    if(XX++ > MAX_PASSAGES+1) break;
   }
   
+  if (passage.angleTot() > 10*M_PI)circular = -1;
   
   passages.push_back(passage);
 
@@ -2266,7 +2602,8 @@
                        std::map<MEdge, MEdge, MEdgeLessThan> &d1,
                        std::vector<groupOfCross2d> &G, int DIR,
                        std::map<MEdge, edgeCuts, MEdgeLessThan> &cuts,
-		       std::vector<cutGraphPassage> &passages)
+		       std::vector<cutGraphPassage> &passages,
+		       std::set<MVertex *, MVertexPtrLessThan> &singularities)
 {
   int COUNT = 100 * vsing->getNum() + 10 * DIR;
   std::vector<MElement *> faces = adj[vsing];
@@ -2280,29 +2617,25 @@
     SPoint3 p0(v0->x(), v0->y(), v0->z());
     SPoint3 p1(v1->x(), v1->y(), v1->z());
     SPoint3 p2(v2->x(), v2->y(), v2->z());
+
     int circular = 0;
     if(v2 == vsing && (U0 - u) * (U1 - u) <= 0) {
       double xi = coord1d(U0, U1, u);
       SPoint3 pp = p0 * (1 - xi) + p1 * xi;
-      circular = computeOneIso(vsing, adj, u, v0, v1, pp, &potU, &potV, d1, G, f, COUNT++,
-			       cuts, passages);
+      circular = computeOneIso(vsing, adj, u, v0, v1, pp, &potU, &potV, d1, G, f, COUNT++,DIR,
+			       cuts, passages, singularities, faces[i]);
     }
     else if(v1 == vsing && (U0 - u) * (U2 - u) <= 0) {
       double xi = coord1d(U0, U2, u);
       SPoint3 pp = p0 * (1 - xi) + p2 * xi;
-      circular =computeOneIso(vsing, adj, u, v0, v2, pp, &potU, &potV, d1, G, f, COUNT++,
-			      cuts, passages);
+      circular =computeOneIso(vsing, adj, u, v0, v2, pp, &potU, &potV, d1, G, f, COUNT++,DIR,
+			      cuts, passages, singularities, faces[i]);
     }
     else if(v0 == vsing && (U1 - u) * (U2 - u) <= 0) {
       double xi = coord1d(U1, U2, u);
       SPoint3 pp = p1 * (1 - xi) + p2 * xi;
-      circular = computeOneIso(vsing, adj, u, v1, v2, pp, &potU, &potV, d1, G, f, COUNT++,
-				   cuts, passages);
-    }
-    if (circular == 2) printf("ISO %d is circular %d\n",COUNT-1, circular);
-    if (circular == -1) {
-      printf("ISO %d is CYCLIC\n",COUNT-1);
-      return false;
+      circular = computeOneIso(vsing, adj, u, v1, v2, pp, &potU, &potV, d1, G, f, COUNT++,DIR,
+			       cuts, passages, singularities, faces[i]);
     }
   }
   return true;
@@ -2321,6 +2654,7 @@
   std::map<MEdge, edgeCuts, MEdgeLessThan> &cuts,
   std::vector<cutGraphPassage> &passages)
 {
+  passages.clear();
   v2t_cont adj;
   for(size_t i = 0; i < faces.size(); i++) {
     buildVertexToElement(faces[i]->triangles, adj);
@@ -2358,7 +2692,7 @@
             if(G[i].left[l] == v0) { I = l; }
             if(G[i].left[l] == v1) { J = l; }
           }
-          if(I >= 0 && J >= 0) {
+          if(I >= 0 && J >= 0 && abs(I-J) == 1) {
             MEdge l(G[i].left[I], G[i].left[J]);
             MEdge r(G[i].right[I], G[i].right[J]);
             d1[l] = r;
@@ -2369,8 +2703,12 @@
       if(G[i].singularities.size() == 1) {
         MEdge l(G[i].singularities[0], G[i].left[G[i].left.size() - 1]);
         MEdge r(G[i].singularities[0], G[i].right[G[i].right.size() - 1]);
+	//        MEdge l2(G[i].singularities[0], G[i].left[0]);
+	//        MEdge r2(G[i].singularities[0], G[i].right[0]);
         d1[l] = r;
         d1[r] = l;
+	//        d1[l2] = r2;
+	//        d1[r2] = l2;
       }
     }
   }
@@ -2382,8 +2720,8 @@
     fprintf(f2, "View\"Cuts\"{\n");
     for(size_t i = 0; i < G.size(); i++) {
       MVertex *vvv = G[i].left[G[i].left.size()/2];
-      computeIso(vvv, adj, potU[vvv], potU, potV, f2, d1, G, 0, cuts, passages);      
-      computeIso(vvv, adj, potV[vvv], potV, potU, f2, d1, G, 1, cuts, passages);      
+      computeIso(vvv, adj, potU[vvv], potU, potV, f2, d1, G, 0, cuts, passages, singularities);      
+      computeIso(vvv, adj, potV[vvv], potV, potU, f2, d1, G, 1, cuts, passages, singularities);      
     }
     fprintf(f2, "};\n");
     fclose(f2);
@@ -2393,27 +2731,21 @@
   FILE *f = fopen(fn.c_str(), "w");
   fprintf(f, "View\"Big Cut\"{\n");
 
+  bool success = true;
+  
   std::set<MVertex *, MVertexPtrLessThan>::iterator it = singularities.begin();
   for(; it != singularities.end(); ++it) {
     GEntity *ge = (*it)->onWhat();
     if(ge->dim() == 2 || ge->edges().size() == 0) {
-      printf("%lu %d %d %lu %22.15E %22.15E\n",ge->edges().size(),ge->tag(),
-	     ge->dim(),singularities.size(),potU[*it],potV[*it]);
-      bool success = computeIso(*it, adj, potU[*it], potU, potV, f, d1, G, 0, cuts, passages);
-      if (!success) {
-	printf("CYCLIC STUFF\n");
-	//	return false;
-      }
-      success = computeIso(*it, adj, potV[*it], potV, potU, f, d1, G, 1, cuts, passages);
-      if (!success) {
-	printf("CYCLIC STUFF\n");
-	//	return false;
-      }
+      //     printf("%lu %d %d %lu %22.15E %22.15E\n",ge->edges().size(),ge->tag(),
+      //	     ge->dim(),singularities.size(),potU[*it],potV[*it]);
+      success &= computeIso(*it, adj, potU[*it], potU, potV, f, d1, G, 0, cuts, passages, singularities);
+      success &= computeIso(*it, adj, potV[*it], potV, potU, f, d1, G, 1, cuts, passages, singularities);
     }
   }
   fprintf(f, "};\n");
   fclose(f);
-  return true;
+  return success;
 }
 
 void getAllConnectedTriangles(
@@ -2518,8 +2850,108 @@
   std::set<MVertex *, MVertexPtrLessThan> &boundaries,
   std::multimap<MVertex *, MVertex *, MVertexPtrLessThan> &old2new)
 {
+
+  std::vector<std::vector<MVertex *> > vsorted;
+  std::vector<MEdge> edges;
+  for(size_t i = 0; i < g.crosses.size(); ++i) {
+    cross2d *c = g.crosses[i];
+    edges.push_back(c->_e);
+  }
+  SortEdgeConsecutive(edges, vsorted);
+
+  // PERIODIC !!!
+  if (vsorted[0][0] == vsorted[0][vsorted[0].size()-1]) {
+    for(size_t START = 0; START < vsorted[0].size(); ++START) {
+      if (old2new.count(vsorted[0][START]) > 1){
+	std::vector<MVertex *> temp;
+	for(size_t i = START; i < vsorted[0].size() + START; ++i) {
+	  int index = i %  vsorted[0].size();
+	  if (index) temp.push_back( vsorted[0][index]);
+	}
+	temp.push_back( vsorted[0][START]);
+	vsorted[0] = temp;
+	break;
+      }
+    }
+  }
+  
+  std::vector<cross2d *> ccc;
+  //  printf("group %d\n",g.groupId);
+  for(size_t j = 0; j < vsorted[0].size(); ++j) {
+    MVertex *v0a = vsorted[0][j ? j-1 : j+1 ];
+    MVertex *vv = vsorted[0][j];
+    for(size_t i = 0; i < g.crosses.size(); ++i) {
+      cross2d *c = g.crosses[i];
+      if ( (c->_e.getVertex(0) == v0a && c->_e.getVertex(1) == vv ) ||
+	   (c->_e.getVertex(0) == vv && c->_e.getVertex(1) == v0a )){
+        MTriangle *t1 = c->_t[0];
+        MTriangle *t2 = c->_t[1];
+        MVertex *v0 = NULL;
+        MVertex *v1 = NULL;
+        if(t1->getVertex(0) == vv || t1->getVertex(1) == vv ||
+           t1->getVertex(2) == vv) {
+          if(v0 == NULL)
+            v0 = vv;
+          else if(v1 == NULL)
+            v1 = vv;
+          else
+            Msg::Error("error in JumpyPairs 1");
+        }
+        if(t2->getVertex(0) == vv || t2->getVertex(1) == vv ||
+           t2->getVertex(2) == vv) {
+          if(v0 == NULL)
+            v0 = vv;
+          else if(v1 == NULL)
+            v1 = vv;
+          else
+            Msg::Error("error in JumpyPairs 1");
+        }
+        for(std::multimap<MVertex *, MVertex *>::iterator it =
+              old2new.lower_bound(vv);
+            it != old2new.upper_bound(vv); ++it) {
+          MVertex *vvv = it->second;
+          if(t1->getVertex(0) == vvv || t1->getVertex(1) == vvv ||
+             t1->getVertex(2) == vvv) {
+            if(v0 == NULL)
+              v0 = vvv;
+            else if(v1 == NULL)
+              v1 = vvv;
+            else
+              Msg::Error("error in JumpyPairs 1");
+          }
+          if(t2->getVertex(0) == vvv || t2->getVertex(1) == vvv ||
+             t2->getVertex(2) == vvv) {
+            if(v0 == NULL)
+              v0 = vvv;
+            else if(v1 == NULL)
+              v1 = vvv;
+            else
+              Msg::Error("error in JumpyPairs 2");
+          }
+        }
+        if(!v1 || !v0) Msg::Error("error in JumpyPairs 3");
+        if(computeLeftRight(g, &v0, &v1)) {
+          if(boundaries.find(vv) != boundaries.end()) {
+            g.left.insert(g.left.begin(), v0);
+            g.right.insert(g.right.begin(), v1);
+          }
+          else {
+            g.left.push_back(v0);
+            g.right.push_back(v1);
+          }
+	  //	  printf("VERTEX %lu %lu --> %lu %lu \n",vv->getNum(),v0a->getNum(),v0->getNum(),v1->getNum());
+        }
+        else
+          Msg::Error("error in jumpy pairs %lu \n", vv->getNum());
+      }
+      else if(singularities.find(vv) != singularities.end()) {
+        g.singularities.push_back(vv);
+      }
+    }
+  }
+  return;
+  
   std::set<MVertex *, MVertexPtrLessThan> touched;
-
   //  printf("GROUP %d \n",g.groupId);
   for(size_t i = 0; i < g.crosses.size(); ++i) {
     cross2d *c = g.crosses[i];
@@ -2817,13 +3249,8 @@
 
   int computeCrossFieldAndH()
   {
-<<<<<<< HEAD
 #if defined(HAVE_QUADMESHINGTOOLS1)
-    int nb_iter = 20;
-=======
-#if defined(HAVE_QUADMESHINGTOOLS)
-    int nb_iter = 4;
->>>>>>> 1b9d626c
+    int nb_iter = 10;
     int cf_tag;
     std::map<std::pair<size_t,size_t>,double> edge_to_angle;
     bool okcf = QMT::compute_cross_field_with_heat("default",cf_tag,nb_iter,&edge_to_angle);
@@ -2839,13 +3266,18 @@
       std::pair<size_t,size_t> edge = std::make_pair(it->first.getMinVertex()->getIndex(),
             it->first.getMaxVertex()->getIndex());
       std::map<std::pair<size_t,size_t>,double>::iterator itr = edge_to_angle.find(edge);
+      double A = 0;
       if (itr == edge_to_angle.end()) {
-        Msg::Error("Edge not found in result");
-        return -1;
-      }
-      it->second._a = it->second._atemp = itr->second;
+        Msg::Warning("Edge not found in result");
+      }
+      else{
+	A = itr->second;
+      }
+      //      it->second.normalize(itr->second);
+      it->second._a = it->second._atemp = A;
       it->second.o_i = it->second._tgt * cos(it->second._atemp) + it->second._tgt2 * sin(it->second._atemp);
       it->second.o_i.normalize();
+      it->second._btemp = itr->second;
       //      it->second.computeVector();
       //it->second.computeAngle();
  /* issue from here I guess: theta transfer not sufficient ? */
@@ -2855,8 +3287,14 @@
 #endif
     myAssembler = computeH(gm, f, vs, C);
 
+    
     computeSingularities(C, singularities, indices, myAssembler);
 
+#if 0
+    myAssembler = computeHFromSingularities(indices,  4);
+#endif
+
+    
 #if defined(HAVE_QUADMESHINGTOOLS)
     bool SHOW_H = false;
     if (SHOW_H) {
@@ -2913,7 +3351,7 @@
     SortEdgeConsecutive(edges, vsorted);
 
     // AVERAGE
-    //    dof->numberVertex(*vs.begin(), 1, 1);
+    dof->numberVertex(*vs.begin(), 1, 1);
 
     for(std::set<MVertex *, MVertexPtrLessThan>::iterator it = vs.begin();
         it != vs.end(); ++it){
@@ -3817,37 +4255,29 @@
     return 0;
   }
 
-  int computeQuadLayout(std::map<MVertex *, double> &potU,
-                        std::map<MVertex *, double> &potV,
-                        std::map<MEdge, MEdge, MEdgeLessThan> &duplicateEdges,
-                        std::map<MEdge, edgeCuts, MEdgeLessThan> &cuts)
+  bool computeQuadLayout(std::map<MVertex *, double> &potU,
+			 std::map<MVertex *, double> &potV,
+			 std::map<MEdge, MEdge, MEdgeLessThan> &duplicateEdges,
+			 std::map<MEdge, edgeCuts, MEdgeLessThan> &cuts,
+			 std::vector<cutGraphPassage> &passages)
   {
-    std::vector<cutGraphPassage> passages;
-    while (1){
-      computePotential(gm, f, *myAssembler, C, new2old, groups, duplicateEdges,
-		       d0, d1, G, potU, potV, passages);
-      
-      if (computeIsos(gm, f, singularities, C, new2old, duplicateEdges, groups,
-		      groups_cg, potU, potV, cutG, G, cuts, passages)==true){
-	printf("COMPUTE ISOS DONE\n");
-	break;
-      }
-      break;
-    }
-
+    potU.clear();
+    potV.clear();
+    cuts.clear();
+    
+    if (!computePotential(gm, f, *myAssembler, C, new2old, groups, duplicateEdges,
+			  d0, d1, G, potU, potV, passages))return false;
+    
+    bool success = computeIsos(gm, f, singularities, C, new2old, duplicateEdges, groups,
+			       groups_cg, potU, potV, cutG, G, cuts, passages);
+    
     correctionOnCutGraph(cuts, new2old);
-
+    
     double MAXX = 0.;
     //    double SUM_LEFT = 0 , SUM_RIGHT = 0;
     for(size_t i = 0; i < groups_cg.size(); i++) {
       double MAXD1 = -1.e22, MIND1 = 1.e22, MAXD2 = -1.e22, MIND2 = 1.e22;      
       for(size_t j = 0; j < G[i].left.size(); j++) {
-	/*	if (G[i].groupId == 5 || G[i].groupId == 6){
-	  printf("%lu %lu %12.5E %12.5E %12.5E %12.5E\n",G[i].left[j]->getNum(),G[i].right[j]->getNum(),
-		 potU[G[i].left[j]],potU[G[i].right[j]],
-		 potV[G[i].left[j]],potV[G[i].right[j]]);
-	}
-	*/
         double Ul = potU[G[i].left[j]];
         double Ur = potU[G[i].right[j]];
         double Vl = potV[G[i].left[j]];
@@ -3860,26 +4290,24 @@
         MIND2 = std::min(D2, MIND2);
 	
       }
-      //      SUM_LEFT += MAXD1;
-      //      SUM_RIGHT += MAXD2;
-      //      Dof E1(g.left[]->getNum(),
-      //           Dof::createTypeWithTwoInts(0, 3 + 100 * G[i].groupId));
-
-
-      Msg::Debug("group %3d ROT (%12.5E %12.5E) (%12.5E %12.5E)",
-                       G[i].groupId,  G[i].mat[0][0],  G[i].mat[0][1],
-      		 G[i].mat[1][0],G[i].mat[1][1]);
-
-      Msg::Debug("group %3d DA(%12.5E %12.5E %12.5E) D2(%12.5E %12.5E %12.5E)",
+      double ROT = 0;
+      if (G[i].mat[0][0] == 1) ROT = 0;
+      else if (G[i].mat[0][0] == -1) ROT = M_PI;
+      else if (G[i].mat[0][1] == -1) ROT = M_PI/2;
+      else if (G[i].mat[1][0] == -1) ROT = -M_PI/2;
+
+      Msg::Debug("group %3d DA(%12.5E %12.5E %12.5E) D2(%12.5E %12.5E %12.5E) ROT %12.5E",
                  G[i].groupId, MAXD1, MIND1, MAXD1 - MIND1, MAXD2, MIND2,
-                 MAXD2 - MIND2);
+                 MAXD2 - MIND2, ROT);
+      G[i].jump1 = MAXD1;
+      G[i].jump2 = MAXD2;
       MAXX = std::max(MAXD2 - MIND2, MAXX);
     }
     if(MAXX < 1.e-09)
       Msg::Info("Success in computing potentials (all jumps are OK)");
     else
       Msg::Warning("Quad Layout Failure");
-    return 0;
+    return success;
   }
 };
 
@@ -3971,7 +4399,27 @@
     qLayout.computeCutGraph(duplicateEdges);
     qLayout.computeThetaUsingHCrouzeixRaviart(dataTHETA);
   }
-  if(layout) { qLayout.computeQuadLayout(potU, potV, duplicateEdges, cuts); }
+
+  if(layout) {
+    std::vector<cutGraphPassage> passages;
+    qLayout.computeQuadLayout(potU, potV, duplicateEdges, cuts, passages);
+    for (size_t i=0 ; i< passages.size() ; ++i){
+      passages[i].analyze(potU, potV, qLayout.G, qLayout.new2old);
+    }
+
+    for (int I=0;I<1;I++){
+      std::sort(passages.begin(), passages.end());
+      qLayout.computeQuadLayout(potU, potV, duplicateEdges, cuts, passages);
+      for (size_t i=0 ; i< passages.size() ; ++i){
+	passages[i].analyze(potU, potV, qLayout.G, qLayout.new2old);
+      }
+    }
+    std::sort(passages.begin(), passages.end());
+    for (size_t i=0 ; i< passages.size() ; ++i){
+      passages[i].Print();
+      passages[i].PrintFile();
+    }
+  }
 
   PViewDataGModel *d = new PViewDataGModel;
   PViewDataGModel *dt = new PViewDataGModel(PViewDataGModel::ElementNodeData);
@@ -4078,12 +4526,7 @@
     GModel::current(), GModel::current()->getMaxElementaryNumber(1) + 1, 0, 0);
   GModel::current()->add(de);
   computeNonManifoldEdges(GModel::current(), de->lines, true);
-<<<<<<< HEAD
   classifyFaces(GModel::current(), M_PI / 2 * .6);
-=======
-  // classifyFaces(GModel::current(), M_PI / 2 * .999);
-  classifyFaces(GModel::current(), 2. * M_PI);
->>>>>>> 1b9d626c
   GModel::current()->remove(de);
   //  delete de;
   GModel::current()->pruneMeshVertexAssociations();
