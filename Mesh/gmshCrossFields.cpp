--- conflicted
+++ resolved
@@ -7421,7 +7421,6 @@
 #endif
 }
 
-<<<<<<< HEAD
 //using cf computed without prescribed sing
 int splitMeshWithSeparatrices(GModel * gm, QuadMeshingState& state) {
   /* load theta (angle per edge) */
@@ -7705,7 +7704,4 @@
   Msg::Info("MBD | Split mesh shown in  gmsh");
   
   return 0;
-}
-
-=======
->>>>>>> 7080813f
+}