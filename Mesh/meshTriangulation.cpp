--- conflicted
+++ resolved
@@ -22,7 +22,6 @@
 #include "qualityMeasures.h"
 #include "Numeric.h"
 #include "SPoint3.h"
-#include "meshGFaceQuadLayer.h"
 
 void swap(double &a, double &b)
 {
@@ -94,25 +93,9 @@
   gf->triangles.clear();
   gf->quadrangles.clear();
 
-<<<<<<< HEAD
-  std::unordered_map<int, MVertex*> news;
-  
-  for (auto f : pm->faces) if (f != nullptr && f->he != nullptr) {
-    PolyMesh::Vertex *v[4] = {f->he->v,f->he->next->v,f->he->next->next->v,f->he->next->next->next->v};
-    MVertex *v_gmsh[4];
-    for (int i=0;i<pm->num_sides(f->he);i++){
-      // printf("f=%p, i=%i, v=%p\n",f,i,v[i]);
-      if (v[i] == nullptr) {
-        Msg::Error("PolyMesh2GFace: face with %i sides, %i-th vertex is null", pm->num_sides(f->he), i);
-        return -1;
-      }
-      if (v[i]->data != -1){
-        auto it = news.find(v[i]->data);
-        if (it == news.end())
-=======
   std::unordered_map<int, MVertex *> news;
 
-  for(auto f : pm->faces) {
+  for(auto f : pm->faces) if (f && f->he) {
     PolyMesh::Vertex *v[4] = {f->he->v, f->he->next->v, f->he->next->next->v,
                               f->he->next->next->next->v};
     MVertex *v_gmsh[4];
@@ -120,40 +103,12 @@
       if(v[i]->data != -1) {
         auto it = news.find(v[i]->data);
         if(it == news.end())
->>>>>>> b61a2353
           v_gmsh[i] = GModel::current()->getMeshVertexByTag(v[i]->data);
         else
           v_gmsh[i] = it->second;
         //	if (! v_gmsh[i] ) printf("error %d\n",v[i]->data);
       }
       else {
-<<<<<<< HEAD
-        double uv[2] = {0,0};
-        GPoint gp = gf->closestPoint(SPoint3(v[i]->position.x(),v[i]->position.y(),
-              v[i]->position.z()),uv);
-        if (gp.succeeded())
-          v_gmsh[i] = new MFaceVertex (gp.x(),gp.y(),gp.z(),gf,gp.u(),gp.v());
-        else
-          v_gmsh[i] = new MFaceVertex (v[i]->position.x(),v[i]->position.y(), v[i]->position.z(),gf,v[i]->position.x(),v[i]->position.y());
-        gf->mesh_vertices.push_back(v_gmsh[i]);	
-        gf->model()->addMVertexToVertexCache(v_gmsh[i]);
-        v[i]->data = v_gmsh[i]->getNum();
-        news[v[i]->data] =  v_gmsh[i];
-      }
-    }
-    if (pm->num_sides(f->he) == 3) {
-      if (v_gmsh[0] == v_gmsh[1] || v_gmsh[0] == v_gmsh[2] || v_gmsh[1] == v_gmsh[2]) {
-        Msg::Warning("PolyMesh2GFace: creating collapsed triangle");
-      }
-      gf->triangles.push_back(new MTriangle (v_gmsh[0],v_gmsh[1],v_gmsh[2]));
-    } else if (pm->num_sides(f->he) == 4) {
-      if (v_gmsh[0] == v_gmsh[1] || v_gmsh[1] == v_gmsh[2] 
-          || v_gmsh[2] == v_gmsh[3] || v_gmsh[3] == v_gmsh[0]) {
-        Msg::Warning("PolyMesh2GFace: creating collapsed quad");
-      }
-      gf->quadrangles.push_back(new MQuadrangle (v_gmsh[0],v_gmsh[1],v_gmsh[2],v_gmsh[3]));    
-    }
-=======
         double uv[2] = {0, 0};
         GPoint gp = gf->closestPoint(
           SPoint3(v[i]->position.x(), v[i]->position.y(), v[i]->position.z()),
@@ -175,7 +130,6 @@
     else if(pm->num_sides(f->he) == 4)
       gf->quadrangles.push_back(
         new MQuadrangle(v_gmsh[0], v_gmsh[1], v_gmsh[2], v_gmsh[3]));
->>>>>>> b61a2353
   }
   return 0;
 }
@@ -187,10 +141,8 @@
 
 
   std::unordered_map<size_t, size_t> nodeLabels;
-  std::unordered_map<std::pair<size_t, size_t>, PolyMesh::HalfEdge *, pair_hash>
-    opposites;
-
-<<<<<<< HEAD
+  std::unordered_map<std::pair<size_t, size_t>, PolyMesh::HalfEdge *, pair_hash>   opposites;
+
   bool useAPI = false;
 
   if (useAPI) {
@@ -272,48 +224,9 @@
         } else {
           v[j] = (*pm)->vertices[it->second];
         }
-=======
-  std::vector<int> elementTypes;
-  std::vector<std::vector<std::size_t> > elementTags;
-  std::vector<std::vector<std::size_t> > nodeTags;
-  gmsh::model::mesh::getElements(elementTypes, elementTags, nodeTags, 2,
-                                 faceTag);
-
-  for(size_t K = 0; K < elementTypes.size(); K++) {
-    int eT = elementTypes[K];
-    int nNod = 0;
-    if(eT == 2)
-      nNod = 3;
-    else if(eT == 3)
-      nNod = 4;
-    else {
-      Msg::Error("GFace2PolyMesh only support quads (element Tag 3) and "
-                 "triangles (element Tag 2)");
-      return -1;
-    }
-    PolyMesh::Vertex *v[4] = {nullptr, nullptr, nullptr, nullptr};
-    printf("%lu elements\n", elementTags[K].size());
-    for(size_t i = 0; i < elementTags[K].size(); i++) {
-      for(int j = 0; j < nNod; j++) {
-        size_t nodeTag = nodeTags[K][nNod * i + j];
-        auto it = nodeLabels.find(nodeTag);
-        if(it == nodeLabels.end()) {
-          std::vector<double> coord(3), parametricCoord(3);
-          gmsh::model::mesh::getNode(nodeTag, coord, parametricCoord);
-          v[j] = new PolyMesh::Vertex(coord[0], coord[1], coord[2], nodeTag);
-          nodeLabels[nodeTag] = (*pm)->vertices.size();
-          (*pm)->vertices.push_back(v[j]);
-        }
-        else
-          v[j] = (*pm)->vertices[it->second];
->>>>>>> b61a2353
       }
       PolyMesh::HalfEdge *he[4];
-<<<<<<< HEAD
       for (size_t j=0;j<nNod;j++){
-=======
-      for(int j = 0; j < nNod; j++) {
->>>>>>> b61a2353
         he[j] = new PolyMesh::HalfEdge(v[j]);
         (*pm)->hedges.push_back(he[j]);
         v[j]->he = he[j];
@@ -322,44 +235,26 @@
       PolyMesh::Face *ff = new PolyMesh::Face(he[0]);
       (*pm)->faces.push_back(ff);
 
-<<<<<<< HEAD
       for (size_t j=0;j<nNod;j++){
         he[j]->next = he[(j+1)%nNod];
         he[j]->prev = he[(j-1+nNod)%nNod];
         he[j]->f = ff;
       }      
-=======
-      for(int j = 0; j < nNod; j++) {
-        he[j]->next = he[(j + 1) % nNod];
-        he[j]->prev = he[(j - 1 + nNod) % nNod];
-        he[j]->f = ff;
-        //	size_t n0 = v[j]->data;
-        //	size_t n1 = v[(j+1)%nNod]->data;
-        //	std::pair<size_t, size_t> pj =
-        //	  std::make_pair(std::min(n0,n1),std::max(n0,n1));
-        //	auto itj = opposites.find(pj);
-        //	if(itj == opposites.end()) opposites[pj] = he[j];
-        //	else {
-        //	  he[j]->opposite = itj->second;
-        //	  itj->second->opposite = he[j];
-        //	}
-      }
->>>>>>> b61a2353
     }
   }
 
   HalfEdgePtrLessThan compare;
-  std::sort((*pm)->hedges.begin(), (*pm)->hedges.end(), compare);
+  std::sort ((*pm)->hedges.begin(), (*pm)->hedges.end(), compare);
 
   HalfEdgePtrEqual equal;
-  for(size_t i = 0; i < (*pm)->hedges.size() - 1; i++) {
+  for (size_t i=0 ; i< (*pm)->hedges.size() - 1; i++){
     PolyMesh::HalfEdge *h0 = (*pm)->hedges[i];
-    PolyMesh::HalfEdge *h1 = (*pm)->hedges[i + 1];
-    if(equal(h0, h1)) {
+    PolyMesh::HalfEdge *h1 = (*pm)->hedges[i+1];
+    if (equal(h0,h1)){
       h0->opposite = h1;
       h1->opposite = h0;
       i++;
-    }
+    }    
   }
   return 0;
 }
@@ -374,13 +269,13 @@
 
   // FIXME : should be oriented anyway !
   double result = -robustPredicates::incircle(v0->position, v1->position,
-      v2->position, v->position);
+                                              v2->position, v->position);
 
   return (result > 0) ? 1 : 0;
 }
 
 static void faceCircumCenter(PolyMesh::HalfEdge *he, GFace *gf, double *res,
-    double *uv)
+                             double *uv)
 {
   PolyMesh::Vertex *v0 = he->v;
   PolyMesh::Vertex *v1 = he->next->v;
@@ -403,40 +298,40 @@
   GPoint p1 = gf->point(v1->position.x(), v1->position.y());
   GPoint p2 = gf->point(v2->position.x(), v2->position.y());
   return qmTriangle::gamma(p0.x(), p0.y(), p0.z(), p1.x(), p1.y(), p1.z(),
-      p2.x(), p2.y(), p2.z());
+                           p2.x(), p2.y(), p2.z());
 }
 
 /*
-   static int qualityCriterion3D(PolyMesh::HalfEdge *he, void *p){
-   if (he->data > 0) return -1;
-   if (he->opposite == nullptr) return -1;
-   if (p == nullptr) return -1;
-
-   GFace *gf = (GFace*)p;
-
-   PolyMesh::Vertex *v0 = he->v;
-   PolyMesh::Vertex *v1 = he->next->v;
-   PolyMesh::Vertex *v2 = he->next->next->v;
-   PolyMesh::Vertex *v3 = he->opposite->next->next->v;
-
-   GPoint p0 = gf->point (v0->position.x(),v0->position.y());
-   GPoint p1 = gf->point (v1->position.x(),v1->position.y());
-   GPoint p2 = gf->point (v2->position.x(),v2->position.y());
-   GPoint p3 = gf->point (v3->position.x(),v3->position.y());
-
-   double q1 = qmTriangle::gamma
-   (p0.x(),p0.y(),p0.z(),p1.x(),p1.y(),p1.z(),p2.x(),p2.y(),p2.z()); double q2 =
-   qmTriangle::gamma
-   (p2.x(),p2.y(),p2.z(),p3.x(),p3.y(),p3.z(),p0.x(),p0.y(),p0.z());
-
-   double o1 = qmTriangle::gamma
-   (p1.x(),p1.y(),p1.z(),p2.x(),p2.y(),p2.z(),p3.x(),p3.y(),p3.z()); double o2 =
-   qmTriangle::gamma
-   (p3.x(),p3.y(),p3.z(),p0.x(),p0.y(),p0.z(),p1.x(),p1.y(),p1.z());
-
-   return std::max(fabs(q1),fabs(q2)) > std::max(fabs(o1),fabs(o2)) ? 0 : 1;
-   }
-   */
+static int qualityCriterion3D(PolyMesh::HalfEdge *he, void *p){
+  if (he->data > 0) return -1;
+  if (he->opposite == nullptr) return -1;
+  if (p == nullptr) return -1;
+
+  GFace *gf = (GFace*)p;
+
+  PolyMesh::Vertex *v0 = he->v;
+  PolyMesh::Vertex *v1 = he->next->v;
+  PolyMesh::Vertex *v2 = he->next->next->v;
+  PolyMesh::Vertex *v3 = he->opposite->next->next->v;
+
+  GPoint p0 = gf->point (v0->position.x(),v0->position.y());
+  GPoint p1 = gf->point (v1->position.x(),v1->position.y());
+  GPoint p2 = gf->point (v2->position.x(),v2->position.y());
+  GPoint p3 = gf->point (v3->position.x(),v3->position.y());
+
+  double q1 = qmTriangle::gamma
+(p0.x(),p0.y(),p0.z(),p1.x(),p1.y(),p1.z(),p2.x(),p2.y(),p2.z()); double q2 =
+qmTriangle::gamma
+(p2.x(),p2.y(),p2.z(),p3.x(),p3.y(),p3.z(),p0.x(),p0.y(),p0.z());
+
+  double o1 = qmTriangle::gamma
+(p1.x(),p1.y(),p1.z(),p2.x(),p2.y(),p2.z(),p3.x(),p3.y(),p3.z()); double o2 =
+qmTriangle::gamma
+(p3.x(),p3.y(),p3.z(),p0.x(),p0.y(),p0.z(),p1.x(),p1.y(),p1.z());
+
+  return std::max(fabs(q1),fabs(q2)) > std::max(fabs(o1),fabs(o2)) ? 0 : 1;
+}
+*/
 
 static PolyMesh::Face *Walk(PolyMesh::Face *f, double x, double y)
 {
@@ -454,11 +349,11 @@
 
     if(s0 >= 0 && s1 >= 0 && s2 >= 0) {
       /*      printf("Face %g %g %g / %g %g %g / %g %g %g \n",
-              v0->position.x(), v0->position.y(), v0->position.z(),
-              v1->position.x(), v1->position.y(), v1->position.z(),
-              v2->position.x(), v2->position.y(), v2->position.z());
-              printf("point %g %g CURRENT FACE %p %g %g %g\n", x,y,he->f,
-              s0,s1,s2);*/
+         v0->position.x(), v0->position.y(), v0->position.z(),
+         v1->position.x(), v1->position.y(), v1->position.z(),
+         v2->position.x(), v2->position.y(), v2->position.z());
+         printf("point %g %g CURRENT FACE %p %g %g %g\n", x,y,he->f,
+         s0,s1,s2);*/
       //      getchar();
       return he->f;
     }
@@ -476,11 +371,11 @@
       he = s1 > s2 ? he->next->opposite : he->next->next->opposite;
     else {
       printf("Face %g %g %g / %g %g %g / %g %g %g \n", v0->position.x(),
-          v0->position.y(), v0->position.z(), v1->position.x(),
-          v1->position.y(), v1->position.z(), v2->position.x(),
-          v2->position.y(), v2->position.z());
+             v0->position.y(), v0->position.z(), v1->position.x(),
+             v1->position.y(), v1->position.z(), v2->position.x(),
+             v2->position.y(), v2->position.z());
       printf("ERROR point %g %g CURRENT FACE %p %g %g %g\n", x, y, he->f, s0,
-          s1, s2);
+             s1, s2);
     }
     if(he == NULL) break;
   }
@@ -493,7 +388,7 @@
 // ----------------------------------- assume it's internal !!!
 
 static int intersect(PolyMesh::Vertex *v0, PolyMesh::Vertex *v1,
-    PolyMesh::Vertex *b0, PolyMesh::Vertex *b1)
+                     PolyMesh::Vertex *b0, PolyMesh::Vertex *b1)
 {
   double s0 =
     robustPredicates::orient2d(v0->position, v1->position, b0->position);
@@ -509,7 +404,7 @@
 }
 
 int recover_edge(PolyMesh *pm, PolyMesh::Vertex *v_start,
-    PolyMesh::Vertex *v_end)
+                 PolyMesh::Vertex *v_end)
 {
   PolyMesh::HalfEdge *he = v_start->he;
   std::list<PolyMesh::HalfEdge *> _list;
@@ -579,10 +474,10 @@
     _list.erase(_list.begin());
     // ensure that swap is allowed (convex quad)
     if(intersect(he->v, he->next->v, he->next->next->v,
-          he->opposite->next->next->v)) {
+                 he->opposite->next->next->v)) {
       // ensure that swap removes one intersection
       int still_intersect = intersect(v_start, v_end, he->next->next->v,
-          he->opposite->next->next->v);
+                                      he->opposite->next->next->v);
       //      printf("swapping %d %d\n",he->v->data,he->next->v->data);
       pm->swap_edge(he);
       //      pm->print4debug(K++);
@@ -609,7 +504,7 @@
     he = f->he;
     for(int i = 0; i < 3; i++) {
       if(he->data == -1 && he->opposite != NULL &&
-          he->opposite->f->data == -1) {
+         he->opposite->f->data == -1) {
         _stack.push(he->opposite->f);
       }
       else if(he->data != -1 && he->opposite != NULL) {
@@ -649,8 +544,8 @@
         if(f && f->data == (int)faceTag) {
           std::vector<PolyMesh::HalfEdge *> _touched;
           pm->split_triangle(gp.u(), gp.v(), 0, f,
-              delaunayEdgeCriterionPlaneIsotropic, gf,
-              &_touched);
+                             delaunayEdgeCriterionPlaneIsotropic, gf,
+                             &_touched);
           if(_touched.size() == 3) {
             // we should unsplit ...
             // pm->undo_split(_touched);
@@ -801,7 +696,6 @@
 
 PolyMesh *GFaceInitialMesh(int faceTag, int recover)
 {
-  Msg::Info("!!!!!!!!!!!!! GFaceInitialMesh, tag %i, recover: %i !!!!!!!!!!!!!!\n", faceTag, recover);
   GFace *gf = GModel::current()->getFaceByTag(faceTag);
 
   PolyMesh *pm = new PolyMesh;
@@ -816,7 +710,7 @@
   }
   bb *= 1.1;
   pm->initialize_rectangle(bb.min().x(), bb.max().x(), bb.min().y(),
-      bb.max().y());
+                           bb.max().y());
   PolyMesh::Face *f = pm->faces[0];
   for(std::unordered_map<size_t, nodeCopies>::iterator it = copies.begin();
       it != copies.end(); ++it) {
@@ -850,8 +744,8 @@
         auto c1 = copies.find(l->getVertex(1)->getNum());
         if(c0 == copies.end() || c1 == copies.end())
           Msg::Error("unable to find %lu %lu %d %d", l->getVertex(0)->getNum(),
-              l->getVertex(1)->getNum(), c0 == copies.end(),
-              c1 == copies.end());
+                     l->getVertex(1)->getNum(), c0 == copies.end(),
+                     c1 == copies.end());
         if(c0->second.nbCopies > c1->second.nbCopies) {
           auto cc = c0;
           c0 = c1;
@@ -864,8 +758,8 @@
           int result = recover_edge(pm, v0, v1);
           if(result < 0) {
             Msg::Warning("Impossible to recover edge %lu %lu (error tag %d)",
-                l->getVertex(0)->getNum(), l->getVertex(0)->getNum(),
-                result);
+                         l->getVertex(0)->getNum(), l->getVertex(0)->getNum(),
+                         result);
           }
           else {
             PolyMesh::HalfEdge *he = pm->getEdge(v0, v1);
@@ -889,41 +783,39 @@
 
   //  pm->print4debug(200000);
 
-  insertBoundaryQuadLayer(pm);
-
   return pm;
 }
 //------------------------------------------------
 
 #if 0
-bb *= 1./1.1;
-const size_t N = 100000;
-std::vector<double> X(N),Y(N);
-std::vector<size_t> HC(N), IND(N);
-for (size_t i = 0; i< N ; i++){
-  double R = drand48();
-  X[i] = bb.min().x() + R * (bb.max().x()-bb.min().x());
-  R = drand48();
-  Y[i] = bb.min().y() + R * (bb.max().y()-bb.min().y());
-  HC[i] = HilbertCoordinates(X[i], Y[i], bb.center().x(), bb.center().y(),
-      bb.max().x() - bb.center().x(),0,
-      0, bb.max().y() - bb.center().y());
-  IND[i] = i;
-}
-std::sort( IND.begin(),IND.end(), [&](size_t i,size_t j){return HC[i]<HC[j];} );
-double t1 = gmsh::logger::getCpuTime();
-for (size_t i = 0; i< N ; i++){
-  size_t I = IND[i];
-  f = Walk (f,X[I],Y[I]);
-  pm->split_triangle(X[I],Y[I],0,f,delaunayEdgeCriterionPlaneIsotropic,NULL);
-}
-double t2 = gmsh::logger::getCpuTime();
-//    printf("%12.5E Seconds\n",t2-t1);
-pm->print4debug( nodeTags.size() );
+  bb *= 1./1.1;
+  const size_t N = 100000;
+  std::vector<double> X(N),Y(N);
+  std::vector<size_t> HC(N), IND(N);
+  for (size_t i = 0; i< N ; i++){
+    double R = drand48();
+    X[i] = bb.min().x() + R * (bb.max().x()-bb.min().x());
+    R = drand48();
+    Y[i] = bb.min().y() + R * (bb.max().y()-bb.min().y());
+    HC[i] = HilbertCoordinates(X[i], Y[i], bb.center().x(), bb.center().y(),
+			       bb.max().x() - bb.center().x(),0,
+			       0, bb.max().y() - bb.center().y());
+    IND[i] = i;
+  }
+  std::sort( IND.begin(),IND.end(), [&](size_t i,size_t j){return HC[i]<HC[j];} );
+    double t1 = gmsh::logger::getCpuTime();
+    for (size_t i = 0; i< N ; i++){
+      size_t I = IND[i];
+      f = Walk (f,X[I],Y[I]);
+      pm->split_triangle(X[I],Y[I],0,f,delaunayEdgeCriterionPlaneIsotropic,NULL);
+    }
+    double t2 = gmsh::logger::getCpuTime();
+    //    printf("%12.5E Seconds\n",t2-t1);
+    pm->print4debug( nodeTags.size() );
 }
 #endif
 #if 0
-PolyMesh::Vertex *v0 = pm->vertices[nodeLabels[1]];
-PolyMesh::Vertex *v1 = pm->vertices[nodeLabels[3]];
-int result = recover_edge (pm, v0, v1);
+    PolyMesh::Vertex *v0 = pm->vertices[nodeLabels[1]];
+    PolyMesh::Vertex *v1 = pm->vertices[nodeLabels[3]];
+    int result = recover_edge (pm, v0, v1);
 #endif