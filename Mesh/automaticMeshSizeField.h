--- conflicted
+++ resolved
@@ -21,16 +21,11 @@
 #include "rtree.h"
 
 #if defined(HAVE_P4EST)
-<<<<<<< HEAD
-=======
-// P4EST INCLUDES
->>>>>>> 3ca33df1
 #include <p4est_to_p8est.h>
 #include <p8est_extended.h>
 #endif
 
 #if defined(HAVE_HXT)
-<<<<<<< HEAD
 extern "C" {
   #include "hxt_mesh.h"
   #include "hxt_bbox.h"
@@ -58,12 +53,13 @@
   int           nodePerGap;
   double       *bbox;
   double      (*sizeFunction)(double, double, double, double);
+
+  // TODO : Reformuler ça avec 2 meshData (domaine et frontière)
   RTree<uint64_t,double,3>  *bndRTree;
   RTree<uint64_t,double,3>  *domRTree;
 #ifdef HAVE_HXT
   HXTMesh                   *mesh2D;
   HXTMesh                   *mesh3D;
-  // Reformuler ça sous forme d'une struct avec un HxtMesh, un c2v et un v2c pour le domaine et pour sa surface
   std::vector<MVertex*>        *c2vDom;
   std::map<MVertex*, uint32_t> *v2cDom;
   std::vector<MVertex*>        *c2vBnd;
@@ -136,101 +132,6 @@
 
 HXTStatus forestSearchOne(Forest *forest, double x, double y, double z, double *size, int linear);
 #endif
-=======
-// HXT INCLUDES
-extern "C" {
-#include "hxt_tools.h"
-#include "hxt_mesh.h"
-#include "hxt_bbox.h"
-}
-#endif
->>>>>>> 3ca33df1
-
-// Information needed to create and compute a forest of octrees
-typedef struct ForestOptions {
-  int dim;
-  double hmax;
-  double hmin;
-  double hbulk;
-  double gradation;
-  int nodePerTwoPi;
-  int nodePerGap;
-  double *bbox;
-  double (*sizeFunction)(double, double, double, double);
-  std::vector<double> *featureSizeAtVertices;
-  RTree<uint64_t, double, 3> *triRTree;
-#ifdef HAVE_HXT
-  HXTMesh *mesh;
-#endif
-  double *nodalCurvature;
-  double *nodeNormals;
-  // std::vector<std::function<double(double)>> *curvFunctions;
-  // std::vector<std::function<double(double)>> *xFunctions;
-  // std::vector<std::function<double(double)>> *yFunctions;
-  FILE *file1;
-  FILE *file2;
-  FILE *file3;
-} ForestOptions;
-
-// The structure containing the size field information (forest)
-typedef struct Forest {
-#ifdef HAVE_P4EST
-  p4est_t *p4est;
-#endif
-  ForestOptions *forestOptions;
-} Forest;
-
-// Data available on each tree cell
-typedef struct size_data {
-  double size;
-#ifdef HAVE_P4EST
-  double ds[3]; // Size gradient
-#endif
-  double h; // Isotropic cell size
-  SMetric3 M; // Anisotropic size
-
-  // Données pour l'interpolation des directions de courbure
-  bool hasIntersection;
-  SVector3 t1, t2, n;
-
-} size_data_t;
-
-// A node to search in the tree
-typedef struct size_point {
-  double x;
-  double y;
-  double z;
-  double size;
-  SMetric3 m;
-  bool isFound;
-  int parcourus;
-} size_point_t;
-
-typedef struct interpolation_data {
-  double center[3];
-  SVector3 t1;
-  SVector3 t2;
-  double denom;
-} interpolation_data_t;
-
-#if defined(HAVE_HXT) && defined(HAVE_P4EST)
-HXTStatus forestOptionsCreate(ForestOptions **forestOptions);
-HXTStatus forestOptionsDelete(ForestOptions **forestOptions);
-
-HXTStatus forestCreate(int argc, char **argv, Forest **forest,
-                       const char *filename, ForestOptions *forestOptions);
-HXTStatus forestDelete(Forest **forest);
-
-HXTStatus forestSave(Forest *forest, const char *forestFile,
-                     const char *dataFile);
-HXTStatus forestExport(Forest *forest, const char *forestFile);
-HXTStatus forestExport2D(Forest *forest, const char *forestFile);
-HXTStatus forestLoad(Forest **forest, const char *forestFile,
-                     const char *dataFile, ForestOptions *forestOptions);
-
-HXTStatus forestSearchOne(Forest *forest, double x, double y, double z,
-                          double *size, int linear);
-#endif
 
 class automaticMeshSizeField : public Field {
 #if defined(HAVE_HXT) && defined(HAVE_P4EST)
@@ -249,9 +150,8 @@
 
 public:
   ~automaticMeshSizeField();
-<<<<<<< HEAD
   automaticMeshSizeField(std::string fFile = "",
-                         int minElementsPerTwoPi = CTX::instance()->mesh.minElementsPerTwoPi,
+                         int minElementsPerTwoPi = CTX::instance()->mesh.lcFromCurvature,
                          int nLayersPerGap       = CTX::instance()->mesh.nLayersPerGap,
                          double gradation        = CTX::instance()->mesh.gradation,
                          double hmin = -1.0,
@@ -273,60 +173,9 @@
     _smoothing        = smoothing;
     _gaps             = gaps;
 
-    options["p4estFileToLoad"] = new FieldOptionString(_forestFile,
-                 "p4est file containing the size field",&updateNeeded);
-=======
-  automaticMeshSizeField(
-    std::string fFile = "",
-    int minElementsPerTwoPi = CTX::instance()->mesh.lcFromCurvature,
-    int nLayersPerGap = CTX::instance()->mesh.nLayersPerGap,
-    double gradation = CTX::instance()->mesh.gradation, double hmin = -1.0,
-    double hmax = -1.0, double hbulk = -1.0, int smoothing = true,
-    int gaps = true)
-#if defined(HAVE_HXT) && defined(HAVE_P4EST)
-    : forest(nullptr), forestOptions(nullptr)
-#endif
-  {
-    _forestFile = fFile;
-    _nPointsPerCircle = minElementsPerTwoPi ? minElementsPerTwoPi : 20;
-    _nPointsPerGap = nLayersPerGap ? nLayersPerGap : 0;
-    _hmin = hmin;
-    _hmax = hmax;
-    _hbulk = hbulk;
-    _gradation = (int)gradation ? gradation : 1.1;
-    _smoothing = smoothing;
-    _gaps = gaps;
->>>>>>> 3ca33df1
-
     options["p4estFileToLoad"] = new FieldOptionString(
       _forestFile, "p4est file containing the size field", &updateNeeded);
 
-<<<<<<< HEAD
-    options["nPointsPerGap"] = new FieldOptionInt(_nPointsPerGap,
-						  "Number of layers of elements in thin layers",&updateNeeded);
-
-    options["hMin"] = new FieldOptionDouble(_hmin,
-               "Minimum size", &updateNeeded);
-
-    options["hMax"] = new FieldOptionDouble(_hmax,
-               "Maximum size", &updateNeeded);
-
-    options["hBulk"] = new FieldOptionDouble(_hbulk,
-					     "Default size where it is not prescribed", &updateNeeded);
-
-    options["gradation"] = new FieldOptionDouble(_gradation,
-						   "Maximum growth ratio for the edges lengths",&updateNeeded);
-
-    options["smoothing"] = new FieldOptionBool(_smoothing,
-              "Enable size smoothing (should always be true)",&updateNeeded);
-
-    options["features"] = new FieldOptionBool(_gaps,
-              "Enable computation of local feature size (thin channels)",&updateNeeded);
-
-    updateNeeded = true;
-
-    if (fFile != "") update();
-=======
     options["nPointsPerCircle"] = new FieldOptionInt(
       _nPointsPerCircle,
       "Number of points per circle (adapt to curvature of surfaces)",
@@ -359,7 +208,6 @@
     updateNeeded = true;
 
     if(fFile != "") update();
->>>>>>> 3ca33df1
   }
 
   virtual bool isotropic() const { return false; }
@@ -367,20 +215,13 @@
 
   std::string getDescription()
   {
-    return "Compute a mesh size field that is quite automatic "
+    return "Compute a mesh size field that is quite automatic."
            "Takes into account surface curvatures and closeness of objects";
   }
 
   void update();
-<<<<<<< HEAD
-  virtual double operator()(double X, double Y, double Z, GEntity *ge = 0);
-  virtual void operator()(double x, double y, double z, SMetric3 &m, GEntity *ge = 0);
-=======
-  virtual double operator()(double X, double Y, double Z,
-                            GEntity *ge = nullptr);
-  virtual void operator()(double x, double y, double z, SMetric3 &m,
-                          GEntity *ge = nullptr);
->>>>>>> 3ca33df1
+  virtual double operator()(double X, double Y, double Z, GEntity *ge = nullptr);
+  virtual void operator()(double x, double y, double z, SMetric3 &m, GEntity *ge = nullptr);
 };
 
 #endif