--- conflicted
+++ resolved
@@ -10,8 +10,6 @@
 #include "Field.h"
 
 class automaticMeshSizeField : public Field {
-<<<<<<< HEAD
-=======
   
 #ifdef HAVE_HXT
   struct HXTForest *forest;
@@ -19,19 +17,11 @@
   HXTStatus updateHXT();
 #endif
   
->>>>>>> 2bce20a9
   int _nPointsPerCircle;
   int _nPointsPerGap;
   double _hmin, _hmax;
   double _hbulk;
   double _gradientMax;
-<<<<<<< HEAD
-
-public:
-  automaticMeshSizeField()
-  {
-    _nPointsPerCircle = 15;
-=======
   int _nRefine;
   char fileName[256];
   
@@ -39,27 +29,10 @@
   ~automaticMeshSizeField();
   automaticMeshSizeField() : forest(NULL), forestOptions(NULL){
     _nPointsPerCircle = 55 ;
->>>>>>> 2bce20a9
     _nPointsPerGap = 5;
     _hmin = 1.e-8; // update needed
     _hmax = 1.e+8; // update needed
     _hbulk = 0.1; // update needed
-<<<<<<< HEAD
-    _gradientMax = 1.4;
-
-    options["nPointsPerCircle"] = new FieldOptionInt(
-      _nPointsPerCircle,
-      "Number of points per circle (adapt to curvature of surfaces)");
-
-    options["nPointsPerGap"] =
-      new FieldOptionInt(_nPointsPerGap, "Number of points in thin layers");
-
-    options["hBulk"] = new FieldOptionDouble(
-      _hbulk, "Size everywhere no size is prescribed", &update_needed);
-
-    options["gradientMax"] =
-      new FieldOptionDouble(_gradientMax, "Maximun gradient of the size field");
-=======
     _gradientMax =1.4;
     _nRefine = 5;
     
@@ -77,7 +50,6 @@
     
     options["NRefine"] = new FieldOptionInt(_nRefine,
 					    "Initial refinement level for the octree",&update_needed);
->>>>>>> 2bce20a9
   }
   const char *getName() { return "AutomaticMeshSizeField"; }
 
