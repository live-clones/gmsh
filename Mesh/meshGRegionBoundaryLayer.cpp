--- conflicted
+++ resolved
@@ -65,11 +65,7 @@
   GRegion *_gr;
   GFace *_f[2];
   double max_angle, min_angle;
-<<<<<<< HEAD
-  std::size_t _N_SUBNORMALS;
-=======
   std::size_t N_SUBNORMALS;
->>>>>>> b7c568f1
 
   void computeType(double angle)
   {
@@ -1242,15 +1238,9 @@
             }
           }
 
-<<<<<<< HEAD
-          //	  printf("%d %d %d\n",fan0.size(),fan1.size(),r._N_SUBNORMALS);
-          if(fan0.size() == r._N_SUBNORMALS && fan1.size() == r._N_SUBNORMALS) {
-            for(std::size_t k = 0; k <= r._N_SUBNORMALS; k++) {
-=======
           // printf("%d %d %d\n",fan0.size(),fan1.size(),r.N_SUBNORMALS);
           if(fan0.size() == r.N_SUBNORMALS && fan1.size() == r.N_SUBNORMALS) {
             for(std::size_t k = 0; k <= r.N_SUBNORMALS; k++) {
->>>>>>> b7c568f1
               MVertex *v00 = (k == 0 ? o00 : fan0[k - 1]);
               MVertex *v10 = (k == 0 ? o10 : fan1[k - 1]);
               MVertex *v01 = (k == r.N_SUBNORMALS ? o01 : fan0[k]);
