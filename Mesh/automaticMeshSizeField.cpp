--- conflicted
+++ resolved
@@ -357,7 +357,7 @@
 
   c2v.resize(cumsum);
   all.clear();
-  
+
   cumsum = 0;
   size_t count_c2v2 = 0;
   for(size_t j = 0; j < faces.size(); ++j){
@@ -498,10 +498,10 @@
   ForestOptions  *forestOptions = (ForestOptions *) p4est->user_pointer;
   size_data_t       *data = (size_data_t *) q->p.user_data;
 
-  double center[3]; 
+  double center[3];
   getCellCenter(p4est, which_tree, q, center);
 
-  // Set cell size 
+  // Set cell size
   data->size = forestOptions->sizeFunction(center[0], center[1], center[2], forestOptions->hbulk);
   // data->M = SMetric3(1. / (forestOptions->hbulk * forestOptions->hbulk));
   data->M = SMetric3(1. / (0.4*0.4));
@@ -564,7 +564,7 @@
   return HXT_STATUS_OK;
 }
 
-/* Creates a (sequential) forest structure from the forestOptions information. 
+/* Creates a (sequential) forest structure from the forestOptions information.
    The forest is not refined; it consists of the root octant.                   */
 HXTStatus forestCreate(int argc, char **argv, Forest **forest, const char* filename, ForestOptions *forestOptions){
 
@@ -597,7 +597,7 @@
   // #ifdef P4EST_WITH_METIS
   //   //  Use metis (if p4est is compiled with the flag '--with-metis') to
   //   //  * reorder the connectivity for better parititioning of the forest
-  //   //  * across processors. 
+  //   //  * across processors.
   //   p4est_connectivity_reorder(mpicomm, 0, conn, P4EST_CONNECT_FACE);
   // #endif /* P4EST_WITH_METIS */
 
@@ -644,19 +644,19 @@
   ForestOptions   *forestOptions = (ForestOptions *) p4est->user_pointer;
   double h;
   getCellSize(p4est, which_tree, q, &h);
-  double center[3]; 
+  double center[3];
   getCellCenter(p4est, which_tree, q, center);
 
   if(forestOptions->dim == 3){
     double min[3], max[3];
     getCellBBox(p4est, which_tree, q, min, max);
 
-    std::vector<uint64_t> candidates;  
+    std::vector<uint64_t> candidates;
     forestOptions->triRTree->Search(min, max, rtreeCallback, &candidates);
 
     if(!candidates.empty()){
       double kmax = -1.e22; // To get min curvature size
-      double kmin =  1.e22; 
+      double kmin =  1.e22;
       double hf = DBL_MAX;  // To get min feature size
       for(std::vector<uint64_t>::iterator tri = candidates.begin(); tri != candidates.end(); ++tri){
         for(int i = 0; i < 3; ++i){
@@ -676,7 +676,7 @@
         }
       }
 
-      // There is curvature and/or feature size : the cell size should 
+      // There is curvature and/or feature size : the cell size should
       // accurately represent the surface and the feature size, so as not
       // propagate small feature size far from the feature.
       // Cell is refined according to the chosen density of nodes.
@@ -701,7 +701,7 @@
     // // Calculer kmax sur toutes les courbes
     // int n = 10;
     // double par[n];
-    // for(uint16_t i = 0; i < n; ++i) par[i] = i*2.*M_PI/n; 
+    // for(uint16_t i = 0; i < n; ++i) par[i] = i*2.*M_PI/n;
 
     // for(uint16_t i = 0; i < (*forestOptions->curvFunctions).size(); ++i){
     //   for(uint16_t j = 0; j < n; ++j){
@@ -712,7 +712,7 @@
     //     if(inbox) kmax = fmax(kmax, fabs((*forestOptions->curvFunctions)[i](par[j])));
     //   }
     // }
-    
+
     // if(kmax > 0){
     //   if(kmax < 1e-3){
     //     return 0;
@@ -727,7 +727,7 @@
     //   }
     // } else{
       return 0;
-    // }  
+    // }
   }
 }
 
@@ -736,11 +736,11 @@
 
   for(int n = 0; n < P4EST_CHILDREN; ++n){
     size_data_t *data = (size_data_t *) children[n]->p.user_data;
-    
+
     double min[3], max[3];
     getCellBBox(p4est, which_tree, children[n], min, max);
 
-    std::vector<uint64_t> candidates;  
+    std::vector<uint64_t> candidates;
     forestOptions->triRTree->Search(min, max, rtreeCallback, &candidates);
 
     // Cells are not merged if any one of them touches the surface mesh.
@@ -761,14 +761,14 @@
 
   double h;
   getCellSize(p4est, which_tree, q, &h);
-  double center[3]; 
+  double center[3];
   getCellCenter(p4est, which_tree, q, center);
 
   if(forestOptions->dim == 3){
     double min[3], max[3];
     getCellBBox(p4est, which_tree, q, min, max);
 
-    std::vector<uint64_t> candidates;  
+    std::vector<uint64_t> candidates;
     forestOptions->triRTree->Search(min, max, rtreeCallback, &candidates);
 
     if(!candidates.empty()){
@@ -801,7 +801,7 @@
     // // Calculer kmax sur toutes les courbes
     // int n = 10;
     // double par[n];
-    // for(uint16_t i = 0; i < n; ++i) par[i] = i*2.*M_PI/n; 
+    // for(uint16_t i = 0; i < n; ++i) par[i] = i*2.*M_PI/n;
 
     // for(uint16_t i = 0; i < (*forestOptions->curvFunctions).size(); ++i){
     //   for(uint16_t j = 0; j < n; ++j){
@@ -812,7 +812,7 @@
     //     if(inbox) kmax = fmax(kmax, fabs((*forestOptions->curvFunctions)[i](par[j])));
     //   }
     // }
-    
+
     // if(kmax > 0){
     //   double hc = 2*M_PI/(forestOptions->nodePerTwoPi * kmax);
     //   data->size = fmin(data->size, hc);
@@ -829,7 +829,7 @@
 
   double h;
   getCellSize(p4est, which_tree, q, &h);
-  double center[3]; 
+  double center[3];
   getCellCenter(p4est, which_tree, q, center);
 
   // SVector3 t1(1.0,0.0,0.0);
@@ -844,7 +844,7 @@
     double min[3], max[3];
     getCellBBox(p4est, which_tree, q, min, max);
 
-    std::vector<uint64_t> candidates;  
+    std::vector<uint64_t> candidates;
     forestOptions->triRTree->Search(min, max, rtreeCallback, &candidates);
 
     SVector3 t1, t2, n;
@@ -909,7 +909,7 @@
     // // Calculer kmax sur toutes les courbes
     // int n = 10;
     // double par[n];
-    // for(uint16_t i = 0; i < n; ++i) par[i] = i*2.*M_PI/n; 
+    // for(uint16_t i = 0; i < n; ++i) par[i] = i*2.*M_PI/n;
 
     // for(uint16_t i = 0; i < (*forestOptions->curvFunctions).size(); ++i){
     //   for(uint16_t j = 0; j < n; ++j){
@@ -920,7 +920,7 @@
     //     if(inbox) kmax = fmax(kmax, fabs((*forestOptions->curvFunctions)[i](par[j])));
     //   }
     // }
-    
+
     // if(kmax > 0){
     //   double hc = 2*M_PI/(forestOptions->nodePerTwoPi * kmax);
     //   data->size = fmin(data->size, hc);
@@ -977,7 +977,7 @@
     double                  s_avg, s_sum;
     int                     which_face_opp;
     // Index of current face on the opposite cell (0 if current is 1 and vice versa).
-    int                     iOpp; 
+    int                     iOpp;
 
     side[0] = p4est_iter_fside_array_index_int (sides, 0);
     side[1] = p4est_iter_fside_array_index_int (sides, 1);
@@ -1204,7 +1204,7 @@
                 case 5 : data_opp1->size = fmin(data_opp1->size, data->size + (alpha) * (data_opp1->h/2. + data->h/2.)); break;
               }
             }
-          }  
+          }
         } // if gradient trop grand
       } // else
     }
@@ -1250,7 +1250,7 @@
   size_data_t   *data = (size_data_t *) q->p.user_data;
   size_point_t  *p    = (size_point_t *) point;
   ForestOptions *forestOptions = (ForestOptions *) p4est->user_pointer;
-  // We have to recompute the cell dimension h for the root (non leaves) octants 
+  // We have to recompute the cell dimension h for the root (non leaves) octants
   // because it seems to be undefined. Otherwise it's contained in q->p.user_data.
   double h, center[3];
   if(!is_leaf) getCellSize(p4est, which_tree, q, &h);
@@ -1280,7 +1280,7 @@
   size_data_t   *data = (size_data_t *) q->p.user_data;
   size_point_t  *p    = (size_point_t *) point;
   // ForestOptions *forestOptions = (ForestOptions *) p4est->user_pointer;
-  // We have to recompute the cell dimension h for the root (non leaves) octants 
+  // We have to recompute the cell dimension h for the root (non leaves) octants
   // because it seems to be undefined. Otherwise it's contained in q->p.user_data.
   double h, center[3];
   if(!is_leaf) getCellSize(p4est, which_tree, q, &h);
@@ -1312,7 +1312,7 @@
   size_data_t   *data = (size_data_t *) q->p.user_data;
   size_point_t  *p    = (size_point_t *) point;
   ForestOptions *forestOptions = (ForestOptions *) p4est->user_pointer;
-  // We have to recompute the cell dimension h for the root (non leaves) octants 
+  // We have to recompute the cell dimension h for the root (non leaves) octants
   // because it seems to be undefined. Otherwise it's contained in q->p.user_data.
   double h, center[3];
   // if(!is_leaf) getCellSize(p4est, which_tree, q, &h);
@@ -1391,7 +1391,7 @@
   p->size = 1.0e22;
   p->isFound = false;
   p->parcourus = 0;
-  
+
   if(linear){
     p4est_search(forest->p4est, NULL, searchAndAssignLinear, points);
   } else{
@@ -1444,12 +1444,12 @@
     p->z = (*z)[i];
     p->size = -1.0;
   }
-  
+
   // Search on all cells
   p4est_search(forest->p4est, NULL, searchAndAssignLinear, points);
 
   // Get the sizes
-  for(size_t i = 0; i < (*x).size(); ++i){ 
+  for(size_t i = 0; i < (*x).size(); ++i){
     p = (size_point_t *) sc_array_index(points, i);
     (*size)[i] = p->size;
   }
@@ -1598,7 +1598,7 @@
 
   std::set<MEdge,MEdgeLessThan> axis;
   int elemDrawn = 0;
- 
+
   FILE* file = fopen("medialAxis_toDraw.pos", "w");
   if(file==NULL) return HXT_ERROR(HXT_STATUS_FILE_CANNOT_BE_OPENED);
   FILE* file2 = fopen("keptEdges.pos", "w");
@@ -1636,7 +1636,7 @@
     double orientj, orientk;
     for(size_t j = 0; j < tetIncidents[i].size(); ++j){
       uint64_t tetj = tetIncidents[i][j];
-      SPoint3 cj = allTets[tetj]->circumcenter();  
+      SPoint3 cj = allTets[tetj]->circumcenter();
       for(size_t k = j; k < tetIncidents[i].size(); ++k){
         uint64_t tetk = tetIncidents[i][k];
         if( tetj != tetk ){
@@ -1649,7 +1649,7 @@
               up.push_back(allTets[tetj]->getFace(indFace));
               // break; ?
             }
-          } 
+          }
         }
       }
     }
@@ -1744,7 +1744,7 @@
                       centers[1][0],centers[1][1],centers[1][2],
                       1,1,1);
                   ++elemDrawn;
-                } 
+                }
               }
             } // if edge was inserted
           } // if edges does not have a too large angle with normals to its extremities
@@ -1814,7 +1814,7 @@
   if(forestOptions->dim == 3){
     double min[3], max[3];
     getCellBBox(info->p4est, info->treeid, info->quad, min, max);
-    std::vector<uint64_t> candidates;  
+    std::vector<uint64_t> candidates;
     forestOptions->triRTree->Search(min, max, rtreeCallback, &candidates);
     if(!candidates.empty()){
       data->hasIntersection = true;
@@ -1857,7 +1857,7 @@
       xc = (*cellCenters)[i].center[0];
       yc = (*cellCenters)[i].center[1];
       zc = (*cellCenters)[i].center[2];
-      dist = sqrt( (center[0]-xc)*(center[0]-xc) + (center[1]-yc)*(center[1]-yc) +  (center[2]-zc)*(center[2]-zc) ); 
+      dist = sqrt( (center[0]-xc)*(center[0]-xc) + (center[1]-yc)*(center[1]-yc) +  (center[2]-zc)*(center[2]-zc) );
       (*cellCenters)[i].denom += 1. / dist;
       (*cellCenters)[i].t1 += data->t1 * (1. / dist);
       (*cellCenters)[i].t2 += data->t2 * (1. / dist);
@@ -1972,14 +1972,14 @@
   z[0] = z[1] = z[2] = z[3] = center[2]-h - epsilon;
   z[4] = z[5] = z[6] = z[7] = center[2]+h + epsilon;
 
-  fprintf(f, "SH(%f,%f,%f, %f,%f,%f, %f,%f,%f, %f,%f,%f,%f,%f,%f, %f,%f,%f, %f,%f,%f, %f,%f,%f){%f,%f,%f,%f,%f,%f,%f,%f};\n", 
-    x[0], y[0], z[0], x[1], y[1], z[1], x[2], y[2], z[2], x[3], y[3], z[3], 
-    x[4], y[4], z[4], x[5], y[5], z[5], x[6], y[6], z[6], x[7], y[7], z[7], 
+  fprintf(f, "SH(%f,%f,%f, %f,%f,%f, %f,%f,%f, %f,%f,%f,%f,%f,%f, %f,%f,%f, %f,%f,%f, %f,%f,%f){%f,%f,%f,%f,%f,%f,%f,%f};\n",
+    x[0], y[0], z[0], x[1], y[1], z[1], x[2], y[2], z[2], x[3], y[3], z[3],
+    x[4], y[4], z[4], x[5], y[5], z[5], x[6], y[6], z[6], x[7], y[7], z[7],
     s, s, s, s, s, s, s, s);
-  // fprintf(f, "SH(%f,%f,%f, %f,%f,%f, %f,%f,%f, %f,%f,%f,%f,%f,%f, %f,%f,%f, %f,%f,%f, %f,%f,%f){%d, %d, %d, %d, %d, %d, %d, %d};\n", 
-  //   x[0], y[0], z[0], x[1], y[1], z[1], x[2], y[2], z[2], x[3], y[3], z[3], 
-  //   x[4], y[4], z[4], x[5], y[5], z[5], x[6], y[6], z[6], x[7], y[7], z[7], 
-  //   data->hasIntersection, data->hasIntersection, data->hasIntersection, data->hasIntersection, 
+  // fprintf(f, "SH(%f,%f,%f, %f,%f,%f, %f,%f,%f, %f,%f,%f,%f,%f,%f, %f,%f,%f, %f,%f,%f, %f,%f,%f){%d, %d, %d, %d, %d, %d, %d, %d};\n",
+  //   x[0], y[0], z[0], x[1], y[1], z[1], x[2], y[2], z[2], x[3], y[3], z[3],
+  //   x[4], y[4], z[4], x[5], y[5], z[5], x[6], y[6], z[6], x[7], y[7], z[7],
+  //   data->hasIntersection, data->hasIntersection, data->hasIntersection, data->hasIntersection,
   //   data->hasIntersection, data->hasIntersection, data->hasIntersection, data->hasIntersection);
 }
 
@@ -2002,8 +2002,8 @@
   y[2] = y[3] = center[1]+h + epsilon;
   z[0] = z[1] = 0.0;
   z[2] = z[3] = 0.0;
-  
-  fprintf(f, "SQ(%f,%f,%f, %f,%f,%f, %f,%f,%f, %f,%f,%f){%f,%f,%f,%f};\n", 
+
+  fprintf(f, "SQ(%f,%f,%f, %f,%f,%f, %f,%f,%f, %f,%f,%f){%f,%f,%f,%f};\n",
     x[0], y[0], z[0], x[1], y[1], z[1], x[2], y[2], z[2], x[3], y[3], z[3],
     s, s, s, s);
 }
@@ -2032,7 +2032,7 @@
    End functions from hxt_octree
    ====================================================================================== */
 
-double automaticMeshSizeField::operator()(double X, double Y, double Z, GEntity *ge) {  
+double automaticMeshSizeField::operator()(double X, double Y, double Z, GEntity *ge) {
   double val = 1.e17;
 #if defined(HAVE_HXT) && defined(HAVE_P4EST)
   HXTStatus s = forestSearchOne(forest, X, Y, Z, &val, true);
@@ -2046,7 +2046,7 @@
   return val;
 }
 
-void automaticMeshSizeField::operator()(double X, double Y, double Z, SMetric3 &m, GEntity *ge){  
+void automaticMeshSizeField::operator()(double X, double Y, double Z, SMetric3 &m, GEntity *ge){
 #if defined(HAVE_HXT) && defined(HAVE_P4EST)
   HXTStatus s = forestSearchOneAniso(forest, X, Y, Z, m, false);
   if(fabs(m.determinant()) < 1e-13)
@@ -2070,9 +2070,9 @@
 
   if(!updateNeeded)
     return HXT_STATUS_OK;
-  
+
   if (forestOptions) HXT_CHECK(forestOptionsDelete(&forestOptions));
-  if (forest)        HXT_CHECK(forestDelete(&forest));  
+  if (forest)        HXT_CHECK(forestDelete(&forest));
 
   updateNeeded = false;
 
@@ -2080,8 +2080,8 @@
     // Load .p4est file if given a valid file name
     Msg::Info("Loading size field from %s", _forestFile.c_str());
     HXT_CHECK(forestOptionsCreate(&forestOptions));
-    size_t lastindex = _forestFile.find_last_of("."); 
-    std::string root = _forestFile.substr(0, lastindex); 
+    size_t lastindex = _forestFile.find_last_of(".");
+    std::string root = _forestFile.substr(0, lastindex);
     std::string forestFile = root + ".p4est";
     std::string dataFile   = root + ".data";
     HXT_CHECK( forestLoad(&forest, forestFile.c_str(), dataFile.c_str(), forestOptions) );
@@ -2090,13 +2090,13 @@
     int dim = GModel::current()->getDim();
 
     HXT_CHECK(forestOptionsCreate(&forestOptions));
-  
+
     Msg::Info("Gradation = %f\n", _gradation);
     Msg::Info("Node density = %d\n", _nPointsPerCircle);
     if(dim == 3){
       if(_nPointsPerGap > 0){
         Msg::Info("Layers per gap = %d\n", _nPointsPerGap); }
-      else{ 
+      else{
         Msg::Info("Layers per gap = %d : not detecting features.\n", _nPointsPerGap);}
     }
 
@@ -2116,7 +2116,7 @@
     GModel* gm = GModel::current();
 
     size_t numVertices = gm->getNumMeshVertices();
-    HXT_CHECK(hxtMalloc(&nodalCurvature,6*numVertices*sizeof(double))); 
+    HXT_CHECK(hxtMalloc(&nodalCurvature,6*numVertices*sizeof(double)));
     for(size_t i = 0; i < 6*numVertices; ++i){ nodalCurvature[i] = NAN; }
 
     if(dim == 3){
@@ -2142,10 +2142,10 @@
       // Create global HXT mesh structure
       HXT_CHECK(hxtMeshCreate(&mesh));
       std::map<MVertex *, uint32_t> v2c;
-      std::vector<MVertex *> c2v;  
+      std::vector<MVertex *> c2v;
       Gmsh2Hxt(faces, mesh, v2c, c2v);
       // Gmsh2Hxt(regions, mesh, v2c, c2v);
-        
+
       // if(!regions.empty()){
       //   Msg::Info("Volume found.");
       //   HXT_CHECK( getAllFacesOfAllRegions(regions, NULL, faces) );
@@ -2161,7 +2161,7 @@
       // // Create global HXT mesh structure
       // HXT_CHECK(hxtMeshCreate(&mesh));
       // std::map<MVertex *, uint32_t> v2c;
-      // std::vector<MVertex *> c2v; 
+      // std::vector<MVertex *> c2v;
       // // Gmsh2Hxt(faces, mesh, v2c, c2v);
       // Gmsh2Hxt(regions, mesh, v2c, c2v);
 
@@ -2171,7 +2171,7 @@
         Msg::Exit(1);
       }
 
-      // HXT_CHECK(hxtMalloc(&nodalCurvature,6*mesh->vertices.num*sizeof(double))); 
+      // HXT_CHECK(hxtMalloc(&nodalCurvature,6*mesh->vertices.num*sizeof(double)));
       // for(uint64_t i = 0; i < 6*mesh->vertices.num; ++i){ nodalCurvature[i] = NAN; printf("%d\n",i);}
 
       // Create HXT mesh structure for each GFace
@@ -2182,13 +2182,13 @@
         std::vector<GFace*> oneFace;
         oneFace.push_back(faces[i]);
         std::map<MVertex *, uint32_t> v2cLoc;
-        std::vector<MVertex *> c2vLoc;  
+        std::vector<MVertex *> c2vLoc;
         Gmsh2HxtLocal(oneFace, meshFace, v2cLoc, c2vLoc);
         faceMeshes.push_back(meshFace);
       }
 
       std::map<MVertex *, uint32_t> v2c2;
-      std::vector<MVertex *> c2v2;  
+      std::vector<MVertex *> c2v2;
       Gmsh2HxtGlobal(faces, NULL, v2c2, c2v2);
 
       size_t nVertices = 0;
@@ -2265,7 +2265,7 @@
               norme2(v1, &norme);
               if(norme > 100){
                 // printf("%u vertices on face %lu \n", meshFace->vertices.num, j);
-                printf(" v1 = %f \t %f \t %f - norme = %f\n", 
+                printf(" v1 = %f \t %f \t %f - norme = %f\n",
                   nodalCurvatureFace[6*i],
                   nodalCurvatureFace[6*i+1],
                   nodalCurvatureFace[6*i+2],
@@ -2281,7 +2281,7 @@
               norme2(v2, &norme);
               if(norme > 100){
                 // printf("%u vertices on face %lu \n", meshFace->vertices.num, j);
-                printf(" v2 = %f \t %f \t %f - norme = %f\n\n", 
+                printf(" v2 = %f \t %f \t %f - norme = %f\n\n",
                   nodalCurvatureFace[6*i+3],
                   nodalCurvatureFace[6*i+4],
                   nodalCurvatureFace[6*i+5],
@@ -2317,14 +2317,14 @@
               nodalCurvature[6 * nodeGlobal + 2] = curv[i].first[2];
               nodalCurvature[6 * nodeGlobal + 3] = curv[i].second[0];
               nodalCurvature[6 * nodeGlobal + 4] = curv[i].second[1];
-              nodalCurvature[6 * nodeGlobal + 5] = curv[i].second[2]; 
+              nodalCurvature[6 * nodeGlobal + 5] = curv[i].second[2];
             } else{
               nodalCurvature[6 * nodeGlobal + 0] = nodalCurvatureFace[6 * i + 0];
               nodalCurvature[6 * nodeGlobal + 1] = nodalCurvatureFace[6 * i + 1];
               nodalCurvature[6 * nodeGlobal + 2] = nodalCurvatureFace[6 * i + 2];
               nodalCurvature[6 * nodeGlobal + 3] = nodalCurvatureFace[6 * i + 3];
               nodalCurvature[6 * nodeGlobal + 4] = nodalCurvatureFace[6 * i + 4];
-              nodalCurvature[6 * nodeGlobal + 5] = nodalCurvatureFace[6 * i + 5]; 
+              nodalCurvature[6 * nodeGlobal + 5] = nodalCurvatureFace[6 * i + 5];
             }
           }
 
@@ -2403,9 +2403,9 @@
           y[2] = y[3] = y[6] = y[7] = boundsMax[1];
           z[0] = z[1] = z[2] = z[3] = boundsMin[2];
           z[4] = z[5] = z[6] = z[7] = boundsMax[2];
-          fprintf(f, "SH(%f,%f,%f, %f,%f,%f, %f,%f,%f, %f,%f,%f, %f,%f,%f, %f,%f,%f, %f,%f,%f, %f,%f,%f){%f,%f,%f,%f,%f,%f,%f,%f};\n", 
-            x[0], y[0], z[0], x[1], y[1], z[1], x[2], y[2], z[2], x[3], y[3], z[3], 
-            x[4], y[4], z[4], x[5], y[5], z[5], x[6], y[6], z[6], x[7], y[7], z[7], 
+          fprintf(f, "SH(%f,%f,%f, %f,%f,%f, %f,%f,%f, %f,%f,%f, %f,%f,%f, %f,%f,%f, %f,%f,%f, %f,%f,%f){%f,%f,%f,%f,%f,%f,%f,%f};\n",
+            x[0], y[0], z[0], x[1], y[1], z[1], x[2], y[2], z[2], x[3], y[3], z[3],
+            x[4], y[4], z[4], x[5], y[5], z[5], x[6], y[6], z[6], x[7], y[7], z[7],
             s, s, s, s, s, s, s, s);
         }
         // Adding the root rectangle (the bbox)
@@ -2415,9 +2415,9 @@
         y[2] = y[3] = y[6] = y[7] = bbox_mesh.max[1];
         z[0] = z[1] = z[2] = z[3] = bbox_mesh.min[2];
         z[4] = z[5] = z[6] = z[7] = bbox_mesh.max[2];
-        fprintf(f, "SH(%f,%f,%f, %f,%f,%f, %f,%f,%f, %f,%f,%f, %f,%f,%f, %f,%f,%f, %f,%f,%f, %f,%f,%f){%f,%f,%f,%f,%f,%f,%f,%f};\n", 
-            x[0], y[0], z[0], x[1], y[1], z[1], x[2], y[2], z[2], x[3], y[3], z[3], 
-            x[4], y[4], z[4], x[5], y[5], z[5], x[6], y[6], z[6], x[7], y[7], z[7], 
+        fprintf(f, "SH(%f,%f,%f, %f,%f,%f, %f,%f,%f, %f,%f,%f, %f,%f,%f, %f,%f,%f, %f,%f,%f, %f,%f,%f){%f,%f,%f,%f,%f,%f,%f,%f};\n",
+            x[0], y[0], z[0], x[1], y[1], z[1], x[2], y[2], z[2], x[3], y[3], z[3],
+            x[4], y[4], z[4], x[5], y[5], z[5], x[6], y[6], z[6], x[7], y[7], z[7],
             s, s, s, s, s, s, s, s);
         fprintf(f, "};");
         fclose(f);
@@ -2468,9 +2468,9 @@
     std::vector<double> sizeAtVertices(mesh->vertices.num, DBL_MAX);
 
     forestOptions->dim = dim;
-    forestOptions->hmax = _hmax;  
+    forestOptions->hmax = _hmax;
     forestOptions->hmin = _hmin;
-    forestOptions->hbulk = _hbulk;  
+    forestOptions->hbulk = _hbulk;
     forestOptions->gradation = _gradation;
     forestOptions->nodePerTwoPi = _nPointsPerCircle;
     forestOptions->nodePerGap = _nPointsPerGap;
@@ -2507,7 +2507,7 @@
     else{
       HXT_CHECK(forestRefine(forest));
       if(_smoothing){
-        Msg::Info("Smoothing size gradient..."); 
+        Msg::Info("Smoothing size gradient...");
         HXT_CHECK( forestSizeSmoothing(forest));
       }
     }
@@ -2534,118 +2534,6 @@
     }
   }
 
-<<<<<<< HEAD
-=======
-HXTStatus Gmsh2Hxt(std::vector<GRegion *> &regions, HXTMesh *m,
-		   std::map<MVertex *, uint32_t> &v2c,
-		   std::vector<MVertex *> &c2v);
-
-
-HXTStatus automaticMeshSizeField:: updateHXT(){
-
-  //  printf("%d points per circle\n",_nPointsPerCircle);
-
-  if (!updateNeeded)return HXT_STATUS_OK;
-
-  if (forest)hxtForestDelete(&forest);
-  if (forestOptions)hxtForestOptionsDelete(&forestOptions);
-
-  updateNeeded = false;
-  // --------------------------------------------------------
-  // Soit on charge un fichier avec l'octree (ma préférence)
-  // Soit on calcule "en live" l'octree ici
-
-
-  // verify that only one region exists in the model
-  if (GModel::current()->getNumRegions() != 1){
-    Msg::Error ("automaticMeshSizeField can only work for now on models with one region");
-    return HXT_STATUS_ERROR;
-  }
-  std::vector<GRegion*> regions;
-  regions.push_back(*(GModel::current()->firstRegion()));
-
-  // create HXT mesh structure
-  HXTMesh *mesh;
-  HXT_CHECK(hxtMeshCreate(&mesh));
-  std::map<MVertex *, uint32_t> v2c;
-  std::vector<MVertex *> c2v;
-  Gmsh2Hxt(regions, mesh, v2c, c2v);
-
-  // Compute curvature
-  double           *curvatureCrossfield;
-  double           *nodalCurvature;
-  HXTEdges         *edges;
-  HXT_CHECK(hxtEdgesCreate(mesh,&edges));
-  HXT_CHECK(hxtCurvatureRusinkiewicz(mesh,&nodalCurvature,&curvatureCrossfield,edges,1));
-
-  // compute rtree
-  RTree<int , double,3> triRTree;
-  HXTBbox          bbox_triangle;
-
-  for(uint64_t i = 0; i < mesh->triangles.num; ++i){
-    hxtBboxInit(&bbox_triangle);
-    // Noeuds
-    for(int j = 0; j < 3; ++j){
-      double coord[3];
-      int node = mesh->triangles.node[(size_t) 3*i+j];
-      // Coordonnees
-      for(int k = 0; k < 3; ++k){ coord[k] = mesh->vertices.coord[(size_t) 4*node+k]; }
-      hxtBboxAddOne(&bbox_triangle, coord);
-    }
-    int K = (int)i;
-    triRTree.Insert(bbox_triangle.min,bbox_triangle.max,K);
-  }
-
-  // compute bbox of the mesh
-  double            bbox_vertices[6];
-  HXTBbox           bbox_mesh;
-  hxtBboxInit(&bbox_mesh);
-  // Ajout de tous les points du maillages à la bounding box
-  hxtBboxAdd(&bbox_mesh, mesh->vertices.coord, mesh->vertices.num);
-  for(int i = 0; i < 3; ++i){
-    bbox_vertices[i  ] = 1.3*bbox_mesh.min[i];
-    bbox_vertices[i+3] = 1.3*bbox_mesh.max[i];
-  }
-
-  // 1 --> OPTIONS ------------------------------------------
-  HXT_CHECK(hxtForestOptionsCreate(&forestOptions));
-  forestOptions->nodePerTwoPi = _nPointsPerCircle;
-  forestOptions->bbox = bbox_vertices;
-  forestOptions->nodalCurvature = nodalCurvature;
-  forestOptions->triRTree = &triRTree;
-  forestOptions->mesh = mesh;
-  forestOptions->sizeFunction = NULL;
-
-  // --------------------------------------------------------
-  HXT_CHECK(hxtForestCreate(0, NULL, &forest, NULL, forestOptions));
-  //  return HXT_STATUS_OK;
-  // ---------------------------------------------------------
-  // aller --> niveau 3 par exemple, serait une option ...
-  HXT_CHECK(hxtOctreeRefineToLevel(forest, 3/*_nRefine*/));
-  // idéalement --> convergence
-  int ITER = 0;
-  if (forestOptions->nodePerTwoPi > 0){
-    HXT_CHECK(hxtOctreeCurvatureRefine(forest, 3/*_nRefine*/));
-    // ensuite lissage du gradient
-    while (ITER++ < 4*_nRefine) {
-      HXT_CHECK(hxtOctreeComputeLaplacian(forest));
-      HXT_CHECK(hxtOctreeSetMaxGradient(forest));
-    }
-  }
-  forestOptions->nodePerGap = _nPointsPerGap;
-  printf("coucou\n");
-  HXT_CHECK(hxtOctreeSurfacesProches(forest));
-  ITER = 0;
-  //  while (ITER++ < 4*_nRefine) {
-  //    HXT_CHECK(hxtOctreeComputeLaplacian(forest));
-  //    HXT_CHECK(hxtOctreeSetMaxGradient(forest));
-  //  }
-
-  HXT_CHECK(hxtEdgesDelete(&edges)       );
-  HXT_CHECK(hxtFree(&curvatureCrossfield));
-  HXT_CHECK(hxtFree(&nodalCurvature)              );
-  HXT_CHECK(hxtMeshDelete(&mesh)                  );
->>>>>>> dd507a94
   return HXT_STATUS_OK;
 }
 
