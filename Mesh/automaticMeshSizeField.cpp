--- conflicted
+++ resolved
@@ -18,7 +18,6 @@
 }
 #endif
 
-<<<<<<< HEAD
 HXTStatus Gmsh2HxtLocal(std::vector<GFace *> &faces, HXTMesh *m,
        std::map<MVertex *, int> &v2c,
        std::vector<MVertex *> &c2v);
@@ -41,14 +40,8 @@
   return val;
 }
 
-
 double automaticMeshSizeField::operator()(double X, double Y, double Z, GEntity *ge) {  
 #ifdef HAVE_HXT
-  // return .2;
-=======
-double automaticMeshSizeField:: operator()(double X, double Y, double Z, GEntity *ge)
-{
->>>>>>> 1ca22f77
   double val = 1.e22;
 #if defined(HAVE_HXT) && defined(HAVE_P4EST)
   HXTStatus s = hxtOctreeSearchOne(forest, X, Y, Z, &val);
@@ -113,37 +106,25 @@
 
 HXTStatus automaticMeshSizeField:: updateHXT(){
 
-<<<<<<< HEAD
-  printf("%d points per circle\n",_nPointsPerCircle);
-=======
   //  printf("%d points per circle\n",_nPointsPerCircle);
 
-  if (!update_needed)return HXT_STATUS_OK;
-
-  if (forest)hxtForestDelete(&forest);
-  if (forestOptions)hxtForestOptionsDelete(&forestOptions);
->>>>>>> 1ca22f77
-
-  if(!update_needed){
-    printf("No update needed\n");
+  if(!update_needed)
     return HXT_STATUS_OK;
-  }
+  
   if (forest)        HXT_CHECK(hxtForestDelete(&forest));  
   if (forestOptions) HXT_CHECK(hxtForestOptionsDelete(&forestOptions));
 
-  
   update_needed = false;
   // --------------------------------------------------------
   // Soit on charge un fichier avec l'octree (ma préférence)
   // Soit on calcule "en live" l'octree ici
 
-<<<<<<< HEAD
   printf("#regions = %lu \n", GModel::current()->getNumRegions());
   printf("#faces = %lu \n", GModel::current()->getNumFaces());
   
   // std::vector<GRegion*> regions;
   // regions.push_back(*(GModel::current()->firstRegion()));
-  // // create HXT mesh structure
+
   // HXTMesh *mesh;
   // HXTContext *context;
   // HXT_CHECK(hxtContextCreate(&context));
@@ -161,24 +142,11 @@
   }
 
   // Create HXT mesh structure
-=======
-
-  // verify that only one region exists in the model
-  if (GModel::current()->getNumRegions() != 1){
-    Msg::Error ("automaticMeshSizeField can only work for now on models with one region");
-    return HXT_STATUS_ERROR;
-  }
-  std::vector<GRegion*> regions;
-  regions.push_back(*(GModel::current()->firstRegion()));
-
-  // create HXT mesh structure
->>>>>>> 1ca22f77
   HXTMesh *mesh;
   HXTContext *context;
   HXT_CHECK(hxtContextCreate(&context));
   HXT_CHECK(hxtMeshCreate(context, &mesh));
   std::map<MVertex *, int> v2c;
-<<<<<<< HEAD
   std::vector<MVertex *> c2v;  
   Gmsh2Hxt(faces, mesh, v2c, c2v);
 
@@ -210,7 +178,6 @@
     
     std::map<MVertex *, int> v2c2;
     std::vector<MVertex *> c2v2;  
-    // GmshFace2Hxt2(faces, faceMeshes, v2c2, c2v2);
     Gmsh2HxtGlobal(faces, NULL, v2c2, c2v2);
 
     size_t nVertices = 0;
@@ -277,16 +244,8 @@
       HXT_CHECK(hxtEdgesDelete(&edgesFace)       );
       HXT_CHECK(hxtFree(&curvatureCrossfieldFace));
       HXT_CHECK(hxtFree(&nodalCurvatureFace)     );
-      // HXT_CHECK(hxtMeshDelete(&meshFace)                  );
     } // for faces.size()
 
-    // for (uint64_t i = 0; i < 6*mesh->vertices.num; ++i){
-    //   if(isnan(nodalCurvature[i])){
-    //     printf("nodalCurvature[%lu] (global) = %f\n", i, nodalCurvature[i]);
-    //   }    
-    // }
-
-    // return HXT_ERROR(HXT_STATUS_ERROR);
     writeNodalCurvature(nodalCurvature, mesh->vertices.num, "separe.txt");
 
     // Compute curvature
@@ -315,21 +274,6 @@
   // Compute rtree
   RTree<uint64_t, double, 3> triRTree;
   HXTBbox bbox_triangle;
-=======
-  std::vector<MVertex *> c2v;
-  Gmsh2Hxt(regions, mesh, v2c, c2v);
-
-  // Compute curvature
-  double           *curvatureCrossfield;
-  double           *nodalCurvature;
-  HXTEdges         *edges;
-  HXT_CHECK(hxtEdgesCreate(mesh,&edges));
-  HXT_CHECK(hxtCurvatureRusinkiewicz(mesh,&nodalCurvature,&curvatureCrossfield,edges,1));
-
-  // compute rtree
-  RTree<int , double,3> triRTree;
-  HXTBbox          bbox_triangle;
->>>>>>> 1ca22f77
 
   for(uint64_t i = 0; i < mesh->triangles.num; ++i){
     hxtBboxInit(&bbox_triangle);
@@ -348,13 +292,8 @@
   double            bbox_vertices[6];
   HXTBbox           bbox_mesh;
   hxtBboxInit(&bbox_mesh);
-<<<<<<< HEAD
   // Ajout de tous les points du maillage à la bounding box
   HXT_CHECK(hxtBboxAdd(&bbox_mesh, mesh->vertices.coord, mesh->vertices.num));
-=======
-  // Ajout de tous les points du maillages à la bounding box
-  hxtBboxAdd(&bbox_mesh, mesh->vertices.coord, mesh->vertices.num);
->>>>>>> 1ca22f77
   for(int i = 0; i < 3; ++i){
     bbox_vertices[i  ] = bbox_mesh.min[i];
     bbox_vertices[i+3] = bbox_mesh.max[i];
@@ -362,26 +301,17 @@
 
   // 1 --> OPTIONS ------------------------------------------
   HXT_CHECK(hxtForestOptionsCreate(&forestOptions));
-<<<<<<< HEAD
   forestOptions->nodePerTwoPi = _nPointsPerCircle;  
   forestOptions->hmax = _hmax;  
   forestOptions->hmin = _hmin;  
   forestOptions->hbulk = _hbulk;  
   forestOptions->gradMax = _gradientMax;  
-=======
-  forestOptions->nodePerTwoPi = _nPointsPerCircle;
->>>>>>> 1ca22f77
   forestOptions->bbox = bbox_vertices;
   forestOptions->nodalCurvature = nodalCurvature;
   forestOptions->triRTree = &triRTree;
   forestOptions->mesh = mesh;
   forestOptions->sizeFunction = NULL;
-<<<<<<< HEAD
   forestOptions->filename = "octreeExport.pos";
-  
-=======
-
->>>>>>> 1ca22f77
   // --------------------------------------------------------
   HXT_CHECK(hxtForestCreate(0, NULL, &forest, NULL, forestOptions));
   HXT_CHECK(hxtOctreeRefineToLevel(forest));
@@ -391,18 +321,17 @@
 
   int ITER = 0;
   if (forestOptions->nodePerTwoPi > 0){
-<<<<<<< HEAD
-    printf("CURVATURE REFINE\n");
+    // Refine the octree based on curvature of the surface mesh
     HXT_CHECK(hxtOctreeCurvatureRefine(forest, 10/*_nRefine*/));
-    // ensuite lissage du gradient 
-
-    HXT_CHECK(hxtOctreeComputeMinimumSize(forest,&sizeMin));
-    HXT_CHECK(hxtOctreeComputeMaximumSize(forest,&sizeMax));
-    printf("sizeMin = %f \n", sizeMin);
-    printf("sizeMax = %f \n", sizeMax);
-
-    std::string fileVTK = "/home/bawina/Code/octreeTests/cylindre/build/octree" + std::to_string(ITER);
-    write_ds_to_vtk(forest->p4est, fileVTK.c_str()); 
+    // Smooth the size gradient
+
+    // HXT_CHECK(hxtOctreeComputeMinimumSize(forest,&sizeMin));
+    // HXT_CHECK(hxtOctreeComputeMaximumSize(forest,&sizeMax));
+    // printf("sizeMin = %f \n", sizeMin);
+    // printf("sizeMax = %f \n", sizeMax);
+
+    // std::string fileVTK = "/home/bawina/Code/octreeTests/cylindre/build/octree" + std::to_string(ITER);
+    // write_ds_to_vtk(forest->p4est, fileVTK.c_str()); 
 
     double dsdx, dsdy, dsdz;
 
@@ -412,78 +341,71 @@
       dsdz = -1;
       sizeMin = 1e22;
       sizeMax = 0.0;
-      printf("Lissage%d \n", ITER);
+      // printf("Lissage%d \n", ITER);
       HXT_CHECK(hxtOctreeComputeGradient(forest)); 
 
       HXT_CHECK(hxtOctreeComputeMaxGradientX(forest, &dsdx));
       HXT_CHECK(hxtOctreeComputeMaxGradientY(forest, &dsdy));
       HXT_CHECK(hxtOctreeComputeMaxGradientZ(forest, &dsdz));
 
-=======
-    HXT_CHECK(hxtOctreeCurvatureRefine(forest, 3/*_nRefine*/));
-    // ensuite lissage du gradient
-    while (ITER++ < 4*_nRefine) {
-      HXT_CHECK(hxtOctreeComputeLaplacian(forest));
->>>>>>> 1ca22f77
       HXT_CHECK(hxtOctreeSetMaxGradient(forest));
 
-      printf("dsdx max = %f \n", dsdx);
-      printf("dsdy max = %f \n", dsdy);
-      printf("dsdz max = %f \n", dsdz);
-      HXT_CHECK(hxtOctreeComputeMinimumSize(forest,&sizeMin));
-      HXT_CHECK(hxtOctreeComputeMaximumSize(forest,&sizeMax));
-      printf("sizeMin = %f \n", sizeMin);
-      printf("sizeMax = %f \n", sizeMax);
+      // printf("dsdx max = %f \n", dsdx);
+      // printf("dsdy max = %f \n", dsdy);
+      // printf("dsdz max = %f \n", dsdz);
+      // HXT_CHECK(hxtOctreeComputeMinimumSize(forest,&sizeMin));
+      // HXT_CHECK(hxtOctreeComputeMaximumSize(forest,&sizeMax));
+      // printf("sizeMin = %f \n", sizeMin);
+      // printf("sizeMax = %f \n", sizeMax);
       // std::string fileVTK = "/home/bawina/Code/gmsh/build/Septembre_2019/smoothing_filiere" + std::to_string(ITER);
       // write_ds_to_vtk(forest->p4est, fileVTK.c_str()); 
       if(fmax(dsdx,fmax(dsdy,dsdz)) <= 0.01 + forest->forestOptions->gradMax-1) break;
     }
   }
-<<<<<<< HEAD
 
   // printf("------- Surfaces proches ------- \n");
-  // forestOptions->nodePerGap = _nPointsPerGap;
-  // HXT_CHECK(hxtOctreeSurfacesProches(forest));
-
-  // sizeMin = 1e22;
-  // sizeMax = 0.0;
+  forestOptions->nodePerGap = _nPointsPerGap;
+  HXT_CHECK(hxtOctreeSurfacesProches(forest));
+
+  sizeMin = 1e22;
+  sizeMax = 0.0;
   // HXT_CHECK(hxtOctreeComputeMinimumSize(forest,&sizeMin));
   // HXT_CHECK(hxtOctreeComputeMaximumSize(forest,&sizeMax));
   // printf("sizeMin = %f \n", sizeMin);
   // printf("sizeMax = %f \n", sizeMax);
 
-  // ITER = 0;
-
-  // double dsdx, dsdy, dsdz;
-
-  // while (ITER++ < 4*_nRefine) {
-  //   dsdx = -1; 
-  //   dsdy = -1;
-  //   dsdz = -1;
-  //   printf("Lissage après surfaces proches %d \n", ITER);
-  //   HXT_CHECK(hxtOctreeComputeGradient(forest));  
-
-  //   HXT_CHECK(hxtOctreeComputeMaxGradientX(forest, &dsdx));
-  //   HXT_CHECK(hxtOctreeComputeMaxGradientY(forest, &dsdy));
-  //   HXT_CHECK(hxtOctreeComputeMaxGradientZ(forest, &dsdz));
-
-  //   HXT_CHECK(hxtOctreeSetMaxGradient(forest));
-
-  //   printf("dsdx max = %f \n", dsdx);
-  //   printf("dsdy max = %f \n", dsdy);
-  //   printf("dsdz max = %f \n", dsdz);
-
-  //   // std::string fileVTK = "/home/bawina/Downloads/IMR Templates/Templates-IMR28/LaTeX/Pictures/smoothing_tore" + std::to_string(ITER);
-  //   // std::string fileVTK = "/home/bawina/Documents/paraview_octree/smoothing_2sphere_closeSurfaces" + std::to_string(ITER);
-  //   // write_ds_to_vtk(forest->p4est, fileVTK.c_str()); 
-  //   if(fmax(dsdx,fmax(dsdy,dsdz)) <= 0.01 + forest->forestOptions->gradMax-1) break;
-  //  }
+  ITER = 0;
+
+  double dsdx, dsdy, dsdz;
+
+  while (ITER++ < 4*_nRefine) {
+    dsdx = -1; 
+    dsdy = -1;
+    dsdz = -1;
+    // printf("Lissage après surfaces proches %d \n", ITER);
+    HXT_CHECK(hxtOctreeComputeGradient(forest));  
+
+    HXT_CHECK(hxtOctreeComputeMaxGradientX(forest, &dsdx));
+    HXT_CHECK(hxtOctreeComputeMaxGradientY(forest, &dsdy));
+    HXT_CHECK(hxtOctreeComputeMaxGradientZ(forest, &dsdz));
+
+    HXT_CHECK(hxtOctreeSetMaxGradient(forest));
+
+    // printf("dsdx max = %f \n", dsdx);
+    // printf("dsdy max = %f \n", dsdy);
+    // printf("dsdz max = %f \n", dsdz);
+
+    // std::string fileVTK = "/home/bawina/Downloads/IMR Templates/Templates-IMR28/LaTeX/Pictures/smoothing_tore" + std::to_string(ITER);
+    // std::string fileVTK = "/home/bawina/Documents/paraview_octree/smoothing_2sphere_closeSurfaces" + std::to_string(ITER);
+    // write_ds_to_vtk(forest->p4est, fileVTK.c_str()); 
+    if(fmax(dsdx,fmax(dsdy,dsdz)) <= 0.01 + forest->forestOptions->gradMax-1) break;
+   }
 
   double elemEstimation;
   HXT_CHECK(hxtOctreeElementEstimation(forest, &elemEstimation));
   printf("Estimation du nombre d'éléments : %f \n", elemEstimation);
 
-  // Export la carte de taille en fichier .pos
+  // Export size field in .pos file
   HXT_CHECK(hxtOctreeExport(forest));
 
 
@@ -500,9 +422,6 @@
   // HXT_CHECK(hxtMeshWriteGmsh(mesh, "tetMesh.msh"));
   // HXT_CHECK(hxtMeshDelete(&cubeTetra));
 
-
-  // HXT_CHECK(hxtEdgesDelete(&edges));
-  // HXT_CHECK(hxtFree(&curvatureCrossfield));
   if(nodalCurvature) HXT_CHECK(hxtFree(&nodalCurvature));
   HXT_CHECK(hxtMeshDelete(&mesh));
   HXT_CHECK(hxtContextDelete(&context));
@@ -511,35 +430,17 @@
   return HXT_STATUS_OK;
 
 #endif //ifdef HAVE_P4EST
-=======
-  forestOptions->nodePerGap = _nPointsPerGap;
-  printf("coucou\n");
-  HXT_CHECK(hxtOctreeSurfacesProches(forest));
-  ITER = 0;
-  //  while (ITER++ < 4*_nRefine) {
-  //    HXT_CHECK(hxtOctreeComputeLaplacian(forest));
-  //    HXT_CHECK(hxtOctreeSetMaxGradient(forest));
-  //  }
-
-  HXT_CHECK(hxtEdgesDelete(&edges)       );
-  HXT_CHECK(hxtFree(&curvatureCrossfield));
-  HXT_CHECK(hxtFree(&nodalCurvature)              );
-  HXT_CHECK(hxtMeshDelete(&mesh)                  );
-  HXT_CHECK(hxtContextDelete(&context)            );
->>>>>>> 1ca22f77
 }
 
 #endif
 
-<<<<<<< HEAD
 void automaticMeshSizeField::update(){
-#ifdef HAVE_HXT
+#if defined(HAVE_HXT) && defined(HAVE_P4EST)
   HXTStatus s = updateHXT();
   if (s != HXT_STATUS_OK)Msg::Error ("Something went wrong when computing the octree");
 #else
-  Msg::Error ("Gmsh has to be compiled with HXT for using automaticMeshSizeField");
-#endif    
-    
+  Msg::Error ("Gmsh has to be compiled with HXT and P4EST to use automaticMeshSizeField");
+#endif
 };
 
 static HXTStatus getAllFacesOfAllRegions(std::vector<GRegion *> &regions,
@@ -773,14 +674,4 @@
   }
 
   return HXT_STATUS_OK;
-}
-=======
-void automaticMeshSizeField:: update(){
-#if defined(HAVE_HXT) && defined(HAVE_P4EST)
-  HXTStatus s = updateHXT();
-  if (s != HXT_STATUS_OK)Msg::Error ("Something went wrong when computing the octree");
-#else
-  Msg::Error ("Gmsh has to be compiled with HXT and P4EST for using automaticMeshSizeField");
-#endif
-};
->>>>>>> 1ca22f77
+}