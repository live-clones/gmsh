--- conflicted
+++ resolved
@@ -56,31 +56,19 @@
   fprintf(ff, "View\"test\"{\n");
   while(it != end) {
     MTri3 *worst = *it;
-<<<<<<< HEAD
     if (!worst->isDeleted()){
       if (data)
         fprintf(ff,"ST(%g,%g,%g,%g,%g,%g,%g,%g,%g) {%d,%d,%d};\n",
-=======
-    if(!worst->isDeleted()) {
-      if(data)
-        fprintf(ff, "ST(%g,%g,%g,%g,%g,%g,%g,%g,%g) {%g,%g,%g};\n",
->>>>>>> 299ed783
                 data->Us[data->getIndex((worst)->tri()->getVertex(0))],
                 data->Vs[data->getIndex((worst)->tri()->getVertex(0))], 0.0,
                 data->Us[data->getIndex((worst)->tri()->getVertex(1))],
                 data->Vs[data->getIndex((worst)->tri()->getVertex(1))], 0.0,
                 data->Us[data->getIndex((worst)->tri()->getVertex(2))],
-<<<<<<< HEAD
                 data->Vs[data->getIndex((worst)->tri()->getVertex(2))],
                 0.0,
                 (worst)->tri()->getVertex(0)->getNum(),
                 (worst)->tri()->getVertex(1)->getNum(),
                 (worst)->tri()->getVertex(2)->getNum());
-=======
-                data->Vs[data->getIndex((worst)->tri()->getVertex(2))], 0.0,
-                (worst)->getRadius(), (worst)->getRadius(),
-                (worst)->getRadius());
->>>>>>> 299ed783
       else
         fprintf(
           ff, "ST(%g,%g,%g,%g,%g,%g,%g,%g,%g) {%d,%d,%d};\n",
@@ -819,7 +807,6 @@
     }
     //    double din = t->getInnerRadius();
 
-<<<<<<< HEAD
     double d1 = distance(v0,v);
     double d2 = distance(v1,v);
     double d3 = distance(v0,v1);
@@ -827,25 +814,10 @@
     SVector3 v0v  (v->x()-v0->x(),v->y()-v0->y(),v->z()-v0->z());
     SVector3 pv = crossprod(v0v1,v0v);
     double d4 = pv.norm() / d3;
-=======
-    double const d1 = distance(v0, v);
-    double const d2 = distance(v1, v);
-    double const d3 = distance(v0, v1);
-    SVector3 v0v1(v1->x() - v0->x(), v1->y() - v0->y(), v1->z() - v0->z());
-    SVector3 v0v(v->x() - v0->x(), v->y() - v0->y(), v->z() - v0->z());
-    SVector3 pv = crossprod(v0v1, v0v);
-
->>>>>>> 299ed783
     // avoid angles that are too obtuse
     double cosv = ((d1 * d1 + d2 * d2 - d3 * d3) / (2. * d1 * d2));
 
-<<<<<<< HEAD
     if ((d1 < LL * .5 || d2 < LL * .5 || d4 < LL * .10 || cosv < -.9999) && !force) {
-=======
-    if((d1 < LL * .45 || d2 < LL * .45 ||
-        /*d4 < LL * .3 ||*/ cosv < -.9999) &&
-       !force) {
->>>>>>> 299ed783
       onePointIsTooClose = true;
       //printf("%12.5E %12.5E %12.5E %12.5E \n",d1,d2,LL,cosv);
     }
@@ -1446,7 +1418,6 @@
     }
   }
 
-<<<<<<< HEAD
   return true;
 }
 
@@ -1454,14 +1425,6 @@
 			 std::map<MVertex* , MVertex*>* equivalence,
 			 std::map<MVertex*, SPoint2> * parametricCoordinates,
 			 std::vector<SPoint2> *true_boundary)
-=======
-  if(gf->containsParam(SPoint2(newPoint[0], newPoint[1]))) return true;
-  return false;
-}
-
-void bowyerWatsonFrontal(GFace *gf, std::map<MVertex *, MVertex *> *equivalence,
-                         std::map<MVertex *, SPoint2> *parametricCoordinates)
->>>>>>> 299ed783
 {
   std::set<MTri3 *, compareTri3Ptr> AllTris;
   std::set<MTri3 *, compareTri3Ptr> ActiveTris;
@@ -1469,13 +1432,9 @@
   bool testStarShapeness = true;
   //  double r;
   SPoint3 c;
-<<<<<<< HEAD
   //  if (gf->isSphere(r,c)){
   //    testStarShapeness = false;
   //  }
-=======
-  if(gf->isSphere(r, c)) { testStarShapeness = false; }
->>>>>>> 299ed783
 
   buildMeshGenerationDataStructures(gf, AllTris, DATA);
 
@@ -1522,7 +1481,6 @@
         Msg::Debug("%7d points created -- Worst tri radius is %8.3f",
                    gf->mesh_vertices.size(), worst->getRadius());
       double newPoint[2], metric[3];
-<<<<<<< HEAD
       //optimalPointFrontal (gf,worst,active_edge,Us,Vs,vSizes,vSizesBGM,newPoint,metric);
       if (optimalPointFrontalB (gf,worst,active_edge,DATA,newPoint,metric)){
 	//	printf("iteration %d passes first round\n",ITERATION);
@@ -1531,14 +1489,6 @@
 	if (!true_boundary ||
 	    pointInsideParametricDomain (*true_boundary, NP, FAR, nnnn))	
 	  insertAPoint(gf, AllTris.end(), newPoint, metric, DATA, AllTris, &ActiveTris, worst, NULL, testStarShapeness);
-=======
-      // optimalPointFrontal
-      // (gf,worst,active_edge,Us,Vs,vSizes,vSizesBGM,newPoint,metric);
-      if(optimalPointFrontalB(gf, worst, active_edge, DATA, newPoint, metric)) {
-        //	printf("iteration %d passes first round\n",ITERATION);
-        insertAPoint(gf, AllTris.end(), newPoint, metric, DATA, AllTris,
-                     &ActiveTris, worst, NULL, testStarShapeness);
->>>>>>> 299ed783
       }
     }
   }
