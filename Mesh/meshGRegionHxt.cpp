--- conflicted
+++ resolved
@@ -445,18 +445,6 @@
     1, // int stat;
     1, // int refine;
     CTX::instance()->mesh.optimize, // int optimize;
-<<<<<<< HEAD
-// <<<<<<< HEAD
-//     CTX::instance()->mesh.optimizeThreshold, // double qualityMin;
-//     0, // double (*qualityFun)
-//     0, // void* qualityData;
-//     meshSizeCallBack,//&hxtMeshSizeGmshCallBack, // double (*meshSizeFun)
-//     regions[0], // void* meshSizeData;
-//     recoveryCallback, // HXTStatus (*recoveryFun)
-//     0 // void* recoveryData;
-// =======
-=======
->>>>>>> dd507a94
     { // quality
       0, // double (*callback)(.., userData)
       0, // void* userData;
@@ -472,10 +460,6 @@
       CTX::instance()->mesh.lcMax,
       CTX::instance()->mesh.lcFactor * regions[0]->getMeshSizeFactor()
     }
-<<<<<<< HEAD
-// >>>>>>> origin/master
-=======
->>>>>>> dd507a94
   };
 
   HXT_CHECK(hxtTetMesh(mesh, &options));
