// Gmsh - Copyright (C) 1997-2020 C. Geuzaine, J.-F. Remacle
//
// See the LICENSE.txt file for license information. Please report all
// issues on https://gitlab.onelab.info/gmsh/gmsh/issues.

#include <map>
#include <set>

#if defined(_OPENMP)
#include <omp.h>
#endif

#include "GmshConfig.h"
#include "meshGRegionHxt.h"
#include "Context.h"
#include "MVertex.h"
#include "GRegion.h"
#include "GFace.h"
#include "MTetrahedron.h"
#include "MTriangle.h"
#include "MQuadrangle.h"
#include "MLine.h"
#include "MPoint.h"
#include "GmshMessage.h"
#include "BackgroundMeshTools.h"
#include "GModel.h"

#if defined(HAVE_HXT)

extern "C" {
#include "hxt_tools.h"
#include "hxt_tetMesh.h"
}

static HXTStatus messageCallback(HXTMessage *msg)
{
  if(msg) Msg::Info("%s", msg->string);
  return HXT_STATUS_OK;
}

static HXTStatus nodalSizesCallBack(double *pts, uint32_t* volume,
                                    size_t numPts, void *userData)
{
  std::vector<GRegion *>* allGR = (std::vector<GRegion *>*) userData;

  double lcGlob = CTX::instance()->lc;
  int useInterpolatedSize = CTX::instance()->mesh.lcExtendFromBoundary;

  HXT_INFO("Gmsh callback %suse interpolated size", useInterpolatedSize ?
           "" : "does not ");

  for(size_t i = 0; i < numPts; i++) {
    GRegion *gr = (*allGR)[volume[i]];
    double lc = std::min(lcGlob,
                         BGM_MeshSizeWithoutScaling(gr, 0, 0,
                                                    pts[4 * i + 0],
                                                    pts[4 * i + 1],
                                                    pts[4 * i + 2]));
    if(useInterpolatedSize && pts[4 * i + 3] > 0.0)
      pts[4 * i + 3] = std::min(pts[4 * i + 3], lc);
    else
      pts[4 * i + 3] = lc;
  }

  return HXT_STATUS_OK;
}

static HXTStatus getAllFacesOfAllRegions(std::vector<GRegion *> &regions,
                                         HXTMesh *m,
                                         std::vector<GFace *> &allFaces)
{
  std::set<GFace *, GEntityPtrLessThan> allFacesSet;
  if(m) {
    m->brep.numVolumes = regions.size();
    HXT_CHECK(hxtAlignedMalloc(&m->brep.numSurfacesPerVolume,
                               m->brep.numVolumes * sizeof(uint32_t)));
  }
  uint32_t to_alloc = 0;
  for(std::size_t i = 0; i < regions.size(); i++) {
    std::vector<GFace *> const &f = regions[i]->faces();
    std::vector<GFace *> const &f_e = regions[i]->embeddedFaces();
    if(m) {
      m->brep.numSurfacesPerVolume[i] = f.size() + f_e.size();
      to_alloc += m->brep.numSurfacesPerVolume[i];
    }
    allFacesSet.insert(f.begin(), f.end());
    allFacesSet.insert(f_e.begin(), f_e.end());
  }
  allFaces.insert(allFaces.begin(), allFacesSet.begin(), allFacesSet.end());

  if(!m) return HXT_STATUS_OK;

  HXT_CHECK(
    hxtAlignedMalloc(&m->brep.surfacesPerVolume, to_alloc * sizeof(uint32_t)));

  uint32_t counter = 0;
  for(std::size_t i = 0; i < regions.size(); i++) {
    std::vector<GFace *> const &f = regions[i]->faces();
    std::vector<GFace *> const &f_e = regions[i]->embeddedFaces();
    for(size_t j = 0; j < f.size(); j++)
      m->brep.surfacesPerVolume[counter++] = f[j]->tag();
    for(size_t j = 0; j < f_e.size(); j++)
      m->brep.surfacesPerVolume[counter++] = f_e[j]->tag();
  }

  return HXT_STATUS_OK;
}

static HXTStatus getAllEdgesOfAllFaces(std::vector<GFace *> &faces, HXTMesh *m,
                                       std::vector<GEdge *> &allEdges)
{
  if(m) {
    m->brep.numSurfaces = faces.size();
    HXT_CHECK(hxtAlignedMalloc(&m->brep.numCurvesPerSurface,
                               m->brep.numSurfaces * sizeof(uint32_t)));
  }
  uint32_t to_alloc = 0;

  std::set<GEdge *, GEntityPtrLessThan> allEdgesSet;
  for(std::size_t i = 0; i < faces.size(); i++) {
    std::vector<GEdge *> const &f = faces[i]->edges();
    std::vector<GEdge *> const &f_e = faces[i]->embeddedEdges();
    if(m) {
      m->brep.numCurvesPerSurface[i] = f.size() + f_e.size();
      to_alloc += m->brep.numCurvesPerSurface[i];
    }
    allEdgesSet.insert(f.begin(), f.end());
    allEdgesSet.insert(f_e.begin(), f_e.end());
  }
  allEdges.insert(allEdges.begin(), allEdgesSet.begin(), allEdgesSet.end());

  if(!m) return HXT_STATUS_OK;

  HXT_CHECK(
    hxtAlignedMalloc(&m->brep.curvesPerSurface, to_alloc * sizeof(uint32_t)));

  uint32_t counter = 0;
  for(std::size_t i = 0; i < faces.size(); i++) {
    std::vector<GEdge *> const &f = faces[i]->edges();
    std::vector<GEdge *> const &f_e = faces[i]->embeddedEdges();
    for(size_t j = 0; j < f.size(); j++)
      m->brep.curvesPerSurface[counter++] = f[j]->tag();
    for(size_t j = 0; j < f_e.size(); j++)
      m->brep.curvesPerSurface[counter++] = f_e[j]->tag();
  }
  return HXT_STATUS_OK;
}

HXTStatus Hxt2Gmsh(std::vector<GRegion *> &regions,
		   std::vector<GFace *> allFaces,
		   std::vector<GEdge *> allEdges,
		   HXTMesh *m,
		   std::map<MVertex *, uint32_t> &v2c,
		   std::vector<MVertex *> &c2v)
{
  Msg::Debug("Start Hxt2Gmsh");
  std::map<uint32_t, GEdge *> i2e;
  std::map<uint32_t, GFace *> i2f;
  for(size_t i = 0; i < allFaces.size(); i++)
    i2f[allFaces[i]->tag()] = allFaces[i];
  for(size_t i = 0; i < allEdges.size(); i++)
    i2e[allEdges[i]->tag()] = allEdges[i];

  c2v.reserve(m->vertices.num);
  for(size_t i = c2v.size(); i < m->vertices.num; i++) {
    c2v[i] = NULL;
  }

  for(size_t j = 0; j < allEdges.size(); j++) {
    GEdge *ge = allEdges[j];
    for(size_t i = 0; i < ge->lines.size(); i++) {
      delete ge->lines[i];
    }
    ge->lines.clear();
  }

  for(size_t j = 0; j < allFaces.size(); j++) {
    GFace *gf = allFaces[j];
    for(size_t i = 0; i < gf->triangles.size(); i++) {
      delete gf->triangles[i];
    }
    for(size_t i = 0; i < gf->quadrangles.size(); i++) {
      delete gf->quadrangles[i];
    }
    gf->quadrangles.clear();
  }

  uint32_t warning = 0;

  for(size_t i = 0; i < m->lines.num; i++) {
    uint32_t i0 = m->lines.node[2 * i + 0];
    uint32_t i1 = m->lines.node[2 * i + 1];
    uint32_t c = m->lines.color[i];
    MVertex *v0 = c2v[i0];
    MVertex *v1 = c2v[i1];

    printf("%lu %lu\n",i0,i1);
    
    std::map<uint32_t, GEdge *>::iterator ge = i2e.find(c);
    if(ge == i2e.end()) {
      if(warning != c) {
        warning = c;
        Msg::Warning("Could not find curve for HXT color %d", c);
      }
      continue;
    }
    if(!v0) {
      double *x = &m->vertices.coord[4 * i0];
      // FIXME compute true coordinates
      v0 = new MEdgeVertex(x[0], x[1], x[2], ge->second, 0);
      c2v[i0]=v0;
      ge->second->mesh_vertices.push_back(v0);
    }
    if(!v1) {
      // FIXME compute true coordinates
      double *x = &m->vertices.coord[4 * i1];
      v1 = new MEdgeVertex(x[0], x[1], x[2], ge->second, 0);
      c2v[i1]=v1;
      ge->second->mesh_vertices.push_back(v1);
    }
    ge->second->lines.push_back(new MLine(v0, v1));
  }

  for(size_t i = 0; i < m->triangles.num; i++) {
    uint32_t i0 = m->triangles.node[3 * i + 0];
    uint32_t i1 = m->triangles.node[3 * i + 1];
    uint32_t i2 = m->triangles.node[3 * i + 2];
    uint32_t c = m->triangles.color[i];
    MVertex *v0 = c2v[i0];
    MVertex *v1 = c2v[i1];
    MVertex *v2 = c2v[i2];
    std::map<uint32_t, GFace *>::iterator gf = i2f.find(c);
    if(gf == i2f.end()) {
      if(warning != c) {
        warning = c;
        Msg::Warning("Could not find surface for HXT color %d", c);
      }
      continue;
    }
    if(!v0) {
      // FIXME compute true coordinates
      double *x = &m->vertices.coord[4 * i0];
      v0 = new MFaceVertex(x[0], x[1], x[2], gf->second, 0, 0);
      c2v[i0]=v0;
      gf->second->mesh_vertices.push_back(v0);
    }
    if(!v1) {
      // FIXME compute true coordinates
      double *x = &m->vertices.coord[4 * i1];
      v1 = new MFaceVertex(x[0], x[1], x[2], gf->second, 0, 0);
      c2v[i1]=v1;
      gf->second->mesh_vertices.push_back(v1);
    }
    if(!v2) {
      // FIXME compute true coordinates
      double *x = &m->vertices.coord[4 * i2];
      v2 = new MFaceVertex(x[0], x[1], x[2], gf->second, 0, 0);
      c2v[i2]=v2;
      gf->second->mesh_vertices.push_back(v2);
    }
    gf->second->triangles.push_back(new MTriangle(v0, v1, v2));
  }

  printf("DEBUG ::: %lu %lu\n",m->quads.num,m->vertices.num);
  

  for(size_t i = 0; i < m->quads.num; i++) {
    uint32_t i0 = m->quads.node[4 * i + 0];
    uint32_t i1 = m->quads.node[4 * i + 1];
    uint32_t i2 = m->quads.node[4 * i + 2];
    uint32_t i3 = m->quads.node[4 * i + 3];


    printf("%lu %lu %lu %lu\n",i0,i1,i2,i3);

    uint32_t c = m->quads.color[i];
    MVertex *v0 = c2v[i0];
    MVertex *v1 = c2v[i1];
    MVertex *v2 = c2v[i2];
    MVertex *v3 = c2v[i3];
    std::map<uint32_t, GFace *>::iterator gf = i2f.find(c);
    if(gf == i2f.end()) {
      if(warning != c) {
        warning = c;
        Msg::Warning("Could not find surface for HXT color %d", c);
      }
      continue;
    }
    if(!v0) {
      // FIXME compute true coordinates
      double *x = &m->vertices.coord[4 * i0];
      v0 = new MFaceVertex(x[0], x[1], x[2], gf->second, 0, 0);
      gf->second->mesh_vertices.push_back(v0);
      c2v[i0]=v0;
    }
    if(!v1) {
      // FIXME compute true coordinates
      double *x = &m->vertices.coord[4 * i1];
      v1 = new MFaceVertex(x[0], x[1], x[2], gf->second, 0, 0);
      gf->second->mesh_vertices.push_back(v1);
      c2v[i1]=v1;
    }
    if(!v2) {
      // FIXME compute true coordinates
      double *x = &m->vertices.coord[4 * i2];
      v2 = new MFaceVertex(x[0], x[1], x[2], gf->second, 0, 0);
      gf->second->mesh_vertices.push_back(v2);
      c2v[i2]=v2;      
    }
    if(!v3) {
      // FIXME compute true coordinates
      double *x = &m->vertices.coord[4 * i3];
      v3 = new MFaceVertex(x[0], x[1], x[2], gf->second, 0, 0);
      gf->second->mesh_vertices.push_back(v3);
      c2v[i3]=v3;
    }
    gf->second->quadrangles.push_back(new MQuadrangle(v0, v1, v2,v3));
  }

  
  for(size_t i = 0; i < m->tetrahedra.num; i++) {
    uint32_t *i0 = &m->tetrahedra.node[4 * i + 0];
    uint32_t c = m->tetrahedra.color[i];
    if(c < regions.size()) {
      MVertex *vv[4];
      GRegion *gr = regions[c];
      for(int j = 0; j < 4; j++) {
        MVertex *v0 = c2v[i0[j]];
        if(!v0) {
          double *x = &m->vertices.coord[4 * i0[j]];
          v0 = new MVertex(x[0], x[1], x[2], gr);
          gr->mesh_vertices.push_back(v0);
          c2v[i0[j]] = v0;
        }
        vv[j] = v0;
      }
      // this is very slow for large meshes - weird (and it's not the push_back)
      MTetrahedron *tt = new MTetrahedron(vv[0], vv[1], vv[2], vv[3]);
      gr->tetrahedra.push_back(tt);
    }
  }
  Msg::Debug("End Hxt2Gmsh");
  return HXT_STATUS_OK;
}

HXTStatus Hxt2Gmsh(GModel *gm,
		   HXTMesh *m,
		   std::map<MVertex *, uint32_t> &v2c,
		   std::vector<MVertex *> &c2v)
{
  std::vector<GRegion *> regions;
  std::vector<GFace *> faces;
  std::vector<GEdge *> edges;
  regions.insert(regions.begin(), gm->firstRegion(), gm->lastRegion());
  faces.insert(faces.begin(), gm->firstFace(), gm->lastFace());
  edges.insert(edges.begin(), gm->firstEdge(), gm->lastEdge());
  HXT_CHECK(Hxt2Gmsh(regions,faces,edges,m,v2c,c2v));
  return HXT_STATUS_OK;  
}

HXTStatus Hxt2Gmsh(std::vector<GRegion *> &regions,
		   HXTMesh *m,
		   std::map<MVertex *, uint32_t> &v2c,
		   std::vector<MVertex *> &c2v)
{
  std::vector<GFace *> allFaces;
  std::vector<GEdge *> allEdges;
  HXT_CHECK(getAllFacesOfAllRegions(regions, NULL, allFaces));
  HXT_CHECK(getAllEdgesOfAllFaces(allFaces, NULL, allEdges));
  HXT_CHECK(Hxt2Gmsh(regions,allFaces,allEdges,m,v2c,c2v));
  return HXT_STATUS_OK;  
}


HXTStatus Gmsh2Hxt(std::vector<GRegion *> &regions,
		   std::vector<GFace *> &faces,
		   std::vector<GEdge *> &edges,
		   std::vector<GVertex*> &vertices,
		   HXTMesh *m,
		   std::map<MVertex *, uint32_t> &v2c,
		   std::vector<MVertex *> &c2v)
{
  std::set<MVertex *> all;

  uint64_t ntets = 0;
  uint64_t ntri = 0;
  uint64_t nedg = 0;
  uint64_t npts = 0;


  for(size_t j = 0; j < vertices.size(); j++) {
    GVertex *gv = vertices[j];
    npts ++;
    for(size_t i = 0; i < gv->points.size(); i++) {
      all.insert(gv->points[i]->getVertex(0));
    }
  }

  for(size_t j = 0; j < edges.size(); j++) {
    GEdge *ge = edges[j];
    nedg += ge->lines.size();
    for(size_t i = 0; i < ge->lines.size(); i++) {
      all.insert(ge->lines[i]->getVertex(0));
      all.insert(ge->lines[i]->getVertex(1));
    }
  }

  for(size_t j = 0; j < faces.size(); j++) {
    GFace *gf = faces[j];
    ntri += gf->triangles.size();
    for(size_t i = 0; i < gf->triangles.size(); i++) {
      all.insert(gf->triangles[i]->getVertex(0));
      all.insert(gf->triangles[i]->getVertex(1));
      all.insert(gf->triangles[i]->getVertex(2));
    }
  }

  for(size_t j = 0; j < regions.size(); j++) {
    GRegion *gr = regions[j];
    ntets += gr->tetrahedra.size();
    for(size_t i = 0; i < gr->tetrahedra.size(); i++) {
      all.insert(gr->tetrahedra[i]->getVertex(0));
      all.insert(gr->tetrahedra[i]->getVertex(1));
      all.insert(gr->tetrahedra[i]->getVertex(2));
      all.insert(gr->tetrahedra[i]->getVertex(3));
    }
  }
  //  printf("%d vertices %d triangles\n",all.size(),ntri);

  m->vertices.num = m->vertices.size = all.size();
  HXT_CHECK(
    hxtAlignedMalloc(&m->vertices.coord, 4 * m->vertices.num * sizeof(double)));

  size_t count = 0;
<<<<<<< HEAD
=======

>>>>>>> c76d5dcb
  c2v.resize(all.size());
  for(std::set<MVertex *>::iterator it = all.begin(); it != all.end(); it++) {
    m->vertices.coord[4 * count + 0] = (*it)->x();
    m->vertices.coord[4 * count + 1] = (*it)->y();
    m->vertices.coord[4 * count + 2] = (*it)->z();
    m->vertices.coord[4 * count + 3] = 0.0;
    v2c[*it] = count;
    c2v[count++] = *it;
  }
  all.clear();


  m->points.num = m->points.size = npts;
  uint64_t index = 0;

<<<<<<< HEAD
  HXT_CHECK(
	    hxtAlignedMalloc(&m->points.node, (m->points.num) * 1 * sizeof(uint32_t)));
  HXT_CHECK(
	    hxtAlignedMalloc(&m->points.color, (m->points.num) * sizeof(uint32_t)));
  
=======
  HXT_CHECK(hxtAlignedMalloc(&m->points.node, (m->points.num) * sizeof(uint32_t)));
  HXT_CHECK(hxtAlignedMalloc(&m->points.color, (m->points.num) * sizeof(uint16_t)));
  index = 0;
>>>>>>> c76d5dcb
  for(size_t j = 0; j < vertices.size(); j++) {
    GVertex *gv = vertices[j];
    for(size_t i = 0; i < gv->points.size(); i++) {
      m->points.node[index] = v2c[gv->points[i]->getVertex(0)];
      m->points.color[index] = gv->tag();
      index++;
    }
  }

  
  m->lines.num = m->lines.size = nedg;
  index = 0;

<<<<<<< HEAD
  HXT_CHECK(
    hxtAlignedMalloc(&m->lines.node, (m->lines.num) * 2 * sizeof(uint32_t)));
  HXT_CHECK(
    hxtAlignedMalloc(&m->lines.color, (m->lines.num) * sizeof(uint32_t)));

=======
  HXT_CHECK(hxtAlignedMalloc(&m->lines.node, (m->lines.num) * 2 * sizeof(uint32_t)));
  HXT_CHECK(hxtAlignedMalloc(&m->lines.color, (m->lines.num) * sizeof(uint16_t)));
  index = 0;
>>>>>>> c76d5dcb
  for(size_t j = 0; j < edges.size(); j++) {
    GEdge *ge = edges[j];
    for(size_t i = 0; i < ge->lines.size(); i++) {
      m->lines.node[2 * index + 0] = v2c[ge->lines[i]->getVertex(0)];
      m->lines.node[2 * index + 1] = v2c[ge->lines[i]->getVertex(1)];
      m->lines.color[index] = ge->tag();
      index++;
    }
  }

  m->triangles.num = m->triangles.size = ntri;
  HXT_CHECK(hxtAlignedMalloc(&m->triangles.node,
                             (m->triangles.num) * 3 * sizeof(uint32_t)));
  HXT_CHECK(hxtAlignedMalloc(&m->triangles.color,
<<<<<<< HEAD
                             (m->triangles.num) * sizeof(uint32_t)));
=======
                             (m->triangles.num) * sizeof(uint16_t)));
>>>>>>> c76d5dcb
  index = 0;
  for(size_t j = 0; j < faces.size(); j++) {
    GFace *gf = faces[j];
    for(size_t i = 0; i < gf->triangles.size(); i++) {
      m->triangles.node[3 * index + 0] = v2c[gf->triangles[i]->getVertex(0)];
      m->triangles.node[3 * index + 1] = v2c[gf->triangles[i]->getVertex(1)];
      m->triangles.node[3 * index + 2] = v2c[gf->triangles[i]->getVertex(2)];
      m->triangles.color[index] = gf->tag();
      index++;
    }
  }

  m->tetrahedra.num = m->tetrahedra.size = ntets;
  HXT_CHECK(hxtAlignedMalloc(&m->tetrahedra.node,
                             (m->tetrahedra.num) * 4 * sizeof(uint32_t)));
  HXT_CHECK(hxtAlignedMalloc(&m->tetrahedra.color,
                             (m->tetrahedra.num) * sizeof(uint32_t)));

  index = 0;
  for(size_t j = 0; j < regions.size(); j++) {
    GRegion *gr = regions[j];
    for(size_t i = 0; i < gr->tetrahedra.size(); i++) {
      m->tetrahedra.node[4 * index + 0] = v2c[gr->tetrahedra[i]->getVertex(0)];
      m->tetrahedra.node[4 * index + 1] = v2c[gr->tetrahedra[i]->getVertex(1)];
      m->tetrahedra.node[4 * index + 2] = v2c[gr->tetrahedra[i]->getVertex(2)];
      m->tetrahedra.node[4 * index + 3] = v2c[gr->tetrahedra[i]->getVertex(3)];
      m->tetrahedra.color[index] = gr->tag();
      index++;
    }
  }

  return HXT_STATUS_OK;
}

HXTStatus Gmsh2Hxt(std::vector<GRegion *> &regions, HXTMesh *m,
		   std::map<MVertex *, uint32_t> &v2c,
		   std::vector<MVertex *> &c2v)
{
  std::vector<GFace *> faces;
  std::vector<GEdge *> edges;
  std::vector<GVertex *> vertices;
  HXT_CHECK(getAllFacesOfAllRegions(regions, m, faces));
  HXT_CHECK(getAllEdgesOfAllFaces(faces, m, edges));
  HXT_CHECK(Gmsh2Hxt(regions,faces,edges,vertices,m,v2c,c2v));
  return HXT_STATUS_OK;
}

HXTStatus Gmsh2Hxt(GModel*gm, HXTMesh *m,
		   std::map<MVertex *, uint32_t> &v2c,
		   std::vector<MVertex *> &c2v)
{
  std::vector<GRegion *> regions;
  std::vector<GFace *> faces;
  std::vector<GEdge *> edges;
  std::vector<GVertex *> vertices;
  regions.insert(regions.begin(), gm->firstRegion(), gm->lastRegion());
  faces.insert(faces.begin(), gm->firstFace(), gm->lastFace());
  edges.insert(edges.begin(), gm->firstEdge(), gm->lastEdge());
  vertices.insert(vertices.begin(), gm->firstVertex(), gm->lastVertex());
  HXT_CHECK(Gmsh2Hxt(regions,faces,edges,vertices,m,v2c,c2v));
  return HXT_STATUS_OK;
}




static HXTStatus _meshGRegionHxt(std::vector<GRegion *> &regions)
{
  HXT_CHECK(hxtSetMessageCallback(messageCallback));

  HXTMesh *mesh;
  HXT_CHECK(hxtMeshCreate(&mesh));

  std::map<MVertex *, uint32_t> v2c;
  std::vector<MVertex *> c2v;
  Gmsh2Hxt(regions, mesh, v2c, c2v);

  HXTTetMeshOptions options = {
    0, // int defaultThreads;
    0, // int delaunayThreads;
    0, // int improveThreads;
    1, // int reproducible;
    (Msg::GetVerbosity() > 5) ? 2 : 1, // int verbosity;
    1, // int stat;
    1, // int refine;
    CTX::instance()->mesh.optimize, // int optimize;
    { // quality
      0, // double (*callback)(.., userData)
      0, // void* userData;
      CTX::instance()->mesh.optimizeThreshold // double qualityMin;
    },
    { // nodalSize
      nodalSizesCallBack, // HXTStatus (*callback)(double*, size_t, void* userData)
      &regions, // void* meshSizeData;
      CTX::instance()->mesh.lcMin,
      CTX::instance()->mesh.lcMax,
      CTX::instance()->mesh.lcFactor * regions[0]->getMeshSizeFactor()
    }
  };

  HXT_CHECK(hxtTetMesh(mesh, &options));

  // HXT_CHECK(hxtMeshWriteGmsh(mesh, "hxt.msh"));

  HXT_CHECK(Hxt2Gmsh(regions, mesh, v2c, c2v));
  HXT_CHECK(hxtMeshDelete(&mesh));
  return HXT_STATUS_OK;
}

int meshGRegionHxt(std::vector<GRegion *> &regions)
{
  HXTStatus status = _meshGRegionHxt(regions);
  if(status == HXT_STATUS_OK) return 0;
  return 1;
}

#else

int meshGRegionHxt(std::vector<GRegion *> &regions)
{
  Msg::Error("Gmsh should be compiled with Hxt3D to enable this option");
  return -1;
}

#endif<|MERGE_RESOLUTION|>--- conflicted
+++ resolved
@@ -432,10 +432,7 @@
     hxtAlignedMalloc(&m->vertices.coord, 4 * m->vertices.num * sizeof(double)));
 
   size_t count = 0;
-<<<<<<< HEAD
-=======
-
->>>>>>> c76d5dcb
+
   c2v.resize(all.size());
   for(std::set<MVertex *>::iterator it = all.begin(); it != all.end(); it++) {
     m->vertices.coord[4 * count + 0] = (*it)->x();
@@ -451,22 +448,14 @@
   m->points.num = m->points.size = npts;
   uint64_t index = 0;
 
-<<<<<<< HEAD
-  HXT_CHECK(
-	    hxtAlignedMalloc(&m->points.node, (m->points.num) * 1 * sizeof(uint32_t)));
-  HXT_CHECK(
-	    hxtAlignedMalloc(&m->points.color, (m->points.num) * sizeof(uint32_t)));
-  
-=======
   HXT_CHECK(hxtAlignedMalloc(&m->points.node, (m->points.num) * sizeof(uint32_t)));
   HXT_CHECK(hxtAlignedMalloc(&m->points.color, (m->points.num) * sizeof(uint16_t)));
   index = 0;
->>>>>>> c76d5dcb
   for(size_t j = 0; j < vertices.size(); j++) {
     GVertex *gv = vertices[j];
     for(size_t i = 0; i < gv->points.size(); i++) {
       m->points.node[index] = v2c[gv->points[i]->getVertex(0)];
-      m->points.color[index] = gv->tag();
+      m->points.color[index] = (uint16_t)gv->tag();
       index++;
     }
   }
@@ -475,23 +464,15 @@
   m->lines.num = m->lines.size = nedg;
   index = 0;
 
-<<<<<<< HEAD
-  HXT_CHECK(
-    hxtAlignedMalloc(&m->lines.node, (m->lines.num) * 2 * sizeof(uint32_t)));
-  HXT_CHECK(
-    hxtAlignedMalloc(&m->lines.color, (m->lines.num) * sizeof(uint32_t)));
-
-=======
   HXT_CHECK(hxtAlignedMalloc(&m->lines.node, (m->lines.num) * 2 * sizeof(uint32_t)));
   HXT_CHECK(hxtAlignedMalloc(&m->lines.color, (m->lines.num) * sizeof(uint16_t)));
   index = 0;
->>>>>>> c76d5dcb
   for(size_t j = 0; j < edges.size(); j++) {
     GEdge *ge = edges[j];
     for(size_t i = 0; i < ge->lines.size(); i++) {
       m->lines.node[2 * index + 0] = v2c[ge->lines[i]->getVertex(0)];
       m->lines.node[2 * index + 1] = v2c[ge->lines[i]->getVertex(1)];
-      m->lines.color[index] = ge->tag();
+      m->lines.color[index] = (uint16_t)ge->tag();
       index++;
     }
   }
@@ -500,11 +481,7 @@
   HXT_CHECK(hxtAlignedMalloc(&m->triangles.node,
                              (m->triangles.num) * 3 * sizeof(uint32_t)));
   HXT_CHECK(hxtAlignedMalloc(&m->triangles.color,
-<<<<<<< HEAD
-                             (m->triangles.num) * sizeof(uint32_t)));
-=======
                              (m->triangles.num) * sizeof(uint16_t)));
->>>>>>> c76d5dcb
   index = 0;
   for(size_t j = 0; j < faces.size(); j++) {
     GFace *gf = faces[j];
@@ -512,7 +489,7 @@
       m->triangles.node[3 * index + 0] = v2c[gf->triangles[i]->getVertex(0)];
       m->triangles.node[3 * index + 1] = v2c[gf->triangles[i]->getVertex(1)];
       m->triangles.node[3 * index + 2] = v2c[gf->triangles[i]->getVertex(2)];
-      m->triangles.color[index] = gf->tag();
+      m->triangles.color[index] = (uint16_t)gf->tag();
       index++;
     }
   }
@@ -531,7 +508,7 @@
       m->tetrahedra.node[4 * index + 1] = v2c[gr->tetrahedra[i]->getVertex(1)];
       m->tetrahedra.node[4 * index + 2] = v2c[gr->tetrahedra[i]->getVertex(2)];
       m->tetrahedra.node[4 * index + 3] = v2c[gr->tetrahedra[i]->getVertex(3)];
-      m->tetrahedra.color[index] = gr->tag();
+      m->tetrahedra.color[index] = (uint16_t)gr->tag();
       index++;
     }
   }
