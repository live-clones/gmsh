// Gmsh - Copyright (C) 1997-2018 C. Geuzaine, J.-F. Remacle
//
// See the LICENSE.txt file for license information. Please report all
// bugs and problems to the public mailing list <gmsh@onelab.info>.

#include <sstream>
#include <stdlib.h>
#include <map>
#include "meshGFace.h"
#include "meshGFaceBDS.h"
#include "meshGFaceDelaunayInsertion.h"
#include "meshGFaceBamg.h"
#include "meshGFaceQuadrilateralize.h"
#include "meshGFaceOptimize.h"
#include "DivideAndConquer.h"
#include "BackgroundMesh.h"
#include "GVertex.h"
#include "GEdge.h"
#include "robustPredicates.h"
#include "discreteFace.h"
#include "GFace.h"
#include "GModel.h"
#include "MVertex.h"
#include "MLine.h"
#include "MTriangle.h"
#include "MQuadrangle.h"
#include "MElementCut.h"
#include "Context.h"
#include "GPoint.h"
#include "GmshMessage.h"
#include "Numeric.h"
#include "BDS.h"
#include "qualityMeasures.h"
#include "OS.h"
#include "MElementOctree.h"
#include "HighOrder.h"
#include "meshGEdge.h"
#include "meshPartition.h"
#include "CreateFile.h"
#include "Context.h"
#include "boundaryLayersData.h"
#include "filterElements.h"

// define this to use the old initial delaunay
#define OLD_CODE_DELAUNAY 1

void copyMesh(GEdge *, GEdge *, int);

void derivativeP2(double u, double v, double dfdu[6], double dfdv[6])
{
  /*  const double sf[6][6] = { { 1, -3, -3,  4,  2,  2},
                                { 0, -1,  0,  0,  2,  0},
                                { 0,  0, -1,  0,  0,  2},
                                { 0,  4,  0, -4, -4,  0},
                                { 0,  0,  0,  4,  0,  0},
                                { 0,  0,  4, -4,  0, -4} };
  */
  dfdu[0] = -3 + 4 * v + 4 * u;
  dfdu[1] = -1 + 4 * u;
  dfdu[2] = 0;
  dfdu[3] = 4 - 4 * v - 8 * u;
  dfdu[4] = 4 * v;
  dfdu[5] = -4 * v;

  dfdv[0] = -3 + 4 * u + 4 * v;
  dfdv[1] = 0;
  dfdv[2] = -1 + 4 * v;
  dfdv[3] = -4 * u;
  dfdv[4] = 4 * u;
  dfdv[5] = 4 - 4 * u - 8 * v;
}

void jac_corners_p2(double *xa, double *xb, double *xc, double *xab,
                    double *xbc, double *xca, double J[6])
{
  double *x[6] = {xa, xb, xc, xab, xbc, xca};
  double nodes[6][2] = {{0, 0}, {1, 0}, {0, 1}, {0.5, 0}, {0.5, 0.5}, {0, 0.5}};
  for(int i = 0; i < 6; i++) {
    double u = nodes[i][0];
    double v = nodes[i][1];
    double dfdu[6], dfdv[6];
    derivativeP2(u, v, dfdu, dfdv);
    double dxdu = 0, dxdv = 0, dydu = 0, dydv = 0;
    for(int j = 0; j < 6; j++) {
      dxdu += x[j][0] * dfdu[j];
      dxdv += x[j][0] * dfdv[j];
      dydu += x[j][1] * dfdu[j];
      dydv += x[j][1] * dfdv[j];
    }
    J[i] = dxdu * dydv - dydu * dxdv;
  }
}
double validity_p2triangle_formula(double *xa, double *xb, double *xc,
                                   double *xab, double *xbc, double *xca)
{
  // return 1;
  //  return orient2d(xa,xb,xc);
  //  double EPS = 1.e-3;
  double J[6];
  jac_corners_p2(xa, xb, xc, xab, xbc, xca, J);
  double bez[6] = {J[0],
                   J[1],
                   J[2],
                   2 * J[3] - 0.5 * (J[0] + J[1]),
                   2 * J[4] - 0.5 * (J[1] + J[2]),
                   2 * J[5] - 0.5 * (J[0] + J[2])};
  double _MIN = 1.e22;
  for(int i = 0; i < 6; i++) _MIN = bez[i] < _MIN ? bez[i] : _MIN;
  return _MIN;
}

bool pointInsideParametricDomain(std::vector<SPoint2> &bnd, SPoint2 &p,
                                 SPoint2 &out, int &N)
{
  int count = 0;
  for(size_t i = 0; i < bnd.size(); i += 2) {
    SPoint2 p1 = bnd[i];
    SPoint2 p2 = bnd[i + 1];
    double a = robustPredicates::orient2d(p1, p2, p);
    double b = robustPredicates::orient2d(p1, p2, out);
    if(a * b < 0) {
      a = robustPredicates::orient2d(p, out, p1);
      b = robustPredicates::orient2d(p, out, p2);
      if(a * b < 0) count++;
    }
  }
  N = count;
  if(count % 2 == 0) return false;
  return true;
}

void trueBoundary(const char *iii, GFace *gf, std::vector<SPoint2> &bnd)
{
  /// FILE* view_t = Fopen(iii,"w");
  //      fprintf(view_t,"View \"True Boundary\"{\n");
  std::vector<GEdge *> edg = gf->edges();

  std::set<GEdge *> edges(edg.begin(), edg.end());

  for(std::set<GEdge *>::iterator it = edges.begin(); it != edges.end(); ++it) {
    GEdge *ge = *it;
    Range<double> r = ge->parBounds(0);
    SPoint2 p[300];
    int NITER = ge->isSeam(gf) ? 2 : 1;
    for(int i = 0; i < NITER; i++) {
      int count = NITER == 2 ? 300 : 300;
      for(int k = 0; k < count; k++) {
        double t = (double)k / (count - 1);
        double xi = r.low() + (r.high() - r.low()) * t;
        p[k] = ge->reparamOnFace(gf, xi, i);
        if(k > 0) {
          //	            	  fprintf(view_t,"SL(%g,%g,%g,%g,%g,%g){1,1};\n",p[k-1].x(),p[k-1].y(),0.0,
          //	            		  p[k].x(),p[k].y(),0.0);
          bnd.push_back(p[k - 1]);
          bnd.push_back(p[k]);
        }
      }
    }
  }
  //      fprintf(view_t,"};\n");
  //      fclose(view_t);
}

static void computeElementShapes(GFace *gf, double &worst, double &avg,
                                 double &best, int &nT, int &greaterThan)
{
  worst = 1.e22;
  avg = 0.0;
  best = 0.0;
  nT = 0;
  greaterThan = 0;
  for(unsigned int i = 0; i < gf->triangles.size(); i++) {
    double q = qmTriangle::gamma(gf->triangles[i]);
    if(q > .9) greaterThan++;
    avg += q;
    worst = std::min(worst, q);
    best = std::max(best, q);
    nT++;
  }
  avg /= nT;
}

class quadMeshRemoveHalfOfOneDMesh {
  GFace *_gf;

public:
  std::map<GEdge *, std::vector<MLine *> > _backup;
  std::map<MEdge, MVertex *, Less_Edge> _middle;
  // remove one point every two and remember middle points
  quadMeshRemoveHalfOfOneDMesh(GFace *gf) : _gf(gf)
  {
    // only do it if a recombination has to be done
    if((CTX::instance()->mesh.recombineAll || gf->meshAttributes.recombine) &&
       CTX::instance()->mesh.algoRecombine == 2) {
      // printf("GFace %d removing half of the points in the 1D
      // mesh\n",gf->tag());
      std::vector<GEdge *> const &edges = gf->edges();
      std::vector<GEdge *>::const_iterator ite = edges.begin();
      while(ite != edges.end()) {
        if(!(*ite)->isMeshDegenerated()) {
          std::vector<MLine *> temp;
          (*ite)->mesh_vertices.clear();
          for(unsigned int i = 0; i < (*ite)->lines.size(); i += 2) {
            if(i + 1 >= (*ite)->lines.size()) {
              Msg::Error("1D mesh cannot be divided by 2");
              break;
            }
            MVertex *v1 = (*ite)->lines[i]->getVertex(0);
            MVertex *v2 = (*ite)->lines[i]->getVertex(1);
            MVertex *v3 = (*ite)->lines[i + 1]->getVertex(1);
            v2->x() = 0.5 * (v1->x() + v3->x());
            v2->y() = 0.5 * (v1->y() + v3->y());
            v2->z() = 0.5 * (v1->z() + v3->z());
            temp.push_back(new MLine(v1, v3));
            if(v1->onWhat() == *ite) (*ite)->mesh_vertices.push_back(v1);
            _middle[MEdge(v1, v3)] = v2;
          }
          _backup[*ite] = (*ite)->lines;
          // printf("line %d goes from %d to %d\n",
          //        (*ite)->tag(), (*ite)->lines.size()-1, temp.size()-1);
          (*ite)->lines = temp;
        }
        ++ite;
      }
      CTX::instance()->mesh.lcFactor *= 2.0;
    }
  }
  void subdivide()
  {
    std::vector<MQuadrangle *> qnew;

    std::map<MEdge, MVertex *, Less_Edge> eds;

    for(unsigned int i = 0; i < _gf->triangles.size(); i++) {
      MVertex *v[3];
      SPoint2 m[3];
      for(int j = 0; j < 3; j++) {
        MEdge E = _gf->triangles[i]->getEdge(j);
        SPoint2 p1, p2;
        reparamMeshEdgeOnFace(E.getVertex(0), E.getVertex(1), _gf, p1, p2);
        std::map<MEdge, MVertex *, Less_Edge>::iterator it = _middle.find(E);
        std::map<MEdge, MVertex *, Less_Edge>::iterator it2 = eds.find(E);
        m[j] = p1;
        if(it == _middle.end() && it2 == eds.end()) {
          GPoint gp = _gf->point((p1 + p2) * 0.5);
          double XX = 0.5 * (E.getVertex(0)->x() + E.getVertex(1)->x());
          double YY = 0.5 * (E.getVertex(0)->y() + E.getVertex(1)->y());
          double ZZ = 0.5 * (E.getVertex(0)->z() + E.getVertex(1)->z());
          v[j] = new MFaceVertex(XX, YY, ZZ, _gf, gp.u(), gp.v());
          _gf->mesh_vertices.push_back(v[j]);
          eds[E] = v[j];
        }
        else if(it == _middle.end()) {
          v[j] = it2->second;
        }
        else {
          v[j] = it->second;
          v[j]->onWhat()->mesh_vertices.push_back(v[j]);
        }
      }
      GPoint gp = _gf->point((m[0] + m[1] + m[2]) * (1. / 3.));
      double XX = (v[0]->x() + v[1]->x() + v[2]->x()) * (1. / 3.);
      double YY = (v[0]->y() + v[1]->y() + v[2]->y()) * (1. / 3.);
      double ZZ = (v[0]->z() + v[1]->z() + v[2]->z()) * (1. / 3.);
      MFaceVertex *vmid = new MFaceVertex(XX, YY, ZZ, _gf, gp.u(), gp.v());
      _gf->mesh_vertices.push_back(vmid);
      qnew.push_back(
        new MQuadrangle(_gf->triangles[i]->getVertex(0), v[0], vmid, v[2]));
      qnew.push_back(
        new MQuadrangle(_gf->triangles[i]->getVertex(1), v[1], vmid, v[0]));
      qnew.push_back(
        new MQuadrangle(_gf->triangles[i]->getVertex(2), v[2], vmid, v[1]));
      delete _gf->triangles[i];
    }
    _gf->triangles.clear();
    for(unsigned int i = 0; i < _gf->quadrangles.size(); i++) {
      MVertex *v[4];
      SPoint2 m[4];
      for(int j = 0; j < 4; j++) {
        MEdge E = _gf->quadrangles[i]->getEdge(j);
        SPoint2 p1, p2;
        reparamMeshEdgeOnFace(E.getVertex(0), E.getVertex(1), _gf, p1, p2);
        std::map<MEdge, MVertex *, Less_Edge>::iterator it = _middle.find(E);
        std::map<MEdge, MVertex *, Less_Edge>::iterator it2 = eds.find(E);
        m[j] = p1;
        if(it == _middle.end() && it2 == eds.end()) {
          GPoint gp = _gf->point((p1 + p2) * 0.5);
          double XX = 0.5 * (E.getVertex(0)->x() + E.getVertex(1)->x());
          double YY = 0.5 * (E.getVertex(0)->y() + E.getVertex(1)->y());
          double ZZ = 0.5 * (E.getVertex(0)->z() + E.getVertex(1)->z());
          v[j] = new MFaceVertex(XX, YY, ZZ, _gf, gp.u(), gp.v());
          _gf->mesh_vertices.push_back(v[j]);
          eds[E] = v[j];
        }
        else if(it == _middle.end()) {
          v[j] = it2->second;
        }
        else {
          v[j] = it->second;
          v[j]->onWhat()->mesh_vertices.push_back(v[j]);
        }
      }
      GPoint gp = _gf->point((m[0] + m[1] + m[2] + m[3]) * 0.25);
      // FIXME : NOT EXACTLY CORRECT, BUT THAT'S THE PLACE WE WANT THE POINT TO
      // RESIDE
      double XX = 0.25 * (v[0]->x() + v[1]->x() + v[2]->x() + v[3]->x());
      double YY = 0.25 * (v[0]->y() + v[1]->y() + v[2]->y() + v[3]->y());
      double ZZ = 0.25 * (v[0]->z() + v[1]->z() + v[2]->z() + v[3]->z());
      MVertex *vmid = new MFaceVertex(XX, YY, ZZ, _gf, gp.u(), gp.v());
      _gf->mesh_vertices.push_back(vmid);
      qnew.push_back(
        new MQuadrangle(_gf->quadrangles[i]->getVertex(0), v[0], vmid, v[3]));
      qnew.push_back(
        new MQuadrangle(_gf->quadrangles[i]->getVertex(1), v[1], vmid, v[0]));
      qnew.push_back(
        new MQuadrangle(_gf->quadrangles[i]->getVertex(2), v[2], vmid, v[1]));
      qnew.push_back(
        new MQuadrangle(_gf->quadrangles[i]->getVertex(3), v[3], vmid, v[2]));
      delete _gf->quadrangles[i];
    }
    _gf->quadrangles = qnew;
    // printf("%d triangles %d
    // quads\n",_gf->triangles.size(),_gf->quadrangles.size());
  }
  void finish()
  {
    if((CTX::instance()->mesh.recombineAll || _gf->meshAttributes.recombine) &&
       CTX::instance()->mesh.algoRecombine == 2) {
      // recombine the elements on the half mesh
      CTX::instance()->mesh.lcFactor /= 2.0;
      recombineIntoQuads(_gf, true, true, .1, true);
      // Msg::Info("subdividing");
      subdivide();
      // _gf->model()->writeMSH("hop2.msh");
      restore();
      recombineIntoQuads(_gf, true, true, 1.e-3, false);
      computeElementShapes(_gf, _gf->meshStatistics.worst_element_shape,
                           _gf->meshStatistics.average_element_shape,
                           _gf->meshStatistics.best_element_shape,
                           _gf->meshStatistics.nbTriangle,
                           _gf->meshStatistics.nbGoodQuality);
    }
  }
  void restore()
  {
    std::vector<GEdge *> const &edges = _gf->edges();
    std::vector<GEdge *>::const_iterator ite = edges.begin();
    while(ite != edges.end()) {
      for(unsigned int i = 0; i < (*ite)->lines.size(); i++) {
        delete(*ite)->lines[i];
      }
      (*ite)->lines = _backup[*ite];
      ++ite;
    }
  }
};

static void copyMesh(GFace *source, GFace *target)
{
  std::map<MVertex *, MVertex *> vs2vt;

  // add principal vertex pairs

  std::vector<GVertex *> const &s_vtcs = source->vertices();
  std::vector<GVertex *> const &t_vtcs = target->vertices();

  if(s_vtcs.size() != t_vtcs.size()) {
    Msg::Info("Periodicity imposed on topologically incompatible surfaces"
              "(%d vs %d bounding vertices)",
              s_vtcs.size(), t_vtcs.size());
  }

  std::set<GVertex *> checkVtcs(s_vtcs.begin(), s_vtcs.end());

  for(std::vector<GVertex *>::const_iterator tvIter = t_vtcs.begin();
      tvIter != t_vtcs.end(); ++tvIter) {
    GVertex *gvt = *tvIter;
    std::map<GVertex *, GVertex *>::iterator gvsIter =
      target->vertexCounterparts.find(gvt);

    if(gvsIter == target->vertexCounterparts.end()) {
      Msg::Error("Periodic meshing of surface %d with surface %d: "
                 "point %d has no periodic counterpart",
                 target->tag(), source->tag(), gvt->tag());
    }
    else {
      GVertex *gvs = gvsIter->second;
      if(checkVtcs.find(gvs) == checkVtcs.end()) {
        if(gvs)
          Msg::Error(
            "Periodic meshing of surface %d with surface %d: "
            "point %d has periodic counterpart %d outside of source surface",
            target->tag(), source->tag(), gvt->tag(), gvs->tag());

        else
          Msg::Error("Periodic meshing of surface %d with surface %d: "
                     "point %d has no periodic counterpart",
                     target->tag(), source->tag(), gvt->tag());
      }
<<<<<<< HEAD
      if(gvs){
=======
      if(gvs) {
>>>>>>> f8ab7744
        MVertex *vs = gvs->mesh_vertices[0];
        MVertex *vt = gvt->mesh_vertices[0];
        vs2vt[vs] = vt;
        target->correspondingVertices[vt] = vs;
      }
    }
  }

  // add corresponding edge nodes assuming edges were correctly meshed already

  std::vector<GEdge *> s_edges = source->edges();
  std::vector<GEdge *> t_edges = target->edges();

  std::set<GEdge *> checkEdges;
  checkEdges.insert(s_edges.begin(), s_edges.end());

  for(std::vector<GEdge *>::iterator te_iter = t_edges.begin();
      te_iter != t_edges.end(); ++te_iter) {
    GEdge *get = *te_iter;

    std::map<GEdge *, std::pair<GEdge *, int> >::iterator gesIter =
      target->edgeCounterparts.find(get);
    if(gesIter == target->edgeCounterparts.end()) {
      Msg::Error("Periodic meshing of surface %d with surface %d: "
                 "curve %d has no periodic counterpart",
                 target->tag(), source->tag(), get->tag());
    }
    else {
      GEdge *ges = gesIter->second.first;
      if(checkEdges.find(ges) == checkEdges.end()) {
        Msg::Error(
          "Periodic meshing of surface %d with surface %d: "
          "curve %d has periodic counterpart %d outside of get surface",
          target->tag(), source->tag(), get->tag(), ges->tag());
      }
      if(get->mesh_vertices.size() != ges->mesh_vertices.size()) {
        Msg::Error("Periodic meshing of surface %d with surface %d: "
                   "curve %d has %d vertices, whereas correspondant %d has %d",
                   target->tag(), source->tag(), get->tag(),
                   get->mesh_vertices.size(), ges->tag(),
                   ges->mesh_vertices.size());
      }
      int orientation = gesIter->second.second;
      int is = orientation == 1 ? 0 : get->mesh_vertices.size() - 1;
      for(unsigned it = 0; it < get->mesh_vertices.size();
          it++, is += orientation) {
        MVertex *vs = ges->mesh_vertices[is];
        MVertex *vt = get->mesh_vertices[it];
        vs2vt[vs] = vt;
        target->correspondingVertices[vt] = vs;
      }
    }
  }

  // now transform
  std::vector<double> &tfo = target->affineTransform;

  for(unsigned int i = 0; i < source->mesh_vertices.size(); i++) {
    MVertex *vs = source->mesh_vertices[i];
    SPoint2 XXX;

    double ps[4] = {vs->x(), vs->y(), vs->z(), 1.};
    double res[4] = {0., 0., 0., 0.};
    int idx = 0;
    for(int i = 0; i < 4; i++)
      for(int j = 0; j < 4; j++) res[i] += tfo[idx++] * ps[j];

    SPoint3 tp(res[0], res[1], res[2]);
    XXX = target->parFromPoint(tp);

    GPoint gp = target->point(XXX);
    MVertex *vt =
      new MFaceVertex(gp.x(), gp.y(), gp.z(), target, gp.u(), gp.v());
    target->mesh_vertices.push_back(vt);
    target->correspondingVertices[vt] = vs;
    vs2vt[vs] = vt;
  }

  for(unsigned i = 0; i < source->triangles.size(); i++) {
    MVertex *vt[3];
    for(int j = 0; j < 3; j++) {
      MVertex *vs = source->triangles[i]->getVertex(j);
      vt[j] = vs2vt[vs];
    }
    if(!vt[0] || !vt[1] || !vt[2]) {
      Msg::Error("Problem in mesh copying procedure %p %p %p %d %d %d", vt[0],
                 vt[1], vt[2],
                 source->triangles[i]->getVertex(0)->onWhat()->dim(),
                 source->triangles[i]->getVertex(1)->onWhat()->dim(),
                 source->triangles[i]->getVertex(2)->onWhat()->dim());
      return;
    }
    target->triangles.push_back(new MTriangle(vt[0], vt[1], vt[2]));
  }

  for(unsigned i = 0; i < source->quadrangles.size(); i++) {
    MVertex *v1 = vs2vt[source->quadrangles[i]->getVertex(0)];
    MVertex *v2 = vs2vt[source->quadrangles[i]->getVertex(1)];
    MVertex *v3 = vs2vt[source->quadrangles[i]->getVertex(2)];
    MVertex *v4 = vs2vt[source->quadrangles[i]->getVertex(3)];
    if(!v1 || !v2 || !v3 || !v4) {
      Msg::Error("Problem in mesh copying procedure %p %p %p %p %d %d %d %d",
                 v1, v2, v3, v4,
                 source->quadrangles[i]->getVertex(0)->onWhat()->dim(),
                 source->quadrangles[i]->getVertex(1)->onWhat()->dim(),
                 source->quadrangles[i]->getVertex(2)->onWhat()->dim(),
                 source->quadrangles[i]->getVertex(3)->onWhat()->dim());
    }
    target->quadrangles.push_back(new MQuadrangle(v1, v2, v3, v4));
  }
}

void fourthPoint(double *p1, double *p2, double *p3, double *p4)
{
  double c[3];
  circumCenterXYZ(p1, p2, p3, c);
  double vx[3] = {p2[0] - p1[0], p2[1] - p1[1], p2[2] - p1[2]};
  double vy[3] = {p3[0] - p1[0], p3[1] - p1[1], p3[2] - p1[2]};
  double vz[3];
  prodve(vx, vy, vz);
  norme(vz);
  double R =
    sqrt((p1[0] - c[0]) * (p1[0] - c[0]) + (p1[1] - c[1]) * (p1[1] - c[1]) +
         (p1[2] - c[2]) * (p1[2] - c[2]));
  p4[0] = c[0] + R * vz[0];
  p4[1] = c[1] + R * vz[1];
  p4[2] = c[2] + R * vz[2];
}

static void
remeshUnrecoveredEdges(std::map<MVertex *, BDS_Point *> &recoverMapInv,
                       std::set<EdgeToRecover> &edgesNotRecovered,
                       std::list<GFace *> &facesToRemesh)
{
  facesToRemesh.clear();
  deMeshGFace dem;

  std::set<EdgeToRecover>::iterator itr = edgesNotRecovered.begin();
  for(; itr != edgesNotRecovered.end(); ++itr) {
    std::vector<GFace *> l_faces = itr->ge->faces();
    // un-mesh model faces adjacent to the model edge
    for(std::vector<GFace *>::iterator it = l_faces.begin();
        it != l_faces.end(); ++it) {
      if((*it)->triangles.size() || (*it)->quadrangles.size()) {
        facesToRemesh.push_back(*it);
        dem(*it);
      }
    }

    // add a new point in the middle of the intersecting segment
    int p1 = itr->p1;
    int p2 = itr->p2;
    int N = itr->ge->lines.size();
    GVertex *g1 = itr->ge->getBeginVertex();
    GVertex *g2 = itr->ge->getEndVertex();
    Range<double> bb = itr->ge->parBounds(0);

    std::vector<MLine *> newLines;

    for(int i = 0; i < N; i++) {
      MVertex *v1 = itr->ge->lines[i]->getVertex(0);
      MVertex *v2 = itr->ge->lines[i]->getVertex(1);
      std::map<MVertex *, BDS_Point *>::iterator itp1 = recoverMapInv.find(v1);
      std::map<MVertex *, BDS_Point *>::iterator itp2 = recoverMapInv.find(v2);
      if(itp1 != recoverMapInv.end() && itp2 != recoverMapInv.end()) {
        BDS_Point *pp1 = itp1->second;
        BDS_Point *pp2 = itp2->second;
        if((pp1->iD == p1 && pp2->iD == p2) ||
           (pp1->iD == p2 && pp2->iD == p1)) {
          double t1;
          double lc1 = -1;
          if(v1->onWhat() == g1)
            t1 = bb.low();
          else if(v1->onWhat() == g2)
            t1 = bb.high();
          else {
            MEdgeVertex *ev1 = (MEdgeVertex *)v1;
            lc1 = ev1->getLc();
            v1->getParameter(0, t1);
          }
          double t2;
          double lc2 = -1;
          if(v2->onWhat() == g1)
            t2 = bb.low();
          else if(v2->onWhat() == g2)
            t2 = bb.high();
          else {
            MEdgeVertex *ev2 = (MEdgeVertex *)v2;
            lc2 = ev2->getLc();
            v2->getParameter(0, t2);
          }

          // periodic
          if(v1->onWhat() == g1 && v1->onWhat() == g2)
            t1 =
              fabs(t2 - bb.low()) < fabs(t2 - bb.high()) ? bb.low() : bb.high();
          if(v2->onWhat() == g1 && v2->onWhat() == g2)
            t2 =
              fabs(t1 - bb.low()) < fabs(t1 - bb.high()) ? bb.low() : bb.high();

          if(lc1 == -1)
            lc1 = BGM_MeshSize(v1->onWhat(), 0, 0, v1->x(), v1->y(), v1->z());
          if(lc2 == -1)
            lc2 = BGM_MeshSize(v2->onWhat(), 0, 0, v2->x(), v2->y(), v2->z());
          // should be better, i.e. equidistant
          double t = 0.5 * (t2 + t1);
          double lc = 0.5 * (lc1 + lc2);
          GPoint V = itr->ge->point(t);
          MEdgeVertex *newv =
            new MEdgeVertex(V.x(), V.y(), V.z(), itr->ge, t, 0, lc);
          newLines.push_back(new MLine(v1, newv));
          newLines.push_back(new MLine(newv, v2));
          delete itr->ge->lines[i];
        }
        else {
          newLines.push_back(itr->ge->lines[i]);
        }
      }
      else {
        newLines.push_back(itr->ge->lines[i]);
      }
    }

    itr->ge->lines = newLines;
    itr->ge->mesh_vertices.clear();
    N = itr->ge->lines.size();
    for(int i = 1; i < N; i++) {
      itr->ge->mesh_vertices.push_back(itr->ge->lines[i]->getVertex(0));
    }
  }
}

static bool algoDelaunay2D(GFace *gf)
{
  if(gf->getMeshingAlgo() == ALGO_2D_DELAUNAY ||
     gf->getMeshingAlgo() == ALGO_2D_BAMG ||
     gf->getMeshingAlgo() == ALGO_2D_FRONTAL ||
     gf->getMeshingAlgo() == ALGO_2D_FRONTAL_QUAD ||
     gf->getMeshingAlgo() == ALGO_2D_PACK_PRLGRMS ||
     gf->getMeshingAlgo() == ALGO_2D_PACK_PRLGRMS_CSTR ||
     gf->getMeshingAlgo() == ALGO_2D_BAMG)
    return true;

  if(gf->getMeshingAlgo() == ALGO_2D_AUTO && gf->geomType() == GEntity::Plane)
    return true;

  return false;
}

static bool recoverEdge(BDS_Mesh *m, GEdge *ge,
                        std::map<MVertex *, BDS_Point *> &recoverMapInv,
                        std::set<EdgeToRecover> *e2r,
                        std::set<EdgeToRecover> *notRecovered, int pass)
{
  BDS_GeomEntity *g = 0;
  if(pass == 2) {
    m->add_geom(ge->tag(), 1);
    g = m->get_geom(ge->tag(), 1);
  }

  bool _fatallyFailed;

  for(unsigned int i = 0; i < ge->lines.size(); i++) {
    MVertex *vstart = ge->lines[i]->getVertex(0);
    MVertex *vend = ge->lines[i]->getVertex(1);
    std::map<MVertex *, BDS_Point *>::iterator itpstart =
      recoverMapInv.find(vstart);
    std::map<MVertex *, BDS_Point *>::iterator itpend =
      recoverMapInv.find(vend);
    if(itpstart != recoverMapInv.end() && itpend != recoverMapInv.end()) {
      BDS_Point *pstart = itpstart->second;
      BDS_Point *pend = itpend->second;
      if(pass == 1)
        e2r->insert(EdgeToRecover(pstart->iD, pend->iD, ge));
      else {
        BDS_Edge *e = m->recover_edge(pstart->iD, pend->iD, _fatallyFailed, e2r,
                                      notRecovered);
        if(e)
          e->g = g;
        else {
          if(_fatallyFailed) {
            Msg::Error(
              "Unable to recover the edge %d (%d/%d) on GEdge %d (on GFace %d)",
              ge->lines[i]->getNum(), i + 1, ge->lines.size(), ge->tag(),
              ge->faces().back()->tag());
            // outputScalarField(m->triangles, "wrongmesh.pos", 0);
            // outputScalarField(m->triangles, "wrongparam.pos", 1);
          }
          return !_fatallyFailed;
        }
      }
    }
  }

  if(pass == 2 && ge->getBeginVertex()) {
    MVertex *vstart = *(ge->getBeginVertex()->mesh_vertices.begin());
    MVertex *vend = *(ge->getEndVertex()->mesh_vertices.begin());
    std::map<MVertex *, BDS_Point *>::iterator itpstart =
      recoverMapInv.find(vstart);
    std::map<MVertex *, BDS_Point *>::iterator itpend =
      recoverMapInv.find(vend);
    if(itpstart != recoverMapInv.end() && itpend != recoverMapInv.end()) {
      BDS_Point *pstart = itpstart->second;
      BDS_Point *pend = itpend->second;
      if(!pstart->g) {
        m->add_geom(pstart->iD, 0);
        BDS_GeomEntity *g0 = m->get_geom(pstart->iD, 0);
        pstart->g = g0;
      }
      if(!pend->g) {
        m->add_geom(pend->iD, 0);
        BDS_GeomEntity *g0 = m->get_geom(pend->iD, 0);
        pend->g = g0;
      }
    }
  }

  return true;
}

void BDS2GMSH(BDS_Mesh *m, GFace *gf,
              std::map<BDS_Point *, MVertex *, PointLessThan> &recoverMap)
{
  {
    std::set<BDS_Point *, PointLessThan>::iterator itp = m->points.begin();
    while(itp != m->points.end()) {
      BDS_Point *p = *itp;
      if(recoverMap.find(p) == recoverMap.end()) {
        MVertex *v = new MFaceVertex(p->X, p->Y, p->Z, gf, p->u, p->v);
        recoverMap[p] = v;
        gf->mesh_vertices.push_back(v);
      }
      ++itp;
    }
  }
  {
    std::vector<BDS_Face *>::iterator itt = m->triangles.begin();
    while(itt != m->triangles.end()) {
      BDS_Face *t = *itt;
      if(!t->deleted) {
        BDS_Point *n[4];
        t->getNodes(n);
        MVertex *v1 = recoverMap[n[0]];
        MVertex *v2 = recoverMap[n[1]];
        MVertex *v3 = recoverMap[n[2]];
        if(!n[3]) {
          // when a singular point is present, degenerated triangles may be
          // created, for example on a sphere that contains one pole
          if(v1 != v2 && v1 != v3 && v2 != v3)
            gf->triangles.push_back(new MTriangle(v1, v2, v3));
        }
        else {
          MVertex *v4 = recoverMap[n[3]];
          gf->quadrangles.push_back(new MQuadrangle(v1, v2, v3, v4));
        }
      }
      ++itt;
    }
  }
}

static void addOrRemove(MVertex *v1, MVertex *v2,
                        std::set<MEdge, Less_Edge> &bedges,
                        std::set<MEdge, Less_Edge> &removed)
{
  MEdge e(v1, v2);
  if(removed.find(e) != removed.end()) return;
  std::set<MEdge, Less_Edge>::iterator it = bedges.find(e);
  if(it == bedges.end())
    bedges.insert(e);
  else {
    bedges.erase(it);
    removed.insert(e);
  }
}

static void modifyInitialMeshForBoundaryLayers(
  GFace *gf, std::vector<MQuadrangle *> &blQuads,
  std::vector<MTriangle *> &blTris, std::set<MVertex *> &verts, bool debug)
{
  if(!buildAdditionalPoints2D(gf)) return;
  BoundaryLayerColumns *_columns = gf->getColumns();

  std::set<MEdge, Less_Edge> bedges;
  std::set<MEdge, Less_Edge> removed;

  std::vector<GEdge *> edges = gf->edges();
  std::vector<GEdge *> const &embedded_edges = gf->embeddedEdges();
  edges.insert(edges.begin(), embedded_edges.begin(), embedded_edges.end());
  std::vector<GEdge *>::iterator ite = edges.begin();

  FILE *ff2 = 0;
  if(debug) ff2 = Fopen("tato.pos", "w");
  if(ff2) fprintf(ff2, "View \" \"{\n");

  std::vector<MLine *> _lines;

  while(ite != edges.end()) {
    for(unsigned int i = 0; i < (*ite)->lines.size(); i++) {
      _lines.push_back((*ite)->lines[i]);
      MVertex *v1 = (*ite)->lines[i]->getVertex(0);
      MVertex *v2 = (*ite)->lines[i]->getVertex(1);
      MEdge dv(v1, v2);
      addOrRemove(v1, v2, bedges, removed);
      for(unsigned int SIDE = 0; SIDE < _columns->_normals.count(dv); SIDE++) {
        std::vector<MElement *> myCol;
        edgeColumn ec = _columns->getColumns(v1, v2, SIDE);
        const BoundaryLayerData &c1 = ec._c1;
        const BoundaryLayerData &c2 = ec._c2;
        int N = std::min(c1._column.size(), c2._column.size());
        if(!N) continue;
        for(int l = 0; l < N; ++l) {
          MVertex *v11, *v12, *v21, *v22;
          v21 = c1._column[l];
          v22 = c2._column[l];
          if(l == 0) {
            v11 = v1;
            v12 = v2;
          }
          else {
            v11 = c1._column[l - 1];
            v12 = c2._column[l - 1];
          }
          MQuadrangle *qq = new MQuadrangle(v11, v21, v22, v12);
          qq->setPartition(l + 1);
          myCol.push_back(qq);
          blQuads.push_back(qq);
          if(ff2)
            fprintf(ff2,
                    "SQ(%g,%g,%g,%g,%g,%g,%g,%g,%g,%g,%g,%g){%d,%d,%d,%d};\n",
                    v11->x(), v11->y(), v11->z(), v12->x(), v12->y(), v12->z(),
                    v22->x(), v22->y(), v22->z(), v21->x(), v21->y(), v21->z(),
                    l + 1, l + 1, l + 1, l + 1);
        }
        if(c1._column.size() != c2._column.size()) {
          MVertex *v11, *v12, *v;
          v11 = c1._column[N - 1];
          v12 = c2._column[N - 1];
          v = c1._column.size() > c2._column.size() ? c1._column[N] :
                                                      c2._column[N];
          MTriangle *qq = new MTriangle(v11, v12, v);
          qq->setPartition(N + 1);
          myCol.push_back(qq);
          blTris.push_back(qq);
          if(ff2)
            fprintf(ff2, "ST(%g,%g,%g,%g,%g,%g,%g,%g,%g){%d,%d,%d};\n",
                    v11->x(), v11->y(), v11->z(), v12->x(), v12->y(), v12->z(),
                    v->x(), v->y(), v->z(), N + 1, N + 1, N + 1);
        }
        // int M = std::max(c1._column.size(),c2._column.size());
        for(unsigned int l = 0; l < myCol.size(); l++)
          _columns->_toFirst[myCol[l]] = myCol[0];
        _columns->_elemColumns[myCol[0]] = myCol;
      }
    }
    ++ite;
  }

  for(BoundaryLayerColumns::iterf itf = _columns->beginf();
      itf != _columns->endf(); ++itf) {
    MVertex *v = itf->first;
    int nbCol = _columns->getNbColumns(v);

    for(int i = 0; i < nbCol - 1; i++) {
      const BoundaryLayerData &c1 = _columns->getColumn(v, i);
      const BoundaryLayerData &c2 = _columns->getColumn(v, i + 1);
      int N = std::min(c1._column.size(), c2._column.size());
      //      printf("%d %d\n",c1._column.size(),c2._column.size());
      std::vector<MElement *> myCol;
      for(int l = 0; l < N; ++l) {
        MVertex *v11, *v12, *v21, *v22;
        v21 = c1._column[l];
        v22 = c2._column[l];
        if(l == 0) {
          v11 = v;
          v12 = v;
        }
        else {
          v11 = c1._column[l - 1];
          v12 = c2._column[l - 1];
        }
        if(v11 != v12) {
          MQuadrangle *qq = new MQuadrangle(v11, v12, v22, v21);
          qq->setPartition(l + 1);
          myCol.push_back(qq);
          blQuads.push_back(qq);
          if(ff2)
            fprintf(ff2,
                    "SQ(%g,%g,%g,%g,%g,%g,%g,%g,%g,%g,%g,%g){%d,%d,%d,%d};\n",
                    v11->x(), v11->y(), v11->z(), v12->x(), v12->y(), v12->z(),
                    v22->x(), v22->y(), v22->z(), v21->x(), v21->y(), v21->z(),
                    l + 1, l + 1, l + 1, l + 1);
        }
        else {
          MTriangle *qq = new MTriangle(v, v22, v21);
          qq->setPartition(l + 1);
          myCol.push_back(qq);
          blTris.push_back(qq);
          if(ff2)
            fprintf(ff2, "ST(%g,%g,%g,%g,%g,%g,%g,%g,%g){%d,%d,%d};\n", v->x(),
                    v->y(), v->z(), v22->x(), v22->y(), v22->z(), v21->x(),
                    v21->y(), v21->z(), l + 1, l + 1, l + 1);
        }
      }
      for(unsigned int l = 0; l < myCol.size(); l++)
        _columns->_toFirst[myCol[l]] = myCol[0];
      _columns->_elemColumns[myCol[0]] = myCol;
    }
  }

  if(ff2) {
    fprintf(ff2, "};\n");
    fclose(ff2);
  }

  filterOverlappingElements(_lines, blTris, blQuads, _columns->_elemColumns,
                            _columns->_toFirst);

  for(unsigned int i = 0; i < blQuads.size(); i++) {
    addOrRemove(blQuads[i]->getVertex(0), blQuads[i]->getVertex(1), bedges,
                removed);
    addOrRemove(blQuads[i]->getVertex(1), blQuads[i]->getVertex(2), bedges,
                removed);
    addOrRemove(blQuads[i]->getVertex(2), blQuads[i]->getVertex(3), bedges,
                removed);
    addOrRemove(blQuads[i]->getVertex(3), blQuads[i]->getVertex(0), bedges,
                removed);
    for(int j = 0; j < 4; j++)
      if(blQuads[i]->getVertex(j)->onWhat() == gf)
        verts.insert(blQuads[i]->getVertex(j));
  }
  for(unsigned int i = 0; i < blTris.size(); i++) {
    addOrRemove(blTris[i]->getVertex(0), blTris[i]->getVertex(1), bedges,
                removed);
    addOrRemove(blTris[i]->getVertex(1), blTris[i]->getVertex(2), bedges,
                removed);
    addOrRemove(blTris[i]->getVertex(2), blTris[i]->getVertex(0), bedges,
                removed);
    for(int j = 0; j < 3; j++)
      if(blTris[i]->getVertex(j)->onWhat() == gf)
        verts.insert(blTris[i]->getVertex(j));
  }

  discreteEdge ne(gf->model(), 444444, 0, (*edges.begin())->getEndVertex());
  std::vector<GEdge *> hop;
  std::set<MEdge, Less_Edge>::iterator it = bedges.begin();

  FILE *ff = 0;
  if(debug) ff = Fopen("toto.pos", "w");
  if(ff) fprintf(ff, "View \" \"{\n");
  for(; it != bedges.end(); ++it) {
    ne.lines.push_back(new MLine(it->getVertex(0), it->getVertex(1)));
    if(ff)
      fprintf(ff, "SL(%g,%g,%g,%g,%g,%g){1,1};\n", it->getVertex(0)->x(),
              it->getVertex(0)->y(), it->getVertex(0)->z(),
              it->getVertex(1)->x(), it->getVertex(1)->y(),
              it->getVertex(1)->z());
  }
  if(ff) {
    fprintf(ff, "};\n");
    fclose(ff);
  }
  hop.push_back(&ne);

  deMeshGFace kil_;
  kil_(gf);
  meshGenerator(gf, 0, 0, true, false, &hop);
}

static bool improved_translate(GFace *gf, MVertex *vertex, SVector3 &v1,
                               SVector3 &v2)
{
  double x, y;
  double angle;
  SPoint2 point;
  SVector3 s1, s2;
  SVector3 normal;
  SVector3 basis_u, basis_v;
  Pair<SVector3, SVector3> derivatives;

  reparamMeshVertexOnFace(vertex, gf, point);
  x = point.x();
  y = point.y();

  angle = backgroundMesh::current()->getAngle(x, y, 0.0);
  derivatives = gf->firstDer(point);

  s1 = derivatives.first();
  s2 = derivatives.second();
  normal = crossprod(s1, s2);

  basis_u = s1;
  basis_u.normalize();
  basis_v = crossprod(normal, basis_u);
  basis_v.normalize();

  v1 = basis_u * cos(angle) + basis_v * sin(angle);
  v2 = crossprod(v1, normal);
  v2.normalize();

  return 1;
}

static void directions_storage(GFace *gf)
{
  std::set<MVertex *> vertices;
  for(unsigned int i = 0; i < gf->getNumMeshElements(); i++) {
    MElement *element = gf->getMeshElement(i);
    for(std::size_t j = 0; j < element->getNumVertices(); j++) {
      MVertex *vertex = element->getVertex(j);
      vertices.insert(vertex);
    }
  }

  backgroundMesh::set(gf);

  gf->storage1.clear();
  gf->storage2.clear();
  gf->storage3.clear();
  gf->storage4.clear();

  for(std::set<MVertex *>::iterator it = vertices.begin(); it != vertices.end();
      it++) {
    SPoint2 point;
    SVector3 v1;
    SVector3 v2;
    bool ok = improved_translate(gf, *it, v1, v2);
    if(ok) {
      gf->storage1.push_back(SPoint3((*it)->x(), (*it)->y(), (*it)->z()));
      gf->storage2.push_back(v1);
      gf->storage3.push_back(v2);
      reparamMeshVertexOnFace(*it, gf, point);
      gf->storage4.push_back(
        backgroundMesh::current()->operator()(point.x(), point.y(), 0.0));
    }
  }

  backgroundMesh::unset();
}

// Builds An initial triangular mesh that respects the boundaries of
// the domain, including embedded points and surfaces
bool meshGenerator(GFace *gf, int RECUR_ITER, bool repairSelfIntersecting1dMesh,
                   bool onlyInitialMesh, bool debug,
                   std::vector<GEdge *> *replacement_edges)
{
  if(CTX::instance()->debugSurface > 0 &&
     gf->tag() != CTX::instance()->debugSurface) {
    gf->meshStatistics.status = GFace::DONE;
    return true;
  }
  if(CTX::instance()->debugSurface > 0) debug = true;

  // onlyInitialMesh=true;
  BDS_GeomEntity CLASS_F(1, 2);
  BDS_GeomEntity CLASS_EXTERIOR(1, 3);
  std::map<BDS_Point *, MVertex *, PointLessThan> recoverMap;
  std::map<MVertex *, BDS_Point *> recoverMapInv;
  std::vector<GEdge *> edges =
    replacement_edges ? *replacement_edges : gf->edges();

  // build a set with all points of the boundaries
  std::set<MVertex *, MVertexLessThanNum> all_vertices, boundary;
  std::vector<GEdge *>::const_iterator ite = edges.begin();

  FILE *fdeb = NULL;
  if(debug && RECUR_ITER == 0) {
    char name[245];
    sprintf(name, "surface%d-boundary-real.pos", gf->tag());
    fdeb = fopen(name, "w");
    fprintf(fdeb, "View \"\"{\n");
  }

  while(ite != edges.end()) {
    if((*ite)->isSeam(gf)) return false;
    if(!(*ite)->isMeshDegenerated()) {
      for(unsigned int i = 0; i < (*ite)->lines.size(); i++) {
        MVertex *v1 = (*ite)->lines[i]->getVertex(0);
        MVertex *v2 = (*ite)->lines[i]->getVertex(1);

        if(fdeb) {
          fprintf(fdeb, "SL(%g,%g,%g,%g,%g,%g){%d,%d};\n", v1->x(), v1->y(),
                  v1->z(), v2->x(), v2->y(), v2->z(), (*ite)->tag(),
                  (*ite)->tag());
        }

        all_vertices.insert(v1);
        all_vertices.insert(v2);
        if(boundary.find(v1) == boundary.end())
          boundary.insert(v1);
        else
          boundary.erase(v1);
        if(boundary.find(v2) == boundary.end())
          boundary.insert(v2);
        else
          boundary.erase(v2);
      }
    }
    else
      Msg::Debug("Degenerated mesh on edge %d", (*ite)->tag());
    ++ite;
  }

  if(fdeb) {
    fprintf(fdeb, "};\n");
    fclose(fdeb);
  }

  if(boundary.size()) {
    Msg::Error("The 1D mesh seems not to be forming a closed loop (%d boundary "
               "points are considered once)",
               boundary.size());
    gf->meshStatistics.status = GFace::FAILED;
    return false;
  }

  std::vector<GEdge *> const &emb_edges = gf->embeddedEdges();
  ite = emb_edges.begin();
  while(ite != emb_edges.end()) {
    if(!(*ite)->isMeshDegenerated()) {
      all_vertices.insert((*ite)->mesh_vertices.begin(),
                          (*ite)->mesh_vertices.end());
      all_vertices.insert((*ite)->getBeginVertex()->mesh_vertices.begin(),
                          (*ite)->getBeginVertex()->mesh_vertices.end());
      all_vertices.insert((*ite)->getEndVertex()->mesh_vertices.begin(),
                          (*ite)->getEndVertex()->mesh_vertices.end());
    }
    ++ite;
  }

  // add embedded vertices
  std::list<GVertex *> emb_vertx = gf->embeddedVertices();
  std::list<GVertex *>::iterator itvx = emb_vertx.begin();
  while(itvx != emb_vertx.end()) {
    all_vertices.insert((*itvx)->mesh_vertices.begin(),
                        (*itvx)->mesh_vertices.end());
    ++itvx;
  }

  // add additional vertices
  all_vertices.insert(gf->additionalVertices.begin(),
                      gf->additionalVertices.end());

  if(all_vertices.size() < 3) {
    Msg::Warning("Mesh Generation of Model Face %d Skipped: "
                 "Only %d mesh vertices on the contours",
                 gf->tag(), all_vertices.size());
    gf->meshStatistics.status = GFace::DONE;
    return true;
  }
  if(all_vertices.size() == 3) {
    MVertex *vv[3];
    int i = 0;
    for(std::set<MVertex *, MVertexLessThanNum>::iterator it =
          all_vertices.begin();
        it != all_vertices.end(); it++) {
      vv[i++] = *it;
    }
    gf->triangles.push_back(new MTriangle(vv[0], vv[1], vv[2]));
    gf->meshStatistics.status = GFace::DONE;
    return true;
  }

  // Buid a BDS_Mesh structure that is convenient for doing the actual
  // meshing procedure
  BDS_Mesh *m = new BDS_Mesh;

  std::vector<BDS_Point *> points(all_vertices.size());
  SBoundingBox3d bbox;
  int count = 0;
  for(std::set<MVertex *, MVertexLessThanNum>::iterator it =
        all_vertices.begin();
      it != all_vertices.end(); it++) {
    MVertex *here = *it;
    GEntity *ge = here->onWhat();
    SPoint2 param;
    reparamMeshVertexOnFace(here, gf, param);
    BDS_Point *pp = m->add_point(count, param[0], param[1], gf);
    m->add_geom(ge->tag(), ge->dim());
    BDS_GeomEntity *g = m->get_geom(ge->tag(), ge->dim());
    pp->g = g;
    recoverMap[pp] = here;
    recoverMapInv[here] = pp;
    points[count] = pp;
    bbox += SPoint3(param[0], param[1], 0);
    count++;
  }

  bbox.makeCube();

  // use a divide & conquer type algorithm to create a triangulation.
  // We add to the triangulation a box with 4 points that encloses the
  // domain.
#ifdef OLD_CODE_DELAUNAY
  {
    // compute the bounding box in parametric space
    SVector3 dd(bbox.max(), bbox.min());
    double LC2D = norm(dd);
    DocRecord doc(points.size() + 4);
    for(unsigned int i = 0; i < points.size(); i++) {
      double XX = CTX::instance()->mesh.randFactor * LC2D * (double)rand() /
                  (double)RAND_MAX;
      double YY = CTX::instance()->mesh.randFactor * LC2D * (double)rand() /
                  (double)RAND_MAX;
      //      printf("%22.15E %22.15E \n",XX,YY);
      doc.points[i].where.h = points[i]->u + XX;
      doc.points[i].where.v = points[i]->v + YY;
      doc.points[i].data = points[i];
      doc.points[i].adjacent = NULL;
    }

    // increase the size of the bounding box
    bbox *= 2.5;

    // add 4 points than encloses the domain (use negative number to
    // distinguish those fake vertices)
    double bb[4][2] = {{bbox.min().x(), bbox.min().y()},
                       {bbox.min().x(), bbox.max().y()},
                       {bbox.max().x(), bbox.min().y()},
                       {bbox.max().x(), bbox.max().y()}};
    for(int ip = 0; ip < 4; ip++) {
      BDS_Point *pp = m->add_point(-ip - 1, bb[ip][0], bb[ip][1], gf);
      m->add_geom(gf->tag(), 2);
      BDS_GeomEntity *g = m->get_geom(gf->tag(), 2);
      pp->g = g;
      doc.points[points.size() + ip].where.h = bb[ip][0];
      doc.points[points.size() + ip].where.v = bb[ip][1];
      doc.points[points.size() + ip].adjacent = 0;
      doc.points[points.size() + ip].data = pp;
    }

    // Use "fast" inhouse recursive algo to generate the triangulation.
    // At this stage the triangulation is not what we need
    //   -) It does not necessary recover the boundaries
    //   -) It contains triangles outside the domain (the first edge
    //      loop is the outer one)
    Msg::Debug("Meshing of the convex hull (%d points)", points.size());
    try {
      doc.MakeMeshWithPoints();
    } catch(const char *err) {
      Msg::Error("%s", err);
    }
    Msg::Debug("Meshing of the convex hull (%d points) done", points.size());

    for(int i = 0; i < doc.numTriangles; i++) {
      int a = doc.triangles[i].a;
      int b = doc.triangles[i].b;
      int c = doc.triangles[i].c;
      int n = doc.numPoints;
      if(a < 0 || a >= n || b < 0 || b >= n || c < 0 || c >= n) {
        Msg::Warning("Skipping bad triangle %d", i);
        continue;
      }
      BDS_Point *p1 = (BDS_Point *)doc.points[doc.triangles[i].a].data;
      BDS_Point *p2 = (BDS_Point *)doc.points[doc.triangles[i].b].data;
      BDS_Point *p3 = (BDS_Point *)doc.points[doc.triangles[i].c].data;
      m->add_triangle(p1->iD, p2->iD, p3->iD);
    }
  }
#else
  {
    std::vector<MVertex *> v;
    std::vector<MTriangle *> result;
    v.insert(v.end(), all_vertices.begin(), all_vertices.end());

    std::map<MVertex *, SPoint3> pos;
    for(unsigned int i = 0; i < v.size(); i++) {
      MVertex *v0 = v[i];
      BDS_Point *p0 = recoverMapInv[v0];
      pos[v0] = SPoint3(v0->x(), v0->y(), v0->z());
      v0->setXYZ(p0->u, p0->v, 0.0);
    }
    delaunayMeshIn2D(v, result, 0);

    for(unsigned int i = 0; i < v.size() - 4; i++) {
      MVertex *v0 = v[i];
      SPoint3 pp = pos[v0];
      v0->setXYZ(pp.x(), pp.y(), pp.z());
    }

    // add the four corners
    for(int ip = 0; ip < 4; ip++) {
      MVertex *vv = v[v.size() - ip - 1];
      BDS_Point *pp = m->add_point(-ip - 1, vv->x(), vv->y(), gf);
      m->add_geom(gf->tag(), 2);
      recoverMapInv[vv] = pp;
      BDS_GeomEntity *g = m->get_geom(gf->tag(), 2);
      pp->g = g;
    }
    // add the triangles
    for(unsigned int i = 0; i < result.size(); i++) {
      MVertex *v0 = result[i]->getVertex(0);
      MVertex *v1 = result[i]->getVertex(1);
      MVertex *v2 = result[i]->getVertex(2);
      BDS_Point *p0 = recoverMapInv[v0];
      BDS_Point *p1 = recoverMapInv[v1];
      BDS_Point *p2 = recoverMapInv[v2];
      m->add_triangle(p0->iD, p1->iD, p2->iD);
    }
  }
#endif

  if(debug && RECUR_ITER == 0) {
    char name[245];
    sprintf(name, "surface%d-initial-real.pos", gf->tag());
    outputScalarField(m->triangles, name, 0, gf);
    sprintf(name, "surface%d-initial-param.pos", gf->tag());
    outputScalarField(m->triangles, name, 1, gf);
  }

  // Recover the boundary edges and compute characteristic lenghts using mesh
  // edge spacing. If two of these edges intersect, then the 1D mesh have to be
  // densified
  Msg::Debug("Recovering %d model Edges", edges.size());
  std::set<EdgeToRecover> edgesToRecover;
  std::set<EdgeToRecover> edgesNotRecovered;
  ite = edges.begin();
  while(ite != edges.end()) {
    if(!(*ite)->isMeshDegenerated())
      recoverEdge(m, *ite, recoverMapInv, &edgesToRecover, &edgesNotRecovered,
                  1);
    ++ite;
  }
  ite = emb_edges.begin();
  while(ite != emb_edges.end()) {
    if(!(*ite)->isMeshDegenerated())
      recoverEdge(m, *ite, recoverMapInv, &edgesToRecover, &edgesNotRecovered,
                  1);
    ++ite;
  }

  // effectively recover the medge
  ite = edges.begin();
  while(ite != edges.end()) {
    if(!(*ite)->isMeshDegenerated()) {
      if(!recoverEdge(m, *ite, recoverMapInv, &edgesToRecover,
                      &edgesNotRecovered, 2)) {
        delete m;
        gf->meshStatistics.status = GFace::FAILED;
        return false;
      }
    }
    ++ite;
  }

  Msg::Debug("Recovering %d mesh Edges (%d not recovered)",
             edgesToRecover.size(), edgesNotRecovered.size());

  if(edgesNotRecovered.size()) {
    std::ostringstream sstream;
    for(std::set<EdgeToRecover>::iterator itr = edgesNotRecovered.begin();
        itr != edgesNotRecovered.end(); ++itr)
      sstream << " " << itr->ge->tag();
    Msg::Warning(":-( There are %d intersections in the 1D mesh (curves%s)",
                 edgesNotRecovered.size(), sstream.str().c_str());
    if(repairSelfIntersecting1dMesh)
      Msg::Warning("8-| Gmsh splits those edges and tries again");

    if(debug) {
      char name[245];
      sprintf(name, "surface%d-not_yet_recovered-real-%d.msh", gf->tag(),
              RECUR_ITER);
      gf->model()->writeMSH(name);
    }

    std::list<GFace *> facesToRemesh;
    if(repairSelfIntersecting1dMesh)
      remeshUnrecoveredEdges(recoverMapInv, edgesNotRecovered, facesToRemesh);
    else {
      std::set<EdgeToRecover>::iterator itr = edgesNotRecovered.begin();
      // int *_error = new int[3 * edgesNotRecovered.size()];
      int I = 0;
      for(; itr != edgesNotRecovered.end(); ++itr) {
        int p1 = itr->p1;
        int p2 = itr->p2;
        int tag = itr->ge->tag();
        Msg::Error("Edge not recovered: %d %d %d", p1, p2, tag);
        //_error[3 * I + 0] = p1;
        //_error[3 * I + 1] = p2;
        //_error[3 * I + 2] = tag;
        I++;
      }
      // throw _error;
    }

    // delete the mesh
    delete m;
    if(RECUR_ITER < 10 && facesToRemesh.size() == 0)
      return meshGenerator(gf, RECUR_ITER + 1, repairSelfIntersecting1dMesh,
                           onlyInitialMesh, debug, replacement_edges);
    return false;
  }

  if(RECUR_ITER > 0)
    Msg::Warning(":-) Gmsh was able to recover all edges after %d iterations",
                 RECUR_ITER);

  Msg::Debug("Boundary Edges recovered for surface %d", gf->tag());

  // look for a triangle that has a negative node and recursively tag all
  // exterior triangles
  {
    std::vector<BDS_Face *>::iterator itt = m->triangles.begin();
    while(itt != m->triangles.end()) {
      (*itt)->g = 0;
      ++itt;
    }
    itt = m->triangles.begin();
    while(itt != m->triangles.end()) {
      BDS_Face *t = *itt;
      BDS_Point *n[4];
      t->getNodes(n);
      if(n[0]->iD < 0 || n[1]->iD < 0 || n[2]->iD < 0) {
        recur_tag(t, &CLASS_EXTERIOR);
        break;
      }
      ++itt;
    }
  }

  // now find an edge that has belongs to one of the exterior triangles
  {
    std::vector<BDS_Edge *>::iterator ite = m->edges.begin();
    while(ite != m->edges.end()) {
      BDS_Edge *e = *ite;
      if(e->g && e->numfaces() == 2) {
        if(e->faces(0)->g == &CLASS_EXTERIOR) {
          recur_tag(e->faces(1), &CLASS_F);
          break;
        }
        else if(e->faces(1)->g == &CLASS_EXTERIOR) {
          recur_tag(e->faces(0), &CLASS_F);
          break;
        }
      }
      ++ite;
    }
    std::vector<BDS_Face *>::iterator itt = m->triangles.begin();
    while(itt != m->triangles.end()) {
      if((*itt)->g == &CLASS_EXTERIOR) (*itt)->g = 0;
      ++itt;
    }
  }

  {
    std::vector<BDS_Edge *>::iterator ite = m->edges.begin();
    while(ite != m->edges.end()) {
      BDS_Edge *e = *ite;
      if(e->g && e->numfaces() == 2) {
        BDS_Point *oface[2];
        e->oppositeof(oface);
        if(oface[0]->iD < 0) {
          recur_tag(e->faces(1), &CLASS_F);
          break;
        }
        else if(oface[1]->iD < 0) {
          recur_tag(e->faces(0), &CLASS_F);
          break;
        }
      }
      ++ite;
    }
  }

  ite = emb_edges.begin();
  while(ite != emb_edges.end()) {
    if(!(*ite)->isMeshDegenerated())
      recoverEdge(m, *ite, recoverMapInv, &edgesToRecover, &edgesNotRecovered,
                  2);
    ++ite;
  }

  // compute characteristic lengths at vertices
  if(CTX::instance()->mesh.algo2d != ALGO_2D_BAMG && !onlyInitialMesh) {
    Msg::Debug("Computing mesh size field at mesh vertices %d",
               edgesToRecover.size());
    std::set<BDS_Point *, PointLessThan>::iterator it = m->points.begin();
    for(; it != m->points.end(); ++it) {
      // for(int i = 0; i < doc.numPoints; i++){
      //   BDS_Point *pp = (BDS_Point*)doc.points[i].data;
      BDS_Point *pp = *it;
      std::map<BDS_Point *, MVertex *, PointLessThan>::iterator itv =
        recoverMap.find(pp);
      if(itv != recoverMap.end()) {
        MVertex *here = itv->second;
        GEntity *ge = here->onWhat();
        if(ge->dim() == 0) {
          pp->lcBGM() = BGM_MeshSize(ge, 0, 0, here->x(), here->y(), here->z());
        }
        else if(ge->dim() == 1) {
          double u;
          here->getParameter(0, u);
          pp->lcBGM() = BGM_MeshSize(ge, u, 0, here->x(), here->y(), here->z());
        }
        else
          pp->lcBGM() = MAX_LC;
        pp->lc() = pp->lcBGM();
      }
    }
  }

  // delete useless stuff
  std::vector<BDS_Face *>::iterator itt = m->triangles.begin();
  while(itt != m->triangles.end()) {
    BDS_Face *t = *itt;
    if(!t->g) m->del_face(t);
    ++itt;
  }
  m->cleanup();

  {
    std::vector<BDS_Edge *>::iterator ite = m->edges.begin();
    while(ite != m->edges.end()) {
      BDS_Edge *e = *ite;
      if(e->numfaces() == 0)
        m->del_edge(e);
      else {
        if(!e->g) e->g = &CLASS_F;
        if(!e->p1->g || e->p1->g->classif_degree > e->g->classif_degree)
          e->p1->g = e->g;
        if(!e->p2->g || e->p2->g->classif_degree > e->g->classif_degree)
          e->p2->g = e->g;
      }
      ++ite;
    }
  }
  m->cleanup();
  m->del_point(m->find_point(-1));
  m->del_point(m->find_point(-2));
  m->del_point(m->find_point(-3));
  m->del_point(m->find_point(-4));

  if(debug) {
    char name[245];
    sprintf(name, "surface%d-recovered-real.pos", gf->tag());
    outputScalarField(m->triangles, name, 0, gf);
    sprintf(name, "surface%d-recovered-param.pos", gf->tag());
    outputScalarField(m->triangles, name, 1, gf);
  }

  if(1) {
    std::vector<BDS_Face *>::iterator itt = m->triangles.begin();
    while(itt != m->triangles.end()) {
      BDS_Face *t = *itt;
      if(!t->deleted) {
        BDS_Point *n[4];
        t->getNodes(n);
        MVertex *v1 = recoverMap[n[0]];
        MVertex *v2 = recoverMap[n[1]];
        MVertex *v3 = recoverMap[n[2]];
        if(!n[3]) {
          if(v1 != v2 && v1 != v3 && v2 != v3)
            gf->triangles.push_back(new MTriangle(v1, v2, v3));
        }
        else {
          MVertex *v4 = recoverMap[n[3]];
          gf->quadrangles.push_back(new MQuadrangle(v1, v2, v3, v4));
        }
      }
      ++itt;
    }
  }

  {
    int nb_swap;
    Msg::Debug("Delaunizing the initial mesh");
    delaunayizeBDS(gf, *m, nb_swap);
  }
  // gf->triangles.clear();
  // gf->quadrangles.clear();

  // only delete the mesh data stored in the base GFace class
  gf->GFace::deleteMesh();

  Msg::Debug("Starting to add internal points");
  // start mesh generation
  if(!algoDelaunay2D(gf) && !onlyInitialMesh) {
    // if(CTX::instance()->mesh.recombineAll || gf->meshAttributes.recombine ||
    // 1) {
    //   backgroundMesh::unset();
    //   buildBackGroundMesh(gf);
    // }
    refineMeshBDS(gf, *m, CTX::instance()->mesh.refineSteps, true,
                  &recoverMapInv, NULL);
    optimizeMeshBDS(gf, *m, 2);
    refineMeshBDS(gf, *m, CTX::instance()->mesh.refineSteps, false,
                  &recoverMapInv, NULL);
    optimizeMeshBDS(gf, *m, 2);
    // if(CTX::instance()->mesh.recombineAll || gf->meshAttributes.recombine ||
    // 1) {
    //   backgroundMesh::unset();
    // }
  }

  /*
  computeMeshSizeFieldAccuracy(gf, *m, gf->meshStatistics.efficiency_index,
                               gf->meshStatistics.longest_edge_length,
                               gf->meshStatistics.smallest_edge_length,
                               gf->meshStatistics.nbEdge,
                               gf->meshStatistics.nbGoodLength);
  printf("=== Efficiency index is tau=%g\n",
  gf->meshStatistics.efficiency_index);
  */

  gf->meshStatistics.status = GFace::DONE;

  // fill the small gmsh structures
  BDS2GMSH(m, gf, recoverMap);

  std::vector<MQuadrangle *> blQuads;
  std::vector<MTriangle *> blTris;
  std::set<MVertex *> verts;

  bool infty = false;
  if(gf->getMeshingAlgo() == ALGO_2D_FRONTAL_QUAD ||
     gf->getMeshingAlgo() == ALGO_2D_PACK_PRLGRMS ||
     gf->getMeshingAlgo() == ALGO_2D_PACK_PRLGRMS_CSTR)
    infty = true;

  if(!onlyInitialMesh) {
    if(infty) buildBackGroundMesh(gf);
    // boundary layers
    modifyInitialMeshForBoundaryLayers(gf, blQuads, blTris, verts, debug);
  }

  // the delaunay algo is based directly on internal gmsh structures BDS mesh is
  // passed in order not to recompute local coordinates of vertices
  if(algoDelaunay2D(gf) && !onlyInitialMesh) {
    if(gf->getMeshingAlgo() == ALGO_2D_FRONTAL) {
      bowyerWatsonFrontal(gf);
    }
    else if(gf->getMeshingAlgo() == ALGO_2D_FRONTAL_QUAD) {
      bowyerWatsonFrontalLayers(gf, true);
    }
    else if(gf->getMeshingAlgo() == ALGO_2D_PACK_PRLGRMS) {
      bowyerWatsonParallelograms(gf);
    }
    else if(gf->getMeshingAlgo() == ALGO_2D_PACK_PRLGRMS_CSTR) {
      bowyerWatsonParallelogramsConstrained(gf, gf->constr_vertices);
    }
    else if(gf->getMeshingAlgo() == ALGO_2D_DELAUNAY ||
            gf->getMeshingAlgo() == ALGO_2D_AUTO) {
      bowyerWatson(gf);
    }
    else {
      bowyerWatson(gf, 15000);
      meshGFaceBamg(gf);
    }
    if(!infty ||
       !(CTX::instance()->mesh.recombineAll || gf->meshAttributes.recombine))
      laplaceSmoothing(gf, CTX::instance()->mesh.nbSmoothing, infty);
  }

  if(debug) {
    char name[256];
    //    sprintf(name, "trueBoundary%d.pos", gf->tag());
    //    std::vector<SPoint2> bnd;
    //    trueBoundary(name, gf,bnd);
    sprintf(name, "real%d.pos", gf->tag());
    outputScalarField(m->triangles, name, 0, gf);
    sprintf(name, "param%d.pos", gf->tag());
    outputScalarField(m->triangles, name, 1, gf);
  }

  delete m;

  gf->quadrangles.insert(gf->quadrangles.begin(), blQuads.begin(),
                         blQuads.end());
  gf->triangles.insert(gf->triangles.begin(), blTris.begin(), blTris.end());
  gf->mesh_vertices.insert(gf->mesh_vertices.begin(), verts.begin(),
                           verts.end());

  splitElementsInBoundaryLayerIfNeeded(gf);

  if((CTX::instance()->mesh.recombineAll || gf->meshAttributes.recombine) &&
     !onlyInitialMesh && CTX::instance()->mesh.algoRecombine != 2)
    recombineIntoQuads(gf);

  computeElementShapes(gf, gf->meshStatistics.worst_element_shape,
                       gf->meshStatistics.average_element_shape,
                       gf->meshStatistics.best_element_shape,
                       gf->meshStatistics.nbTriangle,
                       gf->meshStatistics.nbGoodQuality);

  gf->mesh_vertices.insert(gf->mesh_vertices.end(),
                           gf->additionalVertices.begin(),
                           gf->additionalVertices.end());
  gf->additionalVertices.clear();

  if(CTX::instance()->mesh.algo3d == ALGO_3D_RTREE) {
    directions_storage(gf);
  }

  return true;
}

// this function buils a list of vertices (BDS) that are consecutive in one
// given edge loop. We take care of periodic surfaces. In the case of
// periodicty, some curves are present 2 times in the wire (seams). Those must
// be meshed separately

static inline double dist2(const SPoint2 &p1, const SPoint2 &p2)
{
  const double dx = p1.x() - p2.x();
  const double dy = p1.y() - p2.y();
  return dx * dx + dy * dy;
}

/*
static void printMesh1d(int iEdge, int seam, std::vector<SPoint2> &m)
{
  printf("Mesh1D for edge %d seam %d\n", iEdge, seam);
  for(unsigned int i = 0; i < m.size(); i++){
    printf("%12.5E %12.5E\n", m[i].x(), m[i].y());
  }
}
*/

static bool buildConsecutiveListOfVertices(
  GFace *gf, GEdgeLoop &gel, std::vector<BDS_Point *> &result,
  SBoundingBox3d &bbox, BDS_Mesh *m,
  std::map<BDS_Point *, MVertex *, PointLessThan> &recoverMap, int &count,
  int countTot, double tol, bool seam_the_first = false)
{
  // for each edge, we build a list of points that are the mapping of the edge
  // points on the face for seams, we build the list for every side for closed
  // loops, we build it on both senses

  std::map<GEntity *, std::vector<SPoint2> > meshes;
  std::map<GEntity *, std::vector<SPoint2> > meshes_seam;

  const int MYDEBUG = false;

  std::map<BDS_Point *, MVertex *, PointLessThan> recoverMapLocal;

  result.clear();
  count = 0;

  GEdgeLoop::iter it = gel.begin();

  if(MYDEBUG)
    printf("face %d with %d edges case %d\n", gf->tag(),
           (int)gf->edges().size(), seam_the_first);

  while(it != gel.end()) {
    GEdgeSigned ges = *it;
    std::vector<SPoint2> mesh1d;
    std::vector<SPoint2> mesh1d_seam;

    bool seam = ges.ge->isSeam(gf);

    // if(seam) printf("face %d has seam %d\n", gf->tag(), ges.ge->tag());

    Range<double> range = ges.ge->parBounds(0);

    MVertex *here = ges.ge->getBeginVertex()->mesh_vertices[0];
    mesh1d.push_back(ges.ge->reparamOnFace(gf, range.low(), 1));
    if(seam) mesh1d_seam.push_back(ges.ge->reparamOnFace(gf, range.low(), -1));
    for(unsigned int i = 0; i < ges.ge->mesh_vertices.size(); i++) {
      double u;
      here = ges.ge->mesh_vertices[i];
      here->getParameter(0, u);
      mesh1d.push_back(ges.ge->reparamOnFace(gf, u, 1));
      if(seam) mesh1d_seam.push_back(ges.ge->reparamOnFace(gf, u, -1));
    }
    here = ges.ge->getEndVertex()->mesh_vertices[0];
    mesh1d.push_back(ges.ge->reparamOnFace(gf, range.high(), 1));
    if(seam) mesh1d_seam.push_back(ges.ge->reparamOnFace(gf, range.high(), -1));
    meshes.insert(std::pair<GEntity *, std::vector<SPoint2> >(ges.ge, mesh1d));
    if(seam)
      meshes_seam.insert(
        std::pair<GEntity *, std::vector<SPoint2> >(ges.ge, mesh1d_seam));
    // printMesh1d(ges.ge->tag(), seam, mesh1d);
    // if(seam) printMesh1d (ges.ge->tag(), seam, mesh1d_seam);
    it++;
  }

  std::list<GEdgeSigned> unordered(gel.begin(), gel.end());

  GEdgeSigned found(0, 0);
  SPoint2 last_coord(0, 0);
  int counter = 0;

  while(unordered.size()) {
    if(MYDEBUG) printf("unordered.size() = %d\n", (int)unordered.size());
    std::list<GEdgeSigned>::iterator it = unordered.begin();
    std::vector<SPoint2> coords;

    while(it != unordered.end()) {
      std::vector<SPoint2> mesh1d;
      std::vector<SPoint2> mesh1d_seam;
      std::vector<SPoint2> mesh1d_reversed;
      std::vector<SPoint2> mesh1d_seam_reversed;
      GEdge *ge = (*it).ge;
      bool seam = ge->isSeam(gf);
      mesh1d = meshes[ge];
      if(seam) {
        mesh1d_seam = meshes_seam[ge];
      }
      mesh1d_reversed.insert(mesh1d_reversed.begin(), mesh1d.rbegin(),
                             mesh1d.rend());
      if(seam)
        mesh1d_seam_reversed.insert(mesh1d_seam_reversed.begin(),
                                    mesh1d_seam.rbegin(), mesh1d_seam.rend());
      if(!counter) {
        counter++;
        if(seam && seam_the_first) {
          coords = ((*it)._sign == 1) ? mesh1d_seam : mesh1d_seam_reversed;
          found = (*it);
        }
        else {
          coords = ((*it)._sign == 1) ? mesh1d : mesh1d_reversed;
          found = (*it);
        }
        if(MYDEBUG)
          printf("Starting with edge = %d seam %d\n", (*it).ge->tag(), seam);
        unordered.erase(it);
        break;
      }
      else {
        if(MYDEBUG) printf("Followed by edge = %d\n", (*it).ge->tag());
        SPoint2 first_coord = mesh1d[0];
        double d = -1, d_reversed = -1, d_seam = -1, d_seam_reversed = -1;
        d = dist2(last_coord, first_coord);
        if(MYDEBUG)
          printf("%g %g dist = %12.5E\n", first_coord.x(), first_coord.y(), d);
        if(d < tol) {
          coords.clear();
          coords = mesh1d;
          found = GEdgeSigned(1, ge);
          unordered.erase(it);
          goto Finalize;
        }
        SPoint2 first_coord_reversed = mesh1d_reversed[0];
        d_reversed = dist2(last_coord, first_coord_reversed);
        if(MYDEBUG)
          printf("%g %g dist_reversed = %12.5E\n", first_coord_reversed.x(),
                 first_coord_reversed.y(), d_reversed);
        if(d_reversed < tol) {
          coords.clear();
          coords = mesh1d_reversed;
          found = (GEdgeSigned(-1, ge));
          unordered.erase(it);
          goto Finalize;
        }
        if(seam) {
          SPoint2 first_coord_seam = mesh1d_seam[0];
          SPoint2 first_coord_seam_reversed = mesh1d_seam_reversed[0];
          d_seam = dist2(last_coord, first_coord_seam);
          if(MYDEBUG) printf("dist_seam = %12.5E\n", d_seam);
          if(d_seam < tol) {
            coords.clear();
            coords = mesh1d_seam;
            found = (GEdgeSigned(1, ge));
            unordered.erase(it);
            goto Finalize;
          }
          d_seam_reversed = dist2(last_coord, first_coord_seam_reversed);
          if(MYDEBUG) printf("dist_seam_reversed = %12.5E\n", d_seam_reversed);
          if(d_seam_reversed < tol) {
            coords.clear();
            coords = mesh1d_seam_reversed;
            found = GEdgeSigned(-1, ge);
            unordered.erase(it);
            break;
            goto Finalize;
          }
        }
      }
      ++it;
    }
  Finalize:
    if(MYDEBUG) printf("Finalize, found %d points\n", (int)coords.size());
    if(coords.size() == 0) {
      // It has not worked : either tolerance is wrong or the first seam edge
      // has to be taken with the other parametric coordinates (because it is
      // only present once in the closure of the domain).
      for(std::map<BDS_Point *, MVertex *, PointLessThan>::iterator it =
            recoverMapLocal.begin();
          it != recoverMapLocal.end(); ++it) {
        m->del_point(it->first);
      }
      return false;
    }

    std::vector<MVertex *> edgeLoop;
    if(found._sign == 1) {
      if(found.ge->getBeginVertex()) {
        edgeLoop.push_back(found.ge->getBeginVertex()->mesh_vertices[0]);
        for(unsigned int i = 0; i < found.ge->mesh_vertices.size(); i++)
          edgeLoop.push_back(found.ge->mesh_vertices[i]);
      }
    }
    else {
      if(found.ge->getEndVertex()) {
        edgeLoop.push_back(found.ge->getEndVertex()->mesh_vertices[0]);
        for(int i = found.ge->mesh_vertices.size() - 1; i >= 0; i--)
          edgeLoop.push_back(found.ge->mesh_vertices[i]);
      }
    }

    if(MYDEBUG)
      printf("edge %d size %d size %d\n", found.ge->tag(), (int)edgeLoop.size(),
             (int)coords.size());

    std::vector<BDS_Point *> edgeLoop_BDS;
    for(unsigned int i = 0; i < edgeLoop.size(); i++) {
      MVertex *here = edgeLoop[i];
      GEntity *ge = here->onWhat();

      BDS_Point *pp = 0;
      if(ge->dim() == 0) {
        // Point might already be part of other loop
        for(std::map<BDS_Point *, MVertex *, PointLessThan>::iterator it =
              recoverMap.begin();
            it != recoverMap.end(); ++it) {
          if(it->second == here) {
            pp = it->first;
            break;
          }
        }
      }
      if(pp == 0) {
        double U, V;
        SPoint2 param = coords[i];
        U = param.x();
        V = param.y();
        pp = m->add_point(count + countTot, U, V, gf);
        if(ge->dim() == 0) {
          pp->lcBGM() = BGM_MeshSize(ge, 0, 0, here->x(), here->y(), here->z());
        }
        else if(ge->dim() == 1) {
          double u;
          here->getParameter(0, u);
          pp->lcBGM() = BGM_MeshSize(ge, u, 0, here->x(), here->y(), here->z());
        }
        else
          pp->lcBGM() = MAX_LC;

        pp->lc() = pp->lcBGM();
        m->add_geom(ge->tag(), ge->dim());
        BDS_GeomEntity *g = m->get_geom(ge->tag(), ge->dim());
        pp->g = g;
        if(MYDEBUG)
          printf("point %3d (%8.5f %8.5f : %8.5f %8.5f) (%2d,%2d)\n", count,
                 pp->u, pp->v, param.x(), param.y(), pp->g->classif_tag,
                 pp->g->classif_degree);
        bbox += SPoint3(U, V, 0);
      }
      edgeLoop_BDS.push_back(pp);
      recoverMapLocal[pp] = here;
      count++;
    }
    last_coord = coords[coords.size() - 1];
    if(MYDEBUG) printf("last coord %g %g\n", last_coord.x(), last_coord.y());
    result.insert(result.end(), edgeLoop_BDS.begin(), edgeLoop_BDS.end());
  }

  // It has worked, so we add all the points to the recover map
  recoverMap.insert(recoverMapLocal.begin(), recoverMapLocal.end());

  return true;
}

static bool meshGeneratorPeriodic(GFace *gf, bool repairSelfIntersecting1dMesh, bool debug = true)
{
  if(CTX::instance()->debugSurface > 0 &&
     gf->tag() != CTX::instance()->debugSurface) {
    gf->meshStatistics.status = GFace::DONE;
    return true;
  }
  if(CTX::instance()->debugSurface > 0) debug = true;

  std::map<BDS_Point *, MVertex *, PointLessThan> recoverMap;

  char name[245];
  sprintf(name, "trueBoundary%d.pos", gf->tag());
  std::vector<SPoint2> true_boundary;
  trueBoundary(name, gf, true_boundary);

  Range<double> rangeU = gf->parBounds(0);
  Range<double> rangeV = gf->parBounds(1);

  double du = rangeU.high() - rangeU.low();
  double dv = rangeV.high() - rangeV.low();

  const double LC2D = std::sqrt(du * du + dv * dv);

  // Buid a BDS_Mesh structure that is convenient for doing the actual meshing
  // procedure
  BDS_Mesh *m = new BDS_Mesh;

  std::vector<std::vector<BDS_Point *> > edgeLoops_BDS;
  SBoundingBox3d bbox;
  int nbPointsTotal = 0;
  {
    for(std::list<GEdgeLoop>::iterator it = gf->edgeLoops.begin();
        it != gf->edgeLoops.end(); it++) {
      std::vector<BDS_Point *> edgeLoop_BDS;
      int nbPointsLocal;
      const double fact[4] = {1.e-12, 1.e-7, 1.e-5, 1.e-3};
      bool ok = false;
      for(int i = 0; i < 4; i++) {
        if(buildConsecutiveListOfVertices(gf, *it, edgeLoop_BDS, bbox, m,
                                          recoverMap, nbPointsLocal,
                                          nbPointsTotal, fact[i] * LC2D)) {
          ok = true;
          break;
        }
        if(buildConsecutiveListOfVertices(
             gf, *it, edgeLoop_BDS, bbox, m, recoverMap, nbPointsLocal,
             nbPointsTotal, fact[i] * LC2D, true)) {
          ok = true;
          break;
        }
      }
      if(!ok) {
        gf->meshStatistics.status = GFace::FAILED;
        Msg::Error("The 1D mesh seems not to be forming a closed loop");
        delete m;
        return false;
      }
      nbPointsTotal += nbPointsLocal;
      edgeLoops_BDS.push_back(edgeLoop_BDS);
    }
  }

  {
    std::map<BDS_Point *, MVertex *, PointLessThan>::iterator it =
      recoverMap.begin();
    std::map<MVertex *, BDS_Point *> INV;
    for(; it != recoverMap.end(); ++it) {
      std::map<MVertex *, BDS_Point *>::iterator it2 = INV.find(it->second);
      if(it2 != INV.end()) {
        it->first->_periodicCounterpart = it2->second;
        it2->second->_periodicCounterpart = it->first;
        //	printf("%d --> %d\n", it2->second->iD,it->first->iD);
      }
      INV[it->second] = it->first;
    }
  }

  if(nbPointsTotal < 3) {
    Msg::Warning("Mesh Generation of Model Face %d Skipped: "
                 "Only %d Mesh Vertices on The Contours",
                 gf->tag(), nbPointsTotal);
    gf->meshStatistics.status = GFace::DONE;
    delete m;
    return true;
  }
  if(nbPointsTotal == 3) {
    MVertex *vv[3];
    int i = 0;
    for(std::map<BDS_Point *, MVertex *, PointLessThan>::iterator it =
          recoverMap.begin();
        it != recoverMap.end(); it++) {
      vv[i++] = it->second;
    }
    gf->triangles.push_back(new MTriangle(vv[0], vv[1], vv[2]));
    gf->meshStatistics.status = GFace::DONE;
    delete m;
    return true;
  }

  // Use a divide & conquer type algorithm to create a triangulation.  We add to
  // the triangulation a box with 4 points that encloses the domain.

  std::vector<int> edgesEmbedded;

#if 1 // OLD_CODE_DELAUNAY
  {
    int count = 0;

    /////////////////////////////////////////////////////////////////
    // Embedded Vertices
    // add embedded vertices
    std::list<GVertex *> emb_vertx = gf->embeddedVertices();
    std::list<GVertex *>::iterator itvx = emb_vertx.begin();

    std::map<MVertex *, std::set<BDS_Point *> > invertedRecoverMap;
    for(std::map<BDS_Point *, MVertex *, PointLessThan>::iterator it =
          recoverMap.begin();
        it != recoverMap.end(); it++) {
      invertedRecoverMap[it->second].insert(it->first);
    }

    int pNum = m->MAXPOINTNUMBER;
    nbPointsTotal += emb_vertx.size();
    {
      std::vector<GEdge *> const &emb_edges = gf->embeddedEdges();
      std::vector<GEdge *>::const_iterator ite = emb_edges.begin();
      std::set<MVertex *> vs;
      while(ite != emb_edges.end()) {
        for(unsigned int i = 0; i < (*ite)->lines.size(); i++) {
          for(unsigned int j = 0; j < 2; j++) {
            MVertex *v = (*ite)->lines[i]->getVertex(j);
            if(invertedRecoverMap.find(v) == invertedRecoverMap.end() &&
               vs.find(v) == vs.end()) {
              vs.insert(v);
            }
          }
        }
        ++ite;
      }
      nbPointsTotal += vs.size();
    }
    DocRecord doc(nbPointsTotal + 4);

    while(itvx != emb_vertx.end()) {
      MVertex *v = (*itvx)->mesh_vertices[0];
      double uv[2] = {0, 0};
      GPoint gp = gf->closestPoint(SPoint3(v->x(), v->y(), v->z()), uv);
      BDS_Point *pp = m->add_point(++pNum, gp.u(), gp.v(), gf);
      m->add_geom(-(*itvx)->tag(), 0);
      pp->g = m->get_geom(-(*itvx)->tag(), 0);
      pp->lcBGM() = BGM_MeshSize(*itvx, 0, 0, v->x(), v->y(), v->z());
      pp->lc() = pp->lcBGM();
      //      printf("%g\n",pp->lc());
      recoverMap[pp] = v;
      double XX = CTX::instance()->mesh.randFactor * LC2D * (double)rand() /
                  (double)RAND_MAX;
      double YY = CTX::instance()->mesh.randFactor * LC2D * (double)rand() /
                  (double)RAND_MAX;
      doc.points[count].where.h = pp->u + XX;
      doc.points[count].where.v = pp->v + YY;
      doc.points[count].adjacent = NULL;
      doc.points[count].data = pp;
      count++;
      ++itvx;
    }
    //    nbPointsTotal += count;

    std::vector<GEdge *> const &emb_edges = gf->embeddedEdges();
    std::vector<GEdge *>::const_iterator ite = emb_edges.begin();
    std::set<MVertex *> vs;
    std::map<MVertex *, BDS_Point *> facile;
    while(ite != emb_edges.end()) {
      m->add_geom(-(*ite)->tag(), 1);
      for(unsigned int i = 0; i < (*ite)->lines.size(); i++) {
        for(unsigned int j = 0; j < 2; j++) {
          MVertex *v = (*ite)->lines[i]->getVertex(j);
          BDS_Point *pp = 0;
          const std::map<MVertex *, std::set<BDS_Point *> >::iterator it =
            invertedRecoverMap.find(v);
          if(it != invertedRecoverMap.end()) {
            if(it->second.size() > 1) {
              const GEdge *edge = (*ite);
              const Range<double> parBounds = edge->parBounds(0);
              GPoint firstPoint = edge->point(parBounds.low());
              GPoint lastPoint = edge->point(parBounds.high());
              double param;
              if(v->point().distance(
                   SPoint3(firstPoint.x(), firstPoint.y(), firstPoint.z())) <
                 v->point().distance(
                   SPoint3(lastPoint.x(), lastPoint.y(), lastPoint.z()))) {
                // Vertex lies on first point of edge
                param = parBounds.low();
              }
              else {
                // Vertex lies on last point of edge
                param = parBounds.high();
              }
              SPoint2 pointOnSurface = edge->reparamOnFace(gf, param, 1);

              const std::set<BDS_Point *> &possiblePoints = it->second;
              for(std::set<BDS_Point *>::iterator pntIt =
                    possiblePoints.begin();
                  pntIt != possiblePoints.end(); ++pntIt) {
                if(pointOnSurface.distance(SPoint2((*pntIt)->u, (*pntIt)->v)) <
                   1e-10) {
                  pp = (*pntIt);
                  break;
                }
              }
              if(pp == 0) {
                Msg::Error("Embedded edge vertex %d is on the seam edge of "
                           "surface %d and no appropriate point could be "
                           "found!\n",
                           v->getNum(), gf->tag());
              }
            }
            else {
              pp = *(it->second.begin());
            }
            facile[v] = pp;
          }
          if(pp == 0 && vs.find(v) == vs.end()) {
            vs.insert(v);
            double uv[2] = {0, 0};
            GPoint gp = gf->closestPoint(SPoint3(v->x(), v->y(), v->z()), uv);
            BDS_Point *pp = m->add_point(++pNum, gp.u(), gp.v(), gf);
            pp->g = m->get_geom(-(*ite)->tag(), 1);
            if(v->onWhat()->dim() == 0)
              pp->lcBGM() =
                BGM_MeshSize(v->onWhat(), 0, 0, v->x(), v->y(), v->z());
            else {
              double uu;
              v->getParameter(0, uu);
              pp->lcBGM() = BGM_MeshSize(*ite, uu, 0, v->x(), v->y(), v->z());
            }
            pp->lc() = pp->lcBGM();
            //      printf("%g\n",pp->lc());
            recoverMap[pp] = v;
            facile[v] = pp;
            double XX = CTX::instance()->mesh.randFactor * LC2D *
                        (double)rand() / (double)RAND_MAX;
            double YY = CTX::instance()->mesh.randFactor * LC2D *
                        (double)rand() / (double)RAND_MAX;
            doc.points[count].where.h = pp->u + XX;
            doc.points[count].where.v = pp->v + YY;
            doc.points[count].adjacent = NULL;
            doc.points[count].data = pp;
            count++;
          }
        }
      }
      for(unsigned int i = 0; i < (*ite)->lines.size(); i++) {
        BDS_Point *p0 = facile[(*ite)->lines[i]->getVertex(0)];
        BDS_Point *p1 = facile[(*ite)->lines[i]->getVertex(1)];
        edgesEmbedded.push_back(p0->iD);
        edgesEmbedded.push_back(p1->iD);
      }
      ++ite;
    }

    /////////////////////////////////////////////////////////////////

    for(unsigned int i = 0; i < edgeLoops_BDS.size(); i++) {
      std::vector<BDS_Point *> &edgeLoop_BDS = edgeLoops_BDS[i];
      for(unsigned int j = 0; j < edgeLoop_BDS.size(); j++) {
        BDS_Point *pp = edgeLoop_BDS[j];
        double XX = CTX::instance()->mesh.randFactor * LC2D * (double)rand() /
                    (double)RAND_MAX;
        double YY = CTX::instance()->mesh.randFactor * LC2D * (double)rand() /
                    (double)RAND_MAX;
        doc.points[count].where.h = pp->u + XX;
        doc.points[count].where.v = pp->v + YY;
        doc.points[count].adjacent = NULL;
        doc.points[count].data = pp;
        count++;
      }
    }

    // Increase the size of the bounding box, add 4 points that enclose
    // the domain, use negative number to distinguish those fake
    // vertices

    if(du / dv < 1200 && dv / du < 1200) {
      // FIX A BUG HERE IF THE SIZE OF THE BOX IS ZERO
      bbox.makeCube();
    }

    bbox *= 3.5;
    MVertex *bb[4];
    bb[0] = new MVertex(bbox.min().x(), bbox.min().y(), 0, 0, -1);
    bb[1] = new MVertex(bbox.min().x(), bbox.max().y(), 0, 0, -2);
    bb[2] = new MVertex(bbox.max().x(), bbox.min().y(), 0, 0, -3);
    bb[3] = new MVertex(bbox.max().x(), bbox.max().y(), 0, 0, -4);
    for(int ip = 0; ip < 4; ip++) {
      BDS_Point *pp = m->add_point(-ip - 1, bb[ip]->x(), bb[ip]->y(), gf);
      m->add_geom(gf->tag(), 2);
      BDS_GeomEntity *g = m->get_geom(gf->tag(), 2);
      pp->g = g;
      doc.points[nbPointsTotal + ip].where.h = bb[ip]->x();
      doc.points[nbPointsTotal + ip].where.v = bb[ip]->y();
      doc.points[nbPointsTotal + ip].adjacent = 0;
      doc.points[nbPointsTotal + ip].data = pp;
    }
    for(int ip = 0; ip < 4; ip++) delete bb[ip];

    // Use "fast" inhouse recursive algo to generate the triangulation
    // At this stage the triangulation is not what we need
    //   -) It does not necessary recover the boundaries
    //   -) It contains triangles outside the domain (the first edge
    //      loop is the outer one)
    Msg::Debug("Meshing of the convex hull (%d points)", nbPointsTotal);

    try {
      doc.MakeMeshWithPoints();
    } catch(const char *err) {
      Msg::Error("%s", err);
    }

    for(int i = 0; i < doc.numTriangles; i++) {
      int a = doc.triangles[i].a;
      int b = doc.triangles[i].b;
      int c = doc.triangles[i].c;
      int n = doc.numPoints;
      if(a < 0 || a >= n || b < 0 || b >= n || c < 0 || c >= n) {
        Msg::Warning("Skipping bad triangle %d", i);
        continue;
      }
      BDS_Point *p1 = (BDS_Point *)doc.points[doc.triangles[i].a].data;
      BDS_Point *p2 = (BDS_Point *)doc.points[doc.triangles[i].b].data;
      BDS_Point *p3 = (BDS_Point *)doc.points[doc.triangles[i].c].data;
      m->add_triangle(p1->iD, p2->iD, p3->iD);
    }
  }
#else
  {
    /// FIXME FOR PERIODIC : some MVertices should be duplicated...
    /// Still to be done...
    std::vector<MVertex *> v;
    std::map<MVertex *, BDS_Point *> recoverMapInv;
    for(unsigned int i = 0; i < edgeLoops_BDS.size(); i++) {
      std::vector<BDS_Point *> &edgeLoop_BDS = edgeLoops_BDS[i];
      for(unsigned int j = 0; j < edgeLoop_BDS.size(); j++) {
        BDS_Point *pp = edgeLoop_BDS[j];
        v.push_back(recoverMap[pp]);
        recoverMapInv[recoverMap[pp]] = pp;
      }
    }

    //    printf("coucou2 %d verices\n",v.size());
    std::map<MVertex *, SPoint3> pos;
    for(unsigned int i = 0; i < v.size(); i++) {
      MVertex *v0 = v[i];
      BDS_Point *p0 = recoverMapInv[v0];
      pos[v0] = SPoint3(v0->x(), v0->y(), v0->z());
      v0->setXYZ(p0->u, p0->v, 0.0);
    }
    std::vector<MTriangle *> result;
    delaunayMeshIn2D(v, result, 0);

    for(unsigned int i = 0; i < v.size() - 4; i++) {
      MVertex *v0 = v[i];
      SPoint3 pp = pos[v0];
      v0->setXYZ(pp.x(), pp.y(), pp.z());
    }

    // add the four corners
    for(int ip = 0; ip < 4; ip++) {
      MVertex *vv = v[v.size() - ip - 1];
      BDS_Point *pp = m->add_point(-ip - 1, vv->x(), vv->y(), gf);
      m->add_geom(gf->tag(), 2);
      recoverMapInv[vv] = pp;
      BDS_GeomEntity *g = m->get_geom(gf->tag(), 2);
      pp->g = g;
    }
    // add the triangles
    for(unsigned int i = 0; i < result.size(); i++) {
      MVertex *v0 = result[i]->getVertex(0);
      MVertex *v1 = result[i]->getVertex(1);
      MVertex *v2 = result[i]->getVertex(2);
      BDS_Point *p0 = recoverMapInv[v0];
      BDS_Point *p1 = recoverMapInv[v1];
      BDS_Point *p2 = recoverMapInv[v2];
      m->add_triangle(p0->iD, p1->iD, p2->iD);
    }
  }
#endif

  // Recover the boundary edges and compute characteristic lenghts using mesh
  // edge spacing
  BDS_GeomEntity CLASS_F(1, 2);
  BDS_GeomEntity CLASS_E(1, 1);
  BDS_GeomEntity CLASS_EXTERIOR(3, 2);

  if(debug) {
    char name[245];
    sprintf(name, "surface%d-initial-real.pos", gf->tag());
    outputScalarField(m->triangles, name, 0, gf);
    sprintf(name, "surface%d-initial-param.pos", gf->tag());
    outputScalarField(m->triangles, name, 1, gf);
  }

  bool _fatallyFailed;

  for(unsigned int i = 0; i < edgesEmbedded.size() / 2; i++) {
    BDS_Edge *e = m->recover_edge(edgesEmbedded[2 * i],
                                  edgesEmbedded[2 * i + 1], _fatallyFailed);
    if(!e) {
      Msg::Error("Impossible to recover the edge %d %d", edgesEmbedded[2 * i],
                 edgesEmbedded[2 * i + 1]);
      gf->meshStatistics.status = GFace::FAILED;
      delete m;
      return false;
    }
    else
      e->g = &CLASS_E;
  }


  //  std::vector<EdgeToRecover> edgesNotRecovered;

  for(unsigned int i = 0; i < edgeLoops_BDS.size(); i++) {
    std::vector<BDS_Point *> &edgeLoop_BDS = edgeLoops_BDS[i];
    for(unsigned int j = 0; j < edgeLoop_BDS.size(); j++) {
      BDS_Edge *e = m->recover_edge(
        edgeLoop_BDS[j]->iD, edgeLoop_BDS[(j + 1) % edgeLoop_BDS.size()]->iD,
        _fatallyFailed);
      if(!e) {
	//	edgesNotRecovered.push_back(EdgeToRecover(edgeLoop_BDS[j]->iD,
	//						  edgeLoop_BDS[(j + 1) % edgeLoop_BDS.size()]->iD));
	
        Msg::Error("Impossible to recover the edge %d %d", edgeLoop_BDS[j]->iD,
                   edgeLoop_BDS[(j + 1) % edgeLoop_BDS.size()]->iD);
        gf->meshStatistics.status = GFace::FAILED;
        delete m;
        return false;
      }
      else
        e->g = &CLASS_E;
    }
  }

  // look for a triangle that has a negative node and recursively tag all
  // exterior triangles
  {
    std::vector<BDS_Face *>::iterator itt = m->triangles.begin();
    while(itt != m->triangles.end()) {
      (*itt)->g = 0;
      ++itt;
    }
    itt = m->triangles.begin();
    while(itt != m->triangles.end()) {
      BDS_Face *t = *itt;
      BDS_Point *n[4];
      t->getNodes(n);
      if(n[0]->iD < 0 || n[1]->iD < 0 || n[2]->iD < 0) {
        recur_tag(t, &CLASS_EXTERIOR);
        break;
      }
      ++itt;
    }
  }

  // now find an edge that has belongs to one of the exterior triangles
  {
    std::vector<BDS_Edge *>::const_iterator ite = m->edges.begin();
    while(ite != m->edges.end()) {
      BDS_Edge *edge = *ite;
      if(edge->g && edge->numfaces() == 2) {
        if(edge->faces(0)->g == &CLASS_EXTERIOR) {
          recur_tag(edge->faces(1), &CLASS_F);
          break;
        }
        else if(edge->faces(1)->g == &CLASS_EXTERIOR) {
          recur_tag(edge->faces(0), &CLASS_F);
          break;
        }
      }
      ++ite;
    }
    std::vector<BDS_Face *>::iterator itt = m->triangles.begin();
    while(itt != m->triangles.end()) {
      if((*itt)->g == &CLASS_EXTERIOR) (*itt)->g = 0;
      ++itt;
    }
  }

  // delete useless stuff
  {
    std::vector<BDS_Face *>::iterator itt = m->triangles.begin();
    while(itt != m->triangles.end()) {
      BDS_Face *t = *itt;
      if(!t->g) {
        m->del_face(t);
      }
      ++itt;
    }
  }

  m->cleanup();

  {
    std::vector<BDS_Edge *>::const_iterator ite = m->edges.begin();
    while(ite != m->edges.end()) {
      BDS_Edge *edge = *ite;
      if(edge->numfaces() == 0)
        m->del_edge(edge);
      else {
        if(!edge->g) edge->g = &CLASS_F;
        if(!edge->p1->g ||
           edge->p1->g->classif_degree > edge->g->classif_degree)
          edge->p1->g = edge->g;
        if(!edge->p2->g ||
           edge->p2->g->classif_degree > edge->g->classif_degree)
          edge->p2->g = edge->g;
      }
      ++ite;
    }
  }
  m->cleanup();
  m->del_point(m->find_point(-1));
  m->del_point(m->find_point(-2));
  m->del_point(m->find_point(-3));
  m->del_point(m->find_point(-4));

  if(debug) {
    char name[245];
    sprintf(name, "surface%d-recovered-real.pos", gf->tag());
    outputScalarField(m->triangles, name, 0, gf);
    sprintf(name, "surface%d-recovered-param.pos", gf->tag());
    outputScalarField(m->triangles, name, 1, gf);
  }

  // start mesh generation for periodic face

  if(!algoDelaunay2D(gf)) {
    //    optimizeMeshBDS(gf, *m, 2, &recoverMap); // fix periodic shit
    //    if(debug){
    //      char name[245];
    //      sprintf(name, "surface%d-fixed-real.pos", gf->tag());
    //      outputScalarField(m->triangles, name, 0);
    //      sprintf(name, "surface%d-fixed-param.pos", gf->tag());
    //      outputScalarField(m->triangles, name, 1);
    //    }

    // need for a BGM for cross field
    //    if(CTX::instance()->mesh.recombineAll || gf->meshAttributes.recombine
    //    || 1) {
    //      printf("coucou here !!!\n");
    //      backgroundMesh::unset();
    //      buildBackGroundMesh(gf);
    //    }
    modifyInitialMeshToRemoveDegeneracies(gf, *m, &recoverMap);

    refineMeshBDS(gf, *m, CTX::instance()->mesh.refineSteps, true, NULL,
                  &recoverMap, &true_boundary);
    if(debug) {
      char name[245];
      sprintf(name, "surface%d-phase1-real.pos", gf->tag());
      outputScalarField(m->triangles, name, 0, gf);
      sprintf(name, "surface%d-phase1-param.pos", gf->tag());
      outputScalarField(m->triangles, name, 1, gf);
    }
    optimizeMeshBDS(gf, *m, 2);
    if(debug) {
      char name[245];
      sprintf(name, "surface%d-phase2-real.pos", gf->tag());
      outputScalarField(m->triangles, name, 0, gf);
      sprintf(name, "surface%d-phase2-param.pos", gf->tag());
      outputScalarField(m->triangles, name, 1, gf);
    }
    refineMeshBDS(gf, *m, -CTX::instance()->mesh.refineSteps, false, NULL,
                  &recoverMap, &true_boundary);
    //    if(debug){
    //      char name[245];
    //      sprintf(name, "surface%d-phase3-real.pos", gf->tag());
    //      outputScalarField(m->triangles, name, 0);
    //    }
    optimizeMeshBDS(gf, *m, 2, &recoverMap); // fix periodic shit if broken
    //    if(debug){
    //      char name[245];
    //      sprintf(name, "surface%d-phase4-real.pos", gf->tag());
    //      outputScalarField(m->triangles, name, 0);
    //    }
    // compute mesh statistics
    /*
    computeMeshSizeFieldAccuracy(gf, *m, gf->meshStatistics.efficiency_index,
                                 gf->meshStatistics.longest_edge_length,
                                 gf->meshStatistics.smallest_edge_length,
                                 gf->meshStatistics.nbEdge,
                                 gf->meshStatistics.nbGoodLength);*/
    gf->meshStatistics.status = GFace::DONE;

    if(debug) {
      char name[245];
      sprintf(name, "surface%d-just-real.pos", gf->tag());
      outputScalarField(m->triangles, name, 0, gf);
    }

    // if(CTX::instance()->mesh.recombineAll || gf->meshAttributes.recombine ||
    // 1) {
    //   backgroundMesh::unset();
    // }
  }

  // This is a structure that we need only for periodic cases. We will duplicate
  // the vertices (MVertex) that are on seams

  std::map<MVertex *, MVertex *> equivalence;
  std::map<MVertex *, SPoint2> parametricCoordinates;
  if(algoDelaunay2D(gf)) {
    std::map<MVertex *, BDS_Point *> invertMap;
    std::map<BDS_Point *, MVertex *, PointLessThan>::iterator it =
      recoverMap.begin();
    while(it != recoverMap.end()) {
      // we have twice vertex MVertex with 2 different coordinates
      MVertex *mv1 = it->second;
      BDS_Point *bds = it->first;
      std::map<MVertex *, BDS_Point *>::iterator invIt = invertMap.find(mv1);
      if(invIt != invertMap.end()) {
        // create a new "fake" vertex that will be destroyed afterwards
        MVertex *mv2 = 0;
        if(mv1->onWhat()->dim() == 1) {
          double t;
          mv1->getParameter(0, t);
          mv2 = new MEdgeVertex(mv1->x(), mv1->y(), mv1->z(), mv1->onWhat(), t,
                                0, ((MEdgeVertex *)mv1)->getLc());
        }
        else if(mv1->onWhat()->dim() == 0) {
          mv2 = new MVertex(mv1->x(), mv1->y(), mv1->z(), mv1->onWhat());
        }
        else
          Msg::Error("Could not reconstruct seam");
        if(mv2) {
          it->second = mv2;
          equivalence[mv2] = mv1;
          parametricCoordinates[mv2] = SPoint2(bds->u, bds->v);
          invertMap[mv2] = bds;
        }
      }
      else {
        parametricCoordinates[mv1] = SPoint2(bds->u, bds->v);
        invertMap[mv1] = bds;
      }
      ++it;
    }
    // recoverMap.insert(new_relations.begin(), new_relations.end());
  }
  // Msg::Info("%d points that are duplicated for Delaunay meshing",
  // equivalence.size());

  // fill the small gmsh structures
  {
    std::set<BDS_Point *, PointLessThan>::iterator itp = m->points.begin();
    while(itp != m->points.end()) {
      BDS_Point *p = *itp;
      if(recoverMap.find(p) == recoverMap.end()) {
        MVertex *v = new MFaceVertex(p->X, p->Y, p->Z, gf, p->u, p->v);
        recoverMap[p] = v;
        gf->mesh_vertices.push_back(v);
      }
      ++itp;
    }
  }

  std::map<MTriangle *, BDS_Face *> invert_map;
  {
    std::vector<BDS_Face *>::iterator itt = m->triangles.begin();
    while(itt != m->triangles.end()) {
      BDS_Face *t = *itt;
      if(!t->deleted) {
        BDS_Point *n[4];
        t->getNodes(n);
        MVertex *v1 = recoverMap[n[0]];
        MVertex *v2 = recoverMap[n[1]];
        MVertex *v3 = recoverMap[n[2]];
        if(!n[3]) {
          // when a singular point is present, degenerated triangles may be
          // created, for example on a sphere that contains one pole
          if(v1 != v2 && v1 != v3 && v2 != v3) {
            // we are in the periodic case. if we aim at using delaunay mesh
            // generation in thoses cases, we should double some of the vertices
            gf->triangles.push_back(new MTriangle(v1, v2, v3));
          }
        }
        else {
          MVertex *v4 = recoverMap[n[3]];
          gf->quadrangles.push_back(new MQuadrangle(v1, v2, v3, v4));
        }
      }
      ++itt;
    }
  }

  if(debug) {
    char name[245];
    sprintf(name, "surface%d-final-real.pos", gf->tag());
    outputScalarField(m->triangles, name, 0, gf);
    sprintf(name, "surface%d-final-param.pos", gf->tag());
    outputScalarField(m->triangles, name, 1, gf);
  }

  bool infty = false;
  if(gf->getMeshingAlgo() == ALGO_2D_FRONTAL_QUAD ||
     gf->getMeshingAlgo() == ALGO_2D_PACK_PRLGRMS ||
     gf->getMeshingAlgo() == ALGO_2D_PACK_PRLGRMS_CSTR)
    infty = true;

  if(infty) buildBackGroundMesh(gf, &equivalence, &parametricCoordinates);

  // boundary layer
  std::vector<MQuadrangle *> blQuads;
  std::vector<MTriangle *> blTris;
  std::set<MVertex *> verts;
  modifyInitialMeshForBoundaryLayers(gf, blQuads, blTris, verts, debug);
  gf->quadrangles.insert(gf->quadrangles.begin(), blQuads.begin(),
                         blQuads.end());
  gf->triangles.insert(gf->triangles.begin(), blTris.begin(), blTris.end());
  gf->mesh_vertices.insert(gf->mesh_vertices.begin(), verts.begin(),
                           verts.end());

  if(algoDelaunay2D(gf)) {
    if(gf->getMeshingAlgo() == ALGO_2D_FRONTAL)
      bowyerWatsonFrontal(gf, &equivalence, &parametricCoordinates,
                          &true_boundary);
    else if(gf->getMeshingAlgo() == ALGO_2D_FRONTAL_QUAD)
      bowyerWatsonFrontalLayers(gf, true, &equivalence, &parametricCoordinates);
    else if(gf->getMeshingAlgo() == ALGO_2D_PACK_PRLGRMS)
      bowyerWatsonParallelograms(gf, &equivalence, &parametricCoordinates);
    else if(gf->getMeshingAlgo() == ALGO_2D_PACK_PRLGRMS_CSTR)
      bowyerWatsonParallelogramsConstrained(
        gf, gf->constr_vertices, &equivalence, &parametricCoordinates);
    else if(gf->getMeshingAlgo() == ALGO_2D_DELAUNAY ||
            gf->getMeshingAlgo() == ALGO_2D_AUTO)
      bowyerWatson(gf, 1000000000, &equivalence, &parametricCoordinates);
    else
      meshGFaceBamg(gf);
    if(!infty ||
       !(CTX::instance()->mesh.recombineAll || gf->meshAttributes.recombine))
      laplaceSmoothing(gf, CTX::instance()->mesh.nbSmoothing, infty);
  }

  if(debug) {
    char name[256];
    sprintf(name, "real%d.pos", gf->tag());
    outputScalarField(m->triangles, name, 0, gf);
    sprintf(name, "param%d.pos", gf->tag());
    outputScalarField(m->triangles, name, 1, gf);
  }

  // delete the mesh
  delete m;

  if((CTX::instance()->mesh.recombineAll || gf->meshAttributes.recombine) &&
     CTX::instance()->mesh.algoRecombine != 2)
    recombineIntoQuads(gf, true, false);

  computeElementShapes(gf, gf->meshStatistics.worst_element_shape,
                       gf->meshStatistics.average_element_shape,
                       gf->meshStatistics.best_element_shape,
                       gf->meshStatistics.nbTriangle,
                       gf->meshStatistics.nbGoodQuality);
  gf->meshStatistics.status = GFace::DONE;
  return true;
}

void deMeshGFace::operator()(GFace *gf)
{
  if(gf->geomType() == GEntity::DiscreteSurface &&
     !CTX::instance()->meshDiscrete)
    return;
  gf->deleteMesh();
  gf->meshStatistics.status = GFace::PENDING;
  gf->meshStatistics.nbTriangle = gf->meshStatistics.nbEdge = 0;
  gf->correspondingVertices.clear();
}

static double TRIANGLE_VALIDITY(GFace *gf, MTriangle *t)
{
  SPoint2 p1, p2, p3;
  reparamMeshVertexOnFace(t->getVertex(0), gf, p1);
  reparamMeshVertexOnFace(t->getVertex(1), gf, p2);
  reparamMeshVertexOnFace(t->getVertex(2), gf, p3);
  SVector3 N1 = gf->normal(p1);
  SVector3 N2 = gf->normal(p2);
  SVector3 N3 = gf->normal(p3);
  SVector3 N = N1 + N2 + N3;
  N.normalize();
  SVector3 d1(t->getVertex(1)->x() - t->getVertex(0)->x(),
              t->getVertex(1)->y() - t->getVertex(0)->y(),
              t->getVertex(1)->z() - t->getVertex(0)->z());
  SVector3 d2(t->getVertex(2)->x() - t->getVertex(0)->x(),
              t->getVertex(2)->y() - t->getVertex(0)->y(),
              t->getVertex(2)->z() - t->getVertex(0)->z());
  SVector3 c = crossprod(d1, d2);
  return dot(N, c);
}

static bool isMeshValid(GFace *gf)
{
  int invalid = 0;
  for(size_t i = 0; i < gf->triangles.size(); i++) {
    double v = TRIANGLE_VALIDITY(gf, gf->triangles[i]);
    if(v < 0) invalid++;
  }
  if(invalid == 0 || invalid == gf->triangles.size()) return true;
  //  printf("%d %d %d\n",gf->tag(),gf->triangles.size(),invalid);
  return false;
}

// for debugging, change value from -1 to -100;
int debugSurface = -1; //-100;

void meshGFace::operator()(GFace *gf, bool print)
{
  gf->model()->setCurrentMeshEntity(gf);

  // if(gf->geomType() == GEntity::DiscreteFace) return;
  if(gf->geomType() == GEntity::ProjectionFace) return;
  if(gf->meshAttributes.method == MESH_NONE) return;
  if(CTX::instance()->mesh.meshOnlyVisible && !gf->getVisibility()) return;

  // destroy the mesh if it exists
  deMeshGFace dem;
  dem(gf);

  // FIXME: if transfinite surface, impossible to use ALGO_3D_RTREE
  // because meshGenerator never called
  if(MeshTransfiniteSurface(gf)) return;
  if(MeshExtrudedSurface(gf)) return;
  if(gf->meshMaster() != gf) {
    GFace *gff = dynamic_cast<GFace *>(gf->meshMaster());
    if(gff) {
      if(gff->meshStatistics.status != GFace::DONE) {
        gf->meshStatistics.status = GFace::PENDING;
        return;
      }
      Msg::Info("Meshing face %d (%s) as a copy of %d", gf->tag(),
                gf->getTypeString().c_str(), gf->meshMaster()->tag());
      copyMesh(gff, gf);
      gf->meshStatistics.status = GFace::DONE;
      return;
    }
    else
      Msg::Warning("Unknown mesh master face %d", gf->meshMaster()->tag());
  }

  const char *algo = "Unknown";

  switch(gf->getMeshingAlgo()) {
  case ALGO_2D_MESHADAPT: algo = "MeshAdapt"; break;
  case ALGO_2D_FRONTAL: algo = "Frontal"; break;
  case ALGO_2D_FRONTAL_QUAD: algo = "Frontal Quad"; break;
  case ALGO_2D_DELAUNAY: algo = "Delaunay"; break;
  case ALGO_2D_BAMG: algo = "Bamg"; break;
  case ALGO_2D_PACK_PRLGRMS: algo = "Square Packing"; break;
  case ALGO_2D_AUTO:
    algo = (gf->geomType() == GEntity::Plane) ? "Delaunay" : "MeshAdapt";
    break;
  }

  if(!algoDelaunay2D(gf)) {
    algo = "MeshAdapt";
  }

  if(print)
    Msg::Info("Meshing surface %d (%s, %s)", gf->tag(),
              gf->getTypeString().c_str(), algo);

  // compute loops on the fly (indices indicate start and end points of a loop;
  // loops are not yet oriented)
  Msg::Debug("Computing edge loops");

  Msg::Debug("Generating the mesh");

  quadMeshRemoveHalfOfOneDMesh halfmesh(gf);

  bool singularEdges = false;
  std::vector<GEdge *>::const_iterator ite = gf->edges().begin();
  while(ite != gf->edges().end()) {
    if((*ite)->isSeam(gf)) singularEdges = true;
    if((*ite)->isMeshDegenerated()) singularEdges = true;
    ite++;
  }

  if(gf->getNativeType() != GEntity::GmshModel &&
     (gf->periodic(0) || gf->periodic(1) || singularEdges)) {
    if(!meshGeneratorPeriodic(gf, repairSelfIntersecting1dMesh, debugSurface >= 0 || debugSurface == -100))
      Msg::Error("Impossible to mesh periodic face %d", gf->tag());
  }
  else {
    meshGenerator(gf, 0, repairSelfIntersecting1dMesh, onlyInitialMesh,
                  debugSurface >= 0 || debugSurface == -100);
  }

  Msg::Debug("Type %d %d triangles generated, %d internal vertices",
             gf->geomType(), gf->triangles.size(), gf->mesh_vertices.size());

  halfmesh.finish();

  if(gf->getNumMeshElements() == 0) {
    Msg::Warning("Surface %d consists of no elements", gf->tag());
  }

  // test validity for non-Gmsh models (currently we cannot reliably evaluate
  // the normal on the boundary of surfaces with the Gmsh kernel)
  if(gf->getNativeType() != GEntity::GmshModel &&
     algoDelaunay2D(gf) && !isMeshValid(gf)) {
    Msg::Warning("Delaunay-based mesher failed on surface %d -> moving to MeshAdapt",
                 gf->tag());
    deMeshGFace killer;
    killer(gf);
    gf->setMeshingAlgo(1);
    (*this)(gf, print);
  }

}

static bool getGFaceNormalFromVert(GFace *gf, MElement *el, SVector3 &nf)
{
  // TODO C++11 use std::find_if
  bool found = false;
  for(std::size_t iElV = 0; iElV < el->getNumVertices(); iElV++) {
    MVertex *v = el->getVertex(iElV);
    SPoint2 param;
    if(v->onWhat() == gf && v->getParameter(0, param[0]) &&
       v->getParameter(1, param[1])) {
      nf = gf->normal(param);
      found = true;
      break;
    }
  }
  return found;
}

static bool getGFaceNormalFromBary(GFace *gf, MElement *el, SVector3 &nf)
{
  SPoint2 param(0., 0.);
  bool ok = true;
  for(std::size_t j = 0; j < el->getNumVertices(); j++) {
    SPoint2 p;
    // FIXME: use inexact reparam because some vertices might not be exactly on
    // the surface after the 3D Delaunay
    ok = reparamMeshVertexOnFace(el->getVertex(j), gf, p, false);
    if(!ok) break;
    param += p;
  }
  if(ok) {
    param *= 1.0 / el->getNumVertices();
    nf = gf->normal(param);
  }
  return ok;
}

static void getGFaceOrientation(GFace *gf, BoundaryLayerColumns *blc,
                                bool existBL, bool fromVert, int &orientNonBL,
                                int &orientBL)
{
  for(unsigned int iEl = 0; iEl < gf->getNumMeshElements(); iEl++) {
    MElement *e = gf->getMeshElement(iEl);
    const bool isBLEl =
      existBL && (blc->_toFirst.find(e) != blc->_toFirst.end());
    SVector3 nf;
    // Check only if orientation of BL/non-BL el. not already known
    if((!isBLEl && orientNonBL == 0) || (isBLEl && orientBL == 0)) {
      const bool found = fromVert ? getGFaceNormalFromVert(gf, e, nf) :
                                    getGFaceNormalFromBary(gf, e, nf);
      if(found) {
        SVector3 ne = e->getFace(0).normal();
        const int orient = (dot(ne, nf) > 0.) ? 1 : -1;
        if(isBLEl)
          orientBL = orient;
        else
          orientNonBL = orient;
      }
    }
    // Stop when orientation found for non-BL and BL el.
    if((orientNonBL != 0) && (orientBL != 0)) break;
  }
}

void orientMeshGFace::operator()(GFace *gf)
{
  if(!gf->getNumMeshElements()) return;
  if(gf->geomType() == GEntity::ProjectionFace) return;

  gf->model()->setCurrentMeshEntity(gf);

  if(gf->geomType() == GEntity::DiscreteSurface ||
     gf->geomType() == GEntity::BoundaryLayerSurface) {
    // don't do anything
  }
  else {
    // In old versions we checked the orientation by comparing the orientation
    // of a line element on the boundary w.r.t. its connected surface
    // element. This is probably better than what follows, but
    // * it failed when the 3D Delaunay changes the 1D mesh (since we don't
    //    recover it yet)
    // * it failed with OpenCASCADE geometries, where surface orientions do not
    //   seem to be consistent with the orientation of the bounding edges

    // Now: orient surface elements w.r.t. normal to geometric model.
    // Assumes that originally, orientation is consistent among boundary layer
    // (BL) elements, and orientation is consistent among non-BL elements, but
    // BL and non-BL elements can be oriented differently

    // Determine whether there is a boundary layer (BL)
    BoundaryLayerColumns *blc = gf->getColumns();
    const bool existBL = !blc->_toFirst.empty();

    // Get orientation of BL and non-BL elements.
    // First, try to get normal to GFace from vertices.
    // If it fails, try to get normal to GFace from element barycenter
    int orientNonBL = 0, orientBL = existBL ? 0 : 1;
    getGFaceOrientation(gf, blc, existBL, true, orientNonBL, orientBL);
    if((orientNonBL == 0) || (orientBL == 0))
      getGFaceOrientation(gf, blc, existBL, false, orientNonBL, orientBL);

    // Exit if could not determine orientation of both non-BL el. and BL el.
    if((orientNonBL == 0) && (orientBL == 0)) {
      Msg::Warning("Could not orient mesh in face %d", gf->tag());
      return;
    }

    // Reverse BL and non-BL elements if needed
    if(existBL) { // If there is a BL, test BL/non-BL elements
      if((orientNonBL == -1) || (orientBL == -1))
        for(unsigned int iEl = 0; iEl < gf->getNumMeshElements(); iEl++) {
          MElement *e = gf->getMeshElement(iEl);
          // If el. outside of BL...
          if(blc->_toFirst.find(e) == blc->_toFirst.end()) {
            // ... reverse if needed
            if(orientNonBL == -1) e->reverse();
          }
          else // If el. in BL
               // ... reverse if needed
            if(orientBL == -1)
            e->reverse();
        }
    }
    else // If no BL, reverse all elements if needed
      if(orientNonBL == -1)
      for(unsigned int iEl = 0; iEl < gf->getNumMeshElements(); iEl++)
        gf->getMeshElement(iEl)->reverse();
  }

  // Apply user-specified mesh orientation constraints
  if(gf->meshAttributes.reverseMesh)
    for(unsigned int k = 0; k < gf->getNumMeshElements(); k++)
      gf->getMeshElement(k)->reverse();
}<|MERGE_RESOLUTION|>--- conflicted
+++ resolved
@@ -397,11 +397,7 @@
                      "point %d has no periodic counterpart",
                      target->tag(), source->tag(), gvt->tag());
       }
-<<<<<<< HEAD
-      if(gvs){
-=======
       if(gvs) {
->>>>>>> f8ab7744
         MVertex *vs = gvs->mesh_vertices[0];
         MVertex *vt = gvt->mesh_vertices[0];
         vs2vt[vs] = vt;
