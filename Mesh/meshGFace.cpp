--- conflicted
+++ resolved
@@ -1655,15 +1655,6 @@
     }
   }
 
-<<<<<<< HEAD
-=======
-  {
-    int nb_swap;
-    Msg::Debug("Delaunizing the initial mesh");
-    delaunayizeBDS(gf, *m, nb_swap);
-  }
-
->>>>>>> c893ece2
   // only delete the mesh data stored in the base GFace class
   gf->GFace::deleteMesh();
 
@@ -2620,11 +2611,6 @@
     outputScalarField(m->triangles, name, 1, gf);
   }
 
-<<<<<<< HEAD
-  // start mesh generation for periodic face
-
-  if(!algoDelaunay2D(gf)) {
-=======
   if(algoDelaunay2D(gf)){
     // Call this function to untangle elements in Cartesian space
     Msg::Debug("Delaunizing the initial mesh");
@@ -2632,7 +2618,6 @@
     delaunayizeBDS(gf, *m, nb_swap);
   }
   else{
->>>>>>> c893ece2
     modifyInitialMeshToRemoveDegeneracies(gf, *m, &recoverMap);
 
     Msg::Debug("Delaunizing the initial mesh");
