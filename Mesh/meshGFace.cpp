--- conflicted
+++ resolved
@@ -1780,19 +1780,13 @@
   splitElementsInBoundaryLayerIfNeeded(gf);
 
   if((CTX::instance()->mesh.recombineAll || gf->meshAttributes.recombine) &&
-     !onlyInitialMesh &&
-     (CTX::instance()->mesh.algoRecombine <= 1 ||
-      CTX::instance()->mesh.algoRecombine == 4)) {
+     !onlyInitialMesh &&  (CTX::instance()->mesh.algoRecombine <= 1 ||
+			   CTX::instance()->mesh.algoRecombine == 4)) {
     bool blossom = (CTX::instance()->mesh.algoRecombine == 1);
     int topo = CTX::instance()->mesh.recombineOptimizeTopology;
     bool nodeRepositioning = false;
-<<<<<<< HEAD
     if (CTX::instance()->mesh.algoRecombine == 4)
       meshGFaceQuadrangulateBipartiteLabelling(gf->tag(),&bipartiteLabel); 
-=======
-    if(CTX::instance()->mesh.algoRecombine == 4)
-      meshGFaceQuadrangulateBipartiteLabelling(gf->tag());
->>>>>>> b61a2353
     else
       recombineIntoQuads(gf, blossom, topo, nodeRepositioning, 0.1);
   }
@@ -2104,9 +2098,7 @@
 
     // TEST !!!
 #ifndef OLD_CODE_DELAUNAY
-  Msg::Warning("TODOMX: uncommenting for testing only");
-  PolyMesh * pm = GFaceInitialMesh (gf->tag(), 1);
-  delete pm;
+    //  PolyMesh * pm = GFaceInitialMesh (gf->tag(), 1);
 #endif
   // TEST !!!
 
@@ -2855,13 +2847,8 @@
        CTX::instance()->mesh.algo2d == ALGO_2D_QUAD_QUASI_STRUCT) {
       nodeRepositioning = false;
     }
-<<<<<<< HEAD
     if (CTX::instance()->mesh.algoRecombine == 4)
       meshGFaceQuadrangulateBipartiteLabelling(gf->tag(),&bipartiteLabel); 
-=======
-    if(CTX::instance()->mesh.algoRecombine == 4)
-      meshGFaceQuadrangulateBipartiteLabelling(gf->tag());
->>>>>>> b61a2353
     else
       recombineIntoQuads(gf, blossom, topo, nodeRepositioning, 0.1);
   }
