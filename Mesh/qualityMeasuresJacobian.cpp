// Gmsh - Copyright (C) 1997-2015 C. Geuzaine, J.-F. Remacle
//
// See the LICENSE.txt file for license information. Please report all
// bugs and problems to the public mailing list <gmsh@geuz.org>.

#include <limits>
#include "qualityMeasuresJacobian.h"
#include "MElement.h"
#include "BasisFactory.h"
#include "bezierBasis.h"
#include "JacobianBasis.h"
#include "Numeric.h"

// For debugging
#include <sstream>
#include <iomanip>
#include "pointsGenerators.h"
#include "OS.h"

static const double cTri = 2 / std::sqrt(3);
static const double cTet = std::sqrt(2);
static const double cPyr = 4 * std::sqrt(2);

static inline void _computeCoeffLengthVectors(const fullMatrix<double> &mat,
                                              fullMatrix<double> &coeff,
                                              int type, int numCoeff = -1)
{
  int sz1 = numCoeff > -1 ? numCoeff : mat.size1();

  switch(type) {
  case TYPE_QUA: coeff.resize(sz1, 2); break;
  case TYPE_TRI: coeff.resize(sz1, 3); break;
  case TYPE_HEX: coeff.resize(sz1, 3); break;
  case TYPE_PRI: coeff.resize(sz1, 4); break;
  case TYPE_TET: coeff.resize(sz1, 6); break;
  case TYPE_PYR: coeff.resize(sz1, 6); break;
  default:
    Msg::Error("Unkown type for IGE computation");
    coeff.resize(0, 0);
    return;
  }

  if(type != TYPE_PYR) {
    for(int i = 0; i < sz1; i++) {
      coeff(i, 0) = std::sqrt(pow_int(mat(i, 0), 2) + pow_int(mat(i, 1), 2) +
                              pow_int(mat(i, 2), 2));
      coeff(i, 1) = std::sqrt(pow_int(mat(i, 3), 2) + pow_int(mat(i, 4), 2) +
                              pow_int(mat(i, 5), 2));
    }
    if(type == TYPE_TRI) {
      for(int i = 0; i < sz1; i++) {
        coeff(i, 2) = std::sqrt(pow_int(mat(i, 3) - mat(i, 0), 2) +
                                pow_int(mat(i, 4) - mat(i, 1), 2) +
                                pow_int(mat(i, 5) - mat(i, 2), 2));
      }
    }
    else if(type != TYPE_QUA) { // if 3D
      for(int i = 0; i < sz1; i++) {
        coeff(i, 2) = std::sqrt(pow_int(mat(i, 6), 2) + pow_int(mat(i, 7), 2) +
                                pow_int(mat(i, 8), 2));
      }
    }
    if(type == TYPE_TET || type == TYPE_PRI) {
      for(int i = 0; i < sz1; i++) {
        coeff(i, 3) = std::sqrt(pow_int(mat(i, 3) - mat(i, 0), 2) +
                                pow_int(mat(i, 4) - mat(i, 1), 2) +
                                pow_int(mat(i, 5) - mat(i, 2), 2));
      }
    }
    if(type == TYPE_TET) {
      for(int i = 0; i < sz1; i++) {
        coeff(i, 4) = std::sqrt(pow_int(mat(i, 6) - mat(i, 0), 2) +
                                pow_int(mat(i, 7) - mat(i, 1), 2) +
                                pow_int(mat(i, 8) - mat(i, 2), 2));
        coeff(i, 5) = std::sqrt(pow_int(mat(i, 6) - mat(i, 3), 2) +
                                pow_int(mat(i, 7) - mat(i, 4), 2) +
                                pow_int(mat(i, 8) - mat(i, 5), 2));
      }
    }
  }
  else {
    for(int i = 0; i < sz1; i++) {
      coeff(i, 0) =
        std::sqrt(pow_int(2 * mat(i, 0), 2) + pow_int(2 * mat(i, 1), 2) +
                  pow_int(2 * mat(i, 2), 2));
      coeff(i, 1) =
        std::sqrt(pow_int(2 * mat(i, 3), 2) + pow_int(2 * mat(i, 4), 2) +
                  pow_int(2 * mat(i, 5), 2));
      coeff(i, 2) = std::sqrt(pow_int(mat(i, 6) + mat(i, 0) + mat(i, 3), 2) +
                              pow_int(mat(i, 7) + mat(i, 1) + mat(i, 4), 2) +
                              pow_int(mat(i, 8) + mat(i, 2) + mat(i, 5), 2));
      coeff(i, 3) = std::sqrt(pow_int(mat(i, 6) - mat(i, 0) + mat(i, 3), 2) +
                              pow_int(mat(i, 7) - mat(i, 1) + mat(i, 4), 2) +
                              pow_int(mat(i, 8) - mat(i, 2) + mat(i, 5), 2));
      coeff(i, 4) = std::sqrt(pow_int(mat(i, 6) - mat(i, 0) - mat(i, 3), 2) +
                              pow_int(mat(i, 7) - mat(i, 1) - mat(i, 4), 2) +
                              pow_int(mat(i, 8) - mat(i, 2) - mat(i, 5), 2));
      coeff(i, 5) = std::sqrt(pow_int(mat(i, 6) + mat(i, 0) - mat(i, 3), 2) +
                              pow_int(mat(i, 7) + mat(i, 1) - mat(i, 4), 2) +
                              pow_int(mat(i, 8) + mat(i, 2) - mat(i, 5), 2));
    }
  }
}

static inline void computeIGE_(const fullVector<double> &det,
                               const fullMatrix<double> &v,
                               fullVector<double> &ige, int type)
{
  int sz = std::min(det.size(), v.size1());
  ige.resize(sz);

  switch(type) {
  case TYPE_QUA:
    for(int i = 0; i < sz; i++) {
      ige(i) = det(i) / v(i, 0) / v(i, 1);
    }
    break;
  case TYPE_HEX:
    for(int i = 0; i < sz; i++) {
      ige(i) = det(i) / v(i, 0) / v(i, 1) / v(i, 2);
    }
    break;
  case TYPE_TRI:
    for(int i = 0; i < sz; i++) {
      ige(i) = cTri * det(i) *
               (1 / v(i, 0) / v(i, 1) + 1 / v(i, 0) / v(i, 2) +
                1 / v(i, 1) / v(i, 2)) /
               3;
    }
    break;
  case TYPE_PRI:
    for(int i = 0; i < sz; i++) {
      ige(i) =
        cTri * det(i) *
        (1 / v(i, 0) / v(i, 1) / v(i, 2) + 1 / v(i, 0) / v(i, 3) / v(i, 2) +
         1 / v(i, 1) / v(i, 3) / v(i, 2)) /
        3;
    }
    break;
  case TYPE_TET:
    for(int i = 0; i < sz; i++) {
      ige(i) =
        cTet * det(i) *
        (1 / v(i, 0) / v(i, 5) / v(i, 1) + 1 / v(i, 0) / v(i, 5) / v(i, 2) +
         1 / v(i, 0) / v(i, 5) / v(i, 3) + 1 / v(i, 0) / v(i, 5) / v(i, 4) +
         1 / v(i, 1) / v(i, 4) / v(i, 0) + 1 / v(i, 1) / v(i, 4) / v(i, 2) +
         1 / v(i, 1) / v(i, 4) / v(i, 3) + 1 / v(i, 1) / v(i, 4) / v(i, 5) +
         1 / v(i, 2) / v(i, 3) / v(i, 0) + 1 / v(i, 2) / v(i, 3) / v(i, 1) +
         1 / v(i, 2) / v(i, 3) / v(i, 4) + 1 / v(i, 2) / v(i, 3) / v(i, 5)) /
        12;
    }
    break;
  case TYPE_PYR:
    for(int i = 0; i < sz; i++) {
      ige(i) =
        cPyr * det(i) *
        (1 / v(i, 0) / v(i, 1) / v(i, 2) + 1 / v(i, 0) / v(i, 1) / v(i, 3) +
         1 / v(i, 0) / v(i, 1) / v(i, 4) + 1 / v(i, 0) / v(i, 1) / v(i, 5) +
         1 / v(i, 2) / v(i, 3) / v(i, 4) + 1 / v(i, 2) / v(i, 3) / v(i, 5) +
         1 / v(i, 4) / v(i, 5) / v(i, 2) + 1 / v(i, 4) / v(i, 5) / v(i, 3)) /
        8;
    }
    break;
  }
}

namespace jacobianBasedQuality {

  void minMaxJacobianDeterminant(MElement *el, double &min, double &max,
                                 const fullMatrix<double> *normals)
  {
    const JacobianBasis *jfs = el->getJacobianFuncSpace();
    if(!jfs) {
      Msg::Error(
        "Jacobian function space not implemented for type of element %d",
        el->getTypeForMSH());
      min = 99;
      max = -99;
      return;
    }

    fullMatrix<double> nodesXYZ(el->getNumVertices(), 3);
    el->getNodesCoord(nodesXYZ);

    fullVector<double> coeffLag(jfs->getNumJacNodes());
    fullVector<double> coeffBez(jfs->getNumJacNodes());
    jfs->getSignedJacobian(nodesXYZ, coeffLag, normals);
    jfs->lag2Bez(coeffLag, coeffBez);

    std::vector<_coefData *> domains;
    domains.push_back(new _coefDataJac(coeffBez, jfs->getBezier(), 0));

    _subdivideDomains(domains);

    min = domains[0]->minB();
    max = domains[0]->maxB();
    delete domains[0];
    for(std::size_t i = 1; i < domains.size(); ++i) {
      min = std::min(min, domains[i]->minB());
      max = std::max(max, domains[i]->maxB());
      delete domains[i];
    }
  }

  double minIGEMeasure(MElement *el, bool knownValid, bool reversedOk,
                       const fullMatrix<double> *normals)
  {
    bool isReversed = false;
    if(!knownValid) {
      // Computation of the measure should never
      // be performed to invalid elements (for which the measure is 0).
      double jmin, jmax;
      minMaxJacobianDeterminant(el, jmin, jmax, normals);
      if(jmax < 0) {
        if(!reversedOk) return 0;
        isReversed = true;
      }
      else if(jmin <= 0)
        return 0;
    }

    fullMatrix<double> nodesXYZ(el->getNumVertices(), 3);
    el->getNodesCoord(nodesXYZ);

    const JacobianBasis *jacBasis;
    const GradientBasis *gradBasis;

    const int type = el->getType();
    const int order = el->getPolynomialOrder();
    const int jacOrder = order * el->getDim();
    const bool serendipFalse = false;

    FuncSpaceData jacMatSpace, jacDetSpace;

    switch(type) {
    case TYPE_TRI:
      jacMatSpace = FuncSpaceData(el, order - 1, &serendipFalse);
      jacDetSpace = FuncSpaceData(el, jacOrder - 2, &serendipFalse);
      break;
    case TYPE_TET:
      jacMatSpace = FuncSpaceData(el, order - 1, &serendipFalse);
      jacDetSpace = FuncSpaceData(el, jacOrder - 3, &serendipFalse);
      break;
    case TYPE_QUA:
    case TYPE_HEX:
    case TYPE_PRI:
      jacMatSpace = FuncSpaceData(el, order, &serendipFalse);
      jacDetSpace = FuncSpaceData(el, jacOrder, &serendipFalse);
      break;
    case TYPE_PYR:
      jacMatSpace = FuncSpaceData(el, false, order, order - 1, &serendipFalse);
      jacDetSpace =
        FuncSpaceData(el, false, jacOrder, jacOrder - 3, &serendipFalse);
      break;
    default:
      Msg::Error("IGE measure not implemented for type of element %d",
                 el->getType());
      return -1;
    }
    gradBasis = BasisFactory::getGradientBasis(jacMatSpace);
    jacBasis = BasisFactory::getJacobianBasis(jacDetSpace);

    fullVector<double> coeffDetBez;
    {
      fullVector<double> coeffDetLag(jacBasis->getNumJacNodes());
      jacBasis->getSignedJacobian(nodesXYZ, coeffDetLag, normals);

      coeffDetBez.resize(jacBasis->getNumJacNodes());
      jacBasis->lag2Bez(coeffDetLag, coeffDetBez);

      if(isReversed) coeffDetBez.scale(-1);
    }

    fullMatrix<double> coeffMatBez;
    {
      fullMatrix<double> coeffMatLag(gradBasis->getNumSamplingPoints(), 9);
      gradBasis->getAllGradientsFromNodes(nodesXYZ, coeffMatLag);

      coeffMatBez.resize(gradBasis->getNumSamplingPoints(), 9);
      gradBasis->lag2Bez(coeffMatLag, coeffMatBez);
      if(el->getDim() == 2) coeffMatBez.resize(coeffMatBez.size1(), 6, false);
    }

    std::vector<_coefData *> domains;
    domains.push_back(
      new _coefDataIGE(coeffDetBez, coeffMatBez, jacBasis->getBezier(),
                       gradBasis->getBezier(), 0, el->getType()));

    _subdivideDomains(domains);
    //  if (domains.size()/7 > 500) {//fordebug
    //    Msg::Info("S too much subdivision: %d (el %d, type %d, tag %d)",
    //        domains.size()/7, el->getNum(), el->getType(),
    //        el->getTypeForMSH());
    //  }

    return _getMinAndDeleteDomains(domains);
  }

  double minICNMeasure(MElement *el, bool knownValid, bool reversedOk,
                       const fullMatrix<double> *normals)
  {
    bool isReversed = false;
    if(!knownValid) {
      // Computation of the measure should never
      // be performed to invalid elements (for which the measure is 0).
      double jmin, jmax;
      minMaxJacobianDeterminant(el, jmin, jmax, normals);
      if(jmax < 0) {
        if(!reversedOk) return 0;
        isReversed = true;
      }
      else if(jmin <= 0)
        return 0;
    }

    fullMatrix<double> nodesXYZ(el->getNumVertices(), 3);
    el->getNodesCoord(nodesXYZ);

    const JacobianBasis *jacBasis;
    const GradientBasis *gradBasis;

    const int type = el->getType();
    const int order = el->getPolynomialOrder();
    const int jacOrder = order * el->getDim();
    const bool serendipFalse = false;

    FuncSpaceData jacMatSpace, jacDetSpace;

    switch(type) {
    case TYPE_TRI:
      jacMatSpace = FuncSpaceData(el, order - 1, &serendipFalse);
      jacDetSpace = FuncSpaceData(el, jacOrder - 2, &serendipFalse);
      break;
    case TYPE_TET:
      jacMatSpace = FuncSpaceData(el, order - 1, &serendipFalse);
      jacDetSpace = FuncSpaceData(el, jacOrder - 3, &serendipFalse);
      break;
    case TYPE_QUA:
    case TYPE_HEX:
    case TYPE_PRI:
      jacMatSpace = FuncSpaceData(el, order, &serendipFalse);
      jacDetSpace = FuncSpaceData(el, jacOrder, &serendipFalse);
      break;
    case TYPE_PYR:
      jacMatSpace = FuncSpaceData(el, false, order, order - 1, &serendipFalse);
      jacDetSpace =
        FuncSpaceData(el, false, jacOrder, jacOrder - 3, &serendipFalse);
      break;
    default:
      Msg::Error("ICN not implemented for type of element %d", el->getType());
      return -1;
    }
    gradBasis = BasisFactory::getGradientBasis(jacMatSpace);
    jacBasis = BasisFactory::getJacobianBasis(jacDetSpace);

    fullVector<double> coeffDetBez;
    {
      fullVector<double> coeffDetLag(jacBasis->getNumJacNodes());
      jacBasis->getSignedIdealJacobian(nodesXYZ, coeffDetLag, normals);

      coeffDetBez.resize(jacBasis->getNumJacNodes());
      jacBasis->lag2Bez(coeffDetLag, coeffDetBez);

      if(isReversed) coeffDetBez.scale(-1);
    }

    fullMatrix<double> coeffMatBez;
    {
      fullMatrix<double> coeffMatLag(gradBasis->getNumSamplingPoints(), 9);
      gradBasis->getAllIdealGradientsFromNodes(nodesXYZ, coeffMatLag);

      coeffMatBez.resize(gradBasis->getNumSamplingPoints(), 9);
      gradBasis->lag2Bez(coeffMatLag, coeffMatBez);
      if(el->getDim() == 2) coeffMatBez.resize(coeffMatBez.size1(), 6, false);
    }

    std::vector<_coefData *> domains;
    domains.push_back(new _coefDataICN(coeffDetBez, coeffMatBez,
                                       jacBasis->getBezier(),
                                       gradBasis->getBezier(), 0));

    _subdivideDomains(domains);
    //  if (domains.size()/7 > 500) {//fordebug
    //    Msg::Info("I too much subdivision: %d (el %d, type %d, tag %d)",
    //               domains.size()/7, el->getNum(), el->getType(),
    //               el->getTypeForMSH());
    //  }

    return _getMinAndDeleteDomains(domains);
  }

  void sampleIGEMeasure(MElement *el, int deg, double &min, double &max)
  {
    fullVector<double> ige;
    sampleIGEMeasure(el, deg, ige);

    min = std::numeric_limits<double>::infinity();
    max = -min;
    for(int i = 0; i < ige.size(); ++i) {
      min = std::min(min, ige(i));
      max = std::max(max, ige(i));
    }
  }

  void sampleJacobian(MElement *el, int deg, fullVector<double> &jac,
                      const fullMatrix<double> *normals)
  {
    FuncSpaceData sampleSpace = FuncSpaceData(el, deg);
    const JacobianBasis *jacBasis = BasisFactory::getJacobianBasis(sampleSpace);

    fullMatrix<double> nodesXYZ(el->getNumVertices(), 3);
    el->getNodesCoord(nodesXYZ);

    jac.resize(jacBasis->getNumJacNodes());
    jacBasis->getSignedJacobian(nodesXYZ, jac, normals);
  }

  void sampleIGEMeasure(MElement *el, int deg, fullVector<double> &ige)
  {
    fullMatrix<double> nodesXYZ(el->getNumVertices(), 3);
    el->getNodesCoord(nodesXYZ);

    const bool serendipFalse = false;
    FuncSpaceData jacMatSpace, jacDetSpace;

    const int type = el->getType();
    switch(type) {
    case TYPE_TRI:
    case TYPE_TET:
    case TYPE_QUA:
    case TYPE_HEX:
    case TYPE_PRI:
      jacMatSpace = FuncSpaceData(el, deg, &serendipFalse);
      jacDetSpace = FuncSpaceData(el, deg, &serendipFalse);
      break;
    case TYPE_PYR:
      jacMatSpace = FuncSpaceData(el, true, deg - 1, 1, &serendipFalse);
      jacDetSpace = FuncSpaceData(el, true, deg - 1, 1, &serendipFalse);
      break;
    default:
      Msg::Error("IGE not implemented for type of element %d", el->getType());
      return;
    }

    const GradientBasis *gradBasis =
      BasisFactory::getGradientBasis(jacMatSpace);
    const JacobianBasis *jacBasis = BasisFactory::getJacobianBasis(jacDetSpace);

    fullVector<double> coeffDeterminant(jacBasis->getNumJacNodes());
    jacBasis->getSignedJacobian(nodesXYZ, coeffDeterminant);

    fullMatrix<double> coeffMatLag(gradBasis->getNumSamplingPoints(), 9);
    gradBasis->getAllGradientsFromNodes(nodesXYZ, coeffMatLag);
    if(el->getDim() == 2) coeffMatLag.resize(coeffMatLag.size1(), 6, false);

    fullMatrix<double> v;
    _computeCoeffLengthVectors(coeffMatLag, v, type);

    computeIGE_(coeffDeterminant, v, ige, type);
  }

  double minSampledICNMeasure(MElement *el, int deg) // fordebug
  {
    fullMatrix<double> nodesXYZ(el->getNumVertices(), 3);
    el->getNodesCoord(nodesXYZ);

    const JacobianBasis *jacBasis;
    const GradientBasis *gradBasis;

    const int type = el->getType();
    //  const int order = el->getPolynomialOrder();
    //  const int jacOrder = order * el->getDim();
    const bool serendipFalse = false;

    FuncSpaceData jacMatSpace, jacDetSpace;

    switch(type) {
    case TYPE_TRI:
    case TYPE_TET:
    case TYPE_QUA:
    case TYPE_HEX:
    case TYPE_PRI:
      jacMatSpace = FuncSpaceData(el, deg, &serendipFalse);
      jacDetSpace = FuncSpaceData(el, deg, &serendipFalse);
      break;
    case TYPE_PYR:
      //    jacMatSpace = FuncSpaceData(el, false, order, order-1,
      //    &serendipFalse); jacDetSpace = FuncSpaceData(el, false, jacOrder,
      //    jacOrder-3, &serendipFalse);
      break;
    default:
      Msg::Error("ICN not implemented for type of element %d", el->getType());
      return -1;
    }
    gradBasis = BasisFactory::getGradientBasis(jacMatSpace);
    jacBasis = BasisFactory::getJacobianBasis(jacDetSpace);

    fullVector<double> coeffDetLag(jacBasis->getNumJacNodes());
    jacBasis->getSignedIdealJacobian(nodesXYZ, coeffDetLag);

    fullMatrix<double> coeffMatLag(gradBasis->getNumSamplingPoints(), 9);
    gradBasis->getAllIdealGradientsFromNodes(nodesXYZ, coeffMatLag);

    double min = std::numeric_limits<double>::infinity();
    for(int i = 0; i < coeffDetLag.size(); ++i) {
      double frobNorm = 0;
      if(el->getDim() == 2) {
        for(int k = 0; k < 6; ++k)
          frobNorm += coeffMatLag(i, k) * coeffMatLag(i, k);
        min = std::min(min, 2 * coeffDetLag(i) / frobNorm);
      }
      else if(el->getDim() == 3) {
        for(int k = 0; k < 9; ++k)
          frobNorm += coeffMatLag(i, k) * coeffMatLag(i, k);
        min = std::min(min, 3 * std::pow(coeffDetLag(i), 2 / 3.) / frobNorm);
      }
    }

    return min;
  }

  double minSampledIGEMeasure(MElement *el, int deg) // fordebug
  {
    fullMatrix<double> nodesXYZ(el->getNumVertices(), 3);
    el->getNodesCoord(nodesXYZ);

    const JacobianBasis *jacBasis;
    const GradientBasis *gradBasis;

    const int type = el->getType();
    //  const int order = el->getPolynomialOrder();
    //  const int jacOrder = order * el->getDim();
    const bool serendipFalse = false;

    FuncSpaceData jacMatSpace, jacDetSpace;

    switch(type) {
    case TYPE_TRI:
    case TYPE_TET:
    case TYPE_QUA:
    case TYPE_HEX:
    case TYPE_PRI:
      jacMatSpace = FuncSpaceData(el, deg, &serendipFalse);
      jacDetSpace = FuncSpaceData(el, deg, &serendipFalse);
      break;
    case TYPE_PYR:
      //    jacMatSpace = FuncSpaceData(el, false, order, order-1,
      //    &serendipFalse); jacDetSpace = FuncSpaceData(el, false, jacOrder,
      //    jacOrder-3, &serendipFalse);
      break;
    default:
      Msg::Error("ICN not implemented for type of element %d", el->getType());
      return -1;
    }
    gradBasis = BasisFactory::getGradientBasis(jacMatSpace);
    jacBasis = BasisFactory::getJacobianBasis(jacDetSpace);

    fullVector<double> coeffDetLag(jacBasis->getNumJacNodes());
    jacBasis->getSignedIdealJacobian(nodesXYZ, coeffDetLag);

    fullMatrix<double> coeffMatLag(gradBasis->getNumSamplingPoints(), 9);
    gradBasis->getAllIdealGradientsFromNodes(nodesXYZ, coeffMatLag);

    double min = std::numeric_limits<double>::infinity();
    for(int i = 0; i < coeffDetLag.size(); ++i) {
      if(el->getDim() == 2) {
        double v[2] = {0, 0};
        for(int k = 0; k < 2; ++k) {
          for(int l = k * 3; l < k * 3 + 3; ++l)
            v[k] += coeffMatLag(i, l) * coeffMatLag(i, l);
        }
        min = std::min(min, coeffDetLag(i) / v[0] / v[1]);
      }
      else if(el->getDim() == 3) {
        double v[3] = {0, 0, 0};
        for(int k = 0; k < 3; ++k) {
          for(int l = k * 3; l < k * 3 + 3; ++l)
            v[k] += coeffMatLag(i, l) * coeffMatLag(i, l);
        }
        min = std::min(min, coeffDetLag(i) / std::sqrt(v[0] * v[1] * v[2]));
      }
    }

    return min;
  }

  // Virtual class _coefData
  bool _lessMinB::operator()(_coefData *cd1, _coefData *cd2) const
  {
    return cd1->minB() > cd2->minB();
  }

  bool _lessMaxB::operator()(_coefData *cd1, _coefData *cd2) const
  {
    return cd1->maxB() < cd2->maxB();
  }

  // Jacobian determinant (for validity of all elements)
  _coefDataJac::_coefDataJac(fullVector<double> &v, const bezierBasis *bfs,
                               int depth)
    : _coefData(depth), _coeffs(v.getDataPtr(), v.size()), _bfs(bfs)
  {
    if(!v.getOwnData()) {
<<<<<<< HEAD
      Msg::Error("Cannot create an instance of _CoeffDataJac from a "
=======
      Msg::Error("Cannot create an instance of _coefDataJac from a "
>>>>>>> b7c568f1
                 "fullVector that does not own its data.");
      return;
    }
    // _coeffs reuses the data of v, this avoid to allocate a new array and to
    // copy data that are not used outside of this object.
    // It remains to swap ownership:
    v.setOwnData(false);
    const_cast<fullVector<double> &>(_coeffs).setOwnData(true);

    _minL = _maxL = v(0);
    int i = 1;
    for(; i < bfs->getNumLagCoeff(); i++) {
      _minL = std::min(_minL, v(i));
      _maxL = std::max(_maxL, v(i));
    }
    _minB = _minL;
    _maxB = _maxL;
    for(; i < v.size(); i++) {
      _minB = std::min(_minB, v(i));
      _maxB = std::max(_maxB, v(i));
    }
  }

  bool _coefDataJac::boundsOk(double minL, double maxL) const
  {
    double tol = std::max(std::abs(minL), std::abs(maxL)) * 1e-3;
    return (minL <= 0 || _minB > 0) && minL - _minB < tol && _maxB - maxL < tol;
  }

  void _coefDataJac::getSubCoeff(std::vector<_coefData *> &v) const
  {
    v.clear();
    v.reserve(_bfs->getNumDivision());
    fullVector<double> subCoeff;
    _bfs->subdivideBezCoeff(_coeffs, subCoeff);

    int sz = _coeffs.size();
    for(int i = 0; i < _bfs->getNumDivision(); i++) {
      fullVector<double> coeff(sz);
      coeff.copy(subCoeff, i * sz, sz, 0);
      _coefDataJac *newData = new _coefDataJac(coeff, _bfs, _depth + 1);
      v.push_back(newData);
    }
  }

  // IGE measure (Inverse Gradient Error)
  _coefDataIGE::_coefDataIGE(fullVector<double> &det, fullMatrix<double> &mat,
                             const bezierBasis *bfsDet,
                             const bezierBasis *bfsMat, int depth, int type)
    : _coefData(depth), _coeffsJacDet(det.getDataPtr(), det.size()),
      _coeffsJacMat(mat.getDataPtr(), mat.size1(), mat.size2()),
      _bfsDet(bfsDet), _bfsMat(bfsMat), _type(type)
  {
    if(!det.getOwnData() || !mat.getOwnData()) {
<<<<<<< HEAD
      Msg::Error("Cannot create an instance of _CoeffDataIGE from a "
=======
      Msg::Error("Cannot create an instance of _coefDataIGE from a "
>>>>>>> b7c568f1
                 "fullVector or a fullMatrix that does not own its data.");
      return;
    }
    // _coeffsJacDet and _coeffsJacMat reuse data, this avoid to allocate new
    // arrays and to copy data that are not used outside of this object.
    // It remains to swap ownerships:
    det.setOwnData(false);
    mat.setOwnData(false);
    const_cast<fullVector<double> &>(_coeffsJacDet).setOwnData(true);
    const_cast<fullMatrix<double> &>(_coeffsJacMat).setOwnData(true);

    _computeAtCorner(_minL, _maxL);

    _minB = 0;
    if(boundsOk(_minL, _maxL))
      return;
    else
      _minB = _computeLowerBound();
    // computation of _maxB not implemented for now
  }

  bool _coefDataIGE::boundsOk(double minL, double maxL) const
  {
    static const double tolmin = 1e-3;
    static const double tolmax = 1e-2;
    const double tol = tolmin + (tolmax - tolmin) * std::max(_minB, .0);
    return minL - _minB < tol;
  }

  void _coefDataIGE::getSubCoeff(std::vector<_coefData *> &v) const
  {
    v.clear();
    v.reserve(_bfsDet->getNumDivision());
    fullVector<double> subCoeffD;
    fullMatrix<double> subCoeffM;
    _bfsDet->subdivideBezCoeff(_coeffsJacDet, subCoeffD);
    _bfsMat->subdivideBezCoeff(_coeffsJacMat, subCoeffM);

    int szD = _coeffsJacDet.size();
    int szM1 = _coeffsJacMat.size1();
    int szM2 = _coeffsJacMat.size2();
    for(int i = 0; i < _bfsDet->getNumDivision(); i++) {
      fullVector<double> coeffD(szD);
      fullMatrix<double> coeffM(szM1, szM2);
      coeffD.copy(subCoeffD, i * szD, szD, 0);
      coeffM.copy(subCoeffM, i * szM1, szM1, 0, szM2, 0, 0);
      _coefDataIGE *newData;
      newData =
        new _coefDataIGE(coeffD, coeffM, _bfsDet, _bfsMat, _depth + 1, _type);
      v.push_back(newData);
    }
  }

  void _coefDataIGE::_computeAtCorner(double &min, double &max) const
  {
    fullMatrix<double> v;
    _computeCoeffLengthVectors(_coeffsJacMat, v, _type,
                               _bfsDet->getNumLagCoeff());

    fullVector<double> ige;
    computeIGE_(_coeffsJacDet, v, ige, _type);

    min = std::numeric_limits<double>::infinity();
    max = -min;
    for(int i = 0; i < ige.size(); ++i) {
      min = std::min(min, ige(i));
      max = std::max(max, ige(i));
    }
  }

  double _coefDataIGE::_computeLowerBound() const
  {
    // Speedup: If one coeff _coeffsJacDet is negative, without bounding
    // J^2/(a^2+b^2), we would get with certainty a negative lower bound.
    // For now, returning 0.
    for(int i = 0; i < _coeffsJacDet.size(); ++i) {
      if(_coeffsJacDet(i) < 0) {
        return 0;
      }
    }

    fullMatrix<double> v;
    _computeCoeffLengthVectors(_coeffsJacMat, v, _type);

    fullVector<double> prox[6];
    for(int i = 0; i < v.size2(); ++i) {
      prox[i].setAsProxy(v, i);
    }

    bezierBasisRaiser *raiser = _bfsMat->getRaiser();
    fullVector<double> coeffDenominator;
    double result = 0;

    switch(_type) {
    case TYPE_QUA:
      raiser->computeCoeff(prox[0], prox[1], coeffDenominator);
      return _computeBoundRational(_coeffsJacDet, coeffDenominator, true);

    case TYPE_TRI:
      raiser->computeCoeff(prox[0], prox[1], coeffDenominator);
      result += _computeBoundRational(_coeffsJacDet, coeffDenominator, true);
      raiser->computeCoeff(prox[0], prox[2], coeffDenominator);
      result += _computeBoundRational(_coeffsJacDet, coeffDenominator, true);
      raiser->computeCoeff(prox[1], prox[2], coeffDenominator);
      result += _computeBoundRational(_coeffsJacDet, coeffDenominator, true);
      return cTri * result / 3;

    case TYPE_HEX:
      raiser->computeCoeff(prox[0], prox[1], prox[2], coeffDenominator);
      return _computeBoundRational(_coeffsJacDet, coeffDenominator, true);

    case TYPE_PRI:
      raiser->computeCoeff(prox[0], prox[1], prox[2], coeffDenominator);
      result += _computeBoundRational(_coeffsJacDet, coeffDenominator, true);
      raiser->computeCoeff(prox[0], prox[3], prox[2], coeffDenominator);
      result += _computeBoundRational(_coeffsJacDet, coeffDenominator, true);
      raiser->computeCoeff(prox[1], prox[3], prox[2], coeffDenominator);
      result += _computeBoundRational(_coeffsJacDet, coeffDenominator, true);
      return cTri * result / 3;

    case TYPE_TET: {
      fullVector<double> thirdTerm, coeffNum1, tmp;
      thirdTerm = prox[1];
      thirdTerm.axpy(prox[2]);
      thirdTerm.axpy(prox[3]);
      thirdTerm.axpy(prox[4]);
      raiser->computeCoeff(prox[0], prox[5], thirdTerm, coeffNum1);
      thirdTerm = prox[0];
      thirdTerm.axpy(prox[2]);
      thirdTerm.axpy(prox[3]);
      thirdTerm.axpy(prox[5]);
      raiser->computeCoeff(prox[1], prox[4], thirdTerm, tmp);
      coeffNum1.axpy(tmp);
      thirdTerm = prox[0];
      thirdTerm.axpy(prox[1]);
      thirdTerm.axpy(prox[4]);
      thirdTerm.axpy(prox[5]);
      raiser->computeCoeff(prox[2], prox[3], thirdTerm, tmp);
      coeffNum1.axpy(tmp);

      fullVector<double> coeffDen1, coeffDen2;
      raiser->computeCoeff(prox[0], prox[1], prox[2], coeffDen1);
      raiser->computeCoeff(prox[3], prox[4], prox[5], coeffDen2);

      fullVector<double> &coeffNumerator = tmp;
      bezierBasisRaiser *raiserBis = _bfsDet->getRaiser();
      raiserBis->computeCoeff(coeffNum1, _coeffsJacDet, coeffNumerator);
      raiserBis->computeCoeff(coeffDen1, coeffDen2, coeffDenominator);

      result = _computeBoundRational(coeffNumerator, coeffDenominator, true);
      return cTet * result / 12;
    }

    case TYPE_PYR: {
      fullVector<double> thirdTerm, coeffNum1, tmp;
      thirdTerm = prox[2];
      thirdTerm.axpy(prox[3]);
      thirdTerm.axpy(prox[4]);
      thirdTerm.axpy(prox[5]);
      raiser->computeCoeff(prox[0], prox[1], thirdTerm, coeffNum1);
      thirdTerm = prox[4];
      thirdTerm.axpy(prox[5]);
      raiser->computeCoeff(prox[2], prox[3], thirdTerm, tmp);
      coeffNum1.axpy(tmp);
      thirdTerm = prox[2];
      thirdTerm.axpy(prox[3]);
      raiser->computeCoeff(prox[4], prox[5], thirdTerm, tmp);
      coeffNum1.axpy(tmp);

      fullVector<double> coeffDen1, coeffDen2;
      raiser->computeCoeff(prox[0], prox[1], prox[2], coeffDen1);
      raiser->computeCoeff(prox[3], prox[4], prox[5], coeffDen2);

      fullVector<double> &coeffNumerator = tmp;
      bezierBasisRaiser *raiserBis = _bfsDet->getRaiser();
      raiserBis->computeCoeff(coeffNum1, _coeffsJacDet, coeffNumerator);
      raiserBis->computeCoeff(coeffDen1, coeffDen2, coeffDenominator);

      result = _computeBoundRational(coeffNumerator, coeffDenominator, true);
      return cPyr * result / 8;
    }

    default: Msg::Info("Unknown type for IGE (%d)", _type); return -1;
    }
  }

  // ICN measure (Inverse Condition Number)
  _coefDataICN::_coefDataICN(fullVector<double> &det, fullMatrix<double> &mat,
                               const bezierBasis *bfsDet,
                               const bezierBasis *bfsMat, int depth)
    : _coefData(depth), _coeffsJacDet(det.getDataPtr(), det.size()),
      _coeffsJacMat(mat.getDataPtr(), mat.size1(), mat.size2()),
      _bfsDet(bfsDet), _bfsMat(bfsMat)
  {
    if(!det.getOwnData() || !mat.getOwnData()) {
<<<<<<< HEAD
      Msg::Error("Cannot create an instance of _CoeffDataIGE from a "
=======
      Msg::Error("Cannot create an instance of _coefDataIGE from a "
>>>>>>> b7c568f1
                 "fullVector or a fullMatrix that does not own its data.");
      return;
    }
    // _coeffsJacDet and _coeffsMetric reuse data, this avoid to allocate new
    // arrays and to copy data that are not used outside of this object.
    // It remains to swap ownerships:
    det.setOwnData(false);
    mat.setOwnData(false);
    const_cast<fullVector<double> &>(_coeffsJacDet).setOwnData(true);
    const_cast<fullMatrix<double> &>(_coeffsJacMat).setOwnData(true);

    _computeAtCorner(_minL, _maxL);

    _minB = 0;
    if(boundsOk(_minL, _maxL))
      return;
    else
      _minB = _computeLowerBound();
    // _maxB not used for now
  }

  bool _coefDataICN::boundsOk(double minL, double maxL) const
  {
    static const double tolmin = 1e-3;
    static const double tolmax = 1e-2;
    const double tol = tolmin + (tolmax - tolmin) * std::max(_minB, .0);
    return minL - _minB < tol;
  }

  void _coefDataICN::getSubCoeff(std::vector<_coefData *> &v) const
  {
    v.clear();
    v.reserve(_bfsMat->getNumDivision());
    fullMatrix<double> subCoeffM;
    fullVector<double> subCoeffD;
    _bfsMat->subdivideBezCoeff(_coeffsJacMat, subCoeffM);
    _bfsDet->subdivideBezCoeff(_coeffsJacDet, subCoeffD);

    int szD = _coeffsJacDet.size();
    int szM1 = _coeffsJacMat.size1();
    int szM2 = _coeffsJacMat.size2();
    for(int i = 0; i < _bfsMat->getNumDivision(); i++) {
      fullVector<double> coeffD(szD);
      fullMatrix<double> coeffM(szM1, szM2);
      coeffD.copy(subCoeffD, i * szD, szD, 0);
      coeffM.copy(subCoeffM, i * szM1, szM1, 0, szM2, 0, 0);
      _coefDataICN *newData =
        new _coefDataICN(coeffD, coeffM, _bfsDet, _bfsMat, _depth + 1);
      v.push_back(newData);
    }
  }

  void _coefDataICN::_computeAtCorner(double &min, double &max) const
  {
    min = std::numeric_limits<double>::infinity();
    max = -min;

    for(int i = 0; i < _bfsMat->getNumLagCoeff(); i++) {
      double p = 0;
      for(int k = 0; k < _coeffsJacMat.size2(); ++k) {
        p += pow_int(_coeffsJacMat(i, k), 2);
      }
      double qual;
      if(_coeffsJacMat.size2() == 6) // if 2D
        qual = 2 * _coeffsJacDet(i) / p;
      else // 3D
        qual = 3 * std::pow(_coeffsJacDet(i), 2 / 3.) / p;
      min = std::min(min, qual);
      max = std::max(max, qual);
    }
  }

  double _coefDataICN::_computeLowerBound() const
  {
    // Speedup: If one coeff _coeffsJacDet is negative, we would get
    // a negative lower bound. For now, returning 0.
    for(int i = 0; i < _coeffsJacDet.size(); ++i) {
      if(_coeffsJacDet(i) < 0) {
        return 0;
      }
    }

    // 2D element
    if(_coeffsJacMat.size2() == 6) {
      fullVector<double> coeffDenominator;
      {
        bezierBasisRaiser *raiser = _bfsMat->getRaiser();
        fullVector<double> prox;
        for(int k = 0; k < _coeffsJacMat.size2(); ++k) {
          prox.setAsProxy(_coeffsJacMat, k);
          fullVector<double> tmp;
          raiser->computeCoeff(prox, prox, tmp);
          if(k == 0) coeffDenominator.resize(tmp.size());
          coeffDenominator.axpy(tmp, 1);
        }
      }
      return 2 * _computeBoundRational(_coeffsJacDet, coeffDenominator, true);
    }

    // 3D element NEW
    fullVector<double> coeffDenominator;
    {
      // P: coefficients of function that bound from above the Frobenius norm of
      // J element of P are automatically set to 0
      fullVector<double> P(_coeffsJacMat.size1());
      for(int i = 0; i < _coeffsJacMat.size1(); ++i) {
        for(int k = 0; k < _coeffsJacMat.size2(); ++k) {
          P(i) += _coeffsJacMat(i, k) * _coeffsJacMat(i, k);
        }
        P(i) = std::sqrt(P(i));
      }
      _bfsMat->getRaiser()->computeCoeff(P, P, P, coeffDenominator);
    }

    const double boundFraction =
      _computeBoundRational(_coeffsJacDet, coeffDenominator, true);

    return 3 * std::pow(boundFraction * boundFraction, 1. / 3);
  }

  // Miscellaneous
  template <typename Comp>
  void _subdivideDomainsMinOrMax(std::vector<_coefData *> &domains,
                                 double &minL, double &maxL)
  {
    std::vector<_coefData *> subs;
    make_heap(domains.begin(), domains.end(), Comp());
    int k = 0;
    const int max_subdivision = 1000;
    while(!domains[0]->boundsOk(minL, maxL) && k++ < max_subdivision) {
      _coefData *cd = domains[0];
      pop_heap(domains.begin(), domains.end(), Comp());
      domains.pop_back();
      cd->getSubCoeff(subs);
      delete cd;

      for(std::size_t i = 0; i < subs.size(); i++) {
        minL = std::min(minL, subs[i]->minL());
        maxL = std::max(maxL, subs[i]->maxL());
        domains.push_back(subs[i]);
        push_heap(domains.begin(), domains.end(), Comp());
      }
    }
    if(k > max_subdivision) {
      Msg::Error("Max subdivision (%d) (size %d)", max_subdivision,
                 domains.size());
    }
  }

  void _subdivideDomains(std::vector<_coefData *> &domains)
  {
    if(domains.empty()) {
      Msg::Warning("empty vector in Bezier subdivision, nothing to do");
      return;
    }
    double minL = domains[0]->minL();
    double maxL = domains[0]->maxL();
    for(std::size_t i = 1; i < domains.size(); ++i) {
      minL = std::min(minL, domains[i]->minL());
      maxL = std::max(maxL, domains[i]->maxL());
    }

    _subdivideDomainsMinOrMax<_lessMinB>(domains, minL, maxL);
    _subdivideDomainsMinOrMax<_lessMaxB>(domains, minL, maxL);
  }

  double _getMinAndDeleteDomains(std::vector<_coefData *> &domains)
  {
    double minB = domains[0]->minB();
    double minL = domains[0]->minL();
    delete domains[0];
    for(std::size_t i = 1; i < domains.size(); ++i) {
      minB = std::min(minB, domains[i]->minB());
      minL = std::min(minL, domains[i]->minL());
      delete domains[i];
    }
    double fact = .5 * (minB + minL);
    return fact * minL + (1 - fact) * minB;
  }

  double _computeBoundRational(const fullVector<double> &numerator,
                               const fullVector<double> &denominator,
                               bool lower, bool positiveDenom)
  {
    if(numerator.size() != denominator.size()) {
      Msg::Error("In order to compute a bound on a rational function, I need "
                 "vectors of the same size! (%d vs %d)",
                 numerator.size(), denominator.size());
      return 0;
    }

    // upper and lower bound of the desired bound:
    const double inf = std::numeric_limits<double>::infinity();
    double upperBound = inf;
    double lowerBound = -inf;

    if(!positiveDenom) lower = !lower;

    if(lower) {
      // if lower is true, we seek: bound * den <= num
      for(int i = 0; i < numerator.size(); ++i) {
        if(denominator(i) == 0) {
          if(numerator(i) < 0) return -inf;
        }
        else if(denominator(i) > 0) {
          upperBound = std::min(upperBound, numerator(i) / denominator(i));
        }
        else {
          lowerBound = std::max(lowerBound, numerator(i) / denominator(i));
        }
      }
      if(lowerBound > upperBound)
        return -inf;
      else
        return upperBound;
    }
    else {
      // otherwise, we seek: bound * den >= num
      for(int i = 0; i < numerator.size(); ++i) {
        if(denominator(i) == 0) {
          if(numerator(i) > 0) return inf;
        }
        else if(denominator(i) > 0) {
          lowerBound = std::max(lowerBound, numerator(i) / denominator(i));
        }
        else {
          upperBound = std::min(upperBound, numerator(i) / denominator(i));
        }
      }
      if(lowerBound > upperBound)
        return inf;
      else
        return lowerBound;
    }
  }

} // end namespace jacobianBasedQuality<|MERGE_RESOLUTION|>--- conflicted
+++ resolved
@@ -601,11 +601,7 @@
     : _coefData(depth), _coeffs(v.getDataPtr(), v.size()), _bfs(bfs)
   {
     if(!v.getOwnData()) {
-<<<<<<< HEAD
-      Msg::Error("Cannot create an instance of _CoeffDataJac from a "
-=======
       Msg::Error("Cannot create an instance of _coefDataJac from a "
->>>>>>> b7c568f1
                  "fullVector that does not own its data.");
       return;
     }
@@ -660,11 +656,7 @@
       _bfsDet(bfsDet), _bfsMat(bfsMat), _type(type)
   {
     if(!det.getOwnData() || !mat.getOwnData()) {
-<<<<<<< HEAD
-      Msg::Error("Cannot create an instance of _CoeffDataIGE from a "
-=======
       Msg::Error("Cannot create an instance of _coefDataIGE from a "
->>>>>>> b7c568f1
                  "fullVector or a fullMatrix that does not own its data.");
       return;
     }
@@ -860,11 +852,7 @@
       _bfsDet(bfsDet), _bfsMat(bfsMat)
   {
     if(!det.getOwnData() || !mat.getOwnData()) {
-<<<<<<< HEAD
-      Msg::Error("Cannot create an instance of _CoeffDataIGE from a "
-=======
       Msg::Error("Cannot create an instance of _coefDataIGE from a "
->>>>>>> b7c568f1
                  "fullVector or a fullMatrix that does not own its data.");
       return;
     }
