--- conflicted
+++ resolved
@@ -707,17 +707,10 @@
     //    vv.insert(vv.end(), _addEnd.rend(), _addEnd.rbegin());
     mesh_vertices = vv;
   }
-<<<<<<< HEAD
-
-  if (CTX::instance()->mesh.algo2d != ALGO_2D_BAMG &&
-      _addBegin.empty() && _addEnd.empty())
-    filterPoints(ge, filterMinimumN - 2);
-=======
   
   if (CTX::instance()->mesh.algo2d != ALGO_2D_BAMG)
     if (_addBegin.empty() && _addEnd.empty())
       filterPoints(ge, filterMinimumN - 2);
->>>>>>> bbbdc9be
 
   for(unsigned int i = 0; i < mesh_vertices.size() + 1; i++){
     MVertex *v0 = (i == 0) ?
