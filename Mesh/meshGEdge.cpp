// Gmsh - Copyright (C) 1997-2020 C. Geuzaine, J.-F. Remacle
//
// See the LICENSE.txt file for license information. Please report all
// issues on https://gitlab.onelab.info/gmsh/gmsh/issues.

#include "GmshConfig.h"
#include "GModel.h"
#include "discreteEdge.h"
#include "meshGEdge.h"
#include "GEdge.h"
#include "MLine.h"
#include "BackgroundMeshTools.h"
#include "boundaryLayersData.h"
#include "Numeric.h"
#include "GmshMessage.h"
#include "Context.h"
#include "STensor3.h"
#include "Field.h"
#include "OS.h"

typedef struct {
  int Num;
  // t is the local coordinate of the point
  // lc is x'(t)/h(x(t))
  // p is the value of the primitive
  // xp is the norm of the tangent vector
  double t, lc, p, xp;
} IntPoint;

static double smoothPrimitive(GEdge *ge, double alpha,
                              std::vector<IntPoint> &Points)
{
  int ITER = 0;
  while(1) {
    int count1 = 0;
    int count2 = 0;

    // use a gauss-seidel iteration; iterate forward and then backward;
    // convergence is usually very fast
    for(std::size_t i = 1; i < Points.size(); i++) {
      double dh =
        (Points[i].xp / Points[i].lc - Points[i - 1].xp / Points[i - 1].lc);
      double dt = Points[i].t - Points[i - 1].t;
      double dhdt = dh / dt;
      if(dhdt / Points[i].xp > (alpha - 1.) * 1.01) {
        double hnew =
          Points[i - 1].xp / Points[i - 1].lc + dt * (alpha - 1) * Points[i].xp;
        Points[i].lc = Points[i].xp / hnew;
        count1++;
      }
    }

    for(int i = Points.size() - 1; i > 0; i--) {
      double dh =
        (Points[i - 1].xp / Points[i - 1].lc - Points[i].xp / Points[i].lc);
      double dt = std::abs(Points[i - 1].t - Points[i].t);
      double dhdt = dh / dt;
      if(dhdt / Points[i - 1].xp > (alpha - 1.) * 1.01) {
        double hnew =
          Points[i].xp / Points[i].lc + dt * (alpha - 1) * Points[i].xp;
        Points[i - 1].lc = Points[i - 1].xp / hnew;
        count2++;
      }
    }

    ++ITER;
    if(ITER > 2000) break;
    if(!(count1 + count2)) break;
  }

  // recompute the primitive
  for(std::size_t i = 1; i < Points.size(); i++) {
    IntPoint &pt2 = Points[i];
    IntPoint &pt1 = Points[i - 1];
    pt2.p = pt1.p + (pt2.t - pt1.t) * 0.5 * (pt2.lc + pt1.lc);
  }
  return Points[Points.size() - 1].p;
}

struct F_LcB {
  double operator()(GEdge *ge, double t)
  {
    GPoint p = ge->point(t);
    return BGM_MeshSize(ge, t, 0, p.x(), p.y(), p.z());
  }
};

struct F_Lc {
  double operator()(GEdge *ge, double t)
  {
    GPoint p = ge->point(t);
    Range<double> bounds = ge->parBounds(0);
    double t_begin = bounds.low();
    double t_end = bounds.high();
    double lc_here;
    if(t == t_begin && ge->getBeginVertex())
      lc_here = BGM_MeshSize(ge->getBeginVertex(), t, 0, p.x(), p.y(), p.z());
    else if(t == t_end && ge->getEndVertex())
      lc_here = BGM_MeshSize(ge->getEndVertex(), t, 0, p.x(), p.y(), p.z());
    else
      lc_here = BGM_MeshSize(ge, t, 0, p.x(), p.y(), p.z());
    SVector3 der = ge->firstDer(t);
    return norm(der) / lc_here;
  }
};

struct F_Lc_aniso {
  double operator()(GEdge *ge, double t)
  {
    GPoint p = ge->point(t);
    SMetric3 lc_here;

    Range<double> bounds = ge->parBounds(0);
    double t_begin = bounds.low();
    double t_end = bounds.high();

    if(t == t_begin && ge->getBeginVertex())
      lc_here = BGM_MeshMetric(ge->getBeginVertex(), t, 0, p.x(), p.y(), p.z());
    else if(t == t_end && ge->getEndVertex())
      lc_here = BGM_MeshMetric(ge->getEndVertex(), t, 0, p.x(), p.y(), p.z());
    else
      lc_here = BGM_MeshMetric(ge, t, 0, p.x(), p.y(), p.z());

    FieldManager *fields = ge->model()->getFields();
    for(int i = 0; i < fields->getNumBoundaryLayerFields(); ++i) {
      Field *bl_field = fields->get(fields->getBoundaryLayerField(i));
      if(bl_field == NULL) continue;
      BoundaryLayerField *blf = dynamic_cast<BoundaryLayerField *>(bl_field);
      if(blf->isEdgeBL(ge->tag())) break;
      SMetric3 lc_bgm;
      blf->computeFor1dMesh(p.x(), p.y(), p.z(), lc_bgm);
      lc_here = intersection_conserveM1(lc_here, lc_bgm);
    }

    SVector3 der = ge->firstDer(t);
    return std::sqrt(dot(der, lc_here, der));
  }
};


<<<<<<< HEAD
//static double dfbeta2 (double t, double beta){
//  double ratio = (1+beta)/(beta-1);
//  double zlog  = log(ratio);
//  return 1.-acosh(beta*zlog/t - 1.0)/zlog;
//  return beta*zlog / (1+cosh(zlog*(1-t)));
//}

static double dfbeta (double t, double beta){
  double ratio = (1+beta)/(beta-1);
  double zlog  = log(ratio);
  return 2*beta/((1+beta-t)*(-1+beta+t)*zlog);
  //  
  //  return t + 2 * beta * log (1+beta-t)/zlog
  //    + (-1+beta+t)* log((-1+beta+t)/(1+beta-t))/zlog;  
=======
static double dfbeta (double t, double beta)
{
  double ratio = (1 + beta) / (beta - 1);
  double zlog = log(ratio);
  return beta * zlog / (1 + cosh(zlog * (1. - t)));
>>>>>>> 970b0bd5
}

struct F_Transfinite {
  double operator()(GEdge *ge, double t_)
  {
    double length = ge->length();
    if(length == 0.0) {
      Msg::Error("Zero-length curve %d in transfinite mesh", ge->tag());
      return 1.;
    }

    SVector3 der = ge->firstDer(t_);
    double d = norm(der);
    double coef = ge->meshAttributes.coeffTransfinite;
    int type = ge->meshAttributes.typeTransfinite;
    int atype = std::abs(type);
    int nbpt = ge->meshAttributes.nbPointsTransfinite;

    if(CTX::instance()->mesh.flexibleTransfinite &&
       CTX::instance()->mesh.lcFactor)
      nbpt /= CTX::instance()->mesh.lcFactor;

    Range<double> bounds = ge->parBounds(0);
    double t_begin = bounds.low();
    double t_end = bounds.high();
    double t = (t_ - t_begin) / (t_end - t_begin);

    double val;

    if(coef <= 0.0 || coef == 1.0 || (atype == 3 && coef < 1.)) {
      // coef < 0 should never happen
      val = d * coef / ge->length();
    }
    else {
      switch(atype) {
      case 1:
      {
        // geometric progression ar^i; Sum of n terms = length = a (r^n-1)/(r-1)
        double r = (gmsh_sign(type) >= 0) ? coef : 1. / coef;
        double a = length * (r - 1.) / (std::pow(r, nbpt - 1.) - 1.);
        int i = (int)(std::log(t * length / a * (r - 1.) + 1.) / std::log(r));
        val = d / (a * std::pow(r, (double)i));
      } break;

      case 2:
      {
        // "bump"
        double a;
        if(coef > 1.0) {
          a = -4. * std::sqrt(coef - 1.) *
            std::atan2(1.0, std::sqrt(coef - 1.)) / ((double)nbpt * length);
        }
        else {
          a = 2. * std::sqrt(1. - coef) *
            std::log(std::abs((1. + 1. / std::sqrt(1. - coef)) /
                              (1. - 1. / std::sqrt(1. - coef)))) /
            ((double)nbpt * length);
        }
        double b = -a * length * length / (4. * (coef - 1.));
        val = d / (-a * std::pow(t * length - (length)*0.5, 2) + b);
        break;
      }
      case 3:
      {
        // "beta" law
	if(type < 0)
	  val = dfbeta(1. - t, coef);
	else
	  val = dfbeta(t, coef);
	break;
      }
      case 4:
      {
        // standard boundary layer progression: TODO
	val = d / (length * t);
	break;
      }
      default:
        Msg::Warning("Unknown case in Transfinite Line mesh");
        val = 1.;
        break;
      }
    }
    return val;
  }
};

struct F_One {
  double operator()(GEdge *ge, double t)
  {
    SVector3 der = ge->firstDer(t);
    return norm(der);
  }
};

static double trapezoidal(IntPoint *const P1, IntPoint *const P2)
{
  return 0.5 * (P1->lc + P2->lc) * (P2->t - P1->t);
}

template <typename function>
static void RecursiveIntegration(GEdge *ge, IntPoint *from, IntPoint *to,
                                 function f, std::vector<IntPoint> &Points,
                                 double Prec, int *depth)
{
  IntPoint P, p1;

  (*depth)++;

  P.t = 0.5 * (from->t + to->t);
  P.lc = f(ge, P.t);

  double const val1 = trapezoidal(from, to);
  double const val2 = trapezoidal(from, &P);
  double const val3 = trapezoidal(&P, to);
  double const err = std::abs(val1 - val2 - val3);

  if(((err < Prec) && (*depth > 6)) || (*depth > 25)) {
    p1 = Points.back();
    P.p = p1.p + val2;
    Points.push_back(P);

    p1 = Points.back();
    to->p = p1.p + val3;
    Points.push_back(*to);
  }
  else {
    RecursiveIntegration(ge, from, &P, f, Points, Prec, depth);
    RecursiveIntegration(ge, &P, to, f, Points, Prec, depth);
  }

  (*depth)--;
}

template <typename function>
static double Integration(GEdge *ge, double t1, double t2, function f,
                          std::vector<IntPoint> &Points, double Prec)
{
  IntPoint from, to;

  int depth = 0;

  from.t = t1;
  from.lc = f(ge, from.t);
  from.p = 0.0;
  Points.push_back(from);

  to.t = t2;
  to.lc = f(ge, to.t);

  RecursiveIntegration(ge, &from, &to, f, Points, Prec, &depth);

  return Points.back().p;
}

static SPoint3 transform(MVertex *vsource, const std::vector<double> &tfo)
{
  double ps[4] = {vsource->x(), vsource->y(), vsource->z(), 1.};
  double res[4] = {0., 0., 0., 0.};
  int idx = 0;
  for(int i = 0; i < 4; i++)
    for(int j = 0; j < 4; j++) res[i] += tfo[idx++] * ps[j];

  return SPoint3(res[0], res[1], res[2]);
}

static void copyMesh(GEdge *from, GEdge *to, int direction)
{
  if(!from->getBeginVertex() || !from->getEndVertex() ||
     !to->getBeginVertex() || !to->getEndVertex()) {
    Msg::Error("Cannot copy mesh on curves without begin/end points");
    return;
  }

  Range<double> u_bounds = from->parBounds(0);
  double u_min = u_bounds.low();
  double u_max = u_bounds.high();

  Range<double> to_u_bounds = to->parBounds(0);
  double to_u_min = to_u_bounds.low();

  // include begin and end point to avoid conflicts when realigning
  MVertex *vt0 = to->getBeginVertex()->mesh_vertices[0];
  MVertex *vt1 = to->getEndVertex()->mesh_vertices[0];
  MVertex *vs0 = from->getBeginVertex()->mesh_vertices[0];
  MVertex *vs1 = from->getEndVertex()->mesh_vertices[0];

  to->correspondingVertices[vt0] = direction > 0 ? vs0 : vs1;
  to->correspondingVertices[vt1] = direction > 0 ? vs1 : vs0;

  for(std::size_t i = 0; i < from->mesh_vertices.size(); i++) {
    int index = (direction < 0) ? (from->mesh_vertices.size() - 1 - i) : i;
    MVertex *v = from->mesh_vertices[index];
    GPoint gp;
    double newu;
    if(to->affineTransform.size() < 16) {
      // assume identical parametrisations (dangerous...)
      double u;
      v->getParameter(0, u);
      newu = (direction > 0) ? (u - u_min + to_u_min) : (u_max - u + to_u_min);
      gp = to->point(newu);
    }
    else {
      SPoint3 p = transform(v, to->affineTransform);
      // for non-exact periodic curves we could use closestPoint; just use
      // Mesh.HighOrderPeriodic=2, which will do that
      newu = to->parFromPoint(p);
      gp = to->point(newu);
      // gp = to->closestPoint(p, newu);
    }
    MEdgeVertex *vv = new MEdgeVertex(gp.x(), gp.y(), gp.z(), to, newu);
    to->mesh_vertices.push_back(vv);
    to->correspondingVertices[vv] = v;
  }
  for(std::size_t i = 0; i < to->mesh_vertices.size() + 1; i++) {
    MVertex *v0 = (i == 0) ? to->getBeginVertex()->mesh_vertices[0] :
                             to->mesh_vertices[i - 1];
    MVertex *v1 = (i == to->mesh_vertices.size()) ?
                    to->getEndVertex()->mesh_vertices[0] :
                    to->mesh_vertices[i];
    to->lines.push_back(new MLine(v0, v1));
  }
}

void deMeshGEdge::operator()(GEdge *ge)
{
  if(ge->isFullyDiscrete()) return;
  ge->deleteMesh();
  ge->meshStatistics.status = GEdge::PENDING;
}

/*
static void printFandPrimitive(int tag, std::vector<IntPoint> &Points)
{
  char name[256];
  sprintf(name, "line%d.dat", tag);
  FILE *f = Fopen(name, "w");
  if(!f) return;
  double l = 0;
  for (std::size_t i = 0; i < Points.size(); i++){
    const IntPoint &P = Points[i];
    if(i) l += (P.t - Points[i-1].t) * P.xp;
    fprintf(f, "%g %g %g %g %g\n", P.t, P.xp/P.lc, P.p, P.lc, l);
  }
  fclose(f);
}
*/

// new algo for recombining + splitting
static int increaseN(int N)
{
  if(((N + 1) / 2 - 1) % 2 != 0) return N + 2;
  return N;
}

// ensure not to have points that are too close to each other.
// can be caused by a coarse 1D mesh or by a noisy curve
static void filterPoints(GEdge *ge, int nMinimumPoints)
{
  if(ge->mesh_vertices.empty()) return;
  if(ge->meshAttributes.method == MESH_TRANSFINITE) return;

  bool forceOdd = false;
  if((ge->meshAttributes.method != MESH_TRANSFINITE ||
      CTX::instance()->mesh.flexibleTransfinite) &&
     CTX::instance()->mesh.algoRecombine != 0) {
    if(CTX::instance()->mesh.recombineAll) { forceOdd = true; }
  }

  if(!ge->getBeginVertex() || !ge->getEndVertex()) return;

  MVertex *v0 = ge->getBeginVertex()->mesh_vertices[0];
  std::vector<std::pair<double, MVertex *> > lengths;
  for(std::size_t i = 0; i < ge->mesh_vertices.size(); i++) {
    MEdgeVertex *v = dynamic_cast<MEdgeVertex *>(ge->mesh_vertices[i]);
    if(!v) {
      Msg::Error("Node not classified on curve in 1D mesh filtering");
      return;
    }
    double d = distance(v, v0);
    double t;
    v->getParameter(0, t);
    if(i != 0) {
      double t0;
      if(v0->onWhat()->dim() == 0) {
        // Vertex is begin point
        t0 = ge->parFromPoint(SPoint3(v0->x(), v0->y(), v0->z()));
      }
      else
        v0->getParameter(0, t0);

      t = 0.5 * (t + t0);
    }
    double lc = F_LcB()(ge, t);
    // double lc = v->getLc();
    if(d < lc * .3) { lengths.push_back(std::make_pair(lc / d, v)); }
    else
      v0 = v;
  }
  std::sort(lengths.begin(), lengths.end());
  int last = lengths.size();
  if(forceOdd) {
    while(last % 2 != 0) last--;
  }
  /*
    if(CTX::instance()->mesh.algoRecombine == 2){
      if(last < 4) last = 0;
        while (last %4 != 0)last--;
      }
      else{
        while (last %2 != 0)last--;
      }
    }
  */

  bool filteringObservesMinimumN =
    (((int)ge->mesh_vertices.size() - last) >= nMinimumPoints);
  if(filteringObservesMinimumN) {
    for(int i = 0; i < last; i++) {
      std::vector<MVertex *>::iterator it = std::find(
        ge->mesh_vertices.begin(), ge->mesh_vertices.end(), lengths[i].second);

      if(it != ge->mesh_vertices.end()) { ge->mesh_vertices.erase(it); }
      delete lengths[i].second;
    }
  }
}

static void createPoints(GVertex *gv, GEdge *ge, BoundaryLayerField *blf,
                         std::vector<MVertex *> &v, const SVector3 &dir)
{
  if(!ge->getBeginVertex() || !ge->getEndVertex()) return;

  const double hWall = blf->hWall(gv->tag());
  double L = hWall;
  double LEdge = distance(ge->getBeginVertex()->mesh_vertices[0],
                          ge->getEndVertex()->mesh_vertices[0]);

  if(blf->betaLaw) {
    std::vector<double> t(blf->nb_divisions);
    double zlog = log((1 + blf->beta) / (blf->beta - 1));
    for(int i = 0; i < blf->nb_divisions; i++) {
      const double eta = (double)(i + 1) / blf->nb_divisions;
      const double power = exp(zlog * (1. - eta));
      const double ratio = (1. - power) / (1. + power);
      t[i] = 1.0 + blf->beta * ratio;
    }
    for(int i = 0; i < blf->nb_divisions; i++) {
      double L = hWall * t[i] / t[0];
      SPoint3 p(gv->x() + dir.x() * L, gv->y() + dir.y() * L, 0.0);
      v.push_back(new MEdgeVertex(p.x(), p.y(), p.z(), ge, ge->parFromPoint(p),
                                  0, blf->hFar));
    }
  }
  else {
    while(1) {
      if(L > blf->thickness || L > LEdge * .4) { break; }

      SPoint3 p(gv->x() + dir.x() * L, gv->y() + dir.y() * L, 0.0);
      v.push_back(new MEdgeVertex(p.x(), p.y(), p.z(), ge, ge->parFromPoint(p),
                                  0, blf->hFar));
      int ith = v.size();
      L += hWall * std::pow(blf->ratio, ith);
    }
  }
}

static void addBoundaryLayerPoints(GEdge *ge, double &t_begin, double &t_end,
                                   std::vector<MVertex *> &_addBegin,
                                   std::vector<MVertex *> &_addEnd)
{
  _addBegin.clear();
  _addEnd.clear();

  // t_begin/t_end may change the left/right parameter of the interval
  // _addBegin/_addEnd : additional points @ left/right
  FieldManager *fields = ge->model()->getFields();
  int n = fields->getNumBoundaryLayerFields();

  if(n == 0) return;

  if(!ge->getBeginVertex() || !ge->getEndVertex()) return;

  // Check if edge is a BL edge
  for(int i = 0; i < n; ++i) {
    Field *bl_field = fields->get(fields->getBoundaryLayerField(i));
    if(bl_field == NULL) continue;
    BoundaryLayerField *blf = dynamic_cast<BoundaryLayerField *>(bl_field);
    if(blf->isEdgeBL(ge->tag())) return;
  }

  SVector3 dir(ge->getEndVertex()->x() - ge->getBeginVertex()->x(),
               ge->getEndVertex()->y() - ge->getBeginVertex()->y(),
               ge->getEndVertex()->z() - ge->getBeginVertex()->z());
  dir.normalize();
  GVertex *gvb = ge->getBeginVertex();
  GVertex *gve = ge->getEndVertex();

  // Check if extremity nodes are BL node
  for(int i = 0; i < n; ++i) {
    Field *bl_field = fields->get(fields->getBoundaryLayerField(i));
    if(bl_field == NULL) continue;
    BoundaryLayerField *blf = dynamic_cast<BoundaryLayerField *>(bl_field);
    blf->setupFor1d(ge->tag());

    if(blf->isEndNode(gvb->tag())) {
      if(ge->geomType() != GEntity::Line) {
        Msg::Error("Boundary layer end point %d should lie on a straight line",
                   gvb->tag());
        return;
      }
      if(_addBegin.size()) {
        Msg::Error("Different boundary layers cannot touch each other");
        return;
      }
      createPoints(gvb, ge, blf, _addBegin, dir);
      if(!_addBegin.empty())
        _addBegin[_addBegin.size() - 1]->getParameter(0, t_begin);
    }
    if(blf->isEndNode(gve->tag())) {
      if(ge->geomType() != GEntity::Line) {
        Msg::Error("Boundary layer end point %d should lie on a straight line",
                   gve->tag());
        return;
      }
      if(_addEnd.size()) {
        Msg::Error("Different boundary layers cannot touch each other");
        return;
      }
      createPoints(gve, ge, blf, _addEnd, dir * -1.0);
      if(!_addEnd.empty()) _addEnd[_addEnd.size() - 1]->getParameter(0, t_end);
    }
  }
}

int meshGEdgeProcessing(GEdge *ge, const double t_begin, double t_end, int &N,
                        std::vector<IntPoint> &Points, double &a,
                        int &filterMinimumN)
{
  if(ge->geomType() == GEntity::BoundaryLayerCurve) return 0;
  if(ge->meshAttributes.method == MESH_NONE) return 0;
  if(CTX::instance()->mesh.meshOnlyVisible && !ge->getVisibility()) return 0;
  if(CTX::instance()->mesh.meshOnlyEmpty && ge->getNumMeshElements()) return 0;

  // first compute the length of the curve by integrating one
  double length;
  Points.clear();
  if(ge->geomType() == GEntity::Line && ge->getBeginVertex() &&
     ge->getBeginVertex() == ge->getEndVertex() &&
     // do not consider closed lines as degenerated
     (ge->position(0.5) - ge->getBeginVertex()->xyz()).norm() <
       CTX::instance()->geom.tolerance)
    length = 0.0; // special case to avoid infinite loop in integration
  else
    length = Integration(ge, t_begin, t_end, F_One(), Points,
                         CTX::instance()->mesh.lcIntegrationPrecision *
                           CTX::instance()->lc);
  ge->setLength(length);
  Points.clear();

  if(length < CTX::instance()->mesh.toleranceEdgeLength) {
    ge->setTooSmall(true);
  }

  // Integrate detJ/lc du
  filterMinimumN = 1;
  if(length == 0. && CTX::instance()->mesh.toleranceEdgeLength == 0.) {
    Msg::Debug("Curve %d has a zero length", ge->tag());
    a = 0.;
    N = 1;
  }
  else if(ge->degenerate(0)) {
    Msg::Debug("Curve %d is degenerated", ge->tag());
    a = 0.;
    N = 1;
  }
  else if(ge->meshAttributes.method == MESH_TRANSFINITE) {
    a = Integration(ge, t_begin, t_end, F_Transfinite(), Points,
                    CTX::instance()->mesh.lcIntegrationPrecision);
    N = ge->meshAttributes.nbPointsTransfinite;
    if(CTX::instance()->mesh.flexibleTransfinite &&
       CTX::instance()->mesh.lcFactor)
      N /= CTX::instance()->mesh.lcFactor;
  }
  else {
    if(CTX::instance()->mesh.algo2d == ALGO_2D_BAMG /* || blf*/) {
      a = Integration(ge, t_begin, t_end, F_Lc_aniso(), Points,
                      CTX::instance()->mesh.lcIntegrationPrecision);
    }
    else {
      a = Integration(ge, t_begin, t_end, F_Lc(), Points,
                      CTX::instance()->mesh.lcIntegrationPrecision);
    }

    // we should maybe provide an option to disable the smoothing
    for(std::size_t i = 0; i < Points.size(); i++) {
      IntPoint &pt = Points[i];
      SVector3 der = ge->firstDer(pt.t);
      pt.xp = der.norm();
    }
    if(CTX::instance()->mesh.algo2d != ALGO_2D_BAMG)
      a = smoothPrimitive(ge, std::sqrt(CTX::instance()->mesh.smoothRatio),
                          Points);
    filterMinimumN = ge->minimumMeshSegments() + 1;
    N = std::max(filterMinimumN, (int)(a + 1.99));
  }

  // force odd number of points if blossom is used for recombination
  if((ge->meshAttributes.method != MESH_TRANSFINITE ||
      CTX::instance()->mesh.flexibleTransfinite) &&
     CTX::instance()->mesh.algoRecombine != 0) {
    std::vector<GFace *> const &faces = ge->faces();
    if(CTX::instance()->mesh.recombineAll && faces.size()) {
      if(N % 2 == 0) N++;
      if(CTX::instance()->mesh.algoRecombine == 2) N = increaseN(N);
    }
    else {
      for(std::vector<GFace *>::const_iterator it = faces.begin();
          it != faces.end(); it++) {
        if((*it)->meshAttributes.recombine) {
          if(N % 2 == 0) N++;
          if(CTX::instance()->mesh.algoRecombine == 2) N = increaseN(N);
          break;
        }
      }
    }
  }

  return N;
}

void meshGEdge::operator()(GEdge *ge)
{
  // debug stuff
  if(CTX::instance()->debugSurface > 0) {
    std::vector<GFace *> f = ge->faces();
    bool found = false;
    for(size_t i = 0; i < f.size(); i++) {
      if(f[i]->tag() == CTX::instance()->debugSurface) { found = true; }
    }
    if(!found) return;
  }

  ge->model()->setCurrentMeshEntity(ge);

  if(ge->degenerate(1)) {
    ge->meshStatistics.status = GEdge::DONE;
    return;
  }

  if(ge->geomType() == GEntity::BoundaryLayerCurve) return;
  if(ge->meshAttributes.method == MESH_NONE) return;
  if(CTX::instance()->mesh.meshOnlyVisible && !ge->getVisibility()) return;
  if(CTX::instance()->mesh.meshOnlyEmpty && ge->getNumMeshElements()) return;

  // destroy the mesh if it exists
  deMeshGEdge dem;
  dem(ge);

  if(MeshExtrudedCurve(ge)) return;

  if(ge->getMeshMaster() != ge) {
    GEdge *gef = dynamic_cast<GEdge *>(ge->getMeshMaster());
    if(gef->meshStatistics.status == GEdge::PENDING) return;
    Msg::Info("Meshing curve %d (%s) as a copy of curve %d", ge->tag(),
              ge->getTypeString().c_str(), ge->getMeshMaster()->tag());
    copyMesh(gef, ge, ge->masterOrientation);
    ge->meshStatistics.status = GEdge::DONE;
    return;
  }

  Msg::Info("Meshing curve %d (%s)", ge->tag(), ge->getTypeString().c_str());

  // compute bounds
  Range<double> bounds = ge->parBounds(0);
  double t_begin = bounds.low();
  double t_end = bounds.high();

  // if a BL is ending at one of the ends, then create specific points
  std::vector<MVertex *> _addBegin, _addEnd;
  addBoundaryLayerPoints(ge, t_begin, t_end, _addBegin, _addEnd);

  // integration to get length, number of points, etc
  int N;
  std::vector<IntPoint> Points;
  double a;
  int filterMinimumN;
  meshGEdgeProcessing(ge, t_begin, t_end, N, Points, a, filterMinimumN);

  //  printFandPrimitive(ge->tag(),Points);

  // if the curve is periodic and if the begin vertex is identical to
  // the end vertex and if this vertex has only one model curve
  // adjacent to it, then the vertex is not connecting any other
  // curve. So, the mesh vertex and its associated geom vertex are not
  // necessary at the same location

  // look if we are doing the STL triangulation
  std::vector<MVertex *> &mesh_vertices = ge->mesh_vertices;

  GPoint beg_p, end_p;
  if(!ge->getBeginVertex() || !ge->getEndVertex()) {
    Msg::Warning("Skipping curve with no begin or end point");
    return;
  }
  else if(ge->getBeginVertex() == ge->getEndVertex() &&
          ge->getBeginVertex()->edges().size() == 1) {
    end_p = beg_p = ge->point(t_begin);
    Msg::Debug("Meshing periodic closed curve (tag %i, %i points)", ge->tag(),
               N);
  }
  else {
    MVertex *v0 = ge->getBeginVertex()->mesh_vertices[0];
    MVertex *v1 = ge->getEndVertex()->mesh_vertices[0];
    beg_p = GPoint(v0->x(), v0->y(), v0->z());
    end_p = GPoint(v1->x(), v1->y(), v1->z());
  }

  // do not consider the first and the last vertex (those are not
  // classified on this mesh edge)
  if(N > 1) {
    const double b = a / static_cast<double>(N - 1);
    int count = 1, NUMP = 1;
    IntPoint P1, P2;
    mesh_vertices.resize(N - 2);

    while(NUMP < N - 1) {
      P1 = Points[count - 1];
      P2 = Points[count];
      const double d = (double)NUMP * b;
      if((std::abs(P2.p) >= std::abs(d)) && (std::abs(P1.p) < std::abs(d))) {
        double const dt = P2.t - P1.t;
        double const dlc = P2.lc - P1.lc;
        double const dp = P2.p - P1.p;
        double const t = P1.t + dt / dp * (d - P1.p);
        SVector3 der = ge->firstDer(t);
        const double d = norm(der);
        double lc = d / (P1.lc + dlc / dp * (d - P1.p));
        GPoint V = ge->point(t);
        mesh_vertices[NUMP - 1] =
          new MEdgeVertex(V.x(), V.y(), V.z(), ge, t, 0, lc);
        NUMP++;
      }
      else {
        count++;
      }
    }
    mesh_vertices.resize(NUMP - 1);
  }

  // Boundary Layer points are added
  {
    std::vector<MVertex *> vv;
    vv.insert(vv.end(), _addBegin.begin(), _addBegin.end());
    vv.insert(vv.end(), mesh_vertices.begin(), mesh_vertices.end());
    for(std::size_t i = 0; i < _addEnd.size(); i++)
      vv.push_back(_addEnd[_addEnd.size() - 1 - i]);
    //    vv.insert(vv.end(), _addEnd.rend(), _addEnd.rbegin());
    mesh_vertices = vv;
  }

  if(CTX::instance()->mesh.algo2d != ALGO_2D_BAMG)
    if(_addBegin.empty() && _addEnd.empty())
      filterPoints(ge, filterMinimumN - 2);

  std::vector<MLine *> &lines = ge->lines;

  for(std::size_t i = 0; i <= mesh_vertices.size(); i++) {
    MVertex *v0 =
      (i == 0) ? ge->getBeginVertex()->mesh_vertices[0] : mesh_vertices[i - 1];

    MVertex *v1 = (i == mesh_vertices.size()) ?
                    ge->getEndVertex()->mesh_vertices[0] :
                    mesh_vertices[i];
    lines.push_back(new MLine(v0, v1));
  }

  if(ge->getBeginVertex() == ge->getEndVertex() &&
     ge->getBeginVertex()->edges().size() == 1) {
    MVertex *v0 = ge->getBeginVertex()->mesh_vertices[0];
    v0->x() = beg_p.x();
    v0->y() = beg_p.y();
    v0->z() = beg_p.z();
  }
  ge->meshStatistics.status = GEdge::DONE;
}

void orientMeshGEdge::operator()(GEdge *ge)
{
  // apply user-specified mesh orientation constraints
  if(ge->meshAttributes.reverseMesh)
    for(std::size_t k = 0; k < ge->getNumMeshElements(); k++)
      ge->getMeshElement(k)->reverse();
}

int meshGEdgeTargetNumberOfPoints(GEdge *ge)
{
  Range<double> bounds = ge->parBounds(0);
  double t_begin = bounds.low();
  double t_end = bounds.high();

  int N = 0;
  std::vector<IntPoint> Points;
  double a = 0.;
  int filterMinimumN = 1;
  meshGEdgeProcessing(ge, t_begin, t_end, N, Points, a, filterMinimumN);
  return N;
}<|MERGE_RESOLUTION|>--- conflicted
+++ resolved
@@ -138,7 +138,6 @@
 };
 
 
-<<<<<<< HEAD
 //static double dfbeta2 (double t, double beta){
 //  double ratio = (1+beta)/(beta-1);
 //  double zlog  = log(ratio);
@@ -150,16 +149,6 @@
   double ratio = (1+beta)/(beta-1);
   double zlog  = log(ratio);
   return 2*beta/((1+beta-t)*(-1+beta+t)*zlog);
-  //  
-  //  return t + 2 * beta * log (1+beta-t)/zlog
-  //    + (-1+beta+t)* log((-1+beta+t)/(1+beta-t))/zlog;  
-=======
-static double dfbeta (double t, double beta)
-{
-  double ratio = (1 + beta) / (beta - 1);
-  double zlog = log(ratio);
-  return beta * zlog / (1 + cosh(zlog * (1. - t)));
->>>>>>> 970b0bd5
 }
 
 struct F_Transfinite {
