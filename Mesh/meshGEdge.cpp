// Gmsh - Copyright (C) 1997-2020 C. Geuzaine, J.-F. Remacle
//
// See the LICENSE.txt file for license information. Please report all
// issues on https://gitlab.onelab.info/gmsh/gmsh/issues.

#include "GmshConfig.h"
#include "GModel.h"
#include "discreteEdge.h"
#include "meshGEdge.h"
#include "GEdge.h"
#include "MLine.h"
#include "BackgroundMeshTools.h"
#include "boundaryLayersData.h"
#include "Numeric.h"
#include "GmshMessage.h"
#include "Context.h"
#include "STensor3.h"
#include "Field.h"
#include "OS.h"

typedef struct {
  int Num;
  // t is the local coordinate of the point
  // lc is x'(t)/h(x(t))
  // p is the value of the primitive
  // xp is the norm of the tangent vector
  double t, lc, p, xp;
} IntPoint;

static double smoothPrimitive(GEdge *ge, double alpha,
                              std::vector<IntPoint> &Points)
{
  int ITER = 0;
  while(1) {
    int count1 = 0;
    int count2 = 0;

    // use a gauss-seidel iteration; iterate forward and then backward;
    // convergence is usually very fast
    for(std::size_t i = 1; i < Points.size(); i++) {
      double dh =
        (Points[i].xp / Points[i].lc - Points[i - 1].xp / Points[i - 1].lc);
      double dt = Points[i].t - Points[i - 1].t;
      double dhdt = dh / dt;
      if(dhdt / Points[i].xp > (alpha - 1.) * 1.01) {
        double hnew =
          Points[i - 1].xp / Points[i - 1].lc + dt * (alpha - 1) * Points[i].xp;
        Points[i].lc = Points[i].xp / hnew;
        count1++;
      }
    }

    for(int i = Points.size() - 1; i > 0; i--) {
      double dh =
        (Points[i - 1].xp / Points[i - 1].lc - Points[i].xp / Points[i].lc);
      double dt = std::abs(Points[i - 1].t - Points[i].t);
      double dhdt = dh / dt;
      if(dhdt / Points[i - 1].xp > (alpha - 1.) * 1.01) {
        double hnew =
          Points[i].xp / Points[i].lc + dt * (alpha - 1) * Points[i].xp;
        Points[i - 1].lc = Points[i - 1].xp / hnew;
        count2++;
      }
    }

    ++ITER;
    if(ITER > 2000) break;
    if(!(count1 + count2)) break;
  }

  // recompute the primitive
  for(std::size_t i = 1; i < Points.size(); i++) {
    IntPoint &pt2 = Points[i];
    IntPoint &pt1 = Points[i - 1];
    pt2.p = pt1.p + (pt2.t - pt1.t) * 0.5 * (pt2.lc + pt1.lc);
  }
  return Points[Points.size() - 1].p;
}

struct F_LcB {
  double operator()(GEdge *ge, double t)
  {
    GPoint p = ge->point(t);
    return BGM_MeshSize(ge, t, 0, p.x(), p.y(), p.z());
  }
};

struct F_Lc {
  double operator()(GEdge *ge, double t)
  {
    GPoint p = ge->point(t);
    Range<double> bounds = ge->parBounds(0);
    double t_begin = bounds.low();
    double t_end = bounds.high();
    double lc_here;
    if(t == t_begin && ge->getBeginVertex())
      lc_here = BGM_MeshSize(ge->getBeginVertex(), t, 0, p.x(), p.y(), p.z());
    else if(t == t_end && ge->getEndVertex())
      lc_here = BGM_MeshSize(ge->getEndVertex(), t, 0, p.x(), p.y(), p.z());
    else
      lc_here = BGM_MeshSize(ge, t, 0, p.x(), p.y(), p.z());
    SVector3 der = ge->firstDer(t);

    return norm(der) / lc_here;
  }
};

struct F_Lc_aniso {
  double operator()(GEdge *ge, double t)
  {
    GPoint p = ge->point(t);
    SMetric3 lc_here;

    Range<double> bounds = ge->parBounds(0);
    double t_begin = bounds.low();
    double t_end = bounds.high();

    if(t == t_begin && ge->getBeginVertex())
      lc_here = BGM_MeshMetric(ge->getBeginVertex(), t, 0, p.x(), p.y(), p.z());
    else if(t == t_end && ge->getEndVertex())
      lc_here = BGM_MeshMetric(ge->getEndVertex(), t, 0, p.x(), p.y(), p.z());
    else
      lc_here = BGM_MeshMetric(ge, t, 0, p.x(), p.y(), p.z());

    FieldManager *fields = ge->model()->getFields();
    for(int i = 0; i < fields->getNumBoundaryLayerFields(); ++i) {
      Field *bl_field = fields->get(fields->getBoundaryLayerField(i));
      if(bl_field == NULL) continue;
      BoundaryLayerField *blf = dynamic_cast<BoundaryLayerField *>(bl_field);
      if(blf->isEdgeBL(ge->tag())) break;
      SMetric3 lc_bgm;
      blf->computeFor1dMesh(p.x(), p.y(), p.z(), lc_bgm);
      lc_here = intersection_conserveM1(lc_here, lc_bgm);
    }

    SVector3 der = ge->firstDer(t);
    return std::sqrt(dot(der, lc_here, der));
  }
};

struct F_Transfinite {
  double operator()(GEdge *ge, double t_)
  {
    double length = ge->length();
    if(length == 0.0) {
      Msg::Error("Zero-length curve %d in transfinite mesh", ge->tag());
      return 1.;
    }

    SVector3 der = ge->firstDer(t_);
    double d = norm(der);
    double coef = ge->meshAttributes.coeffTransfinite;
    int type = ge->meshAttributes.typeTransfinite;
    int nbpt = ge->meshAttributes.nbPointsTransfinite;

    if(CTX::instance()->mesh.flexibleTransfinite &&
       CTX::instance()->mesh.lcFactor)
      nbpt /= CTX::instance()->mesh.lcFactor;

    Range<double> bounds = ge->parBounds(0);
    double t_begin = bounds.low();
    double t_end = bounds.high();
    double t = (t_ - t_begin) / (t_end - t_begin);

    double val;

    if(coef <= 0.0 || coef == 1.0) {
      // coef < 0 should never happen
      val = d * coef / ge->length();
    }
    else {
      switch(std::abs(type)) {
      case 1: // Geometric progression ar^i; Sum of n terms = length = a
              // (r^n-1)/(r-1)
      {
        double r = (gmsh_sign(type) >= 0) ? coef : 1. / coef;
        double a = length * (r - 1.) / (std::pow(r, nbpt - 1.) - 1.);
        int i = (int)(std::log(t * length / a * (r - 1.) + 1.) / std::log(r));
        val = d / (a * std::pow(r, (double)i));
      } break;

      case 2: // Bump
      {
        double a;
        if(coef > 1.0) {
          a = -4. * std::sqrt(coef - 1.) *
              std::atan2(1.0, std::sqrt(coef - 1.)) / ((double)nbpt * length);
        }
        else {
          a = 2. * std::sqrt(1. - coef) *
              std::log(std::abs((1. + 1. / std::sqrt(1. - coef)) /
                                (1. - 1. / std::sqrt(1. - coef)))) /
              ((double)nbpt * length);
        }
        double b = -a * length * length / (4. * (coef - 1.));
        val = d / (-a * std::pow(t * length - (length)*0.5, 2) + b);
        break;
      }
      default:
        Msg::Warning("Unknown case in Transfinite Line mesh");
        val = 1.;
        break;
      }
    }
    return val;
  }
};

struct F_One {
  double operator()(GEdge *ge, double t)
  {
    SVector3 der = ge->firstDer(t);
    return norm(der);
  }
};

static double trapezoidal(IntPoint *const P1, IntPoint *const P2)
{
  return 0.5 * (P1->lc + P2->lc) * (P2->t - P1->t);
}

template <typename function>
static void RecursiveIntegration(GEdge *ge, IntPoint *from, IntPoint *to,
                                 function f, std::vector<IntPoint> &Points,
                                 double Prec, int *depth)
{
  IntPoint P, p1;

  (*depth)++;

  P.t = 0.5 * (from->t + to->t);
  P.lc = f(ge, P.t);

  double const val1 = trapezoidal(from, to);
  double const val2 = trapezoidal(from, &P);
  double const val3 = trapezoidal(&P, to);
  double const err = std::abs(val1 - val2 - val3);

  if(((err < Prec) && (*depth > 6)) || (*depth > 25)) {
    p1 = Points.back();
    P.p = p1.p + val2;
    Points.push_back(P);

    p1 = Points.back();
    to->p = p1.p + val3;
    Points.push_back(*to);
  }
  else {
    RecursiveIntegration(ge, from, &P, f, Points, Prec, depth);
    RecursiveIntegration(ge, &P, to, f, Points, Prec, depth);
  }

  (*depth)--;
}

template <typename function>
static double Integration(GEdge *ge, double t1, double t2, function f,
                          std::vector<IntPoint> &Points, double Prec)
{
  IntPoint from, to;

  int depth = 0;

  from.t = t1;
  from.lc = f(ge, from.t);
  from.p = 0.0;
  Points.push_back(from);

  to.t = t2;
  to.lc = f(ge, to.t);

  RecursiveIntegration(ge, &from, &to, f, Points, Prec, &depth);

  return Points.back().p;
}

static SPoint3 transform(MVertex *vsource, const std::vector<double> &tfo)
{
  double ps[4] = {vsource->x(), vsource->y(), vsource->z(), 1.};
  double res[4] = {0., 0., 0., 0.};
  int idx = 0;
  for(int i = 0; i < 4; i++)
    for(int j = 0; j < 4; j++) res[i] += tfo[idx++] * ps[j];

  return SPoint3(res[0], res[1], res[2]);
}

static void copyMesh(GEdge *from, GEdge *to, int direction)
{
  if(!from->getBeginVertex() || !from->getEndVertex() ||
     !to->getBeginVertex() || !to->getEndVertex()) {
    Msg::Error("Cannot copy mesh on curves without begin/end points");
    return;
  }

  Range<double> u_bounds = from->parBounds(0);
  double u_min = u_bounds.low();
  double u_max = u_bounds.high();

  Range<double> to_u_bounds = to->parBounds(0);
  double to_u_min = to_u_bounds.low();

  // include begin and end point to avoid conflicts when realigning
  MVertex *vt0 = to->getBeginVertex()->mesh_vertices[0];
  MVertex *vt1 = to->getEndVertex()->mesh_vertices[0];
  MVertex *vs0 = from->getBeginVertex()->mesh_vertices[0];
  MVertex *vs1 = from->getEndVertex()->mesh_vertices[0];

  to->correspondingVertices[vt0] = direction > 0 ? vs0 : vs1;
  to->correspondingVertices[vt1] = direction > 0 ? vs1 : vs0;

  for(std::size_t i = 0; i < from->mesh_vertices.size(); i++) {
    int index = (direction < 0) ? (from->mesh_vertices.size() - 1 - i) : i;
    MVertex *v = from->mesh_vertices[index];
    GPoint gp;
    double newu;
    if(to->affineTransform.size() < 16) {
      // assume identical parametrisations (dangerous...)
      double u;
      v->getParameter(0, u);
      newu = (direction > 0) ? (u - u_min + to_u_min) : (u_max - u + to_u_min);
      gp = to->point(newu);
    }
    else {
      SPoint3 p = transform(v, to->affineTransform);
      // for non-exact periodic curves we could use closestPoint; just use
      // Mesh.HighOrderPeriodic=2, which will do that
      newu = to->parFromPoint(p);
      gp = to->point(newu);
    }
    MEdgeVertex *vv = new MEdgeVertex(gp.x(), gp.y(), gp.z(), to, newu);
    to->mesh_vertices.push_back(vv);
    to->correspondingVertices[vv] = v;
  }
  for(std::size_t i = 0; i < to->mesh_vertices.size() + 1; i++) {
    MVertex *v0 = (i == 0) ? to->getBeginVertex()->mesh_vertices[0] :
                             to->mesh_vertices[i - 1];
    MVertex *v1 = (i == to->mesh_vertices.size()) ?
                    to->getEndVertex()->mesh_vertices[0] :
                    to->mesh_vertices[i];
    to->lines.push_back(new MLine(v0, v1));
  }
}

void deMeshGEdge::operator()(GEdge *ge)
{
  if(ge->isFullyDiscrete()) return;
  ge->deleteMesh();
  ge->meshStatistics.status = GEdge::PENDING;
}

/*
static void printFandPrimitive(int tag, std::vector<IntPoint> &Points)
{
  char name[256];
  sprintf(name, "line%d.dat", tag);
  FILE *f = Fopen(name, "w");
  if(!f) return;
  double l = 0;
  for (std::size_t i = 0; i < Points.size(); i++){
    const IntPoint &P = Points[i];
    if(i) l += (P.t - Points[i-1].t) * P.xp;
    fprintf(f, "%g %g %g %g %g\n", P.t, P.xp/P.lc, P.p, P.lc, l);
  }
  fclose(f);
}
*/

// new algo for recombining + splitting
static int increaseN(int N)
{
  if(((N + 1) / 2 - 1) % 2 != 0) return N + 2;
  return N;
}

// ensure not to have points that are too close to each other.
// can be caused by a coarse 1D mesh or by a noisy curve
static void filterPoints(GEdge *ge, int nMinimumPoints)
{
  if(ge->mesh_vertices.empty()) return;
  if(ge->meshAttributes.method == MESH_TRANSFINITE) return;

  bool forceOdd = false;
  if((ge->meshAttributes.method != MESH_TRANSFINITE ||
      CTX::instance()->mesh.flexibleTransfinite) &&
     CTX::instance()->mesh.algoRecombine != 0) {
    if(CTX::instance()->mesh.recombineAll) { forceOdd = true; }
  }

  if(!ge->getBeginVertex() || !ge->getEndVertex()) return;

  MVertex *v0 = ge->getBeginVertex()->mesh_vertices[0];
  std::vector<std::pair<double, MVertex *> > lengths;
  for(std::size_t i = 0; i < ge->mesh_vertices.size(); i++) {
    MEdgeVertex *v = dynamic_cast<MEdgeVertex *>(ge->mesh_vertices[i]);
    if(!v) {
      Msg::Error("in 1D mesh filterPoints");
      return;
    }
    double d = distance(v, v0);
    double t;
    v->getParameter(0, t);
    if(i != 0) {
      double t0;
      if(v0->onWhat()->dim() == 0) {
        // Vertex is begin point
        t0 = ge->parFromPoint(SPoint3(v0->x(), v0->y(), v0->z()));
      }
      else
        v0->getParameter(0, t0);

      t = 0.5 * (t + t0);
    }
    double lc = F_LcB()(ge, t);
    // double lc = v->getLc();
    if(d < lc * .3) { lengths.push_back(std::make_pair(lc / d, v)); }
    else
      v0 = v;
  }
  std::sort(lengths.begin(), lengths.end());
  int last = lengths.size();
  if(forceOdd) {
    while(last % 2 != 0) last--;
  }
  /*
    if(CTX::instance()->mesh.algoRecombine == 2){
      if(last < 4) last = 0;
        while (last %4 != 0)last--;
      }
      else{
        while (last %2 != 0)last--;
      }
    }
  */

  bool filteringObservesMinimumN =
    (((int)ge->mesh_vertices.size() - last) >= nMinimumPoints);
  if(filteringObservesMinimumN) {
    for(int i = 0; i < last; i++) {
      std::vector<MVertex *>::iterator it = std::find(
        ge->mesh_vertices.begin(), ge->mesh_vertices.end(), lengths[i].second);

      if(it != ge->mesh_vertices.end()) { ge->mesh_vertices.erase(it); }
      delete lengths[i].second;
    }
  }
}

static void createPoints(GVertex *gv, GEdge *ge, BoundaryLayerField *blf,
                         std::vector<MVertex *> &v, const SVector3 &dir)
{
  if(!ge->getBeginVertex() || !ge->getEndVertex()) return;

  const double hWall = blf->hWall(gv->tag());
  double L = hWall;
  double LEdge = distance(ge->getBeginVertex()->mesh_vertices[0],
                          ge->getEndVertex()->mesh_vertices[0]);
  while(1) {
    if(L > blf->thickness || L > LEdge * .4) { break; }

    SPoint3 p(gv->x() + dir.x() * L, gv->y() + dir.y() * L, 0.0);
    v.push_back(new MEdgeVertex(p.x(), p.y(), p.z(), ge, ge->parFromPoint(p), 0,
                                blf->hFar));
    int ith = v.size();
    L += hWall * std::pow(blf->ratio, ith);
  }
}

static void addBoundaryLayerPoints(GEdge *ge, double &t_begin, double &t_end,
                                   std::vector<MVertex *> &_addBegin,
                                   std::vector<MVertex *> &_addEnd)
{
  _addBegin.clear();
  _addEnd.clear();

  // t_begin/t_end may change the left/right parameter of the interval
  // _addBegin/_addEnd : additional points @ left/right
  FieldManager *fields = ge->model()->getFields();
  int n = fields->getNumBoundaryLayerFields();

  if(n == 0) return;

  if(!ge->getBeginVertex() || !ge->getEndVertex()) return;

  // Check if edge is a BL edge
  for(int i = 0; i < n; ++i) {
    Field *bl_field = fields->get(fields->getBoundaryLayerField(i));
    if(bl_field == NULL) continue;
    BoundaryLayerField *blf = dynamic_cast<BoundaryLayerField *>(bl_field);
    if(blf->isEdgeBL(ge->tag())) return;
  }

  SVector3 dir(ge->getEndVertex()->x() - ge->getBeginVertex()->x(),
               ge->getEndVertex()->y() - ge->getBeginVertex()->y(),
               ge->getEndVertex()->z() - ge->getBeginVertex()->z());
  dir.normalize();
  GVertex *gvb = ge->getBeginVertex();
  GVertex *gve = ge->getEndVertex();

  // Check if extremity nodes are BL node
  for(int i = 0; i < n; ++i) {
    Field *bl_field = fields->get(fields->getBoundaryLayerField(i));
    if(bl_field == NULL) continue;
    BoundaryLayerField *blf = dynamic_cast<BoundaryLayerField *>(bl_field);
    blf->setupFor1d(ge->tag());

    if(blf->isEndNode(gvb->tag())) {
      if(ge->geomType() != GEntity::Line) {
        Msg::Error("Boundary layer end point %d should lie on a straight line",
                   gvb->tag());
        return;
      }
      if(_addBegin.size()) {
        Msg::Error("Different boundary layers cannot touch each other");
        return;
      }
      createPoints(gvb, ge, blf, _addBegin, dir);
      if(!_addBegin.empty())
        _addBegin[_addBegin.size() - 1]->getParameter(0, t_begin);
    }
    if(blf->isEndNode(gve->tag())) {
      if(ge->geomType() != GEntity::Line) {
        Msg::Error("Boundary layer end point %d should lie on a straight line",
                   gve->tag());
        return;
      }
      if(_addEnd.size()) {
        Msg::Error("Different boundary layers cannot touch each other");
        return;
      }
      createPoints(gve, ge, blf, _addEnd, dir * -1.0);
      if(!_addEnd.empty()) _addEnd[_addEnd.size() - 1]->getParameter(0, t_end);
    }
  }
}

int meshGEdgeProcessing(GEdge *ge, const double t_begin, double t_end, int &N,
                        std::vector<IntPoint> &Points, double &a,
                        int &filterMinimumN)
{
  if(ge->geomType() == GEntity::BoundaryLayerCurve) return 0;
  if(ge->meshAttributes.method == MESH_NONE) return 0;
  if(CTX::instance()->mesh.meshOnlyVisible && !ge->getVisibility()) return 0;
  if(CTX::instance()->mesh.meshOnlyEmpty && ge->getNumMeshElements()) return 0;

  // first compute the length of the curve by integrating one
  double length;
  Points.clear();
  if(ge->geomType() == GEntity::Line && ge->getBeginVertex() &&
     ge->getBeginVertex() == ge->getEndVertex() &&
     // do not consider closed lines as degenerated
     (ge->position(0.5) - ge->getBeginVertex()->xyz()).norm() <
       CTX::instance()->geom.tolerance)
    length = 0.0; // special case to avoid infinite loop in integration
  else
    length = Integration(ge, t_begin, t_end, F_One(), Points,
                         CTX::instance()->mesh.lcIntegrationPrecision *
                           CTX::instance()->lc);
  ge->setLength(length);
  Points.clear();

  if(length < CTX::instance()->mesh.toleranceEdgeLength) {
    ge->setTooSmall(true);
  }

  // Integrate detJ/lc du
  filterMinimumN = 1;
  if(length == 0. && CTX::instance()->mesh.toleranceEdgeLength == 0.) {
    Msg::Debug("Curve %d has a zero length", ge->tag());
    a = 0.;
    N = 1;
  }
  else if(ge->degenerate(0)) {
    Msg::Debug("Curve %d is degenerated", ge->tag());
    a = 0.;
    N = 1;
  }
  else if(ge->meshAttributes.method == MESH_TRANSFINITE) {
    a = Integration(ge, t_begin, t_end, F_Transfinite(), Points,
                    CTX::instance()->mesh.lcIntegrationPrecision);
    N = ge->meshAttributes.nbPointsTransfinite;
    if(CTX::instance()->mesh.flexibleTransfinite &&
       CTX::instance()->mesh.lcFactor)
      N /= CTX::instance()->mesh.lcFactor;
  }
  else {
    if(CTX::instance()->mesh.algo2d == ALGO_2D_BAMG /* || blf*/) {
      a = Integration(ge, t_begin, t_end, F_Lc_aniso(), Points,
                      CTX::instance()->mesh.lcIntegrationPrecision);
    }
    else {
      a = Integration(ge, t_begin, t_end, F_Lc(), Points,
                      CTX::instance()->mesh.lcIntegrationPrecision);
    }

    // we should maybe provide an option to disable the smoothing
    for(std::size_t i = 0; i < Points.size(); i++) {
      IntPoint &pt = Points[i];
      SVector3 der = ge->firstDer(pt.t);
      pt.xp = der.norm();
    }
    if(CTX::instance()->mesh.algo2d != ALGO_2D_BAMG)
      a = smoothPrimitive(ge, std::sqrt(CTX::instance()->mesh.smoothRatio),
                          Points);
    filterMinimumN = ge->minimumMeshSegments() + 1;
    N = std::max(filterMinimumN, (int)(a + 1.99));
  }

  // force odd number of points if blossom is used for recombination
  if((ge->meshAttributes.method != MESH_TRANSFINITE ||
      CTX::instance()->mesh.flexibleTransfinite) &&
     CTX::instance()->mesh.algoRecombine != 0) {
    std::vector<GFace *> const &faces = ge->faces();
    if(CTX::instance()->mesh.recombineAll && faces.size()) {
      if(N % 2 == 0) N++;
      if(CTX::instance()->mesh.algoRecombine == 2) N = increaseN(N);
    }
    else {
      for(std::vector<GFace *>::const_iterator it = faces.begin();
          it != faces.end(); it++) {
        if((*it)->meshAttributes.recombine) {
          if(N % 2 == 0) N++;
          if(CTX::instance()->mesh.algoRecombine == 2) N = increaseN(N);
          break;
        }
      }
    }
  }

  return N;
}

void meshGEdge::operator()(GEdge *ge)
{
  // debug stuff
  if(CTX::instance()->debugSurface > 0) {
    std::vector<GFace *> f = ge->faces();
    bool found = false;
    for(size_t i = 0; i < f.size(); i++) {
      if(f[i]->tag() == CTX::instance()->debugSurface) { found = true; }
    }
    if(!found) return;
  }

  ge->model()->setCurrentMeshEntity(ge);

  if(ge->degenerate(1)) {
    ge->meshStatistics.status = GEdge::DONE;
    return;
  }

  if(ge->geomType() == GEntity::BoundaryLayerCurve) return;
  if(ge->meshAttributes.method == MESH_NONE) return;
  if(CTX::instance()->mesh.meshOnlyVisible && !ge->getVisibility()) return;
  if(CTX::instance()->mesh.meshOnlyEmpty && ge->getNumMeshElements()) return;

  // destroy the mesh if it exists
  deMeshGEdge dem;
  dem(ge);

  if(MeshExtrudedCurve(ge)) return;

  if(ge->getMeshMaster() != ge) {
    GEdge *gef = dynamic_cast<GEdge *>(ge->getMeshMaster());
    if(gef->meshStatistics.status == GEdge::PENDING) return;
    Msg::Info("Meshing curve %d (%s) as a copy of curve %d", ge->tag(),
              ge->getTypeString().c_str(), ge->getMeshMaster()->tag());
    copyMesh(gef, ge, ge->masterOrientation);
    ge->meshStatistics.status = GEdge::DONE;
    return;
  }

  Msg::Info("Meshing curve %d (%s)", ge->tag(), ge->getTypeString().c_str());

  // compute bounds
  Range<double> bounds = ge->parBounds(0);
  double t_begin = bounds.low();
  double t_end = bounds.high();

  // if a BL is ending at one of the ends, then create specific points
  std::vector<MVertex *> _addBegin, _addEnd;
  addBoundaryLayerPoints(ge, t_begin, t_end, _addBegin, _addEnd);

  // integration to get length, number of points, etc
  int N;
  std::vector<IntPoint> Points;
  double a;
  int filterMinimumN;
  meshGEdgeProcessing(ge, t_begin, t_end, N, Points, a, filterMinimumN);
<<<<<<< HEAD
  Msg::Debug("  target: %i points (minimum is %i, used %li integration points)", N, filterMinimumN, Points.size());
=======
>>>>>>> 24df1d70

  // printFandPrimitive(ge->tag(),Points);

  // if the curve is periodic and if the begin vertex is identical to
  // the end vertex and if this vertex has only one model curve
  // adjacent to it, then the vertex is not connecting any other
  // curve. So, the mesh vertex and its associated geom vertex are not
  // necessary at the same location

  // look if we are doing the STL triangulation
  std::vector<MVertex *> &mesh_vertices = ge->mesh_vertices;

  GPoint beg_p, end_p;
  if(!ge->getBeginVertex() || !ge->getEndVertex()) {
    Msg::Warning("Skipping curve with no begin or end point");
    return;
  }
  else if(ge->getBeginVertex() == ge->getEndVertex() &&
          ge->getBeginVertex()->edges().size() == 1) {
    end_p = beg_p = ge->point(t_begin);
    Msg::Debug("Meshing periodic closed curve (tag %i, %i points)", ge->tag(),
               N);
  }
  else {
    MVertex *v0 = ge->getBeginVertex()->mesh_vertices[0];
    MVertex *v1 = ge->getEndVertex()->mesh_vertices[0];
    beg_p = GPoint(v0->x(), v0->y(), v0->z());
    end_p = GPoint(v1->x(), v1->y(), v1->z());
  }

  // do not consider the first and the last vertex (those are not
  // classified on this mesh edge)
  if(N > 1) {
    const double b = a / static_cast<double>(N - 1);
    int count = 1, NUMP = 1;
    IntPoint P1, P2;
    mesh_vertices.resize(N - 2);

    while(NUMP < N - 1) {
      P1 = Points[count - 1];
      P2 = Points[count];
      const double d = (double)NUMP * b;
      if((std::abs(P2.p) >= std::abs(d)) && (std::abs(P1.p) < std::abs(d))) {
        double const dt = P2.t - P1.t;
        double const dlc = P2.lc - P1.lc;
        double const dp = P2.p - P1.p;
        double const t = P1.t + dt / dp * (d - P1.p);
        SVector3 der = ge->firstDer(t);
        const double d = norm(der);
        double lc = d / (P1.lc + dlc / dp * (d - P1.p));
        GPoint V = ge->point(t);
        mesh_vertices[NUMP - 1] =
          new MEdgeVertex(V.x(), V.y(), V.z(), ge, t, 0, lc);
        NUMP++;
      }
      else {
        count++;
      }
    }
    mesh_vertices.resize(NUMP - 1);
  }

  // Boundary Layer points are added
  {
    std::vector<MVertex *> vv;
    vv.insert(vv.end(), _addBegin.begin(), _addBegin.end());
    vv.insert(vv.end(), mesh_vertices.begin(), mesh_vertices.end());
    for(std::size_t i = 0; i < _addEnd.size(); i++)
      vv.push_back(_addEnd[_addEnd.size() - 1 - i]);
    //    vv.insert(vv.end(), _addEnd.rend(), _addEnd.rbegin());
    mesh_vertices = vv;
  }

  if(CTX::instance()->mesh.algo2d != ALGO_2D_BAMG)
    if(_addBegin.empty() && _addEnd.empty())
      filterPoints(ge, filterMinimumN - 2);

  std::vector<MLine *> &lines = ge->lines;

  for(std::size_t i = 0; i <= mesh_vertices.size(); i++) {
    MVertex *v0 =
      (i == 0) ? ge->getBeginVertex()->mesh_vertices[0] : mesh_vertices[i - 1];

    MVertex *v1 = (i == mesh_vertices.size()) ?
                    ge->getEndVertex()->mesh_vertices[0] :
                    mesh_vertices[i];
    lines.push_back(new MLine(v0, v1));
  }

  if(ge->getBeginVertex() == ge->getEndVertex() &&
     ge->getBeginVertex()->edges().size() == 1) {
    MVertex *v0 = ge->getBeginVertex()->mesh_vertices[0];
    v0->x() = beg_p.x();
    v0->y() = beg_p.y();
    v0->z() = beg_p.z();
  }
  ge->meshStatistics.status = GEdge::DONE;
  Msg::Debug("  -> curve mesh has %li interior points", ge->mesh_vertices.size());
}

void orientMeshGEdge::operator()(GEdge *ge)
{
  // apply user-specified mesh orientation constraints
  if(ge->meshAttributes.reverseMesh)
    for(std::size_t k = 0; k < ge->getNumMeshElements(); k++)
      ge->getMeshElement(k)->reverse();
}

int meshGEdgeTargetNumberOfPoints(GEdge *ge)
{
  Range<double> bounds = ge->parBounds(0);
  double t_begin = bounds.low();
  double t_end = bounds.high();

  int N = 0;
  std::vector<IntPoint> Points;
  double a = 0.;
  int filterMinimumN = 1;
  meshGEdgeProcessing(ge, t_begin, t_end, N, Points, a, filterMinimumN);
  return N;
}<|MERGE_RESOLUTION|>--- conflicted
+++ resolved
@@ -687,10 +687,6 @@
   double a;
   int filterMinimumN;
   meshGEdgeProcessing(ge, t_begin, t_end, N, Points, a, filterMinimumN);
-<<<<<<< HEAD
-  Msg::Debug("  target: %i points (minimum is %i, used %li integration points)", N, filterMinimumN, Points.size());
-=======
->>>>>>> 24df1d70
 
   // printFandPrimitive(ge->tag(),Points);
 
