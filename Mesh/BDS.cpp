--- conflicted
+++ resolved
@@ -381,14 +381,14 @@
       return eee;
     }
 
-<<<<<<< HEAD
-    int ichoice = rand() /*ix++*/ % intersected.size();
+    //<<<<<<< HEAD
+    //    int ichoice = rand() /*ix++*/ % intersected.size();
     //bool success =
-      swap_edge(intersected[ichoice], BDS_SwapEdgeTestQuality(false, false));
+    //      swap_edge(intersected[ichoice], BDS_SwapEdgeTestQuality(false, false));
     // printf("trying to swop %d %d = %d (%d %d)\n", intersected[ichoice]->p1->iD,
     //        intersected[ichoice]->p2->iD, success, intersected[ichoice]->deleted,
     //        intersected[ichoice]->numfaces());
-=======
+    //=======
     int ichoice = 0;
     bool success = false;
     while (!success && ichoice < intersected.size())
@@ -404,7 +404,7 @@
     }
 
     ix++;
->>>>>>> 893c52f1
+    //>>>>>>> 893c52f188582cb45be9cafa612b5b949e2f9ef8
   }
   return 0;
 }
