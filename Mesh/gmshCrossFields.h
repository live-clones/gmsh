// Gmsh - Copyright (C) 1997-2020 C. Geuzaine, J.-F. Remacle
//
// See the LICENSE.txt file for license information. Please report all
// issues on https://gitlab.onelab.info/gmsh/gmsh/issues.

#ifndef CROSS_FIELDS_H
#define CROSS_FIELDS_H

#include <string>
#include <float.h>
#include <map>
#include <vector>
class GModel;

int computeStructuredQuadMesh(GModel *, std::vector<int> &tags);
int computeCrossFieldAndH(GModel *gm,
			  std::map<int, std::vector<double> > &dataH,
			  std::map<int, std::vector<double> > &dataDir,
			  std::map<int, std::vector<double> > &dataDirOrtho);



/********************************************************/
/* Attempt at an API callable step-by-step from the GUI */
/********************************************************/

/* Options used by the various QuadMeshingTools algorithms */
struct QuadMeshingOptions {
  bool cross_field_use_prescribed_if_available = true;
  int cross_field_iter        = 6;
  int cross_field_bc_expansion = 1;
  size_t sizemap_nb_quads = 10000;
  bool fix_decomposition = false;
  double simplify_size_factor = 0.9;
  int smoothing_explicit_iter = 100;
  std::string model_cut = "cut";
  std::string model_quad_init = "quad_init";
  std::string model_quad = "quad";
};

/* Values filled by the API calls, useful for GUI feedback */
struct QuadMeshingState {
  /* initial model, geometry and triangulation */
  std::string model_initial = "";

  /* cross field */
  int theta_tag = -1;

  /* scaling factor H */
  int H_tag = -1;
  double H_min = DBL_MAX;
  double H_max = -DBL_MAX;

  /* size map */
  int s_tag = -1;
  double s_min = DBL_MAX;
  double s_max = -DBL_MAX;
  size_t s_nb_quad_estimate = 0;

  /* UV-parametrisation */
  int U_tag = -1;
  int V_tag = -1;
  void* data_uv_cuts = NULL;
  void* data_uv_cuts_tj = NULL;

  /* cut model, triangulation */
  std::string model_cut = "";
  void* data_boundary_projector = NULL;

  /* quad mesh model, initial quantization */
  std::string model_quad_init = "";

  /* quad mesh model, final output */
  std::string model_quad = "";

  /* destructor required to delete the (void*) data */
  ~QuadMeshingState();
};

/* generate a view named 'theta' with 3 values per triangle and a datalist view 'H' with P1 triangles */
int computeCrossField(GModel * gm, const QuadMeshingOptions& opt, QuadMeshingState& state);

// deprecated, integrated into computeCrossField
// /* generate a datalist view named 'H' with P1 triangles */
// int computeH(GModel * gm, const QuadMeshingOptions& opt, QuadMeshingState& state);

/* generate a datalist view named 's' with P1 triangles */
int computeQuadSizeMap(GModel * gm, const QuadMeshingOptions& opt, QuadMeshingState& state);

/* generate two views, named 'U' and 'V', with 3 values per triangle */
int computeUV(GModel * gm, const QuadMeshingOptions& opt, QuadMeshingState& state);

/* generata a new model with cut triangles and classified triangles */
int computeQuadLayout(GModel * gm, const QuadMeshingOptions& opt, QuadMeshingState& state);

/* replace the current mesh by an initial quad mesh */
int generateQuadMesh(GModel * gm, const QuadMeshingOptions& opt, QuadMeshingState& state);

/* simplify the current quad mesh connectivity */
int simplifyQuadMesh(GModel * gm, const QuadMeshingOptions& opt, QuadMeshingState& state);

/* smooth the current quad mesh geometry */
int smoothQuadMesh(GModel * gm, const QuadMeshingOptions& opt, QuadMeshingState& state);

/* generate a view "crosses" with crosses scaled by H */
int showScaledCrosses(GModel* gm, const QuadMeshingOptions& opt, QuadMeshingState& state);

<<<<<<< HEAD
/* split mesh with separatrices without prescribed singularities */
int splitMeshWithSeparatrices(GModel * gm, QuadMeshingState& state);

/* find singularities and prepare geometry for remeshing */
int findAndMarkSingularities(GModel * gm);

/* split mesh with separatrices generated from prescribed singularities*/
int splitMeshWithPrescribedSing(GModel * gm, QuadMeshingState& state);
=======

/*****************************************************************************/
/* Wrappers to call QMT functions from outside the QuadMeshingTools pipeline */
/*****************************************************************************/

/* generate a model data view "scaled_directions" with one branch of cross field per triangle, 
 * scaled by a sizemap computed from H and adjusted to match sizemap_nb_quads */
int computePerTriangleScaledCrossField(
    GModel* gm,
    int& viewTag,
    int cross_field_iter         = 6,
    int cross_field_bc_expansion = 1,
    size_t sizemap_nb_quads      = 10000,
    bool delete_other_tmp_views = true);

/* smooth the current quad mesh (Winslow FDM), create boundary projector if not given */
int smoothQuadMesh(GModel* gm, int explicit_iter = 100, void* data_boundary_projector = NULL);
>>>>>>> 7080813f

#endif<|MERGE_RESOLUTION|>--- conflicted
+++ resolved
@@ -105,7 +105,6 @@
 /* generate a view "crosses" with crosses scaled by H */
 int showScaledCrosses(GModel* gm, const QuadMeshingOptions& opt, QuadMeshingState& state);
 
-<<<<<<< HEAD
 /* split mesh with separatrices without prescribed singularities */
 int splitMeshWithSeparatrices(GModel * gm, QuadMeshingState& state);
 
@@ -114,7 +113,6 @@
 
 /* split mesh with separatrices generated from prescribed singularities*/
 int splitMeshWithPrescribedSing(GModel * gm, QuadMeshingState& state);
-=======
 
 /*****************************************************************************/
 /* Wrappers to call QMT functions from outside the QuadMeshingTools pipeline */
@@ -132,6 +130,6 @@
 
 /* smooth the current quad mesh (Winslow FDM), create boundary projector if not given */
 int smoothQuadMesh(GModel* gm, int explicit_iter = 100, void* data_boundary_projector = NULL);
->>>>>>> 7080813f
+
 
 #endif