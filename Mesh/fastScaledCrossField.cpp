// Gmsh - Copyright (C) 1997-2019 C. Geuzaine, J.-F. Remacle
//
// See the LICENSE.txt file for license information. Please report all
// issues on https://gitlab.onelab.info/gmsh/gmsh/issues.

#include <vector>
#include <stack>
#include <queue>
#include <unordered_map>
#include <unordered_set>
#include "OS.h"
#include "GmshConfig.h"
#include "fastScaledCrossField.h"
#include "GModel.h"
#include "GFace.h"
#include "MEdge.h"
#include "MLine.h"
#include "MTriangle.h"
#include "GmshMessage.h"
#include "Context.h"
#include "discreteEdge.h"
#include "Numeric.h"
#include "gmsh.h"

#if defined(HAVE_POST)
#include "PView.h"
#include "PViewDataGModel.h"
#endif

#if defined(_OPENMP)
#include <omp.h>
#endif

#if defined(HAVE_SOLVER) && defined(HAVE_POST)
#include "dofManager.h"
#include "laplaceTerm.h"
#include "linearSystemGmm.h"
#include "linearSystemCSR.h"
#include "linearSystemFull.h"
#include "linearSystemPETSc.h"
#include "linearSystemMUMPS.h"
#endif

#ifdef HAVE_QUADMESHINGTOOLS
#include "qmt_cross_field.h"
#include "geolog.h"
#endif



int extractTriangularMeshFromFaces(
    const std::vector<GFace*>& faces,
    std::vector<std::array<double,3> >& points,
    std::vector<size_t>& pointTag,
    std::vector<std::array<size_t,2> >& lines,
    std::vector<std::array<size_t,3> >& triangles) {
  Msg::Debug("extract edge lines and face triangles from %i faces",faces.size());
  points.clear();
  lines.clear();
  triangles.clear();
  std::vector<size_t> old2new;
  size_t X = std::numeric_limits<size_t>::max();
  std::set<GEdge*> edges;
  for (GFace* gf: faces) {
    for (GEdge* ge: gf->edges()) {
      edges.insert(ge);
    }
    for (GEdge* ge: gf->embeddedEdges()) {
      edges.insert(ge);
    }
    old2new.reserve(old2new.size()+gf->triangles.size());
    points.reserve(points.size()+gf->triangles.size());
    pointTag.reserve(points.size()+gf->triangles.size());
    triangles.reserve(triangles.size()+gf->triangles.size());
    for (MTriangle* t: gf->triangles) {
      std::array<size_t,3> tri;
      for (size_t lv = 0; lv < 3; ++lv) {
        MVertex* v = t->getVertex(lv);
        size_t num = v->getNum();
        if (num >= old2new.size()) {
          old2new.resize(num+1,X);
        }
        if (old2new[num] == X) {
          old2new[num] = points.size();
          std::array<double,3> pt = {v->x(), v->y(), v->z()};
          points.push_back(pt);
          pointTag.push_back(num);
        }
        tri[lv] = old2new[num];
      }
      triangles.push_back(tri);
    }
  }
  for (GEdge* ge: edges) {
    lines.reserve(lines.size()+ge->lines.size());
    for (MLine* l: ge->lines) {
      std::array<size_t,2> line;
      for (size_t lv = 0; lv < 2; ++lv) {
        MVertex* v = l->getVertex(lv);
        size_t num = v->getNum();
        if (num >= old2new.size()) {
          old2new.resize(num+1,X);
        }
        if (old2new[num] == X) {
          old2new[num] = points.size();
          std::array<double,3> pt = {v->x(), v->y(), v->z()};
          points.push_back(pt);
          pointTag.push_back(num);
        }
        line[lv] = old2new[num];
      }
      std::sort(line.begin(),line.end());
      lines.push_back(line);
    }
  }
  Msg::Debug("- %li points, %i lines, %i triangles", points.size(), lines.size(), triangles.size());
  return 0;
}

int computeCrossFieldWithHeatEquation(const std::vector<GFace*>& faces, std::map<std::array<size_t,2>, double>& edgeTheta,
    int nbDiffusionLevels, double thresholdNormConvergence, int nbBoundaryExtensionLayer, int verbosity) {
  /* note: edgeTheta keys (v1,v2) are sorted, v1 < v2 always */
  Msg::Debug("compute cross field with heat equation for %i faces ...", faces.size());
#ifdef HAVE_QUADMESHINGTOOLS
  std::vector<std::array<double,3> > points;
  std::vector<std::array<size_t,2> > lines;
  std::vector<std::array<size_t,3> > triangles;
  std::vector<size_t> pointTag;
  int status = extractTriangularMeshFromFaces(faces, points, pointTag, lines, triangles);
  if (status != 0) {
    Msg::Error("Failed to extract triangular mesh");
    return -1;
  }
  std::map<std::array<size_t,2>,double> edgeThetaLocal;
  bool okcf = QMT::compute_cross_field_with_multilevel_diffusion(
      points,lines,triangles,edgeThetaLocal,nbDiffusionLevels,
      thresholdNormConvergence, nbBoundaryExtensionLayer, verbosity);
  if (!okcf) {
    Msg::Error("Failed to compute cross field for given faces");
    return -1;
  }

  for (const auto& kv: edgeThetaLocal) {
    std::array<size_t,2> vPairGlobal = {pointTag[kv.first[0]],pointTag[kv.first[1]]};
    if (vPairGlobal[1] < vPairGlobal[0]) {
      std::sort(vPairGlobal.begin(),vPairGlobal.end());
    }
    edgeTheta[vPairGlobal] = kv.second;
  }
#else
  Msg::Error("Diffusion-based cross field computation requires the QuadMeshingTools module");
  return -1;
#endif
  return 0;
}

static inline double compat_orientation_extrinsic(const SVector3 &o0,
                                                  const SVector3 &n0,
                                                  const SVector3 &o1,
                                                  const SVector3 &n1,
                                                  SVector3 &a1, SVector3 &b1)
{
  SVector3 t0 = crossprod(n0, o0);
  SVector3 t1 = crossprod(n1, o1);

  const size_t permuts[8][2] = {{0, 0}, {1, 0}, {2, 0}, {3, 0},
                                {0, 1}, {1, 1}, {2, 1}, {3, 1}};
  SVector3 A[4]{o0, t0, -o0, -t0};
  SVector3 B[2]{o1, t1};

  double maxx = -1;
  int index = 0;
  for(size_t i = 0; i < 8; i++) {
    const double xx = dot(A[permuts[i][0]], B[permuts[i][1]]);
    if(xx > maxx) {
      index = i;
      maxx = xx;
    }
  }
  a1 = A[permuts[index][0]];
  b1 = B[permuts[index][1]];
  return maxx;
}

static inline void cross_normalize(double &a)
{
  double D = M_PI * .5;
  if(a < 0)
    while(a < 0) a += D;
  if(a >= D)
    while(a >= D) a -= D;
}

static inline double cross_lifting(double _a, double a)
{
  double D = M_PI * .5;
  if(fabs(_a - a) < fabs(_a - (a + D)) && fabs(_a - a) < fabs(_a - (a - D))) {
    return a;
  }
  else if(fabs(_a - (a + D)) < fabs(_a - a) &&
      fabs(_a - (a + D)) < fabs(_a - (a - D))) {
    return a + D;
  }
  else {
    return a - D;
  }
  return DBL_MAX;
}

static inline double clamp(double x, double lower, double upper) { return std::min(upper, std::max(x, lower)); }

int computeQuadSizeMapFromCrossFieldConformalFactor(
    const std::vector<GFace*>& faces, 
    std::size_t targetNumberOfQuads, 
    const std::vector<std::size_t>& nodeTags,
    std::vector<double>& scaling) {
  Msg::Debug("compute quad size map from cross field conformal factor, to have %li quads ...", targetNumberOfQuads);
  if (targetNumberOfQuads == 0) {
    Msg::Error("targetNumberOfQuads: %i should be positive", targetNumberOfQuads);
    return -1;
  }

  /* Identify independant components in the surface */
  std::vector<std::set<GFace*> > components;
  {
    std::map<GEdge*,std::vector<GFace*> > edge2faces;
    for (GFace* gf: faces) for (GEdge* ge: gf->edges()) { 
      edge2faces[ge].push_back(gf);
    }
    std::set<GFace*> done;
    for (GFace* gfInit: faces) if (done.find(gfInit) == done.end()) {
      /* BFS */
      std::set<GFace*> comp_faces;
      std::queue<GFace*> Q;
      Q.push(gfInit);
      done.insert(gfInit);
      while (Q.size() > 0) {
        GFace* gf = Q.front();
        Q.pop();
        comp_faces.insert(gf);
        for (GEdge* ge: gf->edges()) {
          for (GFace* gf2: edge2faces[ge]) {
            if (gf2 == gf) continue;
            if (done.find(gf2) != done.end()) continue;
            Q.push(gf2);
            done.insert(gf2);
          }
        }
      }
      if (comp_faces.size() > 0) {
        components.push_back(comp_faces);
      }
    }
  }
  Msg::Debug("- found %li independant surface components", components.size());

  /* Distribute the quads in the components according to areas */
  double area_total = 0.;
  std::vector<double> areas(components.size(),0.);
  for (size_t i = 0; i < components.size(); ++i) {
    for (GFace* gf: components[i]) {
      for (MTriangle* t: gf->triangles) {
        double a = std::abs(t->getVolume());
        areas[i] += a;
        area_total += a;
      }
    }
  }
  if (area_total == 0.) {
    Msg::Error("Total triangulation area is 0.");
    return -1;
  }

  /* Accessible scaling values from vertex num */
  std::vector<double> num_to_scaling(nodeTags.size(),0.);
  for (size_t i = 0; i < nodeTags.size(); ++i) {
    size_t v = nodeTags[i];
    if (v >= num_to_scaling.size()) num_to_scaling.resize(v+1,0.);
    num_to_scaling[v] = scaling[i];
  }

  /* For each component, update the scaling */
  std::vector<double> num_to_sizemap(num_to_scaling.size(),0.);
  /* for vertex common to multiple component, use flag done */
  std::vector<bool> done(num_to_scaling.size(),false); 
  for (size_t i = 0; i < components.size(); ++i) {
    /* Compute H min/max outside corners and use it to clamp scaling */
    double Hmin =  DBL_MAX;
    double Hmax = -DBL_MAX;
    for (GFace* gf: components[i]) {
      for (MTriangle* t: gf->triangles) {
        for (size_t lv = 0; lv < 3; ++lv) {
          MVertex* v = t->getVertex(lv);
          size_t num = t->getVertex(lv)->getNum();
          if (num >= num_to_scaling.size()) {
            Msg::Error("scaling not found for vertex %i", num);
            return -1;
          }
          GVertex* gv = v->onWhat()->cast2Vertex();
          if (gv == nullptr) {
            Hmin = std::min(Hmin, num_to_scaling[num]);
            Hmax = std::max(Hmax, num_to_scaling[num]);
          }
        }
      }
    }

    /* Compute integral of current size map */
    double integral = 0.;
    double smin = DBL_MAX;
    double smax = -DBL_MAX;
    std::vector<size_t> vertices;
    vertices.reserve(nodeTags.size());
    for (GFace* gf: components[i]) {
      for (MTriangle* t: gf->triangles) {
        double values[3] = {0,0,0};
        for (size_t lv = 0; lv < 3; ++lv) {
          size_t num = t->getVertex(lv)->getNum();
          double H = num_to_scaling[num];
          H = clamp(H, Hmin, Hmax);
          values[lv] = exp(-H);
          num_to_sizemap[num] = values[lv];
          smin = std::min(smin,values[lv]);
          smax = std::max(smax,values[lv]);
          vertices.push_back(num);
        }
        double a = std::abs(t->getVolume());
        integral += a * 1. / std::pow(1./3. * (values[0] + values[1] + values[2]),2);
      }
    }
    if (integral == 0.) {
      Msg::Error("integral is 0 ...");
      return -1;
    }
    Msg::Debug("-- component %i (%i faces), exp(-H): min=%.3e, max=%.3e, integral=%.3e", 
        i, components[i].size(), smin, smax, integral);

    std::sort(vertices.begin(), vertices.end());
    vertices.erase(std::unique(vertices.begin(), vertices.end() ), vertices.end());

    double target = double(targetNumberOfQuads) * areas[i] / area_total;
    double FAC = double(target) / integral;
    double sf = 1./std::sqrt(FAC);
    smin = DBL_MAX;
    smax = -DBL_MAX;
    for (size_t j = 0; j < vertices.size(); ++j) {
      size_t num = vertices[j];
      if (!done[num]) {
        num_to_sizemap[num] = sf * num_to_sizemap[num];
        done[num] = true;
        smin = std::min(smin,num_to_sizemap[num]);
        smax = std::max(smax,num_to_sizemap[num]);
      }
    }
    Msg::Info("- component %i (%i faces), size map: min=%.3e, max=%.3e", 
        i, components[i].size(), smin, smax);
  }

  /* Update scaling in/out vector */
  for (size_t i = 0; i < nodeTags.size(); ++i) {
    size_t v = nodeTags[i];
    scaling[i] = num_to_sizemap[v];
  }

  return 0;
}

int computeCrossFieldScaling(const std::vector<GFace*>& faces, 
    const std::map<std::array<size_t,2>, double>& edgeTheta, 
    std::size_t targetNumberOfQuads, std::vector<std::size_t>& nodeTags,
    std::vector<double>& scaling) {
  Msg::Debug("compute cross field scaling ...");
#if defined(HAVE_SOLVER)

#if defined(HAVE_PETSC)
  Msg::Debug("- with PETSc solver");
  linearSystemPETSc<double> *_lsys = new linearSystemPETSc<double>;
#elif defined(HAVE_MUMPS)
  Msg::Debug("- with MUMPS solver");
  linearSystemMUMPS<double> *_lsys = new linearSystemMUMPS<double>;
#else
  Msg::Debug("- with full solver (slow ..., should not happen !)");
  linearSystemFull<double> *_lsys = new linearSystemFull<double>;
#endif
  dofManager<double> *myAssembler = new dofManager<double>(_lsys);

  /* Vertex unknowns */
  std::set<MVertex *, MVertexPtrLessThan> vs;
  for(size_t i = 0; i < faces.size(); i++) {
    for(size_t j = 0; j < faces[i]->triangles.size(); j++) {
      MTriangle *t = faces[i]->triangles[j];
      for(size_t k = 0; k < 3; k++) { vs.insert(t->getVertex(k)); }
    }
  }
  for (MVertex* v: vs) myAssembler->numberVertex(v,0,1);

  simpleFunction<double> ONE(1.0);
  laplaceTerm l(0, 1, &ONE);

  /* Collect gradient of theta (cross field directions) */
  std::map<MTriangle *, SVector3> gradients_of_theta;
  for(size_t i = 0; i < faces.size(); i++) {
    for(size_t j = 0; j < faces[i]->triangles.size(); j++) {
      MTriangle *t = faces[i]->triangles[j];

      SVector3 v10(t->getVertex(1)->x() - t->getVertex(0)->x(),
                   t->getVertex(1)->y() - t->getVertex(0)->y(),
                   t->getVertex(1)->z() - t->getVertex(0)->z());
      SVector3 v20(t->getVertex(2)->x() - t->getVertex(0)->x(),
                   t->getVertex(2)->y() - t->getVertex(0)->y(),
                   t->getVertex(2)->z() - t->getVertex(0)->z());
      SVector3 normal_to_triangle = crossprod(v20, v10);
      normal_to_triangle.normalize();

      SElement se(t);
      l.addToMatrix(*myAssembler, &se);

      SVector3 t_i, o_i, o_1, o_2, tgt0;
      for (size_t le = 0; le < 3; ++ le) {
        /* Edge ordered lower index to largest */
        std::array<MVertex*,2> edge = {t->getVertex(le),t->getVertex((le+1)%3)};
        if (edge[0]->getNum() > edge[1]->getNum()) std::reverse(edge.begin(),edge.end());

        /* Edge tangent */
        SVector3 tgt = edge[1]->point() - edge[0]->point();
        if (tgt.norm() < 1.e-16) {
          Msg::Warning("Edge (tri=%i,le=%i), length = %.e", t->getNum(), le, tgt.norm());
          if (tgt.norm() == 0.) {return -1;}
        }
        tgt.normalize();
        SVector3 tgt2 = crossprod(normal_to_triangle,tgt);
        tgt2.normalize();

        /* Cross angle  (from Crouzeix-Raviart cross field) */
        auto it = edgeTheta.find(std::array<size_t,2>{edge[0]->getNum(),edge[1]->getNum()});
        if (it == edgeTheta.end()) {
          Msg::Error("Edge (%li,%li) not found in edgeTheta",edge[0]->getNum(),edge[1]->getNum());
          return -1;
        }
        double A = it->second;

        SVector3 o = tgt * cos(A) + tgt2 * sin(A);
        o.normalize();
        o -= normal_to_triangle * dot(normal_to_triangle, o_i);
        o.normalize();

        if (le == 0) {
          t_i = crossprod(normal_to_triangle, tgt);
          t_i -= normal_to_triangle * dot(normal_to_triangle, t_i);
          t_i.normalize();
          o_i = o;
          tgt0 = tgt;
        } else if (le == 1) {
          o_1 = o;
        } else if (le == 2) {
          o_2 = o;
        }
      }

      SVector3 x0, x1, x2, x3;
      compat_orientation_extrinsic(o_i, normal_to_triangle, o_1, normal_to_triangle, x0, x1);
      compat_orientation_extrinsic(o_i, normal_to_triangle, o_2, normal_to_triangle, x2, x3);
      
      double a0 = atan2(dot(t_i, o_i), dot(tgt0, o_i));

      x0 -= normal_to_triangle * dot(normal_to_triangle, x0);
      x0.normalize();
      x1 -= normal_to_triangle * dot(normal_to_triangle, x1);
      x1.normalize();
      x2 -= normal_to_triangle * dot(normal_to_triangle, x2);
      x2.normalize();
      x3 -= normal_to_triangle * dot(normal_to_triangle, x3);
      x3.normalize();

      cross_normalize(a0);
      double A1 = atan2(dot(t_i, x1), dot(tgt0, x1));
      double A2 = atan2(dot(t_i, x3), dot(tgt0, x3));
      cross_normalize(A1);
      double a1 = cross_lifting(a0,A1);
      cross_normalize(A2);
      double a2 = cross_lifting(a0,A2);

      double a[3] = {a0 + a2 - a1, a0 + a1 - a2, a1 + a2 - a0};
      double g[3] = {0, 0, 0};
      t->interpolateGrad(a, 0, 0, 0, g);
      gradients_of_theta[t] = SVector3(g[0], g[1], g[2]);
      SPoint3 pp = t->barycenter();

      SVector3 G(g[0], g[1], g[2]);
      SVector3 GT = crossprod(G, normal_to_triangle);

      double g1[3];
      a[0] = 1;
      a[1] = 0;
      a[2] = 0;
      t->interpolateGrad(a, 0, 0, 0, g1);
      double RHS1 = g1[0] * GT.x() + g1[1] * GT.y() + g1[2] * GT.z();
      a[0] = 0;
      a[1] = 1;
      a[2] = 0;
      t->interpolateGrad(a, 0, 0, 0, g1);
      double RHS2 = g1[0] * GT.x() + g1[1] * GT.y() + g1[2] * GT.z();
      a[0] = 0;
      a[1] = 0;
      a[2] = 1;
      t->interpolateGrad(a, 0, 0, 0, g1);
      double RHS3 = g1[0] * GT.x() + g1[1] * GT.y() + g1[2] * GT.z();
      int num1 = myAssembler->getDofNumber(l.getLocalDofR(&se, 0));
      int num2 = myAssembler->getDofNumber(l.getLocalDofR(&se, 1));
      int num3 = myAssembler->getDofNumber(l.getLocalDofR(&se, 2));
      double V = -t->getVolume();
      _lsys->addToRightHandSide(num1, RHS1 * V);
      _lsys->addToRightHandSide(num2, RHS2 * V);
      _lsys->addToRightHandSide(num3, RHS3 * V);
    }
  }
  _lsys->systemSolve();
  Msg::Info("Conformal Factor Computed (%d unknowns)",
            myAssembler->sizeOfR());

  /* Extract solution */
  scaling.resize(vs.size(),0.);
  nodeTags.resize(vs.size(),0);
  size_t i = 0;
  for (MVertex* v: vs) {
    double h;
    myAssembler->getDofValue(v, 0, 1, h);
    nodeTags[i] = v->getNum();
    scaling[i] = h;
    i += 1;
  }

  delete _lsys;

  Msg::Info("Compute quad mesh size map from conformal factor and %li target quads ...", 
      targetNumberOfQuads);
  int status = computeQuadSizeMapFromCrossFieldConformalFactor(faces, targetNumberOfQuads, 
      nodeTags, scaling);
  if (status != 0) {
    Msg::Error("Failed to compute quad mesh size map");
    return -1;
  }

#else 
  Msg::Error("Computing cross field scaling requires the SOLVER module");
  return -1;
#endif

  return 0;
}

static inline SVector3 tri_normal(MTriangle* t) {
  SVector3 v10(t->getVertex(1)->x() - t->getVertex(0)->x(),
      t->getVertex(1)->y() - t->getVertex(0)->y(),
      t->getVertex(1)->z() - t->getVertex(0)->z());
  SVector3 v20(t->getVertex(2)->x() - t->getVertex(0)->x(),
      t->getVertex(2)->y() - t->getVertex(0)->y(),
      t->getVertex(2)->z() - t->getVertex(0)->z());
  SVector3 normal_to_triangle = crossprod(v20, v10);
  normal_to_triangle.normalize();
  return normal_to_triangle;
}

inline SVector3 crouzeix_raviart_interpolation(SVector3 lambda, SVector3 edge_values[3]) {
  double x = lambda[1];
  double y = lambda[2];
  SVector3 shape = {1.0 - 2.0 * y, -1.0 + 2.0 * (x + y), 1.0 - 2.0 * x};
  return shape[0] * edge_values[0] + shape[1] * edge_values[1] + shape[2] * edge_values[2];
}

int extractPerTriangleScaledCrossFieldDirections(
    const std::vector<GFace*>& faces, 
    const std::map<std::array<size_t,2>, double>& edgeTheta, 
    const std::vector<std::size_t>& nodeTags,
    const std::vector<double>& scaling,
    std::map<size_t, std::array<double,9> >& triangleDirections) {

  /* Accessible scaling values from vertex num */
  std::vector<double> num_to_scaling(nodeTags.size(),0.);
  for (size_t i = 0; i < nodeTags.size(); ++i) {
    size_t v = nodeTags[i];
    if (v >= num_to_scaling.size()) num_to_scaling.resize(v+1,0.);
    num_to_scaling[v] = scaling[i];
  }

  /* Combine cross directions and scaling, interpolate at triangle vertices */
  std::vector<double> datalist;
  for (GFace* gf: faces) {
    for (MTriangle* t: gf->triangles) {
      SVector3 N = tri_normal(t);

      /* Compute one branch at triangle vertices */
      SVector3 refCross = {0.,0.,0.};
      SVector3 avgCross = {0.,0.,0.};
      SVector3 lifted_dirs[3];
      for (size_t le = 0; le < 3; ++le) {
        /* Get cross angle */
        std::array<MVertex*,2> edge = {t->getVertex(le),t->getVertex((le+1)%3)};
        if (edge[0]->getNum() > edge[1]->getNum()) std::reverse(edge.begin(),edge.end());
        auto it = edgeTheta.find(std::array<size_t,2>{edge[0]->getNum(),edge[1]->getNum()});
        if (it == edgeTheta.end()) {
          Msg::Error("Edge (%li,%li) not found in edgeTheta",edge[0]->getNum(),edge[1]->getNum());
          return -1;
        }
        double A = it->second;

        /* Local reference frame */
        SVector3 tgt = edge[1]->point() - edge[0]->point();
        if (tgt.norm() < 1.e-16) {
          Msg::Warning("Edge (tri=%i,le=%i), length = %.e", t->getNum(), le, tgt.norm());
          if (tgt.norm() == 0.) {return -1;}
        }
        tgt.normalize();
        SVector3 tgt2 = crossprod(N,tgt);
        tgt2.normalize();

        SVector3 cross1 = tgt * cos(A) + tgt2 * sin(A);
        cross1.normalize();

        SVector3 cross2 = crossprod(N,cross1);
        cross2.normalize();

        if (le == 0) {
          refCross = cross1;
          avgCross = avgCross + cross1;
          lifted_dirs[le] = refCross;
        } else {
          SVector3 candidates[4] = {cross1,-1.*cross1,cross2,-1.*cross2};
          SVector3 closest = {0.,0.,0.};
          double dotmax = -DBL_MAX;
          for (size_t k = 0; k < 4; ++k) {
            if (dot(candidates[k],refCross) > dotmax) {
              closest = candidates[k];
              dotmax = dot(candidates[k],refCross);
            }
          }
          lifted_dirs[le] = closest;
          avgCross = avgCross + closest;
        }
      }
      SVector3 edge_dirs[3];
      for (size_t le = 0; le < 3; ++le) {
        double se = 0.5 * (num_to_scaling[t->getVertex(le)->getNum()] 
            + num_to_scaling[t->getVertex((le+1)%3)->getNum()]);
        edge_dirs[le] = se * lifted_dirs[le];
      }
      SVector3 vertex_dirs[3];
      std::array<double,9> tDirs;
      for (size_t lv = 0; lv < 3; ++lv) {
        SVector3 lambda = {0.,0.,0.};
        lambda[lv] = 1.;
        SVector3 dir = crouzeix_raviart_interpolation(lambda,edge_dirs);
        for (size_t d = 0; d < 3; ++d) {
          tDirs[3*lv+d] = dir.data()[d];
        }
      }
      size_t tNum = t->getNum();
      triangleDirections[tNum] = tDirs;
    }
  }

  return 0;
}

int createScaledCrossFieldView(
    const std::vector<GFace*>& faces, 
    const std::map<std::array<size_t,2>, double>& edgeTheta, 
    const std::vector<std::size_t>& nodeTags,
    const std::vector<double>& scaling,
    const std::string& viewName,
    int& dataListViewTag
    ) {

#if defined(HAVE_POST)
  std::map<size_t, std::array<double,9> > triangleDirections;
  int st = extractPerTriangleScaledCrossFieldDirections(faces, edgeTheta, nodeTags, scaling, triangleDirections);
  if (st != 0) {
    Msg::Error("failed to extract per triangle scaled directions");
    return st;
  }

  /* Combine cross directions and scaling to create view */
  std::vector<double> datalist;
  for (GFace* gf: faces) {
    for (MTriangle* t: gf->triangles) {
      size_t tNum = t->getNum();
      auto it = triangleDirections.find(tNum);
      if (it == triangleDirections.end()) {
        Msg::Error("Triangle %li not found in triangleDirections (CAD face %li)", tNum, gf->tag());
        return -1;
      }
      const std::array<double,9> tDirs = it->second;

      /* Add triangle coords+vectors to view */
      for (size_t d = 0; d < 3; ++d) {
        for (size_t lv = 0; lv < 3; ++lv) {
          datalist.push_back(t->getVertex(lv)->point().data()[d]);
        }
      }
      for (size_t lv = 0; lv < 3; ++lv) {
        for (size_t d = 0; d < 3; ++d) {
          datalist.push_back(tDirs[3*lv+d]);
        }
      }
    }
  }

  gmsh::initialize();
  if (dataListViewTag < 0) {
    Msg::Debug("create view '%s'",viewName.c_str());
    dataListViewTag = gmsh::view::add(viewName);
  } else {
    Msg::Debug("overwrite view with tag %i",dataListViewTag);
  }
  gmsh::view::addListData(dataListViewTag, "VT", datalist.size()/(9+9), datalist);
#else 
  Msg::Error("Cannot create view without POST module");
  return -1;
#endif
  return 0;
}

int ordered_fan_around_vertex(const MVertex* v, const std::vector<MTriangle*>& tris,
    std::vector<std::array<MVertex*,2> >& vPairs) {
  vPairs.clear();
  if (tris.size() < 3) return -1;

  std::unordered_set<MTriangle*> done;
  { /* Init */
    MTriangle* t = tris[0];
    for (size_t le = 0; le < 3; ++le) {
      MVertex* v1 = t->getVertex(le);
      MVertex* v2 = t->getVertex((le+1)%3);
      if (v1 != v && v2 != v) {
        vPairs.push_back({v1,v2});
        done.insert(t);
        break;
      }
    }
  }

  while (vPairs.back().back() != vPairs[0][0]) {
    MVertex* last = vPairs.back().back();
    /* Look for next edge connected to last */
    bool found = false;
    for (MTriangle* t: tris) {
      if (done.find(t) != done.end()) continue;
      for (size_t le = 0; le < 3; ++le) {
        MVertex* v1 = t->getVertex(le);
        MVertex* v2 = t->getVertex((le+1)%3);
        if (v1 != v && v2 != v) {
          if (v1 == last) {
            vPairs.push_back({v1,v2});
            done.insert(t);
            found = true;
            break;
          } else if (v2 == last) {
            vPairs.push_back({v2,v1});
            done.insert(t);
            found = true;
            break;
          }
        }
      }
      if (found) break;
    }
    if (!found) {
      Msg::Error("failed to order fan vertex pairs");
      return -1;
    }
  }

  return 0;
}

int local_frame(const MVertex* v, const std::vector<MTriangle*>& tris, 
    SVector3& e_x, SVector3& e_y, SVector3& e_z) {
  e_x = SVector3(DBL_MAX,DBL_MAX,DBL_MAX);
  SVector3 avg(0.,0.,0.);
  for (MTriangle* t: tris) {
    avg += tri_normal(t);
    if (e_x.x() == DBL_MAX) {
      for (size_t le = 0; le < 3; ++le) {
        MVertex* v1 = t->getVertex(le);
        MVertex* v2 = t->getVertex((le+1)%3);
        if (v1 == v) {
          e_x = v2->point() - v1->point();
          break;
        } else if (v2 == v) {
          e_x = v1->point() - v2->point();
          break;
        }
      }
    }
  }
  if (avg.norm() < 1.e-16) {
    Msg::Error("local frame for %li triangles: avg normal = %.2f, %.2f, %.2f", 
        tris.size(), avg.x(), avg.y(), avg.z());
    return -1;
  }
  if (e_x.norm() < 1.e-16) {
    Msg::Error("local frame for %li triangles: e_x = %.2f, %.2f, %.2f", 
        tris.size(), e_x.x(), e_x.y(), e_x.z());
    return -1;
  }
  e_x.normalize();
  avg.normalize();
  e_z = avg;
  e_y = crossprod(e_z,e_x);
  if (e_y.norm() < 1.e-16) {
    Msg::Error("local frame for %li triangles: e_y = %.2f, %.2f, %.2f", 
        tris.size(), e_y.x(), e_y.y(), e_y.z());
    return -1;
  }
  e_y.normalize();

  return 0;
}
inline double angle2PI(const SVector3& u, const SVector3& v, const SVector3& n) {
  const double dp = dot(u,v);
  const double tp = dot(n,crossprod(u,v));
  double angle = atan2(tp,dp);
  if (angle < 0) angle += 2. * M_PI;
  return angle;
}

<<<<<<< HEAD
static int detectCrossFieldSingularities(
					 const std::vector<GFace*>& faces, 
					 const std::map<std::array<size_t,2>, double>& edgeTheta, 
					 const std::vector<std::size_t>& nodeTags,
					 const std::vector<double>& scaling,
					 std::vector<std::array<double,5> >& singularities) {
=======
int detectCrossFieldSingularities(
    const std::vector<GFace*>& faces, 
    const std::map<std::array<size_t,2>, double>& edgeTheta, 
    const std::vector<std::size_t>& nodeTags,
    const std::vector<double>& scaling,
    std::vector<std::array<double,5> >& singularities) {
>>>>>>> 5bff3395
  Msg::Warning("current dectection of singularities is very basic, just min and max of scaling inside faces");

  /* Accessible scaling values from vertex num */
  std::vector<double> num_to_scaling(nodeTags.size(),0.);
  for (size_t i = 0; i < nodeTags.size(); ++i) {
    size_t v = nodeTags[i];
    if (v >= num_to_scaling.size()) num_to_scaling.resize(v+1,0.);
    num_to_scaling[v] = scaling[i];
  }

  std::vector<std::vector<MTriangle*> > numToTris(num_to_scaling.size());
  std::vector<MVertex*> vertices(num_to_scaling.size());
  for (GFace* gf: faces) {
    std::fill(vertices.begin(),vertices.end(),(MVertex*)NULL);
    for (size_t i = 0; i < numToTris.size(); ++i) if (numToTris[i].size() > 0) {
      numToTris[i].clear();
    }

    /* Get vertices and adjacent triangles */
    for (MTriangle* t: gf->triangles) {
      for (size_t le = 0; le < 3; ++le) {
        MVertex* v1 = t->getVertex(le);
        numToTris[v1->getNum()].push_back(t);
        vertices[v1->getNum()] = v1;
      }
    }

    /* Remove vertices on curves */
    for (GEdge* ge: gf->edges()) {
      for (MLine* l: ge->lines) {
        for (size_t lv = 0; lv < 2; ++lv) {
          MVertex* v1 = l->getVertex(lv);
          vertices[v1->getNum()] = NULL;
        }
      }
    }

    /* Flag singular vertices */
    std::vector<double> vertexIndex(vertices.size(),0.);
    for (size_t i = 0; i < numToTris.size(); ++i) if (vertices[i] != NULL) {
      MVertex* v = vertices[i];
      std::vector<MTriangle*> tris = numToTris[i];
      if (tris.size() == 0) continue;

      SVector3 e_x, e_y, N;
      int st = local_frame(v, tris, e_x, e_y, N);
      if (st != 0) {
        Msg::Error("no local frame for v=%li", v->getNum());
        continue;
      }

      std::vector<std::array<MVertex*,2> > vPairs;
      int st2 = ordered_fan_around_vertex(v, tris, vPairs);
      if (st2 != 0) {
        Msg::Error("no ordered fan around v=%li", v->getNum());
        continue;
      }

      double angle_deficit = 2.*M_PI;
      std::vector<SVector3> rep_vectors(vPairs.size()); /* cross field representation vector in local frame (+e_x,+e_y) */
      for (size_t j = 0; j < vPairs.size(); ++j) {
        MVertex* v1 = vPairs[j][0];
        MVertex* v2 = vPairs[j][1];
        angle_deficit -= angle3Vertices(v1, v, v2); /* gaussian curvature */

        SVector3 tgt;
        if (v1->getNum() < v2->getNum()) {
          tgt = v2->point() - v1->point();
        } else {
          tgt = v1->point() - v2->point();
        }
        tgt.normalize();
        SVector3 tgt2 = crossprod(N,tgt);
        tgt2.normalize();
        std::array<size_t,2> vPair = {v1->getNum(),v2->getNum()};
        if (vPair[1] < vPair[0]) vPair = {v2->getNum(),v1->getNum()};
        auto it = edgeTheta.find(vPair);
        if (it == edgeTheta.end()) {
          Msg::Error("Edge (%li,%li) not found in edgeTheta",vPair[0],vPair[1]);
          return -1;
        }
        double A = it->second;

        SVector3 branchInQuadrant;
        bool found = false;
        double dpmax = -DBL_MAX; size_t kmax = (size_t) -1;
        for (size_t k = 0; k < 4; ++k) { /* Loop over branches */
          SVector3 branch = tgt * cos(A+k*M_PI/2) + tgt2 * sin(A+k*M_PI/2);
          if (dot(branch,e_x) >= 0. && dot(branch,e_y) >= 0.) {
            branchInQuadrant = branch;
            found = true;
            break;
          }
          double dp = dot(branch,SVector3(std::sqrt(2),std::sqrt(2),0.));
          if (dp > dpmax) {dpmax = dp; kmax = k;}
        }
        if (!found && kmax != (size_t)-1 ) { /* if numerical errors */
          branchInQuadrant = tgt * cos(A+kmax*M_PI/2) + tgt2 * sin(A+kmax*M_PI/2);
        }

        double theta = acos(dot(branchInQuadrant,e_x));
        rep_vectors[j] = {cos(4.*theta),sin(4.*theta),0.};
      }
<<<<<<< HEAD
      if (nb_eq != 0) continue; /* maybe bad idea ? rejecting "singular edge" ? */
      if (nb_inf == 0 && nb_sup > 0) {
        MVertex* v = vertices[i];
        std::array<double,5> sing = {v->x(), v->y(), v->z(), -1.,(double)v->onWhat()->tag()};
        singularities.push_back(sing);
      } else if (nb_inf > 0 && nb_sup == 0) {
        MVertex* v = vertices[i];
        std::array<double,5> sing = {v->x(), v->y(), v->z(), +1.,(double)v->onWhat()->tag()};
        singularities.push_back(sing);
=======
      double sum_diff = 0.;
      for (size_t j = 0; j < vPairs.size(); ++j) {
        SVector3 vertical(0.,0.,1.);
        const SVector3 r1 = rep_vectors[j];
        const SVector3 r2 = rep_vectors[(j+1)%rep_vectors.size()];
        double diff_angle = angle2PI(r1,r2,vertical);
        if (diff_angle > M_PI) diff_angle -= 2.*M_PI;
        sum_diff += diff_angle;
>>>>>>> 5bff3395
      }
      if (std::abs(sum_diff-2*M_PI) < 0.05*M_PI) {
        vertexIndex[v->getNum()] = -1;
      } else if (std::abs(sum_diff+2*M_PI) < 0.05*M_PI) {
        vertexIndex[v->getNum()] = 1;
      } else if (std::abs(sum_diff) > 0.05 * M_PI) {
        Msg::Warning("singularity detection, v=%i, sum of diff is %.3f deg, ignored", v->getNum(), sum_diff);
      }
    }

    /* Three types of singularities with Crouzeix-Raviart interpolation:
     * - on vertex
     * - on edge
     * - on triangle */

    /* triangle singularities */
    for (MTriangle* t: gf->triangles) {
      MVertex* v1 = t->getVertex(0);
      MVertex* v2 = t->getVertex(1);
      MVertex* v3 = t->getVertex(2);
      for (double index: {-1.,1.}) {
        if (vertexIndex[v1->getNum()] == index 
            && vertexIndex[v2->getNum()] == index 
            && vertexIndex[v3->getNum()] == index) {
          SVector3 p = 1./3. * (v1->point()+v2->point()+v3->point());
          singularities.push_back({p.x(),p.y(),p.z(),index,double(gf->tag())});
          /* remove from list of available singularities */
          vertexIndex[v1->getNum()] = 0.; 
          vertexIndex[v2->getNum()] = 0.;
          vertexIndex[v3->getNum()] = 0.;
        }
      }
    }
    /* edge singularities */
    for (MTriangle* t: gf->triangles) {
      for (size_t le = 0; le < 3; ++le) {
        MVertex* v1 = t->getVertex(le);
        MVertex* v2 = t->getVertex((le+1)%3);
        for (double index: {-1.,1.}) {
          if (vertexIndex[v1->getNum()] == index 
              && vertexIndex[v2->getNum()] == index) {
            SVector3 p = 1./2. * (v1->point()+v2->point());
            singularities.push_back({p.x(),p.y(),p.z(),index,double(gf->tag())});
            /* remove from list of available singularities */
            vertexIndex[v1->getNum()] = 0.; 
            vertexIndex[v2->getNum()] = 0.;
          }
        }
      }
    }
    /* vertex singularities */
    for (size_t v = 0; v < vertexIndex.size(); ++v) if (std::abs(vertexIndex[v]) == 1.) {
      MVertex* vp = vertices[v];
      SVector3 p = vp->point();
      singularities.push_back({p.x(),p.y(),p.z(),vertexIndex[v],double(gf->tag())});
      vertexIndex[v] = 0.; 
    }
  }

  if (true) { /* Vizualisation of singularities */
    for (size_t i = 0; i < singularities.size(); ++i) {
      std::array<double,3> p = {
        singularities[i][0],
        singularities[i][1],
        singularities[i][2]};
      double index = singularities[i][3];
      GeoLog::add(p,index,"dbg_singularities");
    }
    GeoLog::flush();
  }


  return 0;
}

int computeScaledCrossFieldView(GModel* gm,
    int& dataListViewTag, 
    std::size_t targetNumberOfQuads,
    int nbDiffusionLevels, 
    double thresholdNormConvergence, 
    int nbBoundaryExtensionLayer,
    const std::string& viewName,
    int verbosity,
    std::vector<std::array<double,5> >* singularities
    ) {
  Msg::Debug("compute scaled cross field ...");
#ifdef HAVE_QUADMESHINGTOOLS
  std::vector<GFace*> faces;
  for(GModel::fiter it = gm->firstFace(); it != gm->lastFace(); ++it) {
    faces.push_back(*it);
  }

  std::map<std::array<size_t,2>,double> edgeTheta;
  for (GFace* gf: faces) {
    Msg::Debug("- compute cross field for face %i ...",gf->tag());
    int status = computeCrossFieldWithHeatEquation({gf}, edgeTheta, nbDiffusionLevels, thresholdNormConvergence,
        nbBoundaryExtensionLayer, verbosity);
    if (status != 0) {
      Msg::Error("failed to compute cross field for face %i",gf->tag());
    }
  }

  std::vector<size_t> nodeTags;
  std::vector<double> scaling;
  int status = computeCrossFieldScaling(faces, edgeTheta, targetNumberOfQuads, nodeTags, scaling);
  if (status != 0) {
    Msg::Error("failed to compute cross field scaling");
    return -1;
  }

  if (singularities != NULL) {
    int sts = detectCrossFieldSingularities(faces, edgeTheta, nodeTags, scaling, *singularities);
    if (sts != 0) {
      Msg::Error("failed to detect cross field singularities");
    }
  }

  /* Create data list view */
  int statusv = createScaledCrossFieldView(faces, edgeTheta, nodeTags, scaling,
      viewName, dataListViewTag);
  if (statusv != 0) {
    Msg::Error("failed to create view");
    return -1;
  }

  bool SHOW_H = true; // Debugging view to check H
  if (SHOW_H) {
    Msg::Warning("generating H view (saved at /tmp/H.pos), only for debugging/prototyping");
    std::string name = "dbg_H";
    PViewDataGModel *d = new PViewDataGModel;
    d->setName(name);
    d->setFileName(name + ".msh");
    std::map<int, std::vector<double> > dataH;
    for (size_t i = 0; i < nodeTags.size(); ++i) {
      std::vector<double> jj;
      jj.push_back(scaling[i]);
      dataH[nodeTags[i]] = jj;
    }
    d->addData(gm, dataH, 0, 0.0, 1, 1);
    d->finalize();
    std::string posout = "/tmp/H.pos";
    d->writePOS(posout, false, true, false);
    GmshMergeFile(posout);
  }

#else
  Msg::Error("Computation of scaled cross field requires the QuadMeshingTools module");
  return -1;
#endif

  return 0;
}<|MERGE_RESOLUTION|>--- conflicted
+++ resolved
@@ -824,21 +824,12 @@
   return angle;
 }
 
-<<<<<<< HEAD
-static int detectCrossFieldSingularities(
-					 const std::vector<GFace*>& faces, 
-					 const std::map<std::array<size_t,2>, double>& edgeTheta, 
-					 const std::vector<std::size_t>& nodeTags,
-					 const std::vector<double>& scaling,
-					 std::vector<std::array<double,5> >& singularities) {
-=======
 int detectCrossFieldSingularities(
     const std::vector<GFace*>& faces, 
     const std::map<std::array<size_t,2>, double>& edgeTheta, 
     const std::vector<std::size_t>& nodeTags,
     const std::vector<double>& scaling,
     std::vector<std::array<double,5> >& singularities) {
->>>>>>> 5bff3395
   Msg::Warning("current dectection of singularities is very basic, just min and max of scaling inside faces");
 
   /* Accessible scaling values from vertex num */
@@ -942,17 +933,6 @@
         double theta = acos(dot(branchInQuadrant,e_x));
         rep_vectors[j] = {cos(4.*theta),sin(4.*theta),0.};
       }
-<<<<<<< HEAD
-      if (nb_eq != 0) continue; /* maybe bad idea ? rejecting "singular edge" ? */
-      if (nb_inf == 0 && nb_sup > 0) {
-        MVertex* v = vertices[i];
-        std::array<double,5> sing = {v->x(), v->y(), v->z(), -1.,(double)v->onWhat()->tag()};
-        singularities.push_back(sing);
-      } else if (nb_inf > 0 && nb_sup == 0) {
-        MVertex* v = vertices[i];
-        std::array<double,5> sing = {v->x(), v->y(), v->z(), +1.,(double)v->onWhat()->tag()};
-        singularities.push_back(sing);
-=======
       double sum_diff = 0.;
       for (size_t j = 0; j < vPairs.size(); ++j) {
         SVector3 vertical(0.,0.,1.);
@@ -961,7 +941,6 @@
         double diff_angle = angle2PI(r1,r2,vertical);
         if (diff_angle > M_PI) diff_angle -= 2.*M_PI;
         sum_diff += diff_angle;
->>>>>>> 5bff3395
       }
       if (std::abs(sum_diff-2*M_PI) < 0.05*M_PI) {
         vertexIndex[v->getNum()] = -1;
