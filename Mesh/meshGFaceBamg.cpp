// Gmsh - Copyright (C) 1997-2021 C. Geuzaine, J.-F. Remacle
//
// See the LICENSE.txt file in the Gmsh root directory for license information.
// Please report all issues on https://gitlab.onelab.info/gmsh/gmsh/issues.

#include <map>
#include <numeric>
#include <iostream>
#include "meshGFaceBamg.h"
#include "GmshMessage.h"
#include "GFace.h"
#include "GModel.h"
#include "MVertex.h"
#include "MTriangle.h"
#include "MLine.h"
#include "GmshConfig.h"
#include "Context.h"
#include "BackgroundMeshTools.h"
#include "meshGFaceDelaunayInsertion.h"
#include "Options.h"
#include "meshGFace.h"
#include "MElementOctree.h"
#include "fullMatrix.h"

#if defined(HAVE_BAMG)

long verbosity = 0;
#include "Mesh2d.hpp"
#include "Mesh2.h"
Mesh2 *Bamg(Mesh2 *Thh, double *args, double *mm11, double *mm12, double *mm22,
            bool);

static void computeMeshMetricsForBamg(GFace *gf, int numV,
                                      Vertex2 *bamgVertices, double *mm11,
                                      double *mm12, double *mm22)
{
  //  char name[245];
  //  sprintf(name,"bgmBamg-%d-%d.pos",gf->tag(),iter);
  //  if (iter < 2){
  //    backgroundMesh::set(gf);
  //    backgroundMesh::current()->print(name, 0);
  //  }

  fullMatrix<double> J(2, 3), JT(3, 2), M(3, 3), R(2, 2), W(2, 3);
  for(int i = 0; i < numV; ++i) {
    double u = bamgVertices[i][0];
    double v = bamgVertices[i][1];
    GPoint gp = gf->point(SPoint2(u, v));
    SMetric3 m = BGM_MeshMetric(gf, u, v, gp.x(), gp.y(), gp.z());

    // compute the derivatives of the parametrization
    Pair<SVector3, SVector3> der = gf->firstDer(SPoint2(u, v));

    J(0, 0) = JT(0, 0) = der.first().x();
    J(0, 1) = JT(1, 0) = der.first().y();
    J(0, 2) = JT(2, 0) = der.first().z();
    J(1, 0) = JT(0, 1) = der.second().x();
    J(1, 1) = JT(1, 1) = der.second().y();
    J(1, 2) = JT(2, 1) = der.second().z();

    m.getMat(M);
    J.mult(M, W);
    W.mult(JT, R);
<<<<<<< HEAD
    
    mm11[i] = R(0,0);
    mm12[i] = R(1,0);
    mm22[i] = R(1,1);
=======

    mm11[i] = R(0, 0);
    mm12[i] = R(1, 0);
    mm22[i] = R(1, 1);
>>>>>>> e3478c99
  }
}

void meshGFaceBamg(GFace *gf)
{
  std::vector<GEdge *> const &edges = gf->edges();
  std::set<MVertex *> bcVertex;
  for(auto it = edges.begin(); it != edges.end(); it++) {
    for(std::size_t i = 0; i < (*it)->lines.size(); i++) {
      bcVertex.insert((*it)->lines[i]->getVertex(0));
      bcVertex.insert((*it)->lines[i]->getVertex(1));
    }
  }

  // fill mesh data fo bamg (bamgVertices, bamgTriangles, bamgBoundary)
  std::set<MVertex *> all;
  std::map<int, MVertex *> recover;
  for(std::size_t i = 0; i < gf->triangles.size(); i++) {
    for(std::size_t j = 0; j < 3; j++)
      all.insert(gf->triangles[i]->getVertex(j));
  }

  Vertex2 *bamgVertices = new Vertex2[all.size()];
  int index = 0;
  for(auto it = all.begin(); it != all.end(); ++it) {
    if((*it)->onWhat()->dim() <= 1) {
      SPoint2 p;
      reparamMeshVertexOnFace(*it, gf, p);
      bamgVertices[index][0] = p.x();
      bamgVertices[index][1] = p.y();
      bamgVertices[index].lab = index;
      recover[index] = *it;
      (*it)->setIndex(index++);
    }
  }
  // exit(1);
  int nbFixedVertices = index;
  for(auto it = all.begin(); it != all.end(); ++it) {
    // FIXME : SEAMS should have to be taken into account here !!!
    if((*it)->onWhat()->dim() >= 2) {
      SPoint2 p;
      reparamMeshVertexOnFace(*it, gf, p);
      bamgVertices[index][0] = p.x();
      bamgVertices[index][1] = p.y();
      recover[index] = *it;
      (*it)->setIndex(index++);
    }
  }

  std::vector<MElement *> myParamElems;
  std::vector<MVertex *> newVert;
  Triangle2 *bamgTriangles = new Triangle2[gf->triangles.size()];
  for(std::size_t i = 0; i < gf->triangles.size(); i++) {
    int nodes[3] = {(int)gf->triangles[i]->getVertex(0)->getIndex(),
                    (int)gf->triangles[i]->getVertex(1)->getIndex(),
                    (int)gf->triangles[i]->getVertex(2)->getIndex()};
    double u1(bamgVertices[nodes[0]][0]);
    double u2(bamgVertices[nodes[1]][0]);
    double u3(bamgVertices[nodes[2]][0]);
    double v1(bamgVertices[nodes[0]][1]);
    double v2(bamgVertices[nodes[1]][1]);
    double v3(bamgVertices[nodes[2]][1]);
    double sign = (u2 - u1) * (v3 - v1) - (u3 - u1) * (v2 - v1);
    if(sign < 0) {
      int temp = nodes[0];
      nodes[0] = nodes[1];
      nodes[1] = temp;
    }
    bamgTriangles[i].init(bamgVertices, nodes, gf->tag());
  }

  const auto numEdges =
    std::accumulate(begin(edges), end(edges), std::size_t(0),
                    [](std::size_t const partial_sum, const GEdge *const edge) {
                      return partial_sum + edge->lines.size();
                    });

  Seg *bamgBoundary = new Seg[numEdges];
  int count = 0;
  for(auto it = edges.begin(); it != edges.end(); ++it) {
    for(std::size_t i = 0; i < (*it)->lines.size(); ++i) {
      int nodes[2] = {(int)(*it)->lines[i]->getVertex(0)->getIndex(),
                      (int)(*it)->lines[i]->getVertex(1)->getIndex()};
      bamgBoundary[count].init(bamgVertices, nodes, (*it)->tag());
      bamgBoundary[count].lab = count;
      count++;
    }
  }

  Mesh2 *bamgMesh = new Mesh2(all.size(), gf->triangles.size(), numEdges,
                              bamgVertices, bamgTriangles, bamgBoundary);

  MElementOctree *_octree = nullptr;

  Mesh2 *refinedBamgMesh = nullptr;
  int iterMax = 41;
  for(int k = 0; k < iterMax; k++) {
    int nbVert = bamgMesh->nv;

    double *mm11 = new double[nbVert];
    double *mm12 = new double[nbVert];
    double *mm22 = new double[nbVert];
    double args[256];
    for(int i = 0; i < 256; i++) args[i] = -1.1e100;
    args[16] = CTX::instance()->mesh.anisoMax;
    args[7] = CTX::instance()->mesh.smoothRatio;
    // args[ 21] = 90.0;//cutoffrad = 90 degree
    computeMeshMetricsForBamg(gf, nbVert, bamgMesh->vertices, mm11, mm12, mm22);

    try {
      refinedBamgMesh = Bamg(bamgMesh, args, mm11, mm12, mm22, false);
      Msg::Info("BAMG succeeded %d vertices %d triangles", refinedBamgMesh->nv,
                refinedBamgMesh->nt);
    } catch(...) {
      Msg::Error("BAMG failed");
      return;
    }
    delete[] mm11;
    delete[] mm12;
    delete[] mm22;

    int nT = bamgMesh->nt;
    int nTnow = refinedBamgMesh->nt;

    delete bamgMesh;
    bamgMesh = refinedBamgMesh;
    if(fabs((double)(nTnow - nT)) < 0.01 * nT) break;
  }

  std::map<int, MVertex *> yetAnother;
  for(int i = 0; i < refinedBamgMesh->nv; i++) {
    Vertex2 &v = refinedBamgMesh->vertices[i];
    if(i >= nbFixedVertices) {
      GPoint gp = gf->point(SPoint2(v[0], v[1]));
      // if (gp.x() > 2.){
      //  printf("wrong vertex index=%d %g %g %g (%g %g)\n",
      //         i, gp.x(), gp.y(), gp.z(), v[0], v[1]);
      // }
      // If point not found because compound edges have been remeshed and
      // boundary triangles have changed then we call our new octree
      MFaceVertex *x = new MFaceVertex(gp.x(), gp.y(), gp.z(), gf, v[0], v[1]);
      yetAnother[i] = x;
      gf->mesh_vertices.push_back(x);
    }
    else {
      MVertex *v = recover[i];
      yetAnother[i] = v;
    }
  }

  for(std::size_t i = 0; i < gf->triangles.size(); i++) {
    delete gf->triangles[i];
  }
  gf->triangles.clear();
  for(int i = 0; i < refinedBamgMesh->nt; i++) {
    Triangle2 &t = refinedBamgMesh->triangles[i];
    Vertex2 &v1 = t[0];
    Vertex2 &v2 = t[1];
    Vertex2 &v3 = t[2];
    gf->triangles.push_back(new MTriangle(yetAnother[(*refinedBamgMesh)(v1)],
                                          yetAnother[(*refinedBamgMesh)(v2)],
                                          yetAnother[(*refinedBamgMesh)(v3)]));
  }

  // delete pointers
  if(refinedBamgMesh) delete refinedBamgMesh;
  if(_octree) delete _octree;
  for(auto it = myParamElems.begin(); it != myParamElems.end(); it++)
    delete *it;
  for(auto it = newVert.begin(); it != newVert.end(); it++) delete *it;
}

#else

void meshGFaceBamg(GFace *gf)
{
  Msg::Error("This version of Gmsh is not compiled with BAMG support");
}

#endif<|MERGE_RESOLUTION|>--- conflicted
+++ resolved
@@ -61,17 +61,10 @@
     m.getMat(M);
     J.mult(M, W);
     W.mult(JT, R);
-<<<<<<< HEAD
-    
-    mm11[i] = R(0,0);
-    mm12[i] = R(1,0);
-    mm22[i] = R(1,1);
-=======
 
     mm11[i] = R(0, 0);
     mm12[i] = R(1, 0);
     mm22[i] = R(1, 1);
->>>>>>> e3478c99
   }
 }
 
