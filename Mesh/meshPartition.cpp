--- conflicted
+++ resolved
@@ -364,7 +364,6 @@
     int *nind = new int[_eptr[_ne]];
     for(unsigned int i = 0; i < _eptr[_ne]; i++) nind[i] = 0;
 
-    
     for(unsigned int i = 0; i < _ne; i++) {
       for(unsigned int j = _eptr[i]; j < _eptr[i + 1]; j++) {
         nptr[_eind[j]]++;
@@ -2300,15 +2299,6 @@
   }
 }
 
-<<<<<<< HEAD
-int PartitionFace(GFace *gf, int np, int *p){
-  GModel m;
-  m.add(gf);
-  for (size_t i=0;i<gf->triangles.size();++i){
-    for (size_t j=0;j<3;++j){
-      int n = gf->triangles[i]->getVertex(j)->getNum();
-      if (n > m.getMaxVertexNumber())m.setMaxVertexNumber(n);
-=======
 int PartitionFace(GFace *gf, int np, int *p)
 {
   GModel m;
@@ -2317,25 +2307,11 @@
     for(size_t j = 0; j < 3; ++j) {
       int n = gf->triangles[i]->getVertex(j)->getNum();
       if(n > (int)m.getMaxVertexNumber()) m.setMaxVertexNumber(n);
->>>>>>> 8458fc59
     }
   }
   Graph graph(&m);
   if(MakeGraph(&m, graph, -1)) return 1;
   graph.nparts(np);
-<<<<<<< HEAD
-  if(PartitionGraph(graph)) return 1;  
-  m.remove(gf);
-  //  for (size_t i=0;i<graph.ne();++i)p[i]=graph.partition(i);
-  for(unsigned int i = 0; i < graph.ne(); i++) 
-    graph.element(i)->setPartition(graph.partition(i));
-
-
-  return 0;
-}
-
-
-=======
   if(PartitionGraph(graph)) return 1;
   m.remove(gf);
   //  for (size_t i=0;i<graph.ne();++i)p[i]=graph.partition(i);
@@ -2345,7 +2321,6 @@
   return 0;
 }
 
->>>>>>> 8458fc59
 // Partition a mesh into n parts. Returns: 0 = success, 1 = error
 
 int PartitionMesh(GModel *const model)
@@ -2403,14 +2378,9 @@
       totCount += count[j];
     }
     if(totCount > 0) {
-<<<<<<< HEAD
       Msg::Info(" - Repartition of %d %s: %d(min) %d(max) %g(avg)",
                 totCount, ElementType::nameOfParentType(i, totCount > 1).c_str(),
                 minCount, maxCount,
-=======
-      Msg::Info(" - Repartition of %d %s(s): %d(min) %d(max) %g(avg)", totCount,
-                ElementType::nameOfParentType(i).c_str(), minCount, maxCount,
->>>>>>> 8458fc59
                 totCount / (double)CTX::instance()->mesh.numPartitions);
     }
   }
