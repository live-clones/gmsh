--- conflicted
+++ resolved
@@ -2565,13 +2565,11 @@
 
   AssignMeshVertices(model);
   
-<<<<<<< HEAD
   movePeriodicNodesFromParentToPartitionEntities(model);
-=======
+
   graph.clearDualGraph();
   createDualGraph(graph, true);
   graph.assignGhostCells();
->>>>>>> 71f1c9d4
 
   return 0;
 }
@@ -2858,13 +2856,11 @@
 
   AssignMeshVertices(model);
   
-<<<<<<< HEAD
   movePeriodicNodesFromParentToPartitionEntities(model);
-=======
+
   graph.clearDualGraph();
   createDualGraph(graph, false);
   graph.assignGhostCells();
->>>>>>> 71f1c9d4
   
   return 0;
 }
