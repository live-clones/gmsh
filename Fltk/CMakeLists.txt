--- conflicted
+++ resolved
@@ -20,12 +20,8 @@
     clippingWindow.cpp
     manipWindow.cpp
     contextWindow.cpp
-<<<<<<< HEAD
-    physicalGroupWindow.cpp
-=======
     onelabContextWindow.cpp
     onelabGroup.cpp
->>>>>>> dd507a94
     helpWindow.cpp
     fileDialogs.cpp
     extraDialogs.cpp
