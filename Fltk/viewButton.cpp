// Gmsh - Copyright (C) 1997-2018 C. Geuzaine, J.-F. Remacle
//
// See the LICENSE.txt file for license information. Please report all
// bugs and problems to the public mailing list <gmsh@onelab.info>.

#include "GmshConfig.h"
#if !defined(HAVE_NO_STDINT_H)
#include <stdint.h>
#elif defined(HAVE_NO_INTPTR_T)
typedef unsigned long intptr_t;
#endif
#include <FL/fl_ask.H>
#include "FlGui.h"
#include "drawContext.h"
#include "fileDialogs.h"
#include "optionWindow.h"
#include "pluginWindow.h"
#include "Context.h"
#include "GModel.h"
#include "PView.h"
#include "PViewData.h"
#include "PViewOptions.h"
#include "Options.h"
#include "OpenFile.h"
#include "Field.h"
#include "OS.h"
#include "onelabGroup.h"
#include "viewButton.h"

static void view_toggle_cb(Fl_Widget *w, void *data)
{
  int num = (intptr_t)data;
  viewButton *but = FlGui::instance()->onelab->getViewButton(num);
  if(but) {
    if(Fl::event_state(FL_SHIFT)) {
      for(unsigned int i = 0; i < PView::list.size(); i++) {
        if((int)i != num)
          opt_view_visible(i, GMSH_SET | GMSH_GUI, 0);
        else
          opt_view_visible(i, GMSH_SET | GMSH_GUI, 1);
      }
    }
    else
      opt_view_visible(num, GMSH_SET, but->value());
    drawContext::global()->draw();
  }
}

static void view_reload(int index)
{
  if(index >= 0 && index < (int)PView::list.size()) {
    PView *p = PView::list[index];

    if(StatFile(p->getData()->getFileName())) {
      Msg::Error("File '%s' does not exist",
                 p->getData()->getFileName().c_str());
      return;
    }

    int n = PView::list.size();

    // FIXME: use fileIndex
    MergeFile(p->getData()->getFileName());

    if((int)PView::list.size() > n) { // we loaded a new view
      // delete old data and replace with new
      delete p->getData();
      p->setData(PView::list.back()->getData());
      PView::list.back()->setData(0);
      // delete new view
      delete PView::list.back();
      // in case the reloaded view has a different number of time steps
      if(p->getOptions()->timeStep > p->getData()->getNumTimeSteps() - 1)
        p->getOptions()->timeStep = 0;
      p->setChanged(true);
      FlGui::instance()->updateViews(true, true);
    }
  }
}

static void view_reload_cb(Fl_Widget *w, void *data)
{
  view_reload((intptr_t)data);
  drawContext::global()->draw();
}

static void view_reload_all_cb(Fl_Widget *w, void *data)
{
  for(unsigned int i = 0; i < PView::list.size(); i++) view_reload(i);
  drawContext::global()->draw();
}

static void view_reload_visible_cb(Fl_Widget *w, void *data)
{
  for(unsigned int i = 0; i < PView::list.size(); i++)
    if(opt_view_visible(i, GMSH_GET, 0)) view_reload(i);
  drawContext::global()->draw();
}

static void view_sort_cb(Fl_Widget *w, void *data)
{
  PView::sortByName();
  FlGui::instance()->updateViews(true, true);
  drawContext::global()->draw();
}

static void view_remove_other_cb(Fl_Widget *w, void *data)
{
  if(PView::list.empty()) return;
  for(int i = PView::list.size() - 1; i >= 0; i--)
    if(i != (intptr_t)data) delete PView::list[i];
  FlGui::instance()->updateViews(true, true);
  drawContext::global()->draw();
}

static void view_remove_all_cb(Fl_Widget *w, void *data)
{
  if(PView::list.empty()) return;
  int mode = (intptr_t)data;
  if(mode == -1) { // remove all
    if(PView::list.empty()) return;
    while(PView::list.size()) delete PView::list[0];
  }
  else if(mode == -2) { // remove all visible
    for(int i = PView::list.size() - 1; i >= 0; i--)
      if(opt_view_visible(i, GMSH_GET, 0)) delete PView::list[i];
  }
  else if(mode == -3) { // remove all invisible
    for(int i = PView::list.size() - 1; i >= 0; i--)
      if(!opt_view_visible(i, GMSH_GET, 0)) delete PView::list[i];
  }
  else if(mode == -4) { // remove all empty
    for(int i = PView::list.size() - 1; i >= 0; i--)
      if(PView::list[i]->getData()->empty()) delete PView::list[i];
  }
  else if(mode >= 0 && mode < (int)PView::list.size()) { // remove by name
    std::string name = PView::list[mode]->getData()->getName();
    for(int i = PView::list.size() - 1; i >= 0; i--)
      if(PView::list[i]->getData()->getName() == name) delete PView::list[i];
  }

  FlGui::instance()->updateViews(true, true);
  drawContext::global()->draw();
}

static void view_remove_cb(Fl_Widget *w, void *data)
{
  delete PView::list[(intptr_t)data];
  FlGui::instance()->updateViews(true, true);
  drawContext::global()->draw();
}

#if defined(HAVE_NATIVE_FILE_CHOOSER)
#define TT "\t"
#define NN "\n"
#else
#define TT " ("
#define NN ")\t"
#endif

static void view_save_cb(Fl_Widget *w, void *data)
{
  static const char *formats =
    "Gmsh Parsed" TT "*.pos" NN "Gmsh Mesh-based" TT "*.pos" NN
    "Gmsh Legacy ASCII" TT "*.pos" NN "Gmsh Legacy Binary" TT "*.pos" NN
    "MED" TT "*.rmed" NN "STL Surface" TT "*.stl" NN "Generic TXT" TT
    "*.txt" NN;

  PView *view = PView::list[(intptr_t)data];
<<<<<<< HEAD
 test:
  if(fileChooser(FILE_CHOOSER_CREATE, "Export", formats,
                 view->getData()->getFileName().c_str())){
=======
test:
  if(fileChooser(FILE_CHOOSER_CREATE, "Export", formats,
                 view->getData()->getFileName().c_str())) {
>>>>>>> f8ab7744
    std::string name = fileChooserGetName(1);
    if(CTX::instance()->confirmOverwrite) {
      if(!StatFile(name))
        if(!fl_choice("File '%s' already exists.\n\nDo you want to replace it?",
                      "Cancel", "Replace", 0, name.c_str()))
          goto test;
    }
    int format = 0;
    switch(fileChooserGetFilter()) {
    case 0: format = 2; break;
    case 1: format = 5; break;
    case 2: format = 0; break;
    case 3: format = 1; break;
    case 4: format = 6; break;
    case 5: format = 3; break;
    case 6: format = 4; break;
    }
    view->write(name, format);
  }
}

#undef TT
#undef NN

static void view_alias_with_options_cb(Fl_Widget *w, void *data)
{
  const bool copyOptions = true;
  new PView(PView::list[(intptr_t)data], copyOptions);
  FlGui::instance()->updateViews(true, true);
  drawContext::global()->draw();
}

static void view_combine_space_all_cb(Fl_Widget *w, void *data)
{
  PView::combine(false, 1, CTX::instance()->post.combineRemoveOrig);
  FlGui::instance()->updateViews(true, true);
  drawContext::global()->draw();
}

static void view_combine_space_visible_cb(Fl_Widget *w, void *data)
{
  PView::combine(false, 0, CTX::instance()->post.combineRemoveOrig);
  FlGui::instance()->updateViews(true, true);
  drawContext::global()->draw();
}

static void view_combine_space_by_name_cb(Fl_Widget *w, void *data)
{
  PView::combine(false, 2, CTX::instance()->post.combineRemoveOrig);
  FlGui::instance()->updateViews(true, true);
  drawContext::global()->draw();
}

static void view_combine_time_all_cb(Fl_Widget *w, void *data)
{
  PView::combine(true, 1, CTX::instance()->post.combineRemoveOrig);
  FlGui::instance()->updateViews(true, true);
  drawContext::global()->draw();
}

static void view_combine_time_visible_cb(Fl_Widget *w, void *data)
{
  PView::combine(true, 0, CTX::instance()->post.combineRemoveOrig);
  FlGui::instance()->updateViews(true, true);
  drawContext::global()->draw();
}

static void view_combine_time_by_name_cb(Fl_Widget *w, void *data)
{
  PView::combine(true, 2, CTX::instance()->post.combineRemoveOrig);
  FlGui::instance()->updateViews(true, true);
  drawContext::global()->draw();
}

static void view_all_visible_cb(Fl_Widget *w, void *data)
{
  int mode = (intptr_t)data;
  std::string name;
  if(mode >= 0) name = PView::list[mode]->getData()->getName();
  for(unsigned int i = 0; i < PView::list.size(); i++)
    opt_view_visible(i, GMSH_SET | GMSH_GUI,
                     (mode == -1) ?
                       1 :
                       (mode == -2) ?
                       0 :
                       (mode == -3) ?
                       !opt_view_visible(i, GMSH_GET, 0) :
                       (name == PView::list[i]->getData()->getName()) ? 1 : 0);
  drawContext::global()->draw();
}

static void view_applybgmesh_cb(Fl_Widget *w, void *data)
{
  int index = (intptr_t)data;
  if(index >= 0 && index < (int)PView::list.size())
    GModel::current()->getFields()->setBackgroundMesh(index);
}

viewButton::viewButton(int x, int y, int w, int h, int num, Fl_Color col)
  : Fl_Group(x, y, w, h)
{
  int popw = FL_NORMAL_SIZE + 2;

  PView *view = PView::list[num];
  PViewData *data = view->getData();
  PViewOptions *opt = view->getOptions();

  _toggle = new Fl_Check_Button(x, y, w - popw, h);
  _toggle->box(FL_FLAT_BOX);
  _toggle->color(col);
  _toggle->callback(view_toggle_cb, (void *)(intptr_t)num);
  _toggle->align(FL_ALIGN_LEFT | FL_ALIGN_INSIDE | FL_ALIGN_CLIP);
  _toggle->value(opt->visible);
  char tmp[256];
  sprintf(tmp, "[%d] %s", num, data->getName().c_str());
  _toggle->copy_label(tmp);
  strcpy(_tooltip, data->getFileName().c_str());
  _toggle->tooltip(_tooltip);

  _butt = new Fl_Button(x + w - popw, y, popw, h, "@>");
  _butt->align(FL_ALIGN_RIGHT | FL_ALIGN_INSIDE | FL_ALIGN_CLIP);
  _butt->tooltip("Show view options (Shift+w)");
  _butt->box(FL_FLAT_BOX);
  _butt->color(col);
  _butt->selection_color(col);
  _popup = new Fl_Menu_Button(x + w - popw, y, popw, h);
  _popup->type(Fl_Menu_Button::POPUP123);

  _popup->add("Options", 'o', (Fl_Callback *)view_options_cb,
              (void *)(intptr_t)num, 0);
  _popup->add("_Plugins", 'p', (Fl_Callback *)plugin_cb, (void *)(intptr_t)num,
              0);

  _popup->add("Reload", 'r', (Fl_Callback *)view_reload_cb,
              (void *)(intptr_t)num, 0);
  _popup->add("Reload Views/All", 0, (Fl_Callback *)view_reload_all_cb,
              (void *)(intptr_t)num, 0);
  _popup->add("Reload Views/Visible", 0, (Fl_Callback *)view_reload_visible_cb,
              (void *)(intptr_t)num, 0);
  _popup->add("_Create Alias", 0, (Fl_Callback *)view_alias_with_options_cb,
              (void *)(intptr_t)num, 0);

  _popup->add("Remove", FL_Delete, (Fl_Callback *)view_remove_cb,
              (void *)(intptr_t)num, 0);
  _popup->add("_Remove Views/All", 0, (Fl_Callback *)view_remove_all_cb,
              (void *)-1, 0);
  _popup->add("Remove Views/Visible", 0, (Fl_Callback *)view_remove_all_cb,
              (void *)-2, 0);
  _popup->add("Remove Views/Invisible", 0, (Fl_Callback *)view_remove_all_cb,
              (void *)-3, 0);
  _popup->add("Remove Views/Other", 0, (Fl_Callback *)view_remove_other_cb,
              (void *)(intptr_t)num, 0);
  _popup->add("Remove Views/Empty", 0, (Fl_Callback *)view_remove_all_cb,
              (void *)-4, 0);
  _popup->add("Remove Views/With Same Name", 0,
              (Fl_Callback *)view_remove_all_cb, (void *)(intptr_t)num, 0);

  _popup->add("Sort By Name", 0, (Fl_Callback *)view_sort_cb, (void *)0, 0);
  _popup->add("Set Visibility/All On", 0, (Fl_Callback *)view_all_visible_cb,
              (void *)-1, 0);
  _popup->add("Set Visibility/All Off", 0, (Fl_Callback *)view_all_visible_cb,
              (void *)-2, 0);
  _popup->add("Set Visibility/Invert", 0, (Fl_Callback *)view_all_visible_cb,
              (void *)-3, 0);
  _popup->add("Set Visibility/Same Name On", 0,
              (Fl_Callback *)view_all_visible_cb, (void *)(intptr_t)num, 0);

  _popup->add("Combine Elements/From All Views", 0,
              (Fl_Callback *)view_combine_space_all_cb, (void *)(intptr_t)num,
              0);
  _popup->add("Combine Elements/From Visible Views", 0,
              (Fl_Callback *)view_combine_space_visible_cb,
              (void *)(intptr_t)num, 0);
  _popup->add("Combine Elements/From All Views With Same Name", 0,
              (Fl_Callback *)view_combine_space_by_name_cb,
              (void *)(intptr_t)num, 0);

  _popup->add("_Combine Time Steps/From All Views", 0,
              (Fl_Callback *)view_combine_time_all_cb, (void *)(intptr_t)num,
              0);
  _popup->add("Combine Time Steps/From Visible Views", 0,
              (Fl_Callback *)view_combine_time_visible_cb,
              (void *)(intptr_t)num, 0);
  _popup->add("Combine Time Steps/From All Views With Same Name", 0,
              (Fl_Callback *)view_combine_time_by_name_cb,
              (void *)(intptr_t)num, 0);

<<<<<<< HEAD
  _popup->add("Apply As Background Mesh", 0,
              (Fl_Callback *) view_applybgmesh_cb, (void *)(intptr_t)num, 0);
  _popup->add("Export...", 0,
              (Fl_Callback *) view_save_cb, (void *)(intptr_t)num, 0);
=======
  _popup->add("Apply As Background Mesh", 0, (Fl_Callback *)view_applybgmesh_cb,
              (void *)(intptr_t)num, 0);
  _popup->add("Export...", 0, (Fl_Callback *)view_save_cb,
              (void *)(intptr_t)num, 0);
>>>>>>> f8ab7744

  end(); // close the group
  resizable(_toggle);
}<|MERGE_RESOLUTION|>--- conflicted
+++ resolved
@@ -167,15 +167,9 @@
     "*.txt" NN;
 
   PView *view = PView::list[(intptr_t)data];
-<<<<<<< HEAD
  test:
   if(fileChooser(FILE_CHOOSER_CREATE, "Export", formats,
-                 view->getData()->getFileName().c_str())){
-=======
-test:
-  if(fileChooser(FILE_CHOOSER_CREATE, "Export", formats,
                  view->getData()->getFileName().c_str())) {
->>>>>>> f8ab7744
     std::string name = fileChooserGetName(1);
     if(CTX::instance()->confirmOverwrite) {
       if(!StatFile(name))
@@ -363,17 +357,10 @@
               (Fl_Callback *)view_combine_time_by_name_cb,
               (void *)(intptr_t)num, 0);
 
-<<<<<<< HEAD
-  _popup->add("Apply As Background Mesh", 0,
-              (Fl_Callback *) view_applybgmesh_cb, (void *)(intptr_t)num, 0);
-  _popup->add("Export...", 0,
-              (Fl_Callback *) view_save_cb, (void *)(intptr_t)num, 0);
-=======
   _popup->add("Apply As Background Mesh", 0, (Fl_Callback *)view_applybgmesh_cb,
               (void *)(intptr_t)num, 0);
   _popup->add("Export...", 0, (Fl_Callback *)view_save_cb,
               (void *)(intptr_t)num, 0);
->>>>>>> f8ab7744
 
   end(); // close the group
   resizable(_toggle);
