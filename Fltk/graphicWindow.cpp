--- conflicted
+++ resolved
@@ -30,7 +30,6 @@
 #include "gamepadWindow.h"
 #include "statisticsWindow.h"
 #include "contextWindow.h"
-#include "physicalGroupWindow.h"
 #include "visibilityWindow.h"
 #include "highOrderToolsWindow.h"
 #include "clippingWindow.h"
@@ -583,10 +582,7 @@
       wins.push_back(win);
     for (std::size_t i = 0; i < wins.size(); i++)
       wins[i]->hide();
-<<<<<<< HEAD
-=======
-
->>>>>>> dd507a94
+
     // process remaining events
     FlGui::check();
     // ... and destroy the GUI
@@ -1550,20 +1546,7 @@
             else {
               FlGui::instance()->physicalContext->show(what, action == 7 ? false : true);
             }
-<<<<<<< HEAD
-            scriptRemovePhysicalGroup(GModel::current()->getFileName(), what, tags,
-                                      FlGui::instance()->physicalGroup->input[0]->value(),
-                                      FlGui::instance()->physicalGroup->butt[0]->value() ? 0 :
-                                      FlGui::instance()->physicalGroup->value[0]->value(),
-                                      FlGui::instance()->physicalGroup->append,
-                                      FlGui::instance()->physicalGroup->mode);
           }
-          FlGui::instance()->physicalGroup->show(action == 7 ? false : true);
-          // ask clients to update the tree using the new physical definition
-          onelab_cb(0, (void*)"check");
-=======
-          }
->>>>>>> dd507a94
           break;
         case 8:
           {
@@ -1574,11 +1557,7 @@
             }
             if(tags.size())
               scriptSetMeshSize(GModel::current()->getFileName(), tags,
-<<<<<<< HEAD
-                                            FlGui::instance()->meshContext->input[0]->value());
-=======
                                 FlGui::instance()->meshContext->input[0]->value());
->>>>>>> dd507a94
           }
           break;
         case 9:
@@ -1974,38 +1953,20 @@
 static void geometry_physical_add_cb(Fl_Widget *w, void *data)
 {
   if(!data) return;
-<<<<<<< HEAD
-  std::string str((const char*)data);
-  if(str == "Point")
-    FlGui::instance()->callForSolverPlugin(0);
-  else if(str == "Curve")
-    FlGui::instance()->callForSolverPlugin(1);
-  FlGui::instance()->physicalGroup->show(false);
-  action_point_line_surface_volume(7, str);
-  FlGui::instance()->physicalGroup->hide();
-=======
   std::string what((const char*)data);
   FlGui::instance()->physicalContext->show(what, false);
   action_point_line_surface_volume(7, what);
   if(!FlGui::available()) return;
   FlGui::instance()->physicalContext->hide();
->>>>>>> dd507a94
 }
 
 static void geometry_physical_remove_cb(Fl_Widget *w, void *data)
 {
   if(!data) return;
-<<<<<<< HEAD
-  std::string str((const char*)data);
-  FlGui::instance()->physicalGroup->show(true);
-  action_point_line_surface_volume(11, str);
-  FlGui::instance()->physicalGroup->hide();
-=======
   std::string what((const char*)data);
   FlGui::instance()->physicalContext->show(what, true);
   action_point_line_surface_volume(11, what);
   if(FlGui::available()) FlGui::instance()->physicalContext->hide();
->>>>>>> dd507a94
 }
 
 void mesh_save_cb(Fl_Widget *w, void *data)
