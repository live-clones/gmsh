# Gmsh - Copyright (C) 1997-2020 C. Geuzaine, J.-F. Remacle
#
# See the LICENSE.txt file for license information. Please report all
# issues on https://gitlab.onelab.info/gmsh/gmsh/issues.

cmake_minimum_required(VERSION 3.1 FATAL_ERROR)

# if CMAKE_BUILD_TYPE is specified use it; otherwise set the default
# build type to "RelWithDebInfo" ("-O2 -g" with gcc) prior to calling
# project()
if(DEFINED CMAKE_BUILD_TYPE)
  set(CMAKE_BUILD_TYPE ${CMAKE_BUILD_TYPE} CACHE STRING "Choose build type")
else()
  set(CMAKE_BUILD_TYPE RelWithDebInfo CACHE STRING "Choose build type")
endif()

project(gmsh CXX C)

# require C++11 and request C99
set(CMAKE_CXX_STANDARD 11)
set(CMAKE_CXX_STANDARD_REQUIRED ON)
set(CMAKE_C_STANDARD 99)

# this variable controls the default value of the options which are normally set
# to ON (useful if you want to configure a minimal version of Gmsh: e.g. "cmake
# -DDEFAULT=0 -DENABLE_POST=1 -DENABLE_PARSER=1")
set(DEFAULT ON CACHE INTERNAL "Default value for enabled-by-default options")

macro(opt OPTION HELP VALUE)
  option(ENABLE_${OPTION} ${HELP} ${VALUE})
  set(OPT_TEXI "${OPT_TEXI}\n@item ENABLE_${OPTION}\n${HELP} (default: ${VALUE})")
endmacro()

opt(3M "Enable proprietary 3M extension" OFF)
opt(ALGLIB "Enable ALGLIB (used by some mesh optimizers)" ${DEFAULT})
opt(ANN "Enable ANN (used for fast point search in mesh/post)" ${DEFAULT})
opt(BAMG "Enable Bamg 2D anisotropic mesh generator" ${DEFAULT})
opt(BLAS_LAPACK "Enable BLAS/Lapack for linear algebra (if Eigen if disabled)" OFF)
opt(BLOSSOM "Enable Blossom algorithm (needed for full quad meshing)" ${DEFAULT})
opt(BUILD_LIB "Enable 'lib' target for building static Gmsh library" OFF)
opt(BUILD_SHARED "Enable 'shared' target for building shared Gmsh library" OFF)
opt(BUILD_DYNAMIC "Enable dynamic Gmsh executable (linked with shared library)" OFF)
opt(BUILD_ANDROID "Enable Android NDK library target (experimental)" OFF)
opt(BUILD_IOS "Enable iOS library target (experimental)" OFF)
opt(CGNS "Enable CGNS import/export (experimental)" ${DEFAULT})
opt(CGNS_CPEX0045 "Enable high-order CGNS import/export following CPEX0045 (experimental)" OFF)
opt(CAIRO "Enable Cairo to render fonts (experimental)" ${DEFAULT})
opt(PROFILE "Enable profiling compiler flags" OFF)
opt(DINTEGRATION "Enable discrete integration (needed for levelsets)" ${DEFAULT})
opt(DOMHEX "Enable experimental DOMHEX code" ${DEFAULT})
opt(EIGEN "Enable Eigen for linear algebra (instead of Blas/Lapack)" ON)
opt(FLTK "Enable FLTK graphical user interface (requires mesh/post)" ${DEFAULT})
opt(GETDP "Enable GetDP solver (linked as a library, experimental)" ${DEFAULT})
opt(GMM "Enable GMM linear solvers (simple alternative to PETSc)" ${DEFAULT})
opt(GMP "Enable GMP for Kbipack (advanced)" ON)
opt(GRAPHICS "Enable building graphics lib even without GUI (advanced)" OFF)
opt(HXT "Enable HXT library (for reparametrization and meshing)" ${DEFAULT})
opt(KBIPACK "Enable Kbipack (neeeded by homology solver)" ${DEFAULT})
opt(MATHEX "Enable Mathex expression parser (used by plugins and options)" ${DEFAULT})
opt(MED "Enable MED mesh and post file formats" ${DEFAULT})
opt(MESH "Enable mesh module (required by GUI)" ${DEFAULT})
opt(METIS "Enable Metis mesh partitioner" ${DEFAULT})
opt(MMG "Enable Mmg mesh adaptation interface" ${DEFAULT})
opt(MPEG_ENCODE "Enable built-in MPEG movie encoder" ${DEFAULT})
opt(MPI "Enable MPI (experimental, not used for meshing)" OFF)
opt(MSVC_STATIC_RUNTIME "Enable static Visual C++ runtime" OFF)
opt(MUMPS "Enable MUMPS sparse direct linear solver" OFF)
opt(NETGEN "Enable Netgen 3D frontal mesh generator" ${DEFAULT})
opt(NUMPY "Enable fullMatrix and numpy array conversion for private API" OFF)
opt(PETSC4PY "Enable petsc4py wrappers for petsc matrices for private API" OFF)
opt(OCC "Enable OpenCASCADE CAD kernel" ${DEFAULT})
opt(OCC_CAF "Enable OpenCASCADE CAF module (for STEP/IGES attributes)" ${DEFAULT})
opt(OCC_STATIC "Link OpenCASCADE static instead of dynamic libraries (requires ENABLE_OCC)" OFF)
opt(OCC_TBB "Add TBB libraries in list of OCC libraries" OFF)
opt(ONELAB "Enable ONELAB solver interface" ${DEFAULT})
opt(ONELAB_METAMODEL "Enable ONELAB metamodels (experimental)" ${DEFAULT})
opt(OPENACC "Enable OpenACC" OFF)
opt(OPENMP "Enable OpenMP" OFF)
opt(OPTHOM "Enable high-order mesh optimization tools" ${DEFAULT})
opt(OS_SPECIFIC_INSTALL "Enable OS-specific (e.g. app bundle) installation" OFF)
opt(OSMESA "Enable OSMesa for offscreen rendering (experimental)" OFF)
opt(P4EST "Enable p4est for enabling automatic mesh size field (experimental)" OFF)
opt(PACKAGE_STRIP "Strip symbols in install packages to reduce install size" ON)
opt(PARSER "Enable GEO file parser (required for .geo/.pos scripts)" ${DEFAULT})
opt(PETSC "Enable PETSc linear solvers (required for SLEPc)" OFF)
opt(PLUGINS "Enable post-processing plugins" ${DEFAULT})
opt(POST "Enable post-processing module (required by GUI)" ${DEFAULT})
opt(POPPLER "Enable Poppler for displaying PDF documents (experimental)" OFF)
opt(PRIVATE_API "Enable private API" OFF)
opt(PRO "Enable PRO extensions" ${DEFAULT})
opt(QUADTRI "Enable QuadTri structured meshing extensions" ${DEFAULT})
opt(REVOROPT "Enable Revoropt (used for CVT remeshing)" OFF)
opt(RPATH "Use RPATH in dynamically linked targets" ON)
opt(SLEPC "Enable SLEPc eigensolvers" OFF)
opt(SOLVER "Enable built-in finite element solvers (required for reparametrization)" ${DEFAULT})
opt(SYSTEM_CONTRIB "Use system versions of contrib libraries, when possible" OFF)
opt(TCMALLOC "Enable libtcmalloc (fast malloc that does not release memory)" OFF)
opt(TOUCHBAR "Enable Apple Touch bar" ${DEFAULT})
opt(VISUDEV "Enable additional visualization capabilities for development purposes" OFF)
opt(VOROPP "Enable voro++ (for hex meshing, experimental)" ${DEFAULT})
opt(WRAP_JAVA "Generate SWIG Java wrappers for private API" OFF)
opt(WRAP_PYTHON "Generate SWIG Python wrappers for private API (not used by public API)" OFF)
opt(ZIPPER "Enable Zip file compression/decompression" OFF)

set(GMSH_MAJOR_VERSION 4)
set(GMSH_MINOR_VERSION 8)
set(GMSH_PATCH_VERSION 0)
if(NOT GMSH_EXTRA_VERSION)
  set(GMSH_EXTRA_VERSION "")
endif()
set(GMSH_EXTRA_VERSION_TEXI "${GMSH_EXTRA_VERSION}")
set(GMSH_EXTRA_VERSION_ORIG ${GMSH_EXTRA_VERSION})

if(NOT GMSH_RELEASE)
  find_package(Git)
  if(GIT_FOUND)
    execute_process(COMMAND ${GIT_EXECUTABLE} log -1 --format=%h
                    WORKING_DIRECTORY ${CMAKE_SOURCE_DIR} ERROR_QUIET
                    OUTPUT_VARIABLE GIT_COMMIT_HASH
                    OUTPUT_STRIP_TRAILING_WHITESPACE)
  endif()
  if(GIT_COMMIT_HASH)
    set(GMSH_EXTRA_VERSION "${GMSH_EXTRA_VERSION}-git-${GIT_COMMIT_HASH}")
  endif()
  set(GMSH_EXTRA_VERSION_TEXI "${GMSH_EXTRA_VERSION_TEXI} (development version)")
endif()

set(GMSH_SHORT_VERSION
    "${GMSH_MAJOR_VERSION}.${GMSH_MINOR_VERSION}.${GMSH_PATCH_VERSION}")
set(GMSH_VERSION "${GMSH_SHORT_VERSION}${GMSH_EXTRA_VERSION}")
set(GMSH_SHORT_LICENSE "GNU General Public License")

set(GMSH_GITLAB_PREFIX "https://gitlab.onelab.info/gmsh/gmsh")
if(GMSH_RELEASE)
  string(REPLACE "\." "_" GMSH_SHORT_VERSION_ ${GMSH_SHORT_VERSION})
  set(GMSH_GITLAB_PREFIX "${GMSH_GITLAB_PREFIX}/blob/gmsh_${GMSH_SHORT_VERSION_}")
else()
  set(GMSH_GITLAB_PREFIX "${GMSH_GITLAB_PREFIX}/blob/master")
endif()

set(GMSH_API api/gmsh.h api/gmshc.h api/gmsh.h_cwrap)

if(ENABLE_PRIVATE_API)
  message(WARNING "The private API is unsupported and undocumented. It is meant "
          "for expert Gmsh developers, not for regular Gmsh users, who should rely "
          "on the stable public API (gmsh/api) instead.")
  file(GLOB_RECURSE HEADERS Common/*.h Numeric/*.h Geo/*.h Mesh/*.h Solver/*.h
    Post/*.h Plugin/*.h Graphics/*.h contrib/kbipack/*.h
    contrib/DiscreteIntegration/*.h contrib/HighOrderMeshOptimizer/*.h
    contrib/MeshOptimizer/*.h contrib/MeshQualityOptimizer/*.h)
  set(GMSH_PRIVATE_API ${CMAKE_CURRENT_BINARY_DIR}/Common/GmshConfig.h
      ${CMAKE_CURRENT_BINARY_DIR}/Common/GmshVersion.h ${HEADERS})
  get_property(IAMCHILD DIRECTORY PROPERTY PARENT_DIRECTORY)
  if(IAMCHILD)
    set(GMSH_PRIVATE_API ${GMSH_PRIVATE_API} PARENT_SCOPE)
  endif()
  if(ENABLE_WRAP_PYTHON OR ENABLE_WRAP_JAVA)
    set(ENABLE_BUILD_DYNAMIC ON)
    message(WARNING "SWIG wrappers for the private API are unsupported and "
            "undocumented. The stable public Python API does not required SWIG.")
  endif()
endif()

set(ONELAB_PY contrib/onelab/python/onelab.py)
set(GMSH_PY api/gmsh.py)
set(GMSH_JL api/gmsh.jl)

if(${CMAKE_MAJOR_VERSION} GREATER 2)
  string(TIMESTAMP DATE "%Y%m%d")
else()
  execute_process(COMMAND date "+%Y%m%d" OUTPUT_VARIABLE DATE
                  OUTPUT_STRIP_TRAILING_WHITESPACE)
endif()

if(NOT DATE)
  set(DATE "unknown")
endif()
set(GMSH_DATE "${DATE}")

if(NOT GMSH_HOST)
  execute_process(COMMAND hostname OUTPUT_VARIABLE HOST
                  OUTPUT_STRIP_TRAILING_WHITESPACE)
  if(NOT HOST)
    set(HOST "unknown")
  endif()
  set(GMSH_HOST "${HOST}")
endif()

if(NOT GMSH_PACKAGER)
  execute_process(COMMAND whoami OUTPUT_VARIABLE PACKAGER
                  OUTPUT_STRIP_TRAILING_WHITESPACE)
  if(NOT PACKAGER)
    set(PACKAGER "unknown")
  endif()
  string(REPLACE "\\" " " PACKAGER ${PACKAGER})
  set(GMSH_PACKAGER "${PACKAGER}")
endif()

if(APPLE)
  set(GMSH_OS "MacOSX")
elseif(CYGWIN OR MSYS)
  # detect if we use the MinGW compilers on Cygwin - if we do, handle the build
  # as a pure Windows build and make cmake find pure Windows import libraries
  # (.lib)
  if(CMAKE_CXX_COMPILER_ID MATCHES "GNU" OR
     CMAKE_CXX_COMPILER_ID MATCHES "Clang")
    execute_process(COMMAND ${CMAKE_CXX_COMPILER} -dumpmachine
                    OUTPUT_VARIABLE CXX_COMPILER_MACHINE
                    OUTPUT_STRIP_TRAILING_WHITESPACE)
    if(CXX_COMPILER_MACHINE MATCHES "mingw")
      set(GMSH_OS "Windows")
      set(WIN32 1)
      add_definitions(-DWIN32)
      set(CMAKE_FIND_LIBRARY_PREFIXES "lib" "")
      set(CMAKE_FIND_LIBRARY_SUFFIXES ".a" ".so" ".lib" ".LIB" ".dll" ".DLL" ".dll.a")
    endif()
  endif()
else()
  set(GMSH_OS "${CMAKE_SYSTEM_NAME}")
endif()

include(CheckTypeSize)
include(CheckFunctionExists)
include(CheckIncludeFile)
include(CheckCXXCompilerFlag)
include(CheckCCompilerFlag)

macro(set_config_option VARNAME STRING)
  set(${VARNAME} TRUE)
  list(APPEND CONFIG_OPTIONS ${STRING})
  message(STATUS "Found " ${STRING})
endmacro()

# check the size of size_t
check_type_size("size_t" SIZEOF_SIZE_T)
if(SIZEOF_SIZE_T EQUAL 8)
  set_config_option(HAVE_64BIT_SIZE_T "64Bit")
endif()

# append 32/64 to the build name on Linux and Windows
if(NOT APPLE)
  if(HAVE_64BIT_SIZE_T)
    set(GMSH_OS "${GMSH_OS}64")
  else()
    set(GMSH_OS "${GMSH_OS}32")
  endif()
endif()

if(ENABLE_BUILD_DYNAMIC)
  set(GMSH_OS "${GMSH_OS}-sdk")
endif()

if(ENABLE_RPATH)
  set(CMAKE_MACOSX_RPATH 1)

  # make sure that dynamic libraries can be found when installing/ displacing
  # the binaries: from https://gitlab.kitware.com/cmake/community/wikis/doc/
  # cmake/RPATH-handling:

  # use, i.e. don't skip the full RPATH for the build tree
  set(CMAKE_SKIP_BUILD_RPATH FALSE)

  # when building, don't use the install RPATH already (but later on when
  # installing)
  set(CMAKE_BUILD_WITH_INSTALL_RPATH FALSE)
  set(CMAKE_INSTALL_RPATH "${CMAKE_INSTALL_PREFIX}/lib")

  # add the automatically determined parts of the RPATH which point to
  # directories outside the build tree to the install RPATH
  set(CMAKE_INSTALL_RPATH_USE_LINK_PATH TRUE)

  # the RPATH to be used when installing, but only if it's not a system directory
  list(FIND CMAKE_PLATFORM_IMPLICIT_LINK_DIRECTORIES "${CMAKE_INSTALL_PREFIX}/lib"
       isSystemDir)
  if("${isSystemDir}" STREQUAL "-1")
    if(APPLE)
      set(CMAKE_INSTALL_RPATH "@executable_path/../lib")
    else()
      set(CMAKE_INSTALL_RPATH "\\\$ORIGIN/../lib")
    endif()
  endif()
else()
  set(CMAKE_MACOSX_RPATH 0)
  set(CMAKE_SKIP_BUILD_RPATH TRUE)
endif()

if(MSVC)
  # remove annoying warning about bool/int cast performance
  set(GMSH_CONFIG_PRAGMAS "#pragma warning(disable:4800 4244 4267)")
  foreach(VAR
          CMAKE_CXX_FLAGS CMAKE_CXX_FLAGS_DEBUG CMAKE_CXX_FLAGS_RELEASE
          CMAKE_CXX_FLAGS_MINSIZEREL CMAKE_CXX_FLAGS_RELWITHDEBINFO
          CMAKE_C_FLAGS CMAKE_C_FLAGS_DEBUG CMAKE_C_FLAGS_RELEASE
          CMAKE_C_FLAGS_MINSIZEREL CMAKE_C_FLAGS_RELWITHDEBINFO)
    if(ENABLE_MSVC_STATIC_RUNTIME AND ${VAR} MATCHES "/MD")
      string(REGEX REPLACE "/MD" "/MT" ${VAR} "${${VAR}}")
    endif()
    if(NOT ${VAR} MATCHES "/MP") # enable parallel compilation
      set(${VAR} "${${VAR}} /MP")
    endif()
  endforeach()
  if(ENABLE_PRIVATE_API)
    if(ENABLE_BUILD_DYNAMIC OR ENABLE_BUILD_SHARED)
      # automatically export .def file with all symbols (requires CMake 3.4);
      # depending on the compiling options this might lead to more than 64k export
      # symbols; just trim the .def file to keep the ones you need
      set(CMAKE_WINDOWS_EXPORT_ALL_SYMBOLS TRUE)
    endif()
  endif()
endif()

# reduce memory usage of GCC on 32 bit systems
if(NOT HAVE_64BIT_SIZE_T AND CMAKE_CXX_COMPILER_ID MATCHES "GNU")
  set(CMAKE_CXX_FLAGS
      "${CMAKE_CXX_FLAGS} --param ggc-min-expand=1 --param ggc-min-heapsize=512000")
endif()

if(ENABLE_OPENMP)
  find_package(OpenMP)
  if(OpenMP_FOUND OR OPENMP_FOUND)
    set_config_option(HAVE_OPENMP "OpenMP")
    set(CMAKE_C_FLAGS "${CMAKE_C_FLAGS} ${OpenMP_C_FLAGS}")
    set(CMAKE_CXX_FLAGS "${CMAKE_CXX_FLAGS} ${OpenMP_CXX_FLAGS}")
  elseif(APPLE AND EXISTS "/opt/local/lib/libomp")
    # official Apple compiler with macports' libomp
    set_config_option(HAVE_OPENMP "OpenMP[MacPorts]")
    set(CMAKE_C_FLAGS
        "${CMAKE_C_FLAGS} -Xpreprocessor -fopenmp -I/opt/local/include/libomp")
    set(CMAKE_CXX_FLAGS
        "${CMAKE_CXX_FLAGS} -Xpreprocessor -fopenmp -I/opt/local/include/libomp")
    list(APPEND EXTERNAL_LIBRARIES "-L/opt/local/lib/libomp -lomp")
  elseif(APPLE AND EXISTS "/usr/local/lib/libomp.dylib")
    # official Apple compiler with homebrew's libomp
    set_config_option(HAVE_OPENMP "OpenMP[Homebrew]")
    set(CMAKE_C_FLAGS
        "${CMAKE_C_FLAGS} -Xpreprocessor -fopenmp")
    set(CMAKE_CXX_FLAGS
        "${CMAKE_CXX_FLAGS} -Xpreprocessor -fopenmp")
    list(APPEND EXTERNAL_LIBRARIES "-L/usr/local/lib -lomp")
  endif()
endif()

if(ENABLE_OPENACC)
  find_package(OpenACC)
  if(OpenACC_C_FOUND AND OpenACC_CXX_FOUND)
    set_config_option(HAVE_OPENACC "OpenACC")
    set(CMAKE_C_FLAGS "${CMAKE_C_FLAGS} ${OpenACC_C_FLAGS}")
    set(CMAKE_CXX_FLAGS "${CMAKE_CXX_FLAGS} ${OpenACC_CXX_FLAGS}")
  endif()
endif()

if(ENABLE_PROFILE)
    # Using the perf set of profiling tools doesn't work without the frame
    # pointer and a common optimisation is to remove it
    check_cxx_compiler_flag("-fno-omit-frame-pointer" FNOFP)
    if(FNOFP)
        set(CMAKE_CXX_FLAGS "${CMAKE_CXX_FLAGS} -fno-omit-frame-pointer")
    endif()
endif()

macro(append_gmsh_src DIRNAME FILES)
  foreach(FILE ${FILES})
    list(APPEND LIST ${DIRNAME}/${FILE})
  endforeach()
  set(GMSH_SRC ${GMSH_SRC};${LIST} PARENT_SCOPE)
  set(GMSH_DIRS ${GMSH_DIRS};${DIRNAME} PARENT_SCOPE)
endmacro()

macro(find_all_libraries VARNAME LISTNAME PATH SUFFIX)
  set(${VARNAME})
  list(LENGTH ${LISTNAME} NUM_LIST)
  foreach(LIB ${${LISTNAME}})
    if("${PATH}" STREQUAL "")
      find_library(FOUND_LIB ${LIB} PATH_SUFFIXES ${SUFFIX})
    else()
      find_library(FOUND_LIB ${LIB} PATHS ${PATH} NO_DEFAULT_PATH)
    endif()
    if(FOUND_LIB)
      list(APPEND ${VARNAME} ${FOUND_LIB})
    endif()
    unset(FOUND_LIB CACHE)
  endforeach()
  list(LENGTH ${VARNAME} NUM_FOUND_LIBRARIES)
  if(NUM_FOUND_LIBRARIES LESS NUM_LIST)
    set(${VARNAME})
  endif()
endmacro()

macro(set_compile_flags LISTNAME FLAGS)
  foreach(FILE ${${LISTNAME}})
    get_source_file_property(PROP ${FILE} COMPILE_FLAGS)
    if(PROP)
      set_source_files_properties(${FILE} PROPERTIES COMPILE_FLAGS "${PROP} ${FLAGS}")
    else()
      set_source_files_properties(${FILE} PROPERTIES COMPILE_FLAGS "${FLAGS}")
    endif()
  endforeach()
endmacro()

if(ENABLE_EIGEN)
  if(ENABLE_SYSTEM_CONTRIB)
    find_path(EIGEN_INC "Eigen/Dense" HINTS eigen3)
    if(EIGEN_INC)
      include_directories(${EIGEN_INC})
      set_config_option(HAVE_EIGEN "Eigen[system]")
    endif()
  endif()
  if(NOT HAVE_EIGEN)
    include_directories(contrib/eigen)
    set_config_option(HAVE_EIGEN "Eigen")
  endif()
  # We could also add an option to use BLAS with Eigen
  # add_definitions(-DEIGEN_USE_BLAS)
elseif(ENABLE_BLAS_LAPACK)
  if(BLAS_LAPACK_LIBRARIES)
    # use libs as specified in the BLAS_LAPACK_LIBRARIES variable
    set_config_option(HAVE_BLAS "Blas[custom]")
    set_config_option(HAVE_LAPACK "Lapack[custom]")
    set(LAPACK_LIBRARIES ${BLAS_LAPACK_LIBRARIES})
  else()
    if(MSVC)
      # on Windows with Visual C++ try really hard to find blas/lapack *without*
      # requiring a Fortran compiler: 1) try to find the Intel MKL libs using
      # the standard search path; if not found 2) try to get the reference
      # blas/lapack libs (useful for users with no Fortran compiler and no MKL
      # license, who can just download our precompiled "gmsh-dep" package)
      if(HAVE_64BIT_SIZE_T)
        set(MKL_PATH em64t/lib)
        set(MKL_LIBS_REQUIRED libguide40 mkl_intel_lp64 mkl_intel_thread mkl_core)
      else()
        set(MKL_PATH ia32/lib)
        set(MKL_LIBS_REQUIRED libguide40 mkl_intel_c mkl_intel_thread mkl_core)
      endif()
      find_all_libraries(LAPACK_LIBRARIES MKL_LIBS_REQUIRED "" ${MKL_PATH})
      if(LAPACK_LIBRARIES)
        set_config_option(HAVE_BLAS "Blas[mkl]")
        set_config_option(HAVE_LAPACK "Lapack[mkl]")
      else()
        set(REFLAPACK_LIBS_REQUIRED lapack blas g2c gcc)
        find_all_libraries(LAPACK_LIBRARIES REFLAPACK_LIBS_REQUIRED "" "")
        if(LAPACK_LIBRARIES)
          set_config_option(HAVE_BLAS "Blas[ref]")
          set_config_option(HAVE_LAPACK "Lapack[ref]")
        endif()
      endif()
    elseif(${CMAKE_SYSTEM_NAME} MATCHES "Linux")
      # on Linux try to find the Intel MKL without a Fortran compiler
      if(HAVE_64BIT_SIZE_T)
        set(MKL_PATH lib/em64t)
      else()
        set(MKL_PATH lib/32)
      endif()
      set(MKL_LIBS_REQUIRED mkl_gf_lp64 iomp5 mkl_gnu_thread mkl_core guide pthread)
      find_all_libraries(LAPACK_LIBRARIES MKL_LIBS_REQUIRED "" ${MKL_PATH})
      if(NOT LAPACK_LIBRARIES)
        # match lapack 9.0 on 64bit
        set(MKL_LIBS_REQUIRED mkl_lapack mkl_em64t guide)
        find_all_libraries(LAPACK_LIBRARIES MKL_LIBS_REQUIRED "" ${MKL_PATH})
      endif()
      if(LAPACK_LIBRARIES)
        set_config_option(HAVE_BLAS "Blas[mkl]")
        set_config_option(HAVE_LAPACK "Lapack[mkl]")
      else()
        # on Linux also try to find ATLAS without a Fortran compiler, because
        # cmake ships with a buggy FindBLAS e.g. on Ubuntu Lucid Lynx
        set(ATLAS_LIBS_REQUIRED lapack f77blas cblas atlas)
        find_all_libraries(LAPACK_LIBRARIES ATLAS_LIBS_REQUIRED "" "")
        if(LAPACK_LIBRARIES)
          set_config_option(HAVE_BLAS "Blas[atlas]")
          set_config_option(HAVE_LAPACK "Lapack[atlas]")
        else()
          # try with generic names
          set(GENERIC_LIBS_REQUIRED lapack blas pthread)
          find_all_libraries(LAPACK_LIBRARIES GENERIC_LIBS_REQUIRED "" "")
          if(LAPACK_LIBRARIES)
            set_config_option(HAVE_BLAS "Blas[generic]")
            set_config_option(HAVE_LAPACK "Lapack[generic]")
            find_library(GFORTRAN_LIB gfortran)
            if(GFORTRAN_LIB)
              list(APPEND LAPACK_LIBRARIES ${GFORTRAN_LIB})
            endif()
          endif()
        endif()
      endif()
    elseif(${CMAKE_SYSTEM_NAME} MATCHES "SunOS")
      # on SunOS we know blas and lapack are available in sunperf
      set(LAPACK_LIBRARIES -library=sunperf)
      set_config_option(HAVE_BLAS "Blas[sunperf]")
      set_config_option(HAVE_LAPACK "Lapack[sunperf]")
    elseif(APPLE)
      # on Mac we also know that blas and lapack are available
      set(LAPACK_LIBRARIES "-llapack -lblas")
      set_config_option(HAVE_BLAS "Blas[veclib]")
      set_config_option(HAVE_LAPACK "Lapack[veclib]")
    endif()

    if(NOT HAVE_BLAS OR NOT HAVE_LAPACK)
      # if we haven't found blas and lapack check for OpenBlas
      set(OPENBLAS_LIBS_REQUIRED openblas)
      find_all_libraries(LAPACK_LIBRARIES OPENBLAS_LIBS_REQUIRED "" "")
      if(LAPACK_LIBRARIES)
        set_config_option(HAVE_BLAS "Blas[openblas]")
        set_config_option(HAVE_LAPACK "Lapack[openblas]")
        find_library(GFORTRAN_LIB gfortran)
        if(GFORTRAN_LIB)
          list(APPEND LAPACK_LIBRARIES ${GFORTRAN_LIB})
        endif()
      endif()
    endif()

    if(NOT HAVE_BLAS OR NOT HAVE_LAPACK)
      # if we still haven't found blas and lapack, use the standard cmake tests,
      # which require a working Fortran compiler
      enable_language(Fortran)
      find_package(BLAS)
      if(BLAS_FOUND)
        set_config_option(HAVE_BLAS "Blas")
        find_package(LAPACK)
        if(LAPACK_FOUND)
          set_config_option(HAVE_LAPACK "Lapack")
        else()
          set(LAPACK_LIBRARIES ${BLAS_LIBRARIES})
        endif()
        if(CMAKE_Fortran_COMPILER_ID MATCHES "GNU")
          if(CMAKE_Fortran_COMPILER MATCHES "gfortran")
            list(APPEND LAPACK_LIBRARIES gfortran)
          elseif(CMAKE_Fortran_COMPILER MATCHES "f95")
            list(APPEND LAPACK_LIBRARIES gfortran)
          elseif(CMAKE_Fortran_COMPILER MATCHES "g77")
            list(APPEND LAPACK_LIBRARIES g2c)
          endif()
        elseif(CMAKE_Fortran_COMPILER MATCHES "pgi")
          list(APPEND LAPACK_LIBRARIES -pgf77libs)
        endif()
      endif()
    endif()
  endif()
endif()

if(ENABLE_TCMALLOC)
  find_library(TCMALLOC tcmalloc)
  if(TCMALLOC)
    set_config_option(HAVE_TCMALLOC "TCMalloc")
    list(APPEND EXTERNAL_LIBRARIES ${TCMALLOC})
  endif()
endif()

add_subdirectory(Common)
add_subdirectory(Numeric)
add_subdirectory(Geo)

if(EXISTS ${CMAKE_CURRENT_SOURCE_DIR}/Mesh AND ENABLE_MESH)
  add_subdirectory(Mesh)
  set_config_option(HAVE_MESH "Mesh")
endif()

if(EXISTS ${CMAKE_CURRENT_SOURCE_DIR}/Solver AND ENABLE_SOLVER)
  add_subdirectory(Solver)
  set_config_option(HAVE_SOLVER "Solver")
endif()

if(EXISTS ${CMAKE_CURRENT_SOURCE_DIR}/Post AND ENABLE_POST)
  add_subdirectory(Post)
  set_config_option(HAVE_POST "Post")
  if(EXISTS ${CMAKE_CURRENT_SOURCE_DIR}/Plugin AND ENABLE_PLUGINS)
    add_subdirectory(Plugin)
    set_config_option(HAVE_PLUGINS "Plugins")
  endif()
endif()

if(EXISTS ${CMAKE_CURRENT_SOURCE_DIR}/Parser AND ENABLE_PARSER)
  add_subdirectory(Parser)
  set_config_option(HAVE_PARSER "Parser")
endif()

if(ENABLE_VISUDEV)
  set_config_option(HAVE_VISUDEV "VisuDev")
endif()

if(EXISTS ${CMAKE_CURRENT_SOURCE_DIR}/Fltk AND ENABLE_FLTK)
  # first, try to use fltk-config for fltk >= 1.3 (FindFLTK is buggy on Unix,
  # where e.g. xft and xinerama options are not dealt with)
  find_program(FLTK_CONFIG_SCRIPT fltk-config)
  if(FLTK_CONFIG_SCRIPT)
    execute_process(COMMAND ${FLTK_CONFIG_SCRIPT} --api-version
                    OUTPUT_VARIABLE FLTK_VERSION)
    string(STRIP "${FLTK_VERSION}" FLTK_VERSION)
    if(FLTK_VERSION VERSION_GREATER 1.1)
      add_subdirectory(Fltk)
      set_config_option(HAVE_FLTK "Fltk")
      message(STATUS "Using fltk-config script for Fltk " ${FLTK_VERSION})
      execute_process(COMMAND ${FLTK_CONFIG_SCRIPT} --use-gl --use-images --includedir
                      OUTPUT_VARIABLE FLTK_INCLUDE_DIR)
      string(STRIP ${FLTK_INCLUDE_DIR} FLTK_INCLUDE_DIR)
      list(APPEND EXTERNAL_INCLUDES ${FLTK_INCLUDE_DIR})
      # On linux (at least OpenSuSE) the following directories are
      # not existing (everything is in /usr/include). To avoid warnings
      # check existance of these directories before adding them
      if(EXISTS ${FLTK_INCLUDE_DIR}/FL/images)
        list(APPEND EXTERNAL_INCLUDES ${FLTK_INCLUDE_DIR}/FL/images)
      endif()
      if(EXISTS ${FLTK_INCLUDE_DIR}/jpeg)
        list(APPEND EXTERNAL_INCLUDES ${FLTK_INCLUDE_DIR}/jpeg)
      endif()
      if(EXISTS ${FLTK_INCLUDE_DIR}/zlib)
        list(APPEND EXTERNAL_INCLUDES ${FLTK_INCLUDE_DIR}/zlib)
      endif()
      if(EXISTS ${FLTK_INCLUDE_DIR}/png)
        list(APPEND EXTERNAL_INCLUDES ${FLTK_INCLUDE_DIR}/png)
      endif()
      execute_process(COMMAND ${FLTK_CONFIG_SCRIPT} --use-gl --use-images --ldflags
                      OUTPUT_VARIABLE FLTK_LIBRARIES)
      string(STRIP ${FLTK_LIBRARIES} FLTK_LIBRARIES)
      string(REGEX MATCH "fltk[_ ]jpeg" FLTK_JPEG ${FLTK_LIBRARIES})
      string(REGEX MATCH "fltk[_ ]z" FLTK_Z ${FLTK_LIBRARIES})
      string(REGEX MATCH "fltk[_ ]png" FLTK_PNG ${FLTK_LIBRARIES})
    endif()
  endif()
  # then try the built-in FindFLTK module
  if(NOT HAVE_FLTK)
    set(FLTK_SKIP_FORMS TRUE)
    set(FLTK_SKIP_FLUID TRUE)
    find_package(FLTK)
    if(FLTK_FOUND)
      add_subdirectory(Fltk)
      set_config_option(HAVE_FLTK "Fltk")
      list(APPEND EXTERNAL_INCLUDES ${FLTK_INCLUDE_DIR})
      # find fltk jpeg
      find_library(FLTK_JPEG NAMES fltk_jpeg fltkjpeg)
      if(FLTK_JPEG)
        list(APPEND EXTERNAL_LIBRARIES ${FLTK_JPEG})
        foreach(DIR ${FLTK_INCLUDE_DIR})
          list(APPEND EXTERNAL_INCLUDES ${DIR}/FL/images ${DIR}/jpeg)
        endforeach()
      endif()
      # find fltk zlib
      find_library(FLTK_Z NAMES fltk_z fltkz)
      if(FLTK_Z)
        list(APPEND EXTERNAL_LIBRARIES ${FLTK_Z})
        foreach(DIR ${FLTK_INCLUDE_DIR})
          list(APPEND EXTERNAL_INCLUDES ${DIR}/FL/images ${DIR}/zlib)
        endforeach()
      endif()
      # find fltk png
      find_library(FLTK_PNG NAMES fltk_png fltkpng)
      if(FLTK_PNG)
        list(APPEND EXTERNAL_LIBRARIES ${FLTK_PNG})
        foreach(DIR ${FLTK_INCLUDE_DIR})
          list(APPEND EXTERNAL_INCLUDES ${DIR}/FL/images ${DIR}/png)
        endforeach()
      endif()
    endif()
  endif()
  # workaround for Fedora/Suse messing up fltk-config (see issue #417)
  if(HAVE_FLTK AND ${CMAKE_SYSTEM_NAME} MATCHES "Linux")
    string(REGEX MATCH "X11" FLTK_X11 ${FLTK_LIBRARIES})
    if(NOT FLTK_X11)
      find_package(X11)
      if(X11_FOUND)
        list(APPEND EXTERNAL_INCLUDES ${X11_INCLUDE_DIR})
        list(APPEND EXTERNAL_LIBRARIES ${X11_LIBRARIES})
      endif()
    endif()
  endif()
endif()

if(APPLE AND HAVE_FLTK AND ENABLE_TOUCHBAR)
  STRING(REGEX MATCH "([0-9]+.[0-9]+)" OSX_SDK_VERSION "${CMAKE_OSX_SYSROOT}")
  if(OSX_SDK_VERSION)
    if(${OSX_SDK_VERSION} VERSION_GREATER 10.11)
      set(GMSH_SRC ${GMSH_SRC};Fltk/touchBar.mm)
      set_config_option(HAVE_TOUCHBAR "TouchBar")
    endif()
  endif()
endif()

if(ENABLE_ONELAB)
  set_config_option(HAVE_ONELAB "ONELAB")
  if(EXISTS ${CMAKE_CURRENT_SOURCE_DIR}/contrib/onelab)
    if(ENABLE_ONELAB_METAMODEL)
      add_subdirectory(contrib/onelab)
      include_directories(contrib/onelab)
      set_config_option(HAVE_ONELAB_METAMODEL "ONELABMetamodel")
    endif()
    file(COPY ${ONELAB_PY} DESTINATION ${CMAKE_CURRENT_BINARY_DIR})
  endif()
endif()

if(ENABLE_BUILD_IOS)
  find_file(CMAKE_TOOLCHAIN_FILE "ios.cmake")
  if(NOT CMAKE_TOOLCHAIN_FILE)
    message(FATAL_ERROR "Cannot compile Gmsh for iOS without a toolchain")
  endif()
  add_definitions(-DBUILD_IOS)
endif()

if(HAVE_FLTK OR ENABLE_GRAPHICS)
  if(NOT HAVE_MESH OR NOT HAVE_POST OR NOT HAVE_PLUGINS OR NOT HAVE_ONELAB)
    message(SEND_ERROR "Cannot compile GUI without Mesh, Post, Plugin and ONELAB")
  endif()

  if(FLTK_JPEG)
    set_config_option(HAVE_LIBJPEG "Jpeg[fltk]")
  else()
    find_package(JPEG)
    if(JPEG_FOUND)
      set_config_option(HAVE_LIBJPEG "Jpeg")
      list(APPEND EXTERNAL_LIBRARIES ${JPEG_LIBRARIES})
      list(APPEND EXTERNAL_INCLUDES ${JPEG_INCLUDE_DIR})
    endif()
  endif()

  if(FLTK_Z)
    set_config_option(HAVE_LIBZ "Zlib[fltk]")
  else()
    find_package(ZLIB)
    if(ZLIB_FOUND)
      set_config_option(HAVE_LIBZ "Zlib")
      list(APPEND EXTERNAL_LIBRARIES ${ZLIB_LIBRARIES})
      list(APPEND EXTERNAL_INCLUDES ${ZLIB_INCLUDE_DIR})
    endif()
  endif()

  if(HAVE_LIBZ)
    if(FLTK_PNG)
      set_config_option(HAVE_LIBPNG "Png[fltk]")
    else()
      find_package(PNG)
      if(PNG_FOUND)
        set_config_option(HAVE_LIBPNG "Png")
        list(APPEND EXTERNAL_LIBRARIES ${PNG_LIBRARIES})
        list(APPEND EXTERNAL_INCLUDES ${PNG_INCLUDE_DIR})
      endif()
    endif()
  endif()

  if(EXISTS ${CMAKE_CURRENT_SOURCE_DIR}/contrib/mpeg_encode AND
     ENABLE_MPEG_ENCODE)
    add_subdirectory(contrib/mpeg_encode)
    include_directories(contrib/mpeg_encode/headers)
    set_config_option(HAVE_MPEG_ENCODE "Mpeg")
  endif()

  if(EXISTS ${CMAKE_CURRENT_SOURCE_DIR}/contrib/3M AND ENABLE_3M)
    add_subdirectory(contrib/3M)
    include_directories(contrib/3M)
    set_config_option(HAVE_3M "3M")
  endif()

  if(ENABLE_OSMESA)
    find_library(OSMESA_LIB OSMesa)
    if(OSMESA_LIB)
      set_config_option(HAVE_OSMESA "OSMesa")
      list(APPEND EXTERNAL_LIBRARIES ${OSMESA_LIB})
    endif()
  endif()

  if(EXISTS ${CMAKE_CURRENT_SOURCE_DIR}/Graphics)
    set(OpenGL_GL_PREFERENCE "LEGACY")
    find_package(OpenGL REQUIRED)
    if(OPENGL_GLU_FOUND AND OPENGL_FOUND)
      add_subdirectory(Graphics)
      set_config_option(HAVE_OPENGL "OpenGL")
    else()
      message(SEND_ERROR "Could not find GLU: disabling OpenGL support")
    endif()
  endif()
endif()

if(ENABLE_ANN)
  find_library(ANN_LIB ANN PATH_SUFFIXES lib)
  find_path(ANN_INC "ANN.h" PATH_SUFFIXES src include ANN)
  if(ENABLE_SYSTEM_CONTRIB AND ANN_LIB AND ANN_INC)
    message(STATUS "Using system version of ANN")
    list(APPEND EXTERNAL_LIBRARIES ${ANN_LIB})
    list(APPEND EXTERNAL_INCLUDES ${ANN_INC})
    set_config_option(HAVE_ANN "ANN[system]")
  elseif(EXISTS ${CMAKE_CURRENT_SOURCE_DIR}/contrib/ANN)
    add_subdirectory(contrib/ANN)
    include_directories(contrib/ANN/include)
    set_config_option(HAVE_ANN "ANN")
  endif()
endif()

if(ENABLE_ALGLIB)
  find_library(ALGLIB_LIB alglib)
  find_path(ALGLIB_INC "stdafx.h" PATH_SUFFIXES libalglib)
  if(ENABLE_SYSTEM_CONTRIB AND ALGLIB_LIB AND ALGLIB_INC)
    list(APPEND EXTERNAL_LIBRARIES ${ALGLIB_LIB})
    list(APPEND EXTERNAL_INCLUDES ${ALGLIB_INC})
    set_config_option(HAVE_ALGLIB "ALGLIB[system]")
  elseif(EXISTS ${CMAKE_CURRENT_SOURCE_DIR}/contrib/ALGLIB)
    add_subdirectory(contrib/ALGLIB)
    include_directories(contrib/ALGLIB)
    set_config_option(HAVE_ALGLIB "ALGLIB")
  endif()
endif()

if(HAVE_FLTK AND ENABLE_CAIRO)
  find_library(CAIRO_LIB cairo)
  find_path(CAIRO_INC "cairo/cairo.h" PATH_SUFFIXES include)
  if(CAIRO_INC AND CAIRO_LIB)
     set_config_option(HAVE_CAIRO "Cairo")
     list(APPEND EXTERNAL_LIBRARIES ${CAIRO_LIB})
     list(APPEND EXTERNAL_INCLUDES ${CAIRO_INC})
  endif()
endif()

if(EXISTS ${CMAKE_CURRENT_SOURCE_DIR}/contrib/DiscreteIntegration AND
   ENABLE_DINTEGRATION)
  add_subdirectory(contrib/DiscreteIntegration)
  include_directories(contrib/DiscreteIntegration)
  set_config_option(HAVE_DINTEGRATION "DIntegration")
endif()

if(EXISTS ${CMAKE_CURRENT_SOURCE_DIR}/contrib/HighOrderMeshOptimizer AND
   EXISTS ${CMAKE_CURRENT_SOURCE_DIR}/contrib/MeshOptimizer AND
   EXISTS ${CMAKE_CURRENT_SOURCE_DIR}/contrib/MeshQualityOptimizer AND
   ENABLE_OPTHOM AND HAVE_MESH)
  add_subdirectory(contrib/HighOrderMeshOptimizer)
  include_directories(contrib/HighOrderMeshOptimizer)
  add_subdirectory(contrib/MeshOptimizer)
  include_directories(contrib/MeshOptimizer)
  include_directories(${CMAKE_CURRENT_BINARY_DIR}/contrib/MeshOptimizer)
  add_subdirectory(contrib/MeshQualityOptimizer)
  include_directories(contrib/MeshQualityOptimizer)
  set_config_option(HAVE_OPTHOM "OptHom")
endif()

if(EXISTS ${CMAKE_CURRENT_SOURCE_DIR}/contrib/domhex AND
   ENABLE_DOMHEX AND HAVE_MESH)
  add_subdirectory(contrib/domhex)
  include_directories(contrib/domhex)
  set_config_option(HAVE_DOMHEX "DomHex")
endif()

if(EXISTS ${CMAKE_CURRENT_SOURCE_DIR}/contrib/QuadTri AND
   ENABLE_QUADTRI AND HAVE_MESH)
  add_subdirectory(contrib/QuadTri)
  include_directories(contrib/QuadTri)
  set_config_option(HAVE_QUADTRI "QuadTri")
endif()

if(EXISTS ${CMAKE_CURRENT_SOURCE_DIR}/contrib/kbipack AND ENABLE_KBIPACK)
  set_config_option(HAVE_KBIPACK "Kbipack")
  add_subdirectory(contrib/kbipack)
  include_directories(contrib/kbipack)
  if(ENABLE_GMP)
    find_library(GMP_LIB gmp)
    find_path(GMP_INC "gmp.h" PATH_SUFFIXES src include)
  endif()
  if(GMP_LIB AND GMP_INC)
    set_config_option(HAVE_GMP "GMP")
    list(APPEND EXTERNAL_LIBRARIES ${GMP_LIB})
    list(APPEND EXTERNAL_INCLUDES ${GMP_INC})
  else()
    message(STATUS "GMP not found: Kbipack uses long int")
  endif()
endif()

if(ENABLE_MATHEX)
  find_library(MATHEX_LIB mathex PATH_SUFFIXES lib)
  find_path(MATHEX_INC "mathex.h" PATH_SUFFIXES src include)
  if(ENABLE_SYSTEM_CONTRIB AND MATHEX_LIB AND MATHEX_INC)
    list(APPEND EXTERNAL_LIBRARIES ${MATHEX_LIB})
    list(APPEND EXTERNAL_INCLUDES ${MATHEX_INC})
    set_config_option(HAVE_MATHEX "MathEx[system]")
  elseif(EXISTS ${CMAKE_CURRENT_SOURCE_DIR}/contrib/MathEx)
    add_subdirectory(contrib/MathEx)
    include_directories(contrib/MathEx)
    set_config_option(HAVE_MATHEX "MathEx")
  endif()
endif()

if(ENABLE_MPI)
  find_package(MPI)
  if(MPI_FOUND)
    set_config_option(HAVE_MPI "MPI")
    list(APPEND EXTERNAL_INCLUDES ${MPI_CXX_INCLUDE_PATH})
    list(APPEND EXTERNAL_LIBRARIES ${MPI_CXX_LIBRARIES})
    set(CMAKE_C_COMPILER ${MPI_C_COMPILER})
    set(CMAKE_CXX_COMPILER ${MPI_CXX_COMPILER})
    set(CMAKE_Fortran_COMPILER ${MPI_Fortran_COMPILER})
  endif()
endif()

if(ENABLE_POPPLER)
  find_library(POPPLER_LIB poppler)
  find_library(POPPLER_CPP_LIB poppler-cpp)
  find_path(POPPLER_INC "poppler/cpp/poppler-document.h" PATH_SUFFIXES src include)
  if(POPPLER_LIB AND POPPLER_INC)
    set_config_option(HAVE_POPPLER "Poppler")
    list(APPEND EXTERNAL_LIBRARIES ${POPPLER_LIB})
    list(APPEND EXTERNAL_LIBRARIES ${POPPLER_CPP_LIB})
    list(APPEND EXTERNAL_INCLUDES ${POPPLER_INC})
  endif()
endif()

if(ENABLE_P4EST)
  find_library(P4EST_LIB p4est)
  find_path(P4EST_INC "p4est.h" PATH_SUFFIXES src)
  find_library(SC_LIB sc)
  if(P4EST_LIB AND P4EST_INC AND SC_LIB)
    set_config_option(HAVE_P4EST "P4est")
    list(APPEND EXTERNAL_LIBRARIES ${P4EST_LIB} ${SC_LIB})
    list(APPEND EXTERNAL_INCLUDES ${P4EST_INC})
  endif()
endif()

if(HAVE_MESH OR HAVE_SOLVER)
  if(ENABLE_METIS)
    find_library(METIS_LIB metis PATH_SUFFIXES lib)
    find_path(METIS_INC "metis.h" PATH_SUFFIXES include)
    if(ENABLE_SYSTEM_CONTRIB AND METIS_LIB AND METIS_INC)
      message(STATUS "Using system version of METIS")
      list(APPEND EXTERNAL_LIBRARIES ${METIS_LIB})
      list(APPEND EXTERNAL_INCLUDES ${METIS_INC})
      set_config_option(HAVE_METIS "Metis[system]")
    elseif(EXISTS ${CMAKE_CURRENT_SOURCE_DIR}/contrib/metis)
      add_definitions(-DUSE_GKREGEX)
      add_subdirectory(contrib/metis)
      include_directories(contrib/metis/include contrib/metis/libmetis
                          contrib/metis/GKlib)
      set_config_option(HAVE_METIS "Metis")
    endif()
  endif()
endif()

if(HAVE_MESH)
  if(EXISTS ${CMAKE_CURRENT_SOURCE_DIR}/Mesh/tetgenBR.cxx)
    set_config_option(HAVE_TETGENBR "TetGen/BR")
  endif()

  if(ENABLE_VOROPP)
    find_library(VOROPP_LIB voro++)
    find_path(VOROPP_INC "voro++.hh" PATH_SUFFIXES voro++)
    if(ENABLE_SYSTEM_CONTRIB AND VOROPP_LIB AND VOROPP_INC)
      message(STATUS "Using system version of voro++")
      list(APPEND EXTERNAL_LIBRARIES ${VOROPP_LIB})
      list(APPEND EXTERNAL_INCLUDES ${VOROPP_INC})
      set_config_option(HAVE_VOROPP "Voro++[system]")
    elseif(EXISTS ${CMAKE_CURRENT_SOURCE_DIR}/contrib/voro++)
      add_subdirectory(contrib/voro++)
      include_directories(contrib/voro++/src)
      set_config_option(HAVE_VOROPP "Voro++")
    endif()
  endif()

  if(EXISTS ${CMAKE_CURRENT_SOURCE_DIR}/contrib/blossom AND ENABLE_BLOSSOM)
    add_subdirectory(contrib/blossom)
    include_directories(contrib/blossom/MATCH contrib/blossom/concorde97
                        contrib/blossom/concorde97/INCLUDE)
    set_config_option(HAVE_BLOSSOM "Blossom")
  endif()

  if(EXISTS ${CMAKE_CURRENT_SOURCE_DIR}/contrib/Netgen AND ENABLE_NETGEN)
    add_subdirectory(contrib/Netgen)
    include_directories(contrib/Netgen contrib/Netgen/libsrc/include
                        contrib/Netgen/nglib)
    set_config_option(HAVE_NETGEN "Netgen")
    add_definitions(-DNO_PARALLEL_THREADS -DNOTCL)
  endif()

  if(EXISTS ${CMAKE_CURRENT_SOURCE_DIR}/contrib/bamg AND ENABLE_BAMG)
    add_subdirectory(contrib/bamg)
    include_directories(contrib/bamg contrib/bamg/bamglib)
    set_config_option(HAVE_BAMG "Bamg")
  endif()

  if(ENABLE_MMG)
    find_library(MMG_LIB NAMES Mmg mmg)
    find_path(MMG_INC "libmmg.h" PATH_SUFFIXES mmg)
    if(MMG_LIB AND MMG_INC)
      list(APPEND EXTERNAL_LIBRARIES ${MMG_LIB})
      list(APPEND EXTERNAL_INCLUDES ${MMG_INC})
      set_config_option(HAVE_MMG "Mmg")
    endif()
  endif()
endif()

if(ENABLE_MED OR ENABLE_CGNS)
  find_package(HDF5)
  if(HDF5_FOUND)
    set(HDF5_LIB "${HDF5_C_LIBRARIES}")
    list(APPEND EXTERNAL_INCLUDES ${HDF5_INCLUDE_DIRS})
    if(ENABLE_MED)
      find_library(MED_LIB medC)
      if(MED_LIB)
        set_config_option(HAVE_MED "Med")
        list(APPEND EXTERNAL_LIBRARIES ${MED_LIB})
      endif()
    endif()
    if(ENABLE_CGNS)
      find_library(CGNS_LIB cgns HINTS ENV CGNS_ROOT PATH_SUFFIXES lib)
      find_path(CGNS_INC "cgnslib.h" HINTS ENV CGNS_ROOT PATH_SUFFIXES include)
      if(CGNS_LIB AND CGNS_INC)
        set_config_option(HAVE_LIBCGNS "Cgns")
        list(APPEND EXTERNAL_LIBRARIES ${CGNS_LIB})
        list(APPEND EXTERNAL_INCLUDES ${CGNS_INC})
        if(ENABLE_CGNS_CPEX0045)
          set_config_option(HAVE_LIBCGNS_CPEX0045 "Cgns_CPEX0045")
        endif()
      endif()
    endif()
    if(MED_LIB OR CGNS_LIB)
      list(APPEND EXTERNAL_LIBRARIES ${HDF5_LIB})
      find_library(SZ_LIB NAMES szlib sz)
      if(SZ_LIB)
        list(APPEND EXTERNAL_LIBRARIES ${SZ_LIB})
      endif()
      if(NOT HAVE_LIBZ) # necessary for non-GUI builds
        find_package(ZLIB)
        if(ZLIB_FOUND)
          set_config_option(HAVE_LIBZ "Zlib")
          list(APPEND EXTERNAL_LIBRARIES ${ZLIB_LIBRARIES})
        endif()
      endif()
    endif()
  else()
    message(STATUS "HDF5 not found")
  endif()
endif()

if(HAVE_SOLVER)
  if(ENABLE_GMM)
    find_path(GMM_INC "gmm.h" PATH_SUFFIXES src include include/gmm)
    if(ENABLE_SYSTEM_CONTRIB AND GMM_INC)
      message(STATUS "Using system version of GMM")
      list(APPEND EXTERNAL_INCLUDES ${GMM_INC})
      set_config_option(HAVE_GMM "Gmm[system]")
    elseif(EXISTS ${CMAKE_CURRENT_SOURCE_DIR}/contrib/gmm)
      include_directories(contrib/gmm)
      set_config_option(HAVE_GMM "Gmm")
    endif()
  endif()

  if(ENABLE_PETSC)
    if(PETSC_DIR)
      set(ENV_PETSC_DIR ${PETSC_DIR})
    else()
      set(ENV_PETSC_DIR $ENV{PETSC_DIR})
    endif()
    if(PETSC_ARCH)
      set(ENV_PETSC_ARCH ${PETSC_ARCH})
    else()
      set(ENV_PETSC_ARCH $ENV{PETSC_ARCH})
    endif()
    set(PETSC_POSSIBLE_CONF_FILES
        ${ENV_PETSC_DIR}/${ENV_PETSC_ARCH}/conf/petscvariables
        ${ENV_PETSC_DIR}/${ENV_PETSC_ARCH}/lib/petsc-conf/petscvariables
        ${ENV_PETSC_DIR}/${ENV_PETSC_ARCH}/lib/petsc/conf/petscvariables)
    foreach(FILE ${PETSC_POSSIBLE_CONF_FILES})
      if(EXISTS ${FILE})
        # old-style PETSc installations (using PETSC_DIR and PETSC_ARCH)
        message(STATUS "Using PETSc dir: ${ENV_PETSC_DIR}")
        message(STATUS "Using PETSc arch: ${ENV_PETSC_ARCH}")
        # find includes by parsing the petscvariables file
        file(STRINGS ${FILE} PETSC_VARIABLES NEWLINE_CONSUME)
      endif()
    endforeach()
    if(PETSC_VARIABLES)
      # try to find PETSC_CC_INCLUDES for PETSc >= 3.4
      string(REGEX MATCH "PETSC_CC_INCLUDES = [^\n\r]*" PETSC_PACKAGES_INCLUDES
             ${PETSC_VARIABLES})
      if(PETSC_PACKAGES_INCLUDES)
        string(REPLACE "PETSC_CC_INCLUDES = " "" PETSC_PACKAGES_INCLUDES
               ${PETSC_PACKAGES_INCLUDES})
      else()
        # try to find PETSC_PACKAGES_INCLUDES in older versions
        list(APPEND EXTERNAL_INCLUDES ${ENV_PETSC_DIR}/include)
        list(APPEND EXTERNAL_INCLUDES ${ENV_PETSC_DIR}/${ENV_PETSC_ARCH}/include)
        string(REGEX MATCH "PACKAGES_INCLUDES = [^\n\r]*" PETSC_PACKAGES_INCLUDES
               ${PETSC_VARIABLES})
        string(REPLACE "PACKAGES_INCLUDES = " "" PETSC_PACKAGES_INCLUDES
               ${PETSC_PACKAGES_INCLUDES})
      endif()
      if(PETSC_PACKAGES_INCLUDES)
        if(PETSC_PACKAGES_INCLUDES)
          string(REPLACE "-I" "" PETSC_PACKAGES_INCLUDES ${PETSC_PACKAGES_INCLUDES})
          string(REPLACE " " ";" PETSC_PACKAGES_INCLUDES ${PETSC_PACKAGES_INCLUDES})
          foreach(VAR ${PETSC_PACKAGES_INCLUDES})
            # seem to include unexisting directories (/usr/include/lib64)
	    # check to avoid warnings
	    if(EXISTS ${VAR})
	      list(APPEND EXTERNAL_INCLUDES ${VAR})
            endif()
          endforeach()
        endif()
      endif()
      # find libraries (<= 3.0)
      set(PETSC_LIBS_REQUIRED petscksp petscdm petscmat petscvec petsc)
      find_all_libraries(PETSC_LIBS PETSC_LIBS_REQUIRED
                         ${ENV_PETSC_DIR}/${ENV_PETSC_ARCH}/lib "")
      # petsc 3.1 creates only one library (libpetsc)
      if(NOT PETSC_LIBS)
        find_library(PETSC_LIBS petsc PATHS ${ENV_PETSC_DIR}/${ENV_PETSC_ARCH}/lib
                     NO_DEFAULT_PATH)
      endif()
      if(PETSC_LIBS)
        set_config_option(HAVE_PETSC "PETSc")
	if(NOT HAVE_BLAS)
          set_config_option(HAVE_BLAS "Blas[petsc]")
        endif()
	if(NOT HAVE_LAPACK)
          set_config_option(HAVE_LAPACK "Lapack[petsc]")
        endif()
      endif()
      # find slepc (needs to be linked in before petsc)
      if(ENABLE_SLEPC)
        if(SLEPC_DIR)
          set(ENV_SLEPC_DIR ${SLEPC_DIR})
         else()
          set(ENV_SLEPC_DIR $ENV{SLEPC_DIR})
        endif()
        find_library(SLEPC_LIB slepc PATHS ${ENV_SLEPC_DIR}/${ENV_PETSC_ARCH}/lib
                     NO_DEFAULT_PATH)
        if(SLEPC_LIB)
          find_path(SLEPC_INC "slepc.h" PATHS ${ENV_SLEPC_DIR} PATH_SUFFIXES include
                    ${ENV_PETSC_ARCH}/include include/slepc NO_DEFAULT_PATH)
          if(SLEPC_INC)
            message(STATUS "Using SLEPc dir: ${ENV_SLEPC_DIR}")
            set_config_option(HAVE_SLEPC "SLEPc")
            list(APPEND EXTERNAL_LIBRARIES ${SLEPC_LIB})
            list(APPEND EXTERNAL_INCLUDES ${SLEPC_INC})
            find_path(SLEPC_INC2 "slepcconf.h" PATHS ${ENV_SLEPC_DIR}
                      PATH_SUFFIXES ${ENV_PETSC_ARCH}/include NO_DEFAULT_PATH)
            if(SLEPC_INC2)
              list(APPEND EXTERNAL_INCLUDES ${SLEPC_INC2})
            endif()
          endif()
        endif()
      endif()
      list(APPEND EXTERNAL_LIBRARIES ${PETSC_LIBS})
      # find additional libraries to link with
      string(REGEX MATCH "PACKAGES_LIBS = [^\n\r]*" PLIBS ${PETSC_VARIABLES})
      if(PLIBS)
        string(REPLACE "PACKAGES_LIBS = " "" PLIBS ${PLIBS})
        string(STRIP ${PLIBS} PLIBS)
        list(APPEND EXTERNAL_LIBRARIES "${PLIBS}")
      endif()
      string(REGEX MATCH "PETSC_EXTERNAL_LIB_BASIC = [^\n\r]*" PLIBS_BASIC ${PETSC_VARIABLES})
      if(PLIBS_BASIC)
        string(REPLACE "PETSC_EXTERNAL_LIB_BASIC = " "" PLIBS_BASIC ${PLIBS_BASIC})
        string(STRIP ${PLIBS_BASIC} PLIBS_BASIC)
        separate_arguments(PLIBS_BASIC)
        list(APPEND EXTERNAL_LIBRARIES "${PLIBS_BASIC}")
      endif()
      string(REGEX MATCH "PCC_LINKER_LIBS = [^\n\r]*" LLIBS ${PETSC_VARIABLES})
      if(LLIBS)
        string(REPLACE "PCC_LINKER_LIBS = " "" LLIBS ${LLIBS})
        string(STRIP ${LLIBS} LLIBS)
        list(APPEND EXTERNAL_LIBRARIES "${LLIBS}")
      endif()
    else()
      # new-style PETSc installations (in standard system directories)
      find_library(PETSC_LIBS petsc)
      find_path(PETSC_INC "petsc.h" PATH_SUFFIXES include/petsc)
      if(PETSC_LIBS AND PETSC_INC)
        set_config_option(HAVE_PETSC "PETSc")
        if(ENABLE_SLEPC)
          find_library(SLEPC_LIB slepc)
          find_path(SLEPC_INC "slepc.h" PATH_SUFFIXES include/slepc)
          if(SLEPC_LIB AND SLEPC_INC)
            set_config_option(HAVE_SLEPC "SLEPc")
            list(APPEND EXTERNAL_LIBRARIES ${SLEPC_LIB})
            list(APPEND EXTERNAL_INCLUDES ${SLEPC_INC})
          endif()
        endif()
        list(APPEND EXTERNAL_LIBRARIES ${PETSC_LIBS})
        list(APPEND EXTERNAL_INCLUDES ${PETSC_INC})
      endif()
    endif()
  endif()

  if(ENABLE_MUMPS AND HAVE_BLAS AND HAVE_LAPACK)
    set(MUMPS_LIBS_REQUIRED smumps dmumps cmumps zmumps mumps_common pord)
    if(NOT ENABLE_MPI)
      list(APPEND MUMPS_LIBS_REQUIRED mpiseq)
    endif()
    find_all_libraries(MUMPS_LIBRARIES MUMPS_LIBS_REQUIRED "" "lib")
    find_path(SMUMPS_INC "smumps_c.h" PATH_SUFFIXES src include)
    find_path(DMUMPS_INC "dmumps_c.h" PATH_SUFFIXES src include)
    find_path(CMUMPS_INC "cmumps_c.h" PATH_SUFFIXES src include)
    find_path(ZMUMPS_INC "zmumps_c.h" PATH_SUFFIXES src include)
    if(MUMPS_LIBRARIES AND SMUMPS_INC AND DMUMPS_INC AND CMUMPS_INC AND ZMUMPS_INC)
      set_config_option(HAVE_MUMPS "MUMPS")
      list(APPEND EXTERNAL_LIBRARIES ${MUMPS_LIBRARIES})
      list(APPEND EXTERNAL_INCLUDES ${SMUMPS_INC})
      list(APPEND EXTERNAL_INCLUDES ${DMUMPS_INC})
      list(APPEND EXTERNAL_INCLUDES ${CMUMPS_INC})
      list(APPEND EXTERNAL_INCLUDES ${ZMUMPS_INC})
      find_library(GFORTRAN_LIB gfortran)
      if(GFORTRAN_LIB)
        list(APPEND EXTERNAL_LIBRARIES ${GFORTRAN_LIB})
      endif()
      if(ENABLE_GMM) # use GMM/MUMPS interface
        add_definitions(-DGMM_USES_MUMPS)
      endif()
    endif()
  endif()

  if(ENABLE_GETDP)
    find_library(GETDP_LIB GetDP)
    find_path(GETDP_INC "GetDP.h" PATH_SUFFIXES getdp)
    if(GETDP_LIB AND GETDP_INC)
      set_config_option(HAVE_GETDP "GetDP")
      list(APPEND EXTERNAL_LIBRARIES ${GETDP_LIB})
      list(APPEND EXTERNAL_INCLUDES ${GETDP_INC})
    endif()
  endif()
endif()

if(EXISTS ${CMAKE_CURRENT_SOURCE_DIR}/contrib/hxt AND ENABLE_HXT)
  add_subdirectory(contrib/hxt)
  include_directories(BEFORE ${HXT_INC_DIRS})
  set_config_option(HAVE_HXT "Hxt")
  # do not use arithmetic contraction in predicates.c
  if(MSVC OR (CMAKE_C_COMPILER_ID STREQUAL "Intel" AND WIN32))
    set_source_files_properties(
        "${CMAKE_CURRENT_SOURCE_DIR}/contrib/hxt/predicates/src/predicates.c"
        PROPERTIES COMPILE_FLAGS "/fp:strict")
  elseif(CMAKE_C_COMPILER_ID STREQUAL "Intel")
    set_source_files_properties(
        "${CMAKE_CURRENT_SOURCE_DIR}/contrib/hxt/predicates/src/predicates.c"
        PROPERTIES COMPILE_FLAGS "-fp-model strict")
  elseif(CMAKE_C_COMPILER_ID MATCHES "GNU|Clang")
    set_source_files_properties(
        "${CMAKE_CURRENT_SOURCE_DIR}/contrib/hxt/predicates/src/predicates.c"
        PROPERTIES COMPILE_FLAGS  "-fno-unsafe-math-optimizations -ffp-contract=off")
  else()
<<<<<<< HEAD
    message(WARNING
      "Unsupported compiler !
       Make sure compiled functions from predicates.c
       do NOT use extended double precision and follow IEEE754 standard.
       It is crucial for the robustness of geometric predicates.")
=======
    message(WARNING "Unknown compiler: make sure compiled functions from "
            "predicates.c do not use extended double precision and follow "
            "the IEEE754 standard. It is crucial for the robustness of "
            "geometric predicates.")
  endif()
  if(MSVC)
    add_definitions(/bigobj)
>>>>>>> dd507a94
  endif()
endif()

if(EXISTS ${CMAKE_CURRENT_SOURCE_DIR}/pro AND ENABLE_PRO)
  add_subdirectory(pro)
endif()

if(ENABLE_OCC)
  set(OCC_MINIMAL_VERSION "6.9.1")
  if(WIN32)
    if(HAVE_64BIT_SIZE_T)
      set(OCC_SYS_NAME win64)
    else()
      set(OCC_SYS_NAME win32)
    endif()
  else()
    set(OCC_SYS_NAME ${CMAKE_SYSTEM_NAME})
  endif()
  find_path(OCC_INC "Standard_Version.hxx" HINTS ENV CASROOT PATH_SUFFIXES
            inc include include/oce opencascade include/opencascade
            occt include/occt)
  if(OCC_INC)
    file(STRINGS ${OCC_INC}/Standard_Version.hxx
         OCC_MAJOR REGEX "#define OCC_VERSION_MAJOR.*")
    file(STRINGS ${OCC_INC}/Standard_Version.hxx
         OCC_MINOR REGEX "#define OCC_VERSION_MINOR.*")
    file(STRINGS ${OCC_INC}/Standard_Version.hxx
         OCC_MAINT REGEX "#define OCC_VERSION_MAINTENANCE.*")
    if(OCC_MAJOR AND OCC_MINOR AND OCC_MAINT)
      string(REGEX MATCH "[0-9]+" OCC_MAJOR "${OCC_MAJOR}")
      string(REGEX MATCH "[0-9]+" OCC_MINOR "${OCC_MINOR}")
      string(REGEX MATCH "[0-9]+" OCC_MAINT "${OCC_MAINT}")
      set(OCC_VERSION "${OCC_MAJOR}.${OCC_MINOR}.${OCC_MAINT}")
      message(STATUS "Found OpenCASCADE version ${OCC_VERSION} in ${OCC_INC}")
    endif()
  endif()
  if(OCC_VERSION AND OCC_VERSION STRLESS ${OCC_MINIMAL_VERSION})
    message(WARNING "Gmsh requires OpenCASCADE >= ${OCC_MINIMAL_VERSION}. "
        "Use CMAKE_PREFIX_PATH or the CASROOT environment variable "
        "to explicitely specify the installation path of OpenCASCADE")
  elseif(OCC_INC)
    set(OCC_LIBS_REQUIRED
	# subset of DataExchange
      	TKSTEP TKSTEP209 TKSTEPAttr TKSTEPBase TKIGES TKXSBase
      	# ModelingAlgorithms
      	TKOffset TKFeat TKFillet TKBool TKMesh TKHLR TKBO TKPrim TKShHealing
      	TKTopAlgo TKGeomAlgo
      	# ModelingData
      	TKBRep TKGeomBase TKG3d TKG2d
      	# FoundationClasses
      	TKMath TKernel)
    if(ENABLE_OCC_TBB)
      list(APPEND OCC_LIBS_REQUIRED tbb tbbmalloc)
    endif()
    list(LENGTH OCC_LIBS_REQUIRED NUM_OCC_LIBS_REQUIRED)
    if(OCC_LIBS)
      message(STATUS "OCC libraries specified explicitly: " ${OCC_LIBS})
      list(LENGTH OCC_LIBS_REQUIRED NUM_OCC_LIBS)
    else()
      set(OCC_LIBS)
      foreach(OCC ${OCC_LIBS_REQUIRED})
        find_library(OCC_LIB ${OCC} HINTS ENV CASROOT PATH_SUFFIXES
                     lib ${OCC_SYS_NAME}/lib ${OCC_SYS_NAME}/vc8/lib
                     ${OCC_SYS_NAME}/gcc/lib ${OCC_SYS_NAME}/gcc/bin)
        if(OCC_LIB)
	  list(APPEND OCC_LIBS ${OCC_LIB})
        else()
          message(STATUS "OCC lib " ${OCC} " not Found")
        endif()
        unset(OCC_LIB CACHE)
      endforeach()
      list(LENGTH OCC_LIBS NUM_OCC_LIBS)
    endif()
  endif()

  # additional OCC libraries to handle reading of STEP/IGES attributes. Oh my...
  if(ENABLE_OCC_CAF)
    find_package(Freetype)
    if(FREETYPE_FOUND)
      set(OCC_CAF_LIBS_REQUIRED
          TKXDESTEP TKXDEIGES TKXCAF TKLCAF TKVCAF TKCAF TKV3d TKService TKCDF)
      list(LENGTH OCC_CAF_LIBS_REQUIRED NUM_OCC_CAF_LIBS_REQUIRED)
      set(OCC_CAF_LIBS)
      foreach(OCC ${OCC_CAF_LIBS_REQUIRED})
        find_library(OCC_CAF_LIB ${OCC} HINTS ENV CASROOT PATH_SUFFIXES
                     lib ${OCC_SYS_NAME}/lib ${OCC_SYS_NAME}/vc8/lib
                     ${OCC_SYS_NAME}/gcc/lib ${OCC_SYS_NAME}/gcc/bin)
        if(OCC_CAF_LIB)
          list(APPEND OCC_CAF_LIBS ${OCC_CAF_LIB})
        else()
          message(STATUS "OCC CAF lib " ${OCC} " not Found")
        endif()
        unset(OCC_CAF_LIB CACHE)
      endforeach()
      list(LENGTH OCC_CAF_LIBS NUM_OCC_CAF_LIBS)
    endif()
  endif()

  if(NUM_OCC_LIBS EQUAL NUM_OCC_LIBS_REQUIRED)
    # append OCC CAF libraries first...
    if(NUM_OCC_CAF_LIBS EQUAL NUM_OCC_CAF_LIBS_REQUIRED)
      set_config_option(HAVE_OCC_CAF "OpenCASCADE-CAF")
      list(APPEND EXTERNAL_LIBRARIES ${OCC_CAF_LIBS} ${FREETYPE_LIBRARIES})
      list(APPEND EXTERNAL_INCLUDES ${FREETYPE_INCLUDE_DIRS})
      if(WIN32)
        list(APPEND EXTERNAL_LIBRARIES "windowscodecs")
        list(APPEND EXTERNAL_LIBRARIES "ole32")
      endif()
    endif()
    # then append OCC libraries
    set_config_option(HAVE_OCC "OpenCASCADE")
    list(APPEND EXTERNAL_LIBRARIES ${OCC_LIBS})
    list(APPEND EXTERNAL_INCLUDES ${OCC_INC})
    if(HAVE_64BIT_SIZE_T)
      add_definitions(-D_OCC64)
    endif()
    if(WIN32)
      list(APPEND EXTERNAL_LIBRARIES "winspool")
      add_definitions(-DOCC_CONVERT_SIGNALS)
    elseif(MSVC)
      add_definitions(-DWNT)
    endif()
  endif()
endif()

if(ENABLE_ZIPPER)
  if(ENABLE_BUILD_IOS)
    set_config_option(HAVE_LIBZ "Zlib")
  endif()
  if(NOT HAVE_LIBZ) # necessary for non-GUI builds
    find_package(ZLIB)
    if(ZLIB_FOUND)
      set_config_option(HAVE_LIBZ "Zlib")
      list(APPEND EXTERNAL_LIBRARIES ${ZLIB_LIBRARIES})
      list(APPEND EXTERNAL_INCLUDES ${ZLIB_INCLUDE_DIR})
    endif()
  endif()
  if(EXISTS ${CMAKE_CURRENT_SOURCE_DIR}/contrib/zipper AND HAVE_LIBZ)
    add_subdirectory(contrib/zipper)
    include_directories(contrib/zipper)
    set_config_option(HAVE_ZIPPER "Zipper")
  endif()
endif()

if(ENABLE_PRIVATE_API AND ENABLE_WRAP_PYTHON)
  find_package(SWIG REQUIRED)
  include(${SWIG_USE_FILE})
  find_package(PythonLibs)
  if(SWIG_FOUND AND PYTHONLIBS_FOUND)
    message(STATUS "Found SWIG version " ${SWIG_VERSION})
    find_package(PythonInterp)
    string(SUBSTRING ${SWIG_VERSION} 0 1 SWIG_MAJOR_VERSION)
    if(SWIG_MAJOR_VERSION EQUAL 1)
      message(WARNING "Python bindings require SWIG >= 2: disabling Python")
    else()
      set_config_option(HAVE_PYTHON "Python")
      mark_as_advanced(CLEAR PYTHON_LIBRARY PYTHON_INCLUDE_DIR)
      if(ENABLE_NUMPY)
        if (NOT NUMPY_INC)
          EXEC_PROGRAM (${PYTHON_EXECUTABLE}
            ARGS "-c \"import numpy; print(numpy.get_include())\""
            OUTPUT_VARIABLE NUMPY_INC
            RETURN_VALUE NUMPY_NOT_FOUND)
        endif()
        if(NUMPY_INC)
          list(APPEND EXTERNAL_INCLUDES ${NUMPY_INC})
          set_config_option(HAVE_NUMPY "Numpy")
        endif()
      endif()
      if(HAVE_PETSC)
        if(ENABLE_PETSC4PY)
          EXECUTE_PROCESS(
            COMMAND ${PYTHON_EXECUTABLE} -c "import petsc4py; print(petsc4py.get_include())"
            OUTPUT_VARIABLE PETSC4PY_INC
            RESULT_VARIABLE PETSC4PY_NOT_FOUND
            ERROR_QUIET
            OUTPUT_STRIP_TRAILING_WHITESPACE)
          if(PETSC4PY_INC)
            list(APPEND EXTERNAL_INCLUDES ${PETSC4PY_INC})
            set_config_option(HAVE_PETSC4PY "PETSc4py")
          endif()
        endif()
      endif()
    endif()
  endif()
endif()

check_function_exists(vsnprintf HAVE_VSNPRINTF)
if(NOT HAVE_VSNPRINTF AND NOT ENABLE_BUILD_IOS AND NOT ENABLE_BUILD_ANDROID)
  set_config_option(HAVE_NO_VSNPRINTF "NoVsnprintf")
endif()

check_include_file(sys/socket.h HAVE_SYS_SOCKET_H)
if(HAVE_SYS_SOCKET_H)
  set(CMAKE_EXTRA_INCLUDE_FILES sys/socket.h)
endif()
check_type_size(socklen_t SOCKLEN_T_SIZE)
set(CMAKE_EXTRA_INCLUDE_FILES)
if(NOT SOCKLEN_T_SIZE AND NOT ENABLE_BUILD_IOS AND NOT ENABLE_BUILD_ANDROID)
  set_config_option(HAVE_NO_SOCKLEN_T "NoSocklenT")
endif()

check_include_file(stdint.h HAVE_STDINT_H)
if(HAVE_STDINT_H)
  set(CMAKE_EXTRA_INCLUDE_FILES stdint.h)
else()
  set_config_option(HAVE_NO_STDINT_H "NoStdintH")
endif()
check_type_size(intptr_t INTPTR_T_SIZE)
set(CMAKE_EXTRA_INCLUDE_FILES)
if(NOT INTPTR_T_SIZE AND NOT ENABLE_BUILD_IOS AND NOT ENABLE_BUILD_ANDROID)
  set_config_option(HAVE_NO_INTPTR_T "NoIntptrT")
endif()

check_include_file(dlfcn.h DLFCN_H)
if(DLFCN_H)
  set_config_option(HAVE_DLOPEN "Dlopen")
  list(APPEND EXTERNAL_LIBRARIES ${CMAKE_DL_LIBS})
endif()

if(${CMAKE_SYSTEM_NAME} MATCHES "Linux")
  check_include_file(linux/joystick.h LINUX_JOYSTICK_H)
  if(LINUX_JOYSTICK_H)
    set_config_option(HAVE_LINUX_JOYSTICK "LinuxJoystick")
  endif()
endif()

if(WIN32)
  add_definitions(-D_USE_MATH_DEFINES)
  list(APPEND EXTERNAL_LIBRARIES winmm wsock32 ws2_32 psapi)
endif()

if(MSVC)
  add_definitions(-DNOMINMAX -D_CRT_SECURE_NO_DEPRECATE -D_SCL_SECURE_NO_DEPRECATE)
endif()

# add C functions API
set(GMSH_SRC ${GMSH_SRC};api/gmshc.cpp)

# force full warnings to encourage everybody to write clean(er) code
check_cxx_compiler_flag("-Wall" WALL)
if(WALL AND NOT MSVC)
  file(GLOB_RECURSE WALL_SRC Common/*.cpp Fltk/*.cpp FunctionSpace/*.cpp
       Geo/*.cpp Graphics/*.cpp Mesh/*.cpp Numeric/*.cpp Parser/*.cpp
       Plugin/*.cpp Post/*.cpp Solver/*.cpp)
  set(WF "-Wall")
  check_cxx_compiler_flag("-Wint-to-void-pointer-cast" WCAST)
  if(WCAST)
    set(WF "${WF} -Wno-int-to-void-pointer-cast")
  endif()
  check_cxx_compiler_flag("-Wdeprecated-declarations" WDEPREC)
  if(WDEPREC)
    # FIXME: remove this when we have fixed the deprecated GLU code for OpenGL3
    set(WF "${WF} -Wno-deprecated-declarations")
  endif()
  check_cxx_compiler_flag("-Wmisleading-indentation" WIND)
  if(WIND)
    set(WF "${WF} -Wno-misleading-indentation")
  endif()
  check_cxx_compiler_flag("-Wno-attributes" WATTR)
  if(WATTR)
    # FIXME: remove this when GCC behaves more intelligently
    set(WF "${WF} -Wno-attributes")
  endif()
  set_compile_flags(WALL_SRC ${WF})
endif()

# don't issue warnings for contributed libraries
check_cxx_compiler_flag("-w" NOWARN)
if(NOWARN)
  file(GLOB_RECURSE NOWARN_SRC contrib/*.cpp contrib/*.cc contrib/*.cxx contrib/*.c)
  set_compile_flags(NOWARN_SRC "-w")
endif()

# disable compile optimization on some known problematic files
check_cxx_compiler_flag("-O0" NOOPT)
if(NOOPT OR ENABLE_BUILD_IOS)
  if(ENABLE_BUILD_IOS) # optimized iOS 10 64 bits screws somewhere in Geo
    file(GLOB_RECURSE NOOPT_SRC Numeric/robustPredicates.cpp Geo/G*.cpp Mesh/BDS.cpp
         Parser/Gmsh.tab.cpp contrib/blossom/* Mesh/Background*)
  else()
    file(GLOB_RECURSE NOOPT_SRC Numeric/robustPredicates.cpp Mesh/BDS.cpp
         Parser/Gmsh.tab.cpp contrib/blossom/* contrib/bamg/* Mesh/Background*)
  endif()
  set_compile_flags(NOOPT_SRC "-O0")
endif()

# do not use arithmetic contraction in predicates.cpp
# if("${CMAKE_C_COMPILER_ID}" STREQUAL "MSVC")
#   set_source_files_properties(Numeric/robustPredicates.cpp PROPERTIES
#     COMPILE_FLAGS "/fp:strict")
# elseif(CMAKE_C_COMPILER_ID MATCHES "GNU|Clang")
#   set_source_files_properties(Numeric/robustPredicates.cpp PROPERTIES
#     COMPILE_FLAGS "-fno-unsafe-math-optimizations -ffp-contract=off")
# elseif(CMAKE_C_COMPILER_ID STREQUAL "Intel")
#   set_source_files_properties(Numeric/robustPredicates.cpp PROPERTIES
#     COMPILE_FLAGS "-fp-model strict")
# endif()

# enable Revoropt and set compile flags for the corresponding plugin
if(ENABLE_REVOROPT)
  if(HAVE_EIGEN AND HAVE_MESH AND HAVE_PLUGINS AND HAVE_ANN AND HAVE_ALGLIB)
    list(APPEND EXTERNAL_INCLUDES contrib/Revoropt/include)
    set_config_option(HAVE_REVOROPT "Revoropt")
    add_definitions(-DUSE_ANN)
  else()
    message(WARNING "Revoropt requires Eigen, Mesh, Plugins, ANN and ALGLIB")
  endif()
endif()

if(HAVE_MESH AND NOT HAVE_EIGEN AND NOT HAVE_LAPACK)
  message(WARNING "Most meshing algorithms will not be functional without "
          "Eigen or Lapack")
endif()

list(SORT CONFIG_OPTIONS)
set(GMSH_CONFIG_OPTIONS "")
foreach(OPT ${CONFIG_OPTIONS})
  set(GMSH_CONFIG_OPTIONS "${GMSH_CONFIG_OPTIONS} ${OPT}")
endforeach()

configure_file(${CMAKE_CURRENT_SOURCE_DIR}/Common/GmshConfig.h.in
               ${CMAKE_CURRENT_BINARY_DIR}/Common/GmshConfig.h)
configure_file(${CMAKE_CURRENT_SOURCE_DIR}/Common/GmshVersion.h.in
               ${CMAKE_CURRENT_BINARY_DIR}/Common/GmshVersion.h)

# the texi and pypi version files are modified in the source directory (not
# ideal for version.texi, but since git tracks the contents of the file this is
# acceptable as it will only change when the actual version is changed - not for
# each git hash; setup.py is not under version control)
configure_file(${CMAKE_CURRENT_SOURCE_DIR}/doc/texinfo/version.texi.in
               ${CMAKE_CURRENT_SOURCE_DIR}/doc/texinfo/version.texi)
configure_file(${CMAKE_CURRENT_SOURCE_DIR}/utils/pypi/gmsh/setup.py.in
               ${CMAKE_CURRENT_SOURCE_DIR}/utils/pypi/gmsh/setup.py)
configure_file(${CMAKE_CURRENT_SOURCE_DIR}/utils/pypi/gmsh-dev/setup.py.in
               ${CMAKE_CURRENT_SOURCE_DIR}/utils/pypi/gmsh-dev/setup.py)

file(WRITE ${CMAKE_CURRENT_BINARY_DIR}/version.txt ${GMSH_SHORT_VERSION})

# process cmake environment variables so we can append them to the -I include
# commands. This is not recommended (we should only use the cache variables) but
# it is very convenient: otherwise we have to remember providing the
# -D... options to cmake for each new build.
set(ENV_CMAKE_PREFIX_PATH $ENV{CMAKE_PREFIX_PATH})
set(ENV_CMAKE_INCLUDE_PATH $ENV{CMAKE_INCLUDE_PATH})
if(UNIX)
  if(ENV_CMAKE_PREFIX_PATH)
    string(REPLACE ":" ";" ENV_CMAKE_PREFIX_PATH ${ENV_CMAKE_PREFIX_PATH})
  endif()
  if(ENV_CMAKE_INCLUDE_PATH)
    string(REPLACE ":" ";" ENV_CMAKE_INCLUDE_PATH ${ENV_CMAKE_INCLUDE_PATH})
  endif()
endif()
list(APPEND EXTERNAL_INCLUDES ${CMAKE_INCLUDE_PATH} ${ENV_CMAKE_INCLUDE_PATH})
list(APPEND EXTERNAL_INCLUDES ${CMAKE_PREFIX_PATH} ${ENV_CMAKE_PREFIX_PATH})
foreach(DIR ${CMAKE_PREFIX_PATH} ${ENV_CMAKE_PREFIX_PATH})
  list(APPEND EXTERNAL_INCLUDES ${DIR}/include)
endforeach()

if(EXTERNAL_INCLUDES)
  list(REMOVE_DUPLICATES EXTERNAL_INCLUDES)
endif()

if(HAVE_FLTK)
  set(LINK_LIBRARIES ${FLTK_LIBRARIES} ${EXTERNAL_LIBRARIES}
                     ${OPENGL_LIBRARIES} ${LAPACK_LIBRARIES})
elseif(HAVE_OPENGL)
  set(LINK_LIBRARIES ${EXTERNAL_LIBRARIES} ${OPENGL_LIBRARIES}
                     ${LAPACK_LIBRARIES})
else()
  set(LINK_LIBRARIES ${EXTERNAL_LIBRARIES} ${LAPACK_LIBRARIES})
endif()

# try to use static gfortran on static builds (cannot do this on dynamic builds
# as e.g. Debian compiles libgfortran.a without -fPIC: sigh...)
if(NOT ENABLE_BUILD_DYNAMIC AND NOT ENABLE_BUILD_SHARED)
  find_library(GFORTRAN_STATIC libgfortran.a)
  if(GFORTRAN_STATIC)
    set(CMAKE_Fortran_IMPLICIT_LINK_LIBRARIES)
    message(STATUS "Using static libgfortran")
    foreach(STR ${LINK_LIBRARIES})
      string(REPLACE "-lgfortran" ${GFORTRAN_STATIC} STR2 ${STR})
      list(APPEND LINK_LIBRARIES2 ${STR2})
    endforeach()
    set(LINK_LIBRARIES ${LINK_LIBRARIES2})
  endif()
endif()

# Linux-specific linker options
if(${CMAKE_SYSTEM_NAME} MATCHES "Linux")
  if(HAVE_OCC)
    find_library(RT_LIB rt)
    if(RT_LIB)
      list(APPEND LINK_LIBRARIES ${RT_LIB})
    endif()
  endif()
  if(CMAKE_C_COMPILER_ID MATCHES "GNU" OR CMAKE_C_COMPILER_ID MATCHES "Intel")
    add_definitions(-fPIC)
  endif()
endif()

# we could specify include dirs more selectively, but this is simpler
include_directories(Common Fltk Geo Graphics Mesh Solver Numeric Parser
  Plugin Post api ${EXTERNAL_INCLUDES} ${CMAKE_CURRENT_BINARY_DIR}/Common)

# set this for external codes that might include this CMakeList file
set(GMSH_EXTERNAL_INCLUDE_DIRS ${EXTERNAL_INCLUDES} CACHE
    STRING "External include directories" FORCE)
set(GMSH_EXTERNAL_LIBRARIES ${LINK_LIBRARIES} CACHE
    STRING "External libraries" FORCE)

# group sources for easier navigation in IDEs
foreach(DIR ${GMSH_DIRS})
  string(REGEX REPLACE "\\+" "\\\\+" DIR ${DIR})
  source_group(${DIR} REGULAR_EXPRESSION ${DIR}/.*)
endforeach()

# static library target
if(ENABLE_BUILD_LIB)
  add_library(lib STATIC ${GMSH_SRC})
  set_target_properties(lib PROPERTIES OUTPUT_NAME gmsh)
  if(MSVC)
    set_target_properties(lib PROPERTIES DEBUG_POSTFIX d)
    if(ENABLE_MSVC_STATIC_RUNTIME)
      set_target_properties(lib PROPERTIES LINK_FLAGS_RELEASE "/nodefaultlib:LIBCMT")
    endif()
  endif()
endif()

# shared library target
if(ENABLE_BUILD_SHARED OR ENABLE_BUILD_DYNAMIC)
  add_library(shared SHARED ${GMSH_SRC})
  set_target_properties(shared PROPERTIES OUTPUT_NAME gmsh
     VERSION ${GMSH_MAJOR_VERSION}.${GMSH_MINOR_VERSION}.${GMSH_PATCH_VERSION}
     SOVERSION ${GMSH_MAJOR_VERSION}.${GMSH_MINOR_VERSION})
  if(WIN32)
    set_target_properties(shared PROPERTIES PREFIX "" IMPORT_PREFIX ""
      IMPORT_SUFFIX ".lib" COMPILE_FLAGS "-DGMSH_DLL -DGMSH_DLL_EXPORT")
  endif()
  target_link_libraries(shared ${LINK_LIBRARIES})
  # don't define LC_RPATH in dylib for development, to not get endless warnings
  # about code signing
  if(APPLE AND NOT GMSH_RELEASE)
    set_target_properties(shared PROPERTIES INSTALL_RPATH "")
  endif()
  if(MSVC AND ENABLE_MSVC_STATIC_RUNTIME)
    message(STATUS "Note: By enabling ENABLE_MSVC_STATIC_RUNTIME, shared library "
            "won't link. In MSVC change /MT to /MD in the shared project properties")
  endif()
endif()

# binary targets
if(HAVE_FLTK)
  if(ENABLE_BUILD_DYNAMIC)
    add_executable(gmsh WIN32 Common/Main.cpp)
    target_link_libraries(gmsh shared)
  else()
    add_executable(gmsh WIN32 Common/Main.cpp ${GMSH_SRC})
  endif()
  # we could add this to create a minimal app bundle even without install
  # if(APPLE AND NOT ENABLE_OS_SPECIFIC_INSTALL)
  #  set_target_properties(gmsh PROPERTIES MACOSX_BUNDLE ON
  #    MACOSX_BUNDLE_INFO_PLIST ${CMAKE_CURRENT_SOURCE_DIR}/utils/misc/gmsh_dev.plist)
  # endif()
else()
  if(ENABLE_BUILD_DYNAMIC)
    add_executable(gmsh Common/Main.cpp)
    target_link_libraries(gmsh shared)
  else()
    add_executable(gmsh Common/Main.cpp ${GMSH_SRC})
  endif()
endif()
target_link_libraries(gmsh ${LINK_LIBRARIES})

# Windows specific linker options
if(WIN32 AND NOT MSVC)
  set(FLAGS "-Wl,--stack,16777216 -static -municode")
  if(HAVE_FLTK)
    set(FLAGS "${FLAGS} -mwindows")
  else()
    set(FLAGS "${FLAGS} -mconsole")
  endif()
  if(HAVE_64BIT_SIZE_T)
    set(FLAGS "${FLAGS} \"${CMAKE_CURRENT_SOURCE_DIR}/Fltk/Win64Icon.res\"")
  else()
    set(FLAGS "${FLAGS} \"${CMAKE_CURRENT_SOURCE_DIR}/Fltk/Win32Icon.res\"")
  endif()
  set_target_properties(gmsh PROPERTIES LINK_FLAGS "${FLAGS}")
  if(ENABLE_BUILD_DYNAMIC OR ENABLE_BUILD_SHARED)
    set_target_properties(shared PROPERTIES LINK_FLAGS -static)
  endif()
  # remove -Wl,-Bdynamic flags
  set(CMAKE_EXE_LINK_DYNAMIC_C_FLAGS)
  set(CMAKE_EXE_LINK_DYNAMIC_CXX_FLAGS)
elseif(MSVC)
  set_target_properties(gmsh PROPERTIES LINK_FLAGS "/STACK:16777216 /SAFESEH:NO")
endif()

# android target
if(ENABLE_BUILD_ANDROID)
  find_file(CMAKE_TOOLCHAIN_FILE "android.toolchain.cmake")
  if(NOT CMAKE_TOOLCHAIN_FILE)
    message(FATAL_ERROR "Cannot compile Gmsh for android without android-cmake")
  endif()
  add_definitions(-D_GLIBCXX_USE_C99_MATH=1)
  set(CMAKE_BUILD_TYPE Release)
  set(LIBRARY_OUTPUT_PATH_ROOT ${CMAKE_CURRENT_BINARY_DIR})
  set(LIBRARY_OUTPUT_PATH ${CMAKE_CURRENT_BINARY_DIR}/libs/)
  add_definitions(-DBUILD_ANDROID)
  add_definitions(-DPICOJSON_USE_LOCALE=0)
  add_library(androidGmsh SHARED ${GMSH_SRC})
  set_target_properties(androidGmsh PROPERTIES OUTPUT_NAME gmsh)
  target_link_libraries(androidGmsh ${EXTERNAL_LIBRARIES} ${LAPACK_LIBRARIES})
  add_custom_command(TARGET androidGmsh POST_BUILD COMMAND
                     ${CMAKE_STRIP} ${LIBRARY_OUTPUT_PATH}/libgmsh.so)
endif()

# parser target
find_program(BISON bison)
find_program(FLEX flex)
if(BISON AND FLEX)
  add_custom_target(parser
                    COMMAND ${BISON} -p gmsh_yy --output Gmsh.tab.cpp -d Gmsh.y
                    COMMAND ${FLEX} -P gmsh_yy -o Gmsh.yy.cpp Gmsh.l
                    WORKING_DIRECTORY ${CMAKE_CURRENT_SOURCE_DIR}/Parser)
endif()

if(UNIX)
  # cannot use cmake's file search functions here (they would only find files
  # existing at configuration time)
  add_custom_target(purge
                    COMMAND rm -f `find . -name *~ -o -name *~~`
                    WORKING_DIRECTORY ${CMAKE_CURRENT_SOURCE_DIR})
  add_custom_target(etags
                    COMMAND etags `find . -name *.cpp -o -name *.h -o -name *.y`
                    WORKING_DIRECTORY ${CMAKE_CURRENT_SOURCE_DIR})
endif()

if(CMAKE_CXX_COMPILER_ID MATCHES "GNU" OR
   CMAKE_CXX_COMPILER_ID MATCHES "Clang")
  execute_process(COMMAND ${CMAKE_CXX_COMPILER} -dumpversion
                  OUTPUT_VARIABLE CXX_COMPILER_VERSION
                  OUTPUT_STRIP_TRAILING_WHITESPACE)
else()
  set(CXX_COMPILER_VERSION "Unknown")
endif()

set(WELCOME_FILE ${CMAKE_CURRENT_SOURCE_DIR}/doc/WELCOME.txt)
set(SDK_FILE ${CMAKE_CURRENT_SOURCE_DIR}/doc/SDK.txt)
set(LICENSE_FILE ${CMAKE_CURRENT_SOURCE_DIR}/LICENSE.txt)
set(CREDITS_FILE ${CMAKE_CURRENT_SOURCE_DIR}/CREDITS.txt)
set(CHANGELOG_FILE ${CMAKE_CURRENT_SOURCE_DIR}/CHANGELOG.txt)
file(GLOB TUTORIAL_GEO_FILES ${CMAKE_CURRENT_SOURCE_DIR}/tutorial/?*.*)
file(GLOB TUTORIAL_CPP_FILES ${CMAKE_CURRENT_SOURCE_DIR}/tutorial/c++/?*.*)
file(GLOB TUTORIAL_C_FILES ${CMAKE_CURRENT_SOURCE_DIR}/tutorial/c/?*.*)
file(GLOB TUTORIAL_PY_FILES ${CMAKE_CURRENT_SOURCE_DIR}/tutorial/python/?*.*)
file(GLOB TUTORIAL_JL_FILES ${CMAKE_CURRENT_SOURCE_DIR}/tutorial/julia/?*.*)
file(GLOB DEMOS ${CMAKE_CURRENT_SOURCE_DIR}/demos/*)
foreach(SUBDIR ${DEMOS})
  if(IS_DIRECTORY ${SUBDIR})
    list(APPEND DEMOS_DIRS ${SUBDIR})
  endif()
endforeach()
set(TEX_DIR ${CMAKE_CURRENT_SOURCE_DIR}/doc/texinfo)
file(GLOB TEX_SRC ${TEX_DIR}/*.texi)
set(TEX_OBJ ${TEX_DIR}/gmsh.aux ${TEX_DIR}/gmsh.cp ${TEX_DIR}/gmsh.cps
    ${TEX_DIR}/gmsh.fn ${TEX_DIR}/gmsh.html ${TEX_DIR}/gmsh.info ${TEX_DIR}/gmsh.ky
    ${TEX_DIR}/gmsh.log ${TEX_DIR}/gmsh.pdf ${TEX_DIR}/gmsh.pg ${TEX_DIR}/gmsh.toc
    ${TEX_DIR}/gmsh.tp ${TEX_DIR}/gmsh.tps ${TEX_DIR}/gmsh.txt ${TEX_DIR}/gmsh.vr)

macro(unix2dos VARNAME)
  file(MAKE_DIRECTORY ${CMAKE_CURRENT_BINARY_DIR}/unix2dos)
  set(UNIX2DOS_FILES)
  foreach(FILE ${${VARNAME}})
    file(READ ${FILE} F0)
    get_filename_component(N ${FILE} NAME)
    if(CYGWIN)
      string(REGEX REPLACE "\n" "\r\n" F1 "${F0}")
      file(WRITE ${CMAKE_CURRENT_BINARY_DIR}/unix2dos/${N} "${F1}")
    else() # if not in Cygwin, cmake adds '\r's automatically
      file(WRITE ${CMAKE_CURRENT_BINARY_DIR}/unix2dos/${N} "${F0}")
    endif()
    list(APPEND UNIX2DOS_FILES ${CMAKE_CURRENT_BINARY_DIR}/unix2dos/${N})
  endforeach()
  set(${VARNAME} ${UNIX2DOS_FILES})
endmacro()

if(WIN32)
  if(ENABLE_OS_SPECIFIC_INSTALL)
    set(GMSH_BIN .)
    set(GMSH_LIB .)
    set(GMSH_DOC .)
    set(GMSH_MAN .)
    set(GMSH_INC .)
  else()
    include(GNUInstallDirs)
    set(GMSH_BIN ${CMAKE_INSTALL_BINDIR})
    set(GMSH_LIB ${CMAKE_INSTALL_LIBDIR})
    set(GMSH_DOC ${CMAKE_INSTALL_DOCDIR})
    set(GMSH_MAN ${CMAKE_INSTALL_MANDIR}/man1)
    set(GMSH_INC ${CMAKE_INSTALL_INCLUDEDIR})
  endif()
  if(CYGWIN)
    unix2dos(GMSH_API)
    if(ENABLE_PRIVATE_API)
      unix2dos(GMSH_PRIVATE_API)
    endif()
    unix2dos(WELCOME_FILE)
    unix2dos(SDK_FILE)
    unix2dos(LICENSE_FILE)
    unix2dos(CREDITS_FILE)
    unix2dos(CHANGELOG_FILE)
    unix2dos(TUTORIAL_GEO_FILES)
    unix2dos(TUTORIAL_CPP_FILES)
    unix2dos(TUTORIAL_C_FILES)
    unix2dos(TUTORIAL_PY_FILES)
    unix2dos(TUTORIAL_JL_FILES)
    foreach(DIR ${DEMOS_DIRS})
      file(GLOB DEMO_FILES ${DIR}/?*.*)
      unix2dos(DEMO_FILES)
    endforeach()
  endif()
elseif(APPLE AND ENABLE_OS_SPECIFIC_INSTALL)
  # set these so that the files get installed nicely in the MacOSX
  # .app bundle
  set(GMSH_BIN ../MacOS)
  set(GMSH_LIB ../MacOS)
  set(GMSH_DOC ../../..)
  set(GMSH_MAN ../../..)
  set(GMSH_INC ../MacOS)
else()
  include(GNUInstallDirs)
  set(GMSH_BIN ${CMAKE_INSTALL_BINDIR})
  set(GMSH_LIB ${CMAKE_INSTALL_LIBDIR})
  set(GMSH_DOC ${CMAKE_INSTALL_DOCDIR})
  set(GMSH_MAN ${CMAKE_INSTALL_MANDIR}/man1)
  set(GMSH_INC ${CMAKE_INSTALL_INCLUDEDIR})
endif()

# mark targets as optional so we can install them separately if needed
# (e.g. "make lib" or "make shared" followed by "make install/fast")
install(TARGETS gmsh DESTINATION ${GMSH_BIN} OPTIONAL)
if(ENABLE_BUILD_LIB)
  install(TARGETS lib DESTINATION ${GMSH_LIB} OPTIONAL)
endif()
if(ENABLE_BUILD_SHARED OR ENABLE_BUILD_DYNAMIC)
  install(TARGETS shared DESTINATION ${GMSH_LIB} OPTIONAL)
endif()

if(ENABLE_ONELAB)
  install(FILES ${ONELAB_PY} DESTINATION ${GMSH_BIN})
endif()
if(ENABLE_BUILD_LIB OR ENABLE_BUILD_SHARED OR ENABLE_BUILD_DYNAMIC)
  install(FILES ${GMSH_API} DESTINATION ${GMSH_INC})
  install(FILES ${GMSH_PY} DESTINATION ${GMSH_LIB})
  install(FILES ${GMSH_JL} DESTINATION ${GMSH_LIB})
  if(ENABLE_PRIVATE_API)
    install(FILES ${GMSH_PRIVATE_API} DESTINATION ${GMSH_INC}/gmsh)
  endif()
endif()
if(INSTALL_SDK_README)
  configure_file(${SDK_FILE} ${CMAKE_CURRENT_BINARY_DIR}/README.txt)
  install(FILES ${CMAKE_CURRENT_BINARY_DIR}/README.txt DESTINATION .)
endif()
install(FILES ${WELCOME_FILE} DESTINATION ${GMSH_DOC} RENAME README.txt)
install(FILES ${LICENSE_FILE} DESTINATION ${GMSH_DOC})
install(FILES ${CREDITS_FILE} DESTINATION ${GMSH_DOC})
install(FILES ${CHANGELOG_FILE} DESTINATION ${GMSH_DOC})
install(FILES ${TUTORIAL_GEO_FILES} DESTINATION ${GMSH_DOC}/tutorial)
install(FILES ${TUTORIAL_CPP_FILES} DESTINATION ${GMSH_DOC}/tutorial/c++)
install(FILES ${TUTORIAL_C_FILES} DESTINATION ${GMSH_DOC}/tutorial/c)
install(FILES ${TUTORIAL_PY_FILES} DESTINATION ${GMSH_DOC}/tutorial/python)
install(FILES ${TUTORIAL_JL_FILES} DESTINATION ${GMSH_DOC}/tutorial/julia)
foreach(DIR ${DEMOS_DIRS})
  get_filename_component(DEMOS_DIR_NAME ${DIR} NAME)
  file(GLOB DEMO_FILES ${DIR}/?*.*)
  install(FILES ${DEMO_FILES} DESTINATION ${GMSH_DOC}/demos/${DEMOS_DIR_NAME})
endforeach()
if(UNIX AND NOT CYGWIN)
  install(FILES ${CMAKE_CURRENT_SOURCE_DIR}/doc/gmsh.1 DESTINATION ${GMSH_MAN})
endif()

add_custom_target(get_headers
  COMMAND ${CMAKE_COMMAND} -E make_directory Headers/gmsh
  WORKING_DIRECTORY ${CMAKE_CURRENT_BINARY_DIR})
foreach(FILE ${GMSH_API})
  add_custom_command(TARGET get_headers POST_BUILD COMMAND ${CMAKE_COMMAND}
    -E copy_if_different ${FILE} ${CMAKE_CURRENT_BINARY_DIR}/Headers/
    WORKING_DIRECTORY ${CMAKE_CURRENT_SOURCE_DIR})
endforeach()
if(ENABLE_PRIVATE_API)
  foreach(FILE ${GMSH_PRIVATE_API})
    add_custom_command(TARGET get_headers POST_BUILD COMMAND ${CMAKE_COMMAND}
      -E copy_if_different ${FILE} ${CMAKE_CURRENT_BINARY_DIR}/Headers/gmsh/
      WORKING_DIRECTORY ${CMAKE_CURRENT_SOURCE_DIR})
  endforeach()
endif()

find_program(MAKEINFO makeinfo)
if(MAKEINFO)
  add_custom_command(OUTPUT ${TEX_DIR}/gmsh.info DEPENDS ${TEX_SRC}
                     COMMAND ${MAKEINFO} --split-size 1000000
                     ARGS ${TEX_DIR}/gmsh.texi WORKING_DIRECTORY ${TEX_DIR})
  add_custom_target(info DEPENDS ${TEX_DIR}/gmsh.info)
  add_custom_command(OUTPUT ${TEX_DIR}/gmsh.txt DEPENDS ${TEX_SRC}
                     COMMAND ${MAKEINFO} --plaintext -o gmsh.txt
                     ARGS ${TEX_DIR}/gmsh.texi WORKING_DIRECTORY ${TEX_DIR})
  add_custom_target(txt DEPENDS ${TEX_DIR}/gmsh.txt)
  add_custom_command(OUTPUT ${TEX_DIR}/gmsh.html DEPENDS ${TEX_SRC}
    COMMAND ${MAKEINFO} --html --css-ref=/gmsh.css
    --no-split --set-customization-variable
    EXTRA_HEAD='<meta name="viewport" content="width=device-width,initial-scale=1.0">'
    ARGS ${TEX_DIR}/gmsh.texi WORKING_DIRECTORY ${TEX_DIR})
  add_custom_target(html DEPENDS ${TEX_DIR}/gmsh.html)
  install(FILES ${TEX_DIR}/gmsh.html DESTINATION ${GMSH_DOC} OPTIONAL)
else()
  add_custom_target(html COMMAND ${CMAKE_COMMAND} -E touch ${TEX_DIR}/gmsh.html)
endif()

find_program(TEXI2PDF texi2pdf)
if(TEXI2PDF)
  add_custom_command(OUTPUT ${TEX_DIR}/gmsh.pdf DEPENDS ${TEX_SRC}
                     COMMAND ${TEXI2PDF} ARGS gmsh.texi
                     WORKING_DIRECTORY ${TEX_DIR})
  add_custom_target(pdf DEPENDS ${TEX_DIR}/gmsh.pdf)
  install(FILES ${TEX_DIR}/gmsh.pdf DESTINATION ${GMSH_DOC} OPTIONAL)
endif()

execute_process(COMMAND ${CMAKE_COMMAND} -E echo
  "@c This file was generated by cmake: do not edit manually!\n${OPT_TEXI}"
  OUTPUT_FILE cmake_options.texi)

if(MAKEINFO AND TEXI2PDF)
  add_custom_target(doc COMMAND ${CMAKE_COMMAND} -E tar zcf
                    ${CMAKE_CURRENT_BINARY_DIR}/gmsh-${GMSH_VERSION}-doc.tgz
                    CREDITS.txt LICENSE.txt CHANGELOG.txt
                    doc/gmsh.1 doc/texinfo/gmsh.html doc/texinfo/gmsh.info
                    doc/texinfo/gmsh.pdf doc/texinfo/gmsh.txt
                    COMMAND ${CMAKE_COMMAND} -E remove ${TEX_OBJ}
                    DEPENDS ${TEX_DIR}/gmsh.info ${TEX_DIR}/gmsh.txt
                    ${TEX_DIR}/gmsh.html ${TEX_DIR}/gmsh.pdf
                    WORKING_DIRECTORY ${CMAKE_CURRENT_SOURCE_DIR})
endif()

if(MAKEINFO OR TEXI2PDF)
  add_custom_target(clean_doc COMMAND ${CMAKE_COMMAND} -E remove ${TEX_OBJ})
endif()

if(APPLE AND ENABLE_BUILD_LIB)
  file(READ ${CMAKE_CURRENT_SOURCE_DIR}/utils/misc/gmsh_framework.plist F0)
  string(REPLACE GMSH_VERSION "${GMSH_VERSION}" F1 "${F0}")
  file(WRITE ${CMAKE_CURRENT_BINARY_DIR}/Info_framework.plist "${F1}")
  set(LIBNAME $<TARGET_FILE:lib>)
  add_custom_target(framework DEPENDS lib
    COMMAND ${CMAKE_COMMAND} -E remove_directory gmsh.framework
    COMMAND ${CMAKE_COMMAND} -E make_directory gmsh.framework/Headers
    COMMAND ${CMAKE_COMMAND} -E make_directory gmsh.framework/Resources
    COMMAND ${CMAKE_COMMAND} -E copy ${LIBNAME} gmsh.framework/gmsh
    COMMAND ${CMAKE_COMMAND} -E copy Info_framework.plist
                                     gmsh.framework/Resources/Info.plist
    COMMAND ${CMAKE_COMMAND} -E create_symlink . gmsh.framework/Headers/gmsh
    WORKING_DIRECTORY ${CMAKE_CURRENT_BINARY_DIR})
  foreach(FILE ${GMSH_API})
    add_custom_command(TARGET framework POST_BUILD COMMAND ${CMAKE_COMMAND} -E copy
        ${FILE} ${CMAKE_CURRENT_BINARY_DIR}/gmsh.framework/Headers/
        WORKING_DIRECTORY ${CMAKE_CURRENT_SOURCE_DIR})
  endforeach()
  if(ENABLE_PRIVATE_API)
    foreach(FILE ${GMSH_PRIVATE_API})
      add_custom_command(TARGET framework POST_BUILD COMMAND ${CMAKE_COMMAND} -E copy
          ${FILE} ${CMAKE_CURRENT_BINARY_DIR}/gmsh.framework/Headers/
          WORKING_DIRECTORY ${CMAKE_CURRENT_SOURCE_DIR})
    endforeach()
  endif()
endif()

set(CPACK_PACKAGE_VENDOR "Christophe Geuzaine and Jean-Francois Remacle")
set(CPACK_PACKAGE_VERSION_MAJOR ${GMSH_MAJOR_VERSION})
set(CPACK_PACKAGE_VERSION_MINOR ${GMSH_MINOR_VERSION})
set(CPACK_PACKAGE_VERSION_PATCH ${GMSH_PATCH_VERSION})
set(CPACK_PACKAGE_DESCRIPTION_FILE ${WELCOME_FILE})
set(CPACK_PACKAGE_DESCRIPTION_SUMMARY
    "3D finite element mesh generator with built-in CAD engine and post-processor")
if(GMSH_EXTRA_VERSION MATCHES "-git.*") # so that we'll overwrite the archives
  set(CPACK_PACKAGE_FILE_NAME gmsh${GMSH_EXTRA_VERSION_ORIG}-git-${GMSH_OS})
  set(CPACK_SOURCE_PACKAGE_FILE_NAME gmsh${GMSH_EXTRA_VERSION_ORIG}-git-source)
else()
  set(CPACK_PACKAGE_FILE_NAME gmsh-${GMSH_VERSION}-${GMSH_OS})
  set(CPACK_SOURCE_PACKAGE_FILE_NAME gmsh-${GMSH_VERSION}-source)
endif()
set(CPACK_PACKAGE_INSTALL_DIRECTORY "gmsh")
set(CPACK_RESOURCE_FILE_LICENSE ${LICENSE_FILE})
set(CPACK_RESOURCE_FILE_README ${WELCOME_FILE})
set(CPACK_RESOURCE_FILE_WELCOME ${WELCOME_FILE})
set(CPACK_PACKAGE_EXECUTABLE "gmsh")
if(ENABLE_PACKAGE_STRIP)
  set(CPACK_STRIP_FILES TRUE)
else()
  set(CPACK_STRIP_FILES FALSE)
endif()
set(CPACK_SOURCE_GENERATOR TGZ)
set(CPACK_SOURCE_IGNORE_FILES "${CMAKE_CURRENT_BINARY_DIR}" "/CVS/" "/.svn" "/.git"
    "~$" "DS_Store$" "GmshConfig.h$" "GmshVersion.h$" "/benchmarks/" "/tmp/"
    "/bin/" "/lib/" "/nightly/" "GPATH" "GRTAGS" "GSYMS" "GTAGS" "/HTML/"
    "/contrib/3M/" "/contrib/Parasolid/")

if(UNIX)
  # make sure we remove previous installs before doing the next one (on Mac for
  # example "make package; make package_source" would lead to huge file lists
  # getting generated due to the 'Applications' symlink in the bundle)
  set(CPACK_INSTALL_COMMANDS "rm -rf ${CMAKE_CURRENT_BINARY_DIR}/_CPack_Packages")
endif()

if(APPLE AND ENABLE_OS_SPECIFIC_INSTALL)
  set(CPACK_GENERATOR Bundle)
  set(CPACK_BUNDLE_NAME Gmsh)
  file(READ ${CMAKE_CURRENT_SOURCE_DIR}/utils/misc/gmsh_app.plist F0)
  string(REPLACE GMSH_VERSION "${GMSH_VERSION}" F1 "${F0}")
  file(WRITE ${CMAKE_CURRENT_BINARY_DIR}/Info.plist "${F1}")
  set(CPACK_BUNDLE_PLIST ${CMAKE_CURRENT_BINARY_DIR}/Info.plist)
  set(CPACK_BUNDLE_ICON ${CMAKE_CURRENT_SOURCE_DIR}/Fltk/MacIcons.icns)
  if(PACKAGER STREQUAL "geuzaine - removed: we sign on a separate machine")
    # codesigning requires CMake >= 3.2
    set(CPACK_BUNDLE_APPLE_CERT_APP "Developer ID Application: Christophe Geuzaine")
  endif()
  install(FILES ${CMAKE_CURRENT_SOURCE_DIR}/Fltk/MacIconsGeo.icns DESTINATION .
          RENAME GmshGeo.icns)
  install(FILES ${CMAKE_CURRENT_SOURCE_DIR}/Fltk/MacIconsMsh.icns DESTINATION .
          RENAME GmshMsh.icns)
  install(FILES ${CMAKE_CURRENT_SOURCE_DIR}/Fltk/MacIconsSol.icns DESTINATION .
          RENAME GmshSol.icns)
  install(FILES ${CMAKE_CURRENT_SOURCE_DIR}/Fltk/MacIconsPos.icns DESTINATION .
          RENAME GmshPos.icns)
  set(CPACK_PACKAGE_ICON ${CMAKE_CURRENT_SOURCE_DIR}/Fltk/MacIcons.icns)
elseif(WIN32)
  set(CPACK_GENERATOR ZIP)
else()
  set(CPACK_GENERATOR TGZ)
endif()

if(EXISTS ${CMAKE_CURRENT_SOURCE_DIR}/utils/wrappers/gmshpy AND
   ENABLE_PRIVATE_API AND ENABLE_WRAP_PYTHON AND HAVE_PYTHON)
  add_subdirectory(utils/wrappers/gmshpy)
endif()

if(EXISTS ${CMAKE_CURRENT_SOURCE_DIR}/utils/wrappers/java AND
   ENABLE_PRIVATE_API AND ENABLE_WRAP_JAVA)
  add_subdirectory(utils/wrappers/java)
endif()

include(CPack)

macro(filter_tests IN OUT)
  unset(${OUT})
  foreach(FILE ${IN})
    unset(BAD1)
    unset(BAD2)
    unset(BAD3)
    # OS-specific
    if(${GMSH_OS} MATCHES "Linux32")
      # OCC STL generation crashes on our Linux32 docker
      string(REGEX MATCH "t18" BAD1 ${FILE})
    endif()
    # OpenCASCADE
    if(NOT HAVE_OCC AND NOT BAD1 AND NOT BAD2 AND NOT BAD3)
      file(STRINGS ${FILE} BAD1 REGEX "^SetFactory.*OpenCASCADE.*")
      file(STRINGS ${FILE} BAD2 REGEX ".*occ\\.synchronize.*")
      file(STRINGS ${FILE} BAD3 REGEX ".*occ::synchronize.*")
    endif()
    # Metis
    if(NOT HAVE_METIS AND NOT BAD1 AND NOT BAD2 AND NOT BAD3)
      file(STRINGS ${FILE} BAD1 REGEX ".*PartitionMesh.*")
      file(STRINGS ${FILE} BAD2 REGEX ".*mesh\\.partition.*")
      file(STRINGS ${FILE} BAD3 REGEX ".*mesh::partition.*")
    endif()
    if(BAD1 OR BAD2 OR BAD3)
      message("Skipping test " ${FILE})
    else()
      list(APPEND ${OUT} ${FILE})
    endif()
  endforeach()
endmacro()

if(NOT DISABLE_GMSH_TESTS)
  # disabling tests is useful when including this CMakeLists in an external project
  include(CTest)
  file(GLOB_RECURSE ALLFILES
       tutorial/*.geo demos/*.geo benchmarks/?d/*.geo benchmarks/extrude/*.geo
       benchmarks/occ/*.geo)
  filter_tests("${ALLFILES}" TESTFILES)
  foreach(TESTFILE ${TESTFILES})
    # use relative path for Cygwin/MinGW (the pure win exe built with the MinGW
    # compilers does not understand a full Cygwin-style path)
    FILE(RELATIVE_PATH TEST ${CMAKE_CURRENT_BINARY_DIR} ${TESTFILE})
    add_test(${TEST} ./gmsh ${TEST} -3 -nopopup -o ./tmp.msh)
  endforeach()
  # test c++ api tutorials with dynamic builds (except on 32 bit windows for
  # now: our win32 setup does not currently handle exceptions)
  if(ENABLE_BUILD_DYNAMIC AND NOT ${GMSH_OS} MATCHES "Windows32")
    file(GLOB_RECURSE ALLFILES tutorial/c++/*.cpp)
    filter_tests("${ALLFILES}" TESTFILES)
    foreach(TESTFILE ${TESTFILES})
      get_filename_component(TEST ${TESTFILE} NAME_WE)
      add_executable(${TEST} WIN32 ${TESTFILE})
      target_link_libraries(${TEST} shared)
      if(WIN32 AND NOT MSVC)
        set(FLAGS "-static")
        if(HAVE_FLTK)
          set(FLAGS "${FLAGS} -mwindows")
        else()
          set(FLAGS "${FLAGS} -mconsole")
        endif()
        set_target_properties(${TEST} PROPERTIES LINK_FLAGS "${FLAGS}")
      endif()
      add_test(${TEST}_cpp ${TEST} -nopopup)
    endforeach()
  endif()
  # enable this once we have worked out the path issues on the build machines
  if(0 AND ENABLE_BUILD_DYNAMIC)
    find_package(PythonInterp)
    if(PYTHONINTERP_FOUND)
      file(GLOB_RECURSE ALLFILES tutorial/python/*.py demos/api/*.py)
      filter_tests("${ALLFILES}" TESTFILES)
      foreach(TESTFILE ${TESTFILES})
        get_filename_component(TEST ${TESTFILE} NAME_WE)
        add_test(NAME ${TEST}_py COMMAND ${PYTHON_EXECUTABLE} ${TESTFILE} -nopopup)
        set_property(TEST ${TEST}_py APPEND PROPERTY ENVIRONMENT
                     "PYTHONPATH=${CMAKE_SOURCE_DIR}/api")
        set_property(TEST ${TEST}_py APPEND PROPERTY ENVIRONMENT
                     "LD_LIBRARY_PATH=${CMAKE_CURRENT_BINARY_DIR}")
        endforeach()
    endif()
  endif()
endif()

message(STATUS "")
message(STATUS "Gmsh ${GMSH_VERSION} has been configured for ${GMSH_OS}")
message(STATUS "")
message(STATUS " * Build options:" ${GMSH_CONFIG_OPTIONS})
message(STATUS " * Build type: " ${CMAKE_BUILD_TYPE})
message(STATUS " * C compiler: " ${CMAKE_C_COMPILER})
message(STATUS " * C++ compiler: " ${CMAKE_CXX_COMPILER})
message(STATUS " * Install prefix: " ${CMAKE_INSTALL_PREFIX})
message(STATUS "")

mark_as_advanced(ANN_INC ANN_LIB CAIRO_LIB CAIRO_INC CGNS_INC GMM_INC
                 GMP_INC GMP_LIB MMG_INC MMG_LIB HDF5_LIB
                 MED_LIB OCC_INC SZ_LIB
                 PETSC_LIBS SLEPC_INC SLEPC_INC2 SLEPC_LIB
                 BISON FLEX MAKEINFO TEXI2PDF FLTK_CONFIG_SCRIPT
                 GMSH_EXTERNAL_INCLUDE_DIRS GMSH_EXTERNAL_LIBRARIES)<|MERGE_RESOLUTION|>--- conflicted
+++ resolved
@@ -1228,13 +1228,6 @@
         "${CMAKE_CURRENT_SOURCE_DIR}/contrib/hxt/predicates/src/predicates.c"
         PROPERTIES COMPILE_FLAGS  "-fno-unsafe-math-optimizations -ffp-contract=off")
   else()
-<<<<<<< HEAD
-    message(WARNING
-      "Unsupported compiler !
-       Make sure compiled functions from predicates.c
-       do NOT use extended double precision and follow IEEE754 standard.
-       It is crucial for the robustness of geometric predicates.")
-=======
     message(WARNING "Unknown compiler: make sure compiled functions from "
             "predicates.c do not use extended double precision and follow "
             "the IEEE754 standard. It is crucial for the robustness of "
@@ -1242,7 +1235,6 @@
   endif()
   if(MSVC)
     add_definitions(/bigobj)
->>>>>>> dd507a94
   endif()
 endif()
 
