// Gmsh - Copyright (C) 1997-2018 C. Geuzaine, J.-F. Remacle
//
// See the LICENSE.txt file for license information. Please report all
// bugs and problems to the public mailing list <gmsh@onelab.info>.

#include <map>
#include <algorithm>
#include "bezierBasis.h"
#include "GmshDefines.h"
#include "GmshMessage.h"
#include "polynomialBasis.h"
#include "pyramidalBasis.h"
#include "pointsGenerators.h"
#include "BasisFactory.h"
#include "Numeric.h"

namespace {

  // Sub Control Points
  std::vector< fullMatrix<double> > generateSubPointsLine(int order)
  {
    std::vector< fullMatrix<double> > subPoints(2);
    subPoints[0] = gmshGenerateMonomialsLine(order);
    subPoints[0].scale(.5/order);

    subPoints[1].copy(subPoints[0]);
    subPoints[1].add(.5);
    return subPoints;
  }

  std::vector< fullMatrix<double> > generateSubPointsTriangle(int order)
  {
    std::vector< fullMatrix<double> > subPoints(4);
    fullMatrix<double> prox;
    subPoints[0] = gmshGenerateMonomialsTriangle(order);
    subPoints[0].scale(.5/order);

    subPoints[1].copy(subPoints[0]);
    prox.setAsProxy(subPoints[1], 0, 1);
    prox.add(.5);

    subPoints[2].copy(subPoints[0]);
    prox.setAsProxy(subPoints[2], 1, 1);
    prox.add(.5);

    subPoints[3].copy(subPoints[0]);
    subPoints[3].scale(-1.);
    subPoints[3].add(.5);
    return subPoints;
  }

  std::vector< fullMatrix<double> > generateSubPointsQuad(int order)
  {
    std::vector< fullMatrix<double> > subPoints(4);
    fullMatrix<double> prox;
    subPoints[0] = gmshGenerateMonomialsQuadrangle(order);
    subPoints[0].scale(.5/order);

    subPoints[1].copy(subPoints[0]);
    prox.setAsProxy(subPoints[1], 0, 1);
    prox.add(.5);

    subPoints[2].copy(subPoints[0]);
    prox.setAsProxy(subPoints[2], 1, 1);
    prox.add(.5);

    subPoints[3].copy(subPoints[1]);
    prox.setAsProxy(subPoints[3], 1, 1);
    prox.add(.5);
    return subPoints;
  }

  std::vector< fullMatrix<double> > generateSubPointsTetrahedron(int order)
  {
    std::vector< fullMatrix<double> > subPoints(8);
    fullMatrix<double> prox1;
    fullMatrix<double> prox2;
    subPoints[0] = gmshGenerateMonomialsTetrahedron(order);
    subPoints[0].scale(.5/order);

    subPoints[1].copy(subPoints[0]);
    prox1.setAsProxy(subPoints[1], 0, 1);
    prox1.add(.5);

    subPoints[2].copy(subPoints[0]);
    prox1.setAsProxy(subPoints[2], 1, 1);
    prox1.add(.5);

    subPoints[3].copy(subPoints[0]);
    prox1.setAsProxy(subPoints[3], 2, 1);
    prox1.add(.5);

    // u := .5-u-w
    // v := .5-v-w
    // w := w
    subPoints[4].copy(subPoints[0]);
    prox1.setAsProxy(subPoints[4], 0, 2);
    prox1.scale(-1.);
    prox1.add(.5);
    prox1.setAsProxy(subPoints[4], 0, 1);
    prox2.setAsProxy(subPoints[4], 2, 1);
    prox1.add(prox2, -1.);
    prox1.setAsProxy(subPoints[4], 1, 1);
    prox1.add(prox2, -1.);

    // u := u
    // v := .5-v
    // w := w+v
    subPoints[5].copy(subPoints[0]);
    prox1.setAsProxy(subPoints[5], 2, 1);
    prox2.setAsProxy(subPoints[5], 1, 1);
    prox1.add(prox2);
    prox2.scale(-1.);
    prox2.add(.5);

    // u := .5-u
    // v := v
    // w := w+u
    subPoints[6].copy(subPoints[0]);
    prox1.setAsProxy(subPoints[6], 2, 1);
    prox2.setAsProxy(subPoints[6], 0, 1);
    prox1.add(prox2);
    prox2.scale(-1.);
    prox2.add(.5);

    // u := u+w
    // v := v+w
    // w := .5-w
    subPoints[7].copy(subPoints[0]);
    prox1.setAsProxy(subPoints[7], 0, 1);
    prox2.setAsProxy(subPoints[7], 2, 1);
    prox1.add(prox2);
    prox1.setAsProxy(subPoints[7], 1, 1);
    prox1.add(prox2);
    prox2.scale(-1.);
    prox2.add(.5);

    return subPoints;
  }

  std::vector< fullMatrix<double> > generateSubPointsPrism(int order)
  {
    std::vector< fullMatrix<double> > subPoints(8);
    fullMatrix<double> prox;

    subPoints[0] = gmshGenerateMonomialsPrism(order);
    subPoints[0].scale(.5/order);

    subPoints[1].copy(subPoints[0]);
    prox.setAsProxy(subPoints[1], 0, 1);
    prox.add(.5);

    subPoints[2].copy(subPoints[0]);
    prox.setAsProxy(subPoints[2], 1, 1);
    prox.add(.5);

    subPoints[3].copy(subPoints[0]);
    prox.setAsProxy(subPoints[3], 0, 2);
    prox.scale(-1.);
    prox.add(.5);

    subPoints[4].copy(subPoints[0]);
    prox.setAsProxy(subPoints[4], 2, 1);
    prox.add(.5);

    subPoints[5].copy(subPoints[1]);
    prox.setAsProxy(subPoints[5], 2, 1);
    prox.add(.5);

    subPoints[6].copy(subPoints[2]);
    prox.setAsProxy(subPoints[6], 2, 1);
    prox.add(.5);

    subPoints[7].copy(subPoints[3]);
    prox.setAsProxy(subPoints[7], 2, 1);
    prox.add(.5);

    return subPoints;
  }

  std::vector< fullMatrix<double> > generateSubPointsHex(int order)
  {
    std::vector< fullMatrix<double> > subPoints(8);
    fullMatrix<double> prox;

    subPoints[0] = gmshGenerateMonomialsHexahedron(order);
    subPoints[0].scale(.5/order);

    subPoints[1].copy(subPoints[0]);
    prox.setAsProxy(subPoints[1], 0, 1);
    prox.add(.5);

    subPoints[2].copy(subPoints[0]);
    prox.setAsProxy(subPoints[2], 1, 1);
    prox.add(.5);

    subPoints[3].copy(subPoints[1]);
    prox.setAsProxy(subPoints[3], 1, 1);
    prox.add(.5);

    subPoints[4].copy(subPoints[0]);
    prox.setAsProxy(subPoints[4], 2, 1);
    prox.add(.5);

    subPoints[5].copy(subPoints[1]);
    prox.setAsProxy(subPoints[5], 2, 1);
    prox.add(.5);

    subPoints[6].copy(subPoints[2]);
    prox.setAsProxy(subPoints[6], 2, 1);
    prox.add(.5);

    subPoints[7].copy(subPoints[3]);
    prox.setAsProxy(subPoints[7], 2, 1);
    prox.add(.5);

    return subPoints;
  }

  std::vector< fullMatrix<double> > generateSubPointsPyr(int nij, int nk)
  {
    if(nk == 0){
      std::vector< fullMatrix<double> > subPoints(4);
      fullMatrix<double> prox;

      subPoints[0] = gmshGenerateMonomialsPyramidGeneral(false, nij, nk);
      subPoints[0].scale(.5/nij);

      subPoints[1].copy(subPoints[0]);
      prox.setAsProxy(subPoints[1], 0, 1);
      prox.add(.5);

      subPoints[2].copy(subPoints[0]);
      prox.setAsProxy(subPoints[2], 1, 1);
      prox.add(.5);

      subPoints[3].copy(subPoints[1]);
      prox.setAsProxy(subPoints[3], 1, 1);
      prox.add(.5);

      return subPoints;
    }
    else {
      std::vector< fullMatrix<double> > subPoints(8);
      fullMatrix<double> ref, prox;

      subPoints[0] = gmshGenerateMonomialsPyramidGeneral(false, nij, nk);
      prox.setAsProxy(subPoints[0], 2, 1);
      prox.scale(-1);
      prox.add(nk);
      subPoints[0].scale(.5/std::max(nij,nk));

      subPoints[1].copy(subPoints[0]);
      prox.setAsProxy(subPoints[1], 0, 1);
      prox.add(.5);

      subPoints[2].copy(subPoints[0]);
      prox.setAsProxy(subPoints[2], 1, 1);
      prox.add(.5);

      subPoints[3].copy(subPoints[1]);
      prox.setAsProxy(subPoints[3], 1, 1);
      prox.add(.5);

      subPoints[4].copy(subPoints[0]);
      prox.setAsProxy(subPoints[4], 2, 1);
      prox.add(.5);

      subPoints[5].copy(subPoints[1]);
      prox.setAsProxy(subPoints[5], 2, 1);
      prox.add(.5);

      subPoints[6].copy(subPoints[2]);
      prox.setAsProxy(subPoints[6], 2, 1);
      prox.add(.5);

      subPoints[7].copy(subPoints[3]);
      prox.setAsProxy(subPoints[7], 2, 1);
      prox.add(.5);

      for(int i = 0; i < 8; ++i){
        prox.setAsProxy(subPoints[i], 2, 1);
        prox.scale(-1);
        prox.add(1);
      }

      return subPoints;
    }
  }

  // Matrices generation
  int nChoosek(int n, int k)
  {
    if(n < k || k < 0){
      Msg::Error("Wrong argument for combination. (%d, %d)", n, k);
      return 1;
    }

    if(k > n/2) k = n-k;
    if(k == 1)
      return n;
    if(k == 0)
      return 1;

    int c = 1;
    for(int i = 1; i <= k; i++, n--) (c *= n) /= i;
    return c;
  }

  fullMatrix<double> generateBez2LagMatrix
  (const fullMatrix<double> &exponent, const fullMatrix<double> &point,
   int order, int dimSimplex)
  {
    if(exponent.size1() != point.size1() || exponent.size2() != point.size2()){
      Msg::Fatal("Wrong sizes for bez2lag matrix generation %d %d -- %d %d",
                 exponent.size1(),point.size1(),
                 exponent.size2(),point.size2());
      return fullMatrix<double>(1, 1);
    }

    int ndofs = exponent.size1();
    int dim = exponent.size2();

    fullMatrix<double> bez2Lag(ndofs, ndofs);
    for(int i = 0; i < ndofs; i++){
      for(int j = 0; j < ndofs; j++){
        double dd = 1.;
        {
          double pointCompl = 1.;
          int exponentCompl = order;
          for(int k = 0; k < dimSimplex; k++){
            dd *= nChoosek(exponentCompl, (int) exponent(i, k))
              * pow(point(j, k), exponent(i, k));
            pointCompl -= point(j, k);
            exponentCompl -= (int) exponent(i, k);
          }
          dd *= pow(pointCompl, exponentCompl);
        }

        for(int k = dimSimplex; k < dim; k++)
          dd *= nChoosek(order, (int) exponent(i, k))
            * pow(point(j, k), exponent(i, k))
            * pow(1. - point(j, k), order - exponent(i, k));

        bez2Lag(j, i) = dd;
      }
    }
    return bez2Lag;
  }

  fullMatrix<double> generateBez2LagMatrixPyramid
  (const fullMatrix<double> &exponent, const fullMatrix<double> &point,
   bool pyr, int nij, int nk)
  {
    if(exponent.size1() != point.size1() || exponent.size2() != point.size2() ||
       exponent.size2() != 3){
      Msg::Fatal("Wrong sizes for pyramid's bez2lag matrix generation %d %d -- %d %d",
                 exponent.size1(), point.size1(),
                 exponent.size2(), point.size2());
      return fullMatrix<double>(1, 1);
    }

    const int ndofs = exponent.size1();

    int n01 = nij;
    fullMatrix<double> bez2Lag(ndofs, ndofs);
    for(int i = 0; i < ndofs; i++){
      for(int j = 0; j < ndofs; j++){
        if(pyr) n01 = exponent(j, 2) + nij;
        bez2Lag(i, j) =
          nChoosek(n01, exponent(j, 0))
          * nChoosek(n01, exponent(j, 1))
          * nChoosek(nk , exponent(j, 2))
          * pow_int(point(i, 0), exponent(j, 0))
          * pow_int(point(i, 1), exponent(j, 1))
          * pow_int(point(i, 2), exponent(j, 2))
          * pow_int(1. - point(i, 0), n01 - exponent(j, 0))
          * pow_int(1. - point(i, 1), n01 - exponent(j, 1))
          * pow_int(1. - point(i, 2), nk  - exponent(j, 2));
      }
    }
    return bez2Lag;
  }

  fullMatrix<double> generateSubDivisor
  (const fullMatrix<double> &exponents,
   const std::vector< fullMatrix<double> > &subPoints,
   const fullMatrix<double> &lag2Bez, int order, int dimSimplex)
  {
    if(exponents.size1() != lag2Bez.size1() || exponents.size1() != lag2Bez.size2()){
      Msg::Error("Wrong sizes for Bezier Divisor %d %d -- %d %d",
                 exponents.size1(), lag2Bez.size1(),
                 exponents.size1(), lag2Bez.size2());
      return fullMatrix<double>(1, 1);
    }

    int nbPts = lag2Bez.size1();
    int nbSubPts = nbPts * subPoints.size();

    fullMatrix<double> intermediate2(nbPts, nbPts);
    fullMatrix<double> subDivisor(nbSubPts, nbPts);

    for(unsigned int i = 0; i < subPoints.size(); i++){
      fullMatrix<double> intermediate1 =
        generateBez2LagMatrix(exponents, subPoints[i], order, dimSimplex);
      lag2Bez.mult(intermediate1, intermediate2);
      subDivisor.copy(intermediate2, 0, nbPts, 0, nbPts, i*nbPts, 0);
    }
    return subDivisor;
  }

  fullMatrix<double> generateSubDivisorPyramid
  (const fullMatrix<double> &exponents,
   const std::vector< fullMatrix<double> > &subPoints,
   const fullMatrix<double> &lag2Bez, bool pyr, int nij, int nk)
  {
    if(exponents.size1() != lag2Bez.size1() || exponents.size1() != lag2Bez.size2()){
      Msg::Error("Wrong sizes for Bezier Divisor %d %d -- %d %d",
                 exponents.size1(), lag2Bez.size1(),
                 exponents.size1(), lag2Bez.size2());
      return fullMatrix<double>(1, 1);
    }

    int nbPts = lag2Bez.size1();
    int nbSubPts = nbPts * subPoints.size();

    fullMatrix<double> intermediate2(nbPts, nbPts);
    fullMatrix<double> subDivisor(nbSubPts, nbPts);

    for(unsigned int i = 0; i < subPoints.size(); i++){
      fullMatrix<double> intermediate1 =
        generateBez2LagMatrixPyramid(exponents, subPoints[i],
                                     pyr, nij, nk);
      lag2Bez.mult(intermediate1, intermediate2);
      subDivisor.copy(intermediate2, 0, nbPts, 0, nbPts, i*nbPts, 0);
    }
    return subDivisor;
  }

  void double2int(const fullMatrix<double> &matDouble, fullMatrix<int> &matInt)
  {
    matInt.resize(matDouble.size1(), matDouble.size2());
    for(int i = 0; i < matDouble.size1(); ++i){
      for(int j = 0; j < matDouble.size2(); ++j){
        matInt(i, j) = static_cast<int>(matDouble(i, j) + .5);
      }
    }
  }

}

bezierBasis::bezierBasis(FuncSpaceData data) : _data(data), _raiser(NULL)
{
  if(_data.elementType() == TYPE_PYR)
    _constructPyr();
  else
    _construct();
}

bezierBasis::~bezierBasis()
{
  delete _raiser;
}

void bezierBasis::f(double u, double v, double w, double *sf) const
{
  const int tag = ElementType::getTag(_data.elementType(), _data.spaceOrder());
  const nodalBasis *fs = BasisFactory::getNodalBasis(tag);
  double p[1256];
  // TODO: change (u,v,w)
  fs->f(u, v, w, p);

  for(int i = 0; i < matrixBez2Lag.size1(); i++){
    sf[i] = 0.0;
    for(int j = 0; j < matrixBez2Lag.size2(); j++){
      sf[i] += matrixBez2Lag(j, i) * p[j];
    }
  }
}

void bezierBasis::generateBezierPoints(fullMatrix<double> &points) const
{
  gmshGenerateMonomials(_data, points);
  points.scale(1./_data.spaceOrder());
  if(_data.elementType() == TYPE_PYR && _data.nk() < _data.spaceOrder()){
    fullMatrix<double> prox;
    prox.setAsProxy(points, 2, 1);
    prox.add(1-static_cast<double>(_data.nk())/_data.spaceOrder());
  }
}

void bezierBasis::_FEpoints2BezPoints(fullMatrix<double> &points) const
{
<<<<<<< HEAD
  switch(_data.elementType()){
=======
  fullMatrix<double> tmp;
  switch (_data.elementType()) {
>>>>>>> 5eda56a7
  case TYPE_TRI:
  case TYPE_TET:
    break;

  case TYPE_LIN:
    tmp.setAsProxy(points, 0, 1);
    tmp.add(1);
    tmp.scale(.5);
    break;

  case TYPE_QUA:
    tmp.setAsProxy(points, 0, 2);
    tmp.add(1);
    tmp.scale(.5);
    break;

  case TYPE_HEX:
    points.add(1);
    points.scale(.5);
    break;

  case TYPE_PRI:
    tmp.setAsProxy(points, 2, 1);
    tmp.add(1);
    tmp.scale(.5);
    break;

  case TYPE_PYR:
    for(int i = 0; i < points.size1(); ++i){
      points(i, 2) = 1. - points(i, 2);
      points(i, 0) = .5 * (1 + points(i, 0) / points(i, 2));
      points(i, 1) = .5 * (1 + points(i, 1) / points(i, 2));
    }
    break;

  default:
    Msg::Error("_FEpoints2BezPoints not implemented for "
               "type of element %d", _data.elementType());
    return;
  }
}

void bezierBasis::interpolate(const fullMatrix<double> &coeffs,
                              const fullMatrix<double> &uvw,
                              fullMatrix<double> &result,
                              bool bezCoord) const
{
  if(result.size1() != uvw.size1() || result.size2() != coeffs.size2())
    result.resize(uvw.size1(), coeffs.size2());

  fullMatrix<double> bezuvw = uvw;
  if(!bezCoord) _FEpoints2BezPoints(bezuvw);

  const int numCoeff = _exponents.size1();
  const int dim = _exponents.size2();
  int order[3];

  for(int m = 0; m < uvw.size1(); ++m){
    for(int n = 0; n < coeffs.size2(); ++n) result(m, n) = 0;
    for(int i = 0; i < numCoeff; i++){
      _data.getOrderForBezier(order, _exponents(i, dim-1));
      double dd = 1;
      double pointCompl = 1.;
      int exponentCompl = order[0];
      for(int k = 0; k < _dimSimplex; k++){
        dd *= nChoosek(exponentCompl, (int) _exponents(i, k))
          * pow(bezuvw(m, k), _exponents(i, k));
        pointCompl -= bezuvw(m, k);
        exponentCompl -= (int) _exponents(i, k);
      }
      dd *= pow_int(pointCompl, exponentCompl);

      for(int k = _dimSimplex; k < dim; k++){
        dd *= nChoosek(order[k], (int) _exponents(i, k))
            * pow_int(bezuvw(m, k), _exponents(i, k))
            * pow_int(1. - bezuvw(m, k), order[k] - _exponents(i, k));
      }
      for(int n = 0; n < coeffs.size2(); ++n)
        result(m, n) += coeffs(i, n) * dd;
    }
  }
}

void bezierBasis::lag2Bez(const fullMatrix<double> &lag,
                          fullMatrix<double> &bez) const
{
  if(lag.size1() != matrixLag2Bez.size1()){
    Msg::Error("matrix not the right size in lag2Bez function %d vs %d",
               lag.size1(), matrixLag2Bez.size1());
  }
  if(bez.size1() != lag.size1() || bez.size2() != lag.size2()){
    bez.resize(lag.size1(), lag.size2());
  }
  matrixLag2Bez.mult(lag, bez);
}

void bezierBasis::subdivideBezCoeff(const fullMatrix<double> &coeff,
                                    fullMatrix<double> &subCoeff) const
{
  if(subCoeff.size1() != subDivisor.size1()
      || subCoeff.size2() != coeff.size2()  ){
    subCoeff.resize(subDivisor.size1(), coeff.size2());
  }
  subDivisor.mult(coeff, subCoeff);
}

void bezierBasis::subdivideBezCoeff(const fullVector<double> &coeff,
                                    fullVector<double> &subCoeff) const
{
  if(subCoeff.size() != subDivisor.size1()){
    subCoeff.resize(subDivisor.size1());
  }
  subDivisor.mult(coeff, subCoeff);
}

void bezierBasis::_construct()
{
  if(_data.elementType() == TYPE_PYR){
    Msg::Error("This bezierBasis constructor is not for pyramids!");
    return;
  }

  std::vector< fullMatrix<double> > subPoints;
  int order = _data.spaceOrder();

  switch(_data.elementType()){
  case TYPE_PNT :
    _numLagCoeff = 1;
    _dimSimplex = 0;
    _exponents = gmshGenerateMonomialsLine(0);
    subPoints.push_back(gmshGeneratePointsLine(0));
    break;
  case TYPE_LIN :
    _numLagCoeff = order ? 2 : 1;
    _dimSimplex = 0;
    _exponents = gmshGenerateMonomialsLine(order);
    subPoints = generateSubPointsLine(order);
    break;
  case TYPE_TRI :
    _numLagCoeff = order ? 3 : 1;
    _dimSimplex = 2;
    _exponents = gmshGenerateMonomialsTriangle(order);
    subPoints = generateSubPointsTriangle(order);
    break;
  case TYPE_QUA :
    _numLagCoeff = order ? 4 : 1;
    _dimSimplex = 0;
    _exponents = gmshGenerateMonomialsQuadrangle(order);
    subPoints = generateSubPointsQuad(order);
    break;
  case TYPE_TET :
    _numLagCoeff = order ? 4 : 1;
    _dimSimplex = 3;
    _exponents = gmshGenerateMonomialsTetrahedron(order);
    subPoints = generateSubPointsTetrahedron(order);
    break;
  case TYPE_PRI :
    _numLagCoeff = order ? 6 : 1;
    _dimSimplex = 2;
    _exponents = gmshGenerateMonomialsPrism(order);
    subPoints = generateSubPointsPrism(order);
    break;
  case TYPE_HEX :
    _numLagCoeff = order ? 8 : 1;
    _dimSimplex = 0;
    _exponents = gmshGenerateMonomialsHexahedron(order);
    subPoints = generateSubPointsHex(order);
    break;
  default :
    Msg::Error("Unknown function space for parentType %d", _data.elementType());
    return;
  }
  _numDivisions = static_cast<int>(subPoints.size());

  fullMatrix<double> bezierPoints = _exponents;
  if(order) bezierPoints.scale(1./order);

  matrixBez2Lag = generateBez2LagMatrix(_exponents, bezierPoints, order, _dimSimplex);
  matrixBez2Lag.invert(matrixLag2Bez);
  subDivisor = generateSubDivisor(_exponents, subPoints, matrixLag2Bez, order, _dimSimplex);
}

void bezierBasis::_constructPyr()
{
  if(_data.elementType() != TYPE_PYR){
    Msg::Error("This bezierBasis constructor is for pyramids!");
  }

  const bool pyr = _data.isPyramidalSpace();
  const int nij = _data.nij(), nk = _data.nk();

  _numLagCoeff = nk == 0 ? 4 : 8;
  _dimSimplex = 0;
  gmshGenerateMonomials(_data, _exponents);

  fullMatrix<double> bezierPoints;
  generateBezierPoints(bezierPoints);
  matrixBez2Lag = generateBez2LagMatrixPyramid(_exponents, bezierPoints,
                                               pyr, nij, nk);
  matrixBez2Lag.invert(matrixLag2Bez);
  if(pyr){
    _numDivisions = 0;
  }
  else {
    std::vector< fullMatrix<double> > subPoints;
    subPoints = generateSubPointsPyr(nij, nk);
    _numDivisions = static_cast<int>(subPoints.size());
    subDivisor = generateSubDivisorPyramid(_exponents, subPoints, matrixLag2Bez,
                                           pyr, nij, nk);
  }
}

bezierBasisRaiser* bezierBasis::getRaiser() const
{
  if(!_raiser){
    const_cast<bezierBasis*>(this)->_raiser = new bezierBasisRaiser(this);
  }
  return _raiser;
}

//const bezierBasis* bezierBasisRaiser::getRaisedBezierBasis(int raised) const
//{
//  if(raised != 2 && raised != 3){
//    Msg::Error("Why would you want other than 2 or 3?");
//    return NULL;
//  }
//  if(_bfs->_data.elementType() != TYPE_PYR)
//    return BasisFactory::getBezierBasis(
//        FuncSpaceData(_bfs->_data, _bfs->_data.spaceOrder()*raised));
//  else
//    return BasisFactory::getBezierBasis(
//        FuncSpaceData(_bfs->_data,
//                      _bfs->_data.nij()*raised,
//                      _bfs->_data.nk()*raised));
//}

void bezierBasisRaiser::_fillRaiserData()
{
  if(_bfs->getType() == TYPE_PYR){
    _fillRaiserDataPyr();
    return;
  }

  fullMatrix<int> exp;
  {
    const fullMatrix<double> &expD = _bfs->_exponents;
    double2int(expD, exp);
  }
  int order = _bfs->getOrder();
  int ncoeff = exp.size1();
  int dim = _bfs->getDim();
  int dimSimplex = _bfs->getDimSimplex();

  // Speedup: Since the coefficients (num/den) are invariant from a permutation
  // of the indices (i, j) or (i, j, k), we fill only the raiser data for
  // i <= j <= k (and adapt the value to take into account the multiplicity).

  // Construction of raiser 2
  fullMatrix<int> exp2;
  {
    fullMatrix<double> expD2;
    FuncSpaceData dataRaiser2(_bfs->_data, 2*order);
    gmshGenerateMonomials(dataRaiser2, expD2);
    double2int(expD2, exp2);
    _raiser2.resize(exp2.size1());
  }

  std::map<int, int> hashToInd2;
  for(int i = 0; i < exp2.size1(); ++i){
    int hash = 0;
    for(int l = 0; l < dim; l++){
      hash += exp2(i, l) * pow_int(2*order+1, l);
    }
    hashToInd2[hash] = i;
  }

  for(int i = 0; i < ncoeff; i++){
    for(int j = i; j < ncoeff; j++){
      double num = 1, den = 1;
      {
        int compl1 = order;
        int compl2 = order;
        int compltot = 2*order;
        for(int l = 0; l < dimSimplex; l++){
          num *= nChoosek(compl1, exp(i, l)) *
                 nChoosek(compl2, exp(j, l));
          den *= nChoosek(compltot, exp(i, l) + exp(j, l));
          compl1 -= exp(i, l);
          compl2 -= exp(j, l);
          compltot -= exp(i, l) + exp(j, l);
        }
        for(int l = dimSimplex; l < dim; l++){
          num *= nChoosek(order, exp(i, l)) *
                 nChoosek(order, exp(j, l));
          den *= nChoosek(2*order, exp(i, l) + exp(j, l));
        }
      }

      // taking into account the multiplicity (reminder: i <= j)
      if(i < j) num *= 2;

      int hash = 0;
      for(int l = 0; l < dim; l++){
        hash += (exp(i, l)+exp(j, l)) * pow_int(2*order+1, l);
      }
      _raiser2[hashToInd2[hash]].push_back(_Data(num/den, i, j));
    }
  }

  // Construction of raiser 3
  fullMatrix<int> exp3;
  {
    fullMatrix<double> expD3;
    FuncSpaceData dataRaiser3(_bfs->_data, 3*order);
    gmshGenerateMonomials(dataRaiser3, expD3);
    double2int(expD3, exp3);
    _raiser3.resize(exp3.size1());
  }

  std::map<int, int> hashToInd3;
  for(int i = 0; i < exp3.size1(); ++i){
    int hash = 0;
    for(int l = 0; l < dim; l++){
      hash += exp3(i, l) * pow_int(3*order+1, l);
    }
    hashToInd3[hash] = i;
  }

  for(int i = 0; i < ncoeff; i++){
    for(int j = i; j < ncoeff; j++){
      for(int k = j; k < ncoeff; ++k){
        double num = 1, den = 1;
        {
          int compl1 = order;
          int compl2 = order;
          int compl3 = order;
          int compltot = 3*order;
          for(int l = 0; l < dimSimplex; l++){
            num *= nChoosek(compl1, exp(i, l)) *
              nChoosek(compl2, exp(j, l)) *
              nChoosek(compl3, exp(k, l));
            den *= nChoosek(compltot, exp(i, l) + exp(j, l) + exp(k, l));
            compl1 -= exp(i, l);
            compl2 -= exp(j, l);
            compl3 -= exp(k, l);
            compltot -= exp(i, l) + exp(j, l) + exp(k, l);
          }
          for(int l = dimSimplex; l < dim; l++){
            num *= nChoosek(order, exp(i, l)) *
              nChoosek(order, exp(j, l)) *
              nChoosek(order, exp(k, l));
            den *= nChoosek(3*order, exp(i, l) + exp(j, l) + exp(k, l));
          }
        }

        // taking into account the multiplicity (Reminder: i <= j <= k)
        if(i < j && j < k) num *= 6;
        else if(i < j || j < k) num *= 3;

        int hash = 0;
        for(int l = 0; l < dim; l++){
          hash += (exp(i, l)+exp(j, l)+exp(k, l)) * pow_int(3*order+1, l);
        }
        _raiser3[hashToInd3[hash]].push_back(_Data(num/den, i, j, k));
      }
    }
  }
}

void bezierBasisRaiser::_fillRaiserDataPyr()
{
  FuncSpaceData fsdata = _bfs->getFuncSpaceData();
  if(fsdata.elementType() != TYPE_PYR){
    _fillRaiserData();
    return;
  }
  if(fsdata.isPyramidalSpace()){
    Msg::Error("Bezier raiser not implemented for pyramidal space");
    return;
  }

  fullMatrix<int> exp;
  {
    const fullMatrix<double> &expD = _bfs->_exponents;
    double2int(expD, exp);
  }
  int ncoeff = exp.size1();
  int order[3] = {fsdata.nij(), fsdata.nij(), fsdata.nk()};
  int orderHash = std::max(order[0], order[1]);

  // Speedup: Since the coefficients (num/den) are invariant from a permutation
  // of the indices (i, j) or (i, j, k), we fill only the raiser data for i <= j
  // <= k (and adapt the value to take into account the multiplicity).

  // Construction of raiser 2
  fullMatrix<int> exp2;
  {
    fullMatrix<double> expD2;
    FuncSpaceData dataRaiser2(_bfs->_data, 2*order[0], 2*order[2]);
    gmshGenerateMonomials(dataRaiser2, expD2);
    double2int(expD2, exp2);
    _raiser2.resize(exp2.size1());
  }

  std::map<int, int> hashToInd2;
  for(int i = 0; i < exp2.size1(); ++i){
    int hash = 0;
    for(int l = 0; l < 3; l++){
      hash += exp2(i, l) * pow_int(2*orderHash+1, l);
    }
    hashToInd2[hash] = i;
  }

  for(int i = 0; i < ncoeff; i++){
    for(int j = i; j < ncoeff; j++){
      double num = 1, den = 1;
      for(int l = 0; l < 3; l++){
        num *= nChoosek(order[l], exp(i, l))
          * nChoosek(order[l], exp(j, l));
        den *= nChoosek(2*order[l], exp(i, l) + exp(j, l));
      }

      // taking into account the multiplicity (reminder: i <= j)
      if(i < j) num *= 2;

      int hash = 0;
      for(int l = 0; l < 3; l++){
        hash += (exp(i, l)+exp(j, l)) * pow_int(2*orderHash+1, l);
      }
      _raiser2[hashToInd2[hash]].push_back(_Data(num/den, i, j));
    }
  }

  // Construction of raiser 3
  fullMatrix<int> exp3;
  {
    fullMatrix<double> expD3;
    FuncSpaceData dataRaiser3(_bfs->_data, 3*order[0], 3*order[2]);
    gmshGenerateMonomials(dataRaiser3, expD3);
    double2int(expD3, exp3);
    _raiser3.resize(exp3.size1());
  }

  std::map<int, int> hashToInd3;
  for(int i = 0; i < exp3.size1(); ++i){
    int hash = 0;
    for(int l = 0; l < 3; l++){
      hash += exp3(i, l) * pow_int(3*orderHash+1, l);
    }
    hashToInd3[hash] = i;
  }

  for(int i = 0; i < ncoeff; i++){
    for(int j = i; j < ncoeff; j++){
      for(int k = j; k < ncoeff; ++k){
        double num = 1, den = 1;
        for(int l = 0; l < 3; l++){
          num *= nChoosek(order[l], exp(i, l))
            * nChoosek(order[l], exp(j, l))
            * nChoosek(order[l], exp(k, l));
          den *= nChoosek(3*order[l], exp(i, l) + exp(j, l) + exp(k, l));
        }

        // taking into account the multiplicity (Reminder: i <= j <= k)
        if(i < j && j < k) num *= 6;
        else if(i < j || j < k) num *= 3;

        int hash = 0;
        for(int l = 0; l < 3; l++){
          hash += (exp(i, l)+exp(j, l)+exp(k, l)) * pow_int(3*orderHash+1, l);
        }
        _raiser3[hashToInd3[hash]].push_back(_Data(num/den, i, j, k));
      }
    }
  }
}

void bezierBasisRaiser::computeCoeff(const fullVector<double> &coeffA,
                                     const fullVector<double> &coeffB,
                                     fullVector<double> &coeffSquare)
{
  coeffSquare.resize(_raiser2.size(), true);

  if(&coeffA == &coeffB){
    for(unsigned int ind = 0; ind < _raiser2.size(); ++ind){
      for(unsigned int l = 0; l < _raiser2[ind].size(); ++l){
        _Data &d = _raiser2[ind][l];
        coeffSquare(ind) += d.val * coeffA(d.i) * coeffB(d.j);
      }
    }
  }
  else {
    for(unsigned int ind = 0; ind < _raiser2.size(); ++ind){
      for(unsigned int l = 0; l < _raiser2[ind].size(); ++l){
        _Data &d = _raiser2[ind][l];
        coeffSquare(ind) += d.val/2 * (coeffA(d.i) * coeffB(d.j) +
                                       coeffA(d.j) * coeffB(d.i));
      }
    }
  }
}

void bezierBasisRaiser::computeCoeff(const fullVector<double> &coeffA,
                                     const fullVector<double> &coeffB,
                                     const fullVector<double> &coeffC,
                                     fullVector<double> &coeffCubic)
{
  coeffCubic.resize(_raiser3.size(), true);

  if(&coeffA == &coeffB && &coeffB == &coeffC){
    for(unsigned int ind = 0; ind < _raiser3.size(); ++ind){
      for(unsigned int l = 0; l < _raiser3[ind].size(); ++l){
        _Data &d = _raiser3[ind][l];
        coeffCubic(ind) += d.val * coeffA(d.i) * coeffB(d.j) * coeffC(d.k);
      }
    }
  }
  else if(&coeffA != &coeffB && &coeffB != &coeffC){
    for(unsigned int ind = 0; ind < _raiser3.size(); ++ind){
      for(unsigned int l = 0; l < _raiser3[ind].size(); ++l){
        _Data &d = _raiser3[ind][l];
        coeffCubic(ind) += d.val/6 * (coeffA(d.i) * coeffB(d.j) * coeffC(d.k) +
                                      coeffA(d.i) * coeffB(d.k) * coeffC(d.j) +
                                      coeffA(d.j) * coeffB(d.i) * coeffC(d.k) +
                                      coeffA(d.j) * coeffB(d.k) * coeffC(d.i) +
                                      coeffA(d.k) * coeffB(d.i) * coeffC(d.j) +
                                      coeffA(d.k) * coeffB(d.j) * coeffC(d.i));
      }
    }
  }
  else
    Msg::Error("bezierBasisRaiser::computeCoeff not implemented for A == B != C "
               "or A != B == C");
}

void bezierBasisRaiser::computeCoeff(const fullMatrix<double> &coeffA,
                                     const fullMatrix<double> &coeffB,
                                     fullMatrix<double> &coeffSquare)
{
  coeffSquare.resize(_raiser2.size(), coeffA.size2(), true);

  if(&coeffA == &coeffB){
    for(unsigned int ind = 0; ind < _raiser2.size(); ++ind){
      for(unsigned int l = 0; l < _raiser2[ind].size(); ++l){
        _Data &d = _raiser2[ind][l];
        for(int ind2 = 0; ind2 < coeffA.size2(); ++ind2){
          coeffSquare(ind, ind2) += d.val * coeffA(d.i, ind2)
                                          * coeffB(d.j, ind2);
        }
      }
    }
  }
  else {
    for(unsigned int ind = 0; ind < _raiser2.size(); ++ind){
      for(unsigned int l = 0; l < _raiser2[ind].size(); ++l){
        _Data &d = _raiser2[ind][l];
        double val = d.val/2;
        for(int ind2 = 0; ind2 < coeffA.size2(); ++ind2){
          coeffSquare(ind, ind2) += val *
            (coeffA(d.i, ind2) * coeffB(d.j, ind2) +
             coeffA(d.j, ind2) * coeffB(d.i, ind2));
        }
      }
    }
  }
}

void bezierBasisRaiser::computeCoeff(const fullVector<double> &coeffA,
                                     const fullMatrix<double> &coeffB,
                                     const fullMatrix<double> &coeffC,
                                     fullMatrix<double> &coeffCubic)
{
  coeffCubic.resize(_raiser3.size(), coeffB.size2(), true);

  if(&coeffB == &coeffC){
    for(unsigned int ind = 0; ind < _raiser3.size(); ++ind){
      for(unsigned int l = 0; l < _raiser3[ind].size(); ++l){
        _Data &d = _raiser3[ind][l];
        double val = d.val/3;
        for(int ind2 = 0; ind2 < coeffB.size2(); ++ind2){
          coeffCubic(ind, ind2) += val *
            (coeffA(d.i) * coeffB(d.j, ind2) * coeffC(d.k, ind2) +
             coeffA(d.j) * coeffB(d.i, ind2) * coeffC(d.k, ind2) +
             coeffA(d.k) * coeffB(d.i, ind2) * coeffC(d.j, ind2));
        }
      }
    }
  }
  else {
    for(unsigned int ind = 0; ind < _raiser3.size(); ++ind){
      for(unsigned int l = 0; l < _raiser3[ind].size(); ++l){
        _Data &d = _raiser3[ind][l];
        double val = d.val/6;
        for(int ind2 = 0; ind2 < coeffB.size2(); ++ind2){
          coeffCubic(ind, ind2) += val *
            (coeffA(d.i) * coeffB(d.j, ind2) * coeffC(d.k, ind2) +
             coeffA(d.i) * coeffB(d.k, ind2) * coeffC(d.j, ind2) +
             coeffA(d.j) * coeffB(d.i, ind2) * coeffC(d.k, ind2) +
             coeffA(d.j) * coeffB(d.k, ind2) * coeffC(d.i, ind2) +
             coeffA(d.k) * coeffB(d.i, ind2) * coeffC(d.j, ind2) +
             coeffA(d.k) * coeffB(d.j, ind2) * coeffC(d.i, ind2));
        }
      }
    }
  }
}<|MERGE_RESOLUTION|>--- conflicted
+++ resolved
@@ -491,12 +491,8 @@
 
 void bezierBasis::_FEpoints2BezPoints(fullMatrix<double> &points) const
 {
-<<<<<<< HEAD
-  switch(_data.elementType()){
-=======
   fullMatrix<double> tmp;
-  switch (_data.elementType()) {
->>>>>>> 5eda56a7
+  switch(_data.elementType()) {
   case TYPE_TRI:
   case TYPE_TET:
     break;
