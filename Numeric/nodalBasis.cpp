--- conflicted
+++ resolved
@@ -606,14 +606,9 @@
           }
         }
       }
-<<<<<<< HEAD
-    } else {
-      Msg::Warning("FaceClosureFull not implemented for prisms of order %d",order);
-=======
     }
     else {
       Msg::Error("FaceClosureFull not implemented for prisms of order %d",order);
->>>>>>> 6b47276b
     }
 
   }
