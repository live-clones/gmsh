// HighOrderMeshOptimizer - Copyright (C) 2013-2023 UCLouvain-ULiege
//
// Permission is hereby granted, free of charge, to any person
// obtaining a copy of this software and associated documentation
// files (the "Software"), to deal in the Software without
// restriction, including without limitation the rights to use, copy,
// modify, merge, publish, distribute, and/or sell copies of the
// Software, and to permit persons to whom the Software is furnished
// to do so, provided that the above copyright notice(s) and this
// permission notice appear in all copies of the Software and that
// both the above copyright notice(s) and this permission notice
// appear in supporting documentation.
//
// THE SOFTWARE IS PROVIDED "AS IS", WITHOUT WARRANTY OF ANY KIND,
// EXPRESS OR IMPLIED, INCLUDING BUT NOT LIMITED TO THE WARRANTIES OF
// MERCHANTABILITY, FITNESS FOR A PARTICULAR PURPOSE AND
// NONINFRINGEMENT OF THIRD PARTY RIGHTS. IN NO EVENT SHALL THE
// COPYRIGHT HOLDER OR HOLDERS INCLUDED IN THIS NOTICE BE LIABLE FOR
// ANY CLAIM, OR ANY SPECIAL INDIRECT OR CONSEQUENTIAL DAMAGES, OR ANY
// DAMAGES WHATSOEVER RESULTING FROM LOSS OF USE, DATA OR PROFITS,
// WHETHER IN AN ACTION OF CONTRACT, NEGLIGENCE OR OTHER TORTIOUS
// ACTION, ARISING OUT OF OR IN CONNECTION WITH THE USE OR PERFORMANCE
// OF THIS SOFTWARE.
//
// Contributors: Thomas Toulorge, Jonathan Lambrechts

#include <cstdio>
#include <sstream>
#include <fstream>
#include <string>
#include <cmath>
#include "HighOrderMeshFastCurving.h"
#include "GmshConfig.h"
#include "GModel.h"
#include "MLine.h"
#include "MTriangle.h"
#include "MQuadrangle.h"
#include "MTetrahedron.h"
#include "MHexahedron.h"
#include "MPrism.h"
#include "MEdge.h"
#include "MFace.h"
#include "OS.h"
#include "SVector3.h"
#include "BasisFactory.h"
#include "MetaEl.h"
#include "qualityMeasuresJacobian.h"
#include "CADDistances.h"
#include "Field.h"
#include "boundaryLayersData.h"
#include "BoundaryLayerCurver.h"
#include "FuncSpaceData.h"
#include "nodalBasis.h"

namespace {

  typedef std::map<MEdge, std::vector<MElement *>, MEdgeLessThan>
    MEdgeVecMEltMap;
  typedef std::map<MFace, std::vector<MElement *>, MFaceLessThan>
    MFaceVecMEltMap;

  // Compute edge -> element connectivity (for 2D elements)
  void calcEdge2Elements(GEntity *entity, MEdgeVecMEltMap &ed2el)
  {
    for(std::size_t iEl = 0; iEl < entity->getNumMeshElements(); iEl++) {
      MElement *elt = entity->getMeshElement(iEl);
      elt->setVisibility(0); // FIXMEDEBUG for visualisation
      if(elt->getDim() == 2)
        for(int iEdge = 0; iEdge < elt->getNumEdges(); iEdge++) {
          ed2el[elt->getEdge(iEdge)].push_back(elt);
        }
    }
  }

  // Compute face -> element connectivity (for 3D elements)
  void calcFace2Elements(GEntity *entity, MFaceVecMEltMap &face2el)
  {
    for(std::size_t iEl = 0; iEl < entity->getNumMeshElements(); iEl++) {
      MElement *elt = entity->getMeshElement(iEl);
      elt->setVisibility(0); // FIXMEDEBUG for visualisation
      if(elt->getDim() == 3)
        for(int iFace = 0; iFace < elt->getNumFaces(); iFace++)
          face2el[elt->getFace(iFace)].push_back(elt);
    }
  }

  void makeStraight(MElement *el, const std::set<MVertex *> &movedVert)
  {
    const nodalBasis *nb = el->getFunctionSpace();
    const fullMatrix<double> &pts = nb->points;

    SPoint3 p;

    for(int iPt = el->getNumPrimaryVertices(); iPt < el->getNumVertices();
        iPt++) {
      MVertex *vert = el->getVertex(iPt);
      if(movedVert.find(vert) == movedVert.end()) {
        el->primaryPnt(pts(iPt, 0), pts(iPt, 1), pts(iPt, 2), p);
        vert->setXYZ(p.x(), p.y(), p.z());
      }
    }
  }

  inline void insertIfCurved(MElement *el, std::list<MElement *> &bndEl)
  {
    // Tolerance to consider element as curved
    static const double curvedTol = 1.e-3;

    // Threshold in normal displacement to consider element as curved
    const double normalDispCurved = curvedTol * el->getInnerRadius();

    const int dim = el->getDim();

    // Compute unit normal to straight edge/face
    SVector3 normal =
      (dim == 1) ? el->getEdge(0).normal() : el->getFace(0).normal();

    // Get functional spaces
    const nodalBasis *lagBasis = el->getFunctionSpace();
    const fullMatrix<double> &uvw = lagBasis->points;
    const int &nV = uvw.size1();
    const nodalBasis *lagBasis1 = el->getFunctionSpace(1);
    const int &nV1 = lagBasis1->points.size1();

    // Get first-order vertices
    std::vector<SPoint3> xyz1(nV1);
    for(int iV = 0; iV < nV1; ++iV) xyz1[iV] = el->getVertex(iV)->point();

    // Check normal displacement at each HO vertex
    for(int iV = nV1; iV < nV; ++iV) { // Loop over HO nodes
      double f[256];
      lagBasis1->f(uvw(iV, 0), (dim > 1) ? uvw(iV, 1) : 0., 0., f);
      SPoint3 xyzS(0., 0., 0.);
      for(int iSF = 0; iSF < nV1; ++iSF)
        xyzS +=
          xyz1[iSF] * f[iSF]; // Compute location of node in straight element
      const SVector3 vec(xyzS, el->getVertex(iV)->point());
      const double normalDisp =
        fabs(dot(vec, normal)); // Normal component of displacement
      if(normalDisp > normalDispCurved) {
        bndEl.push_back(el);
        break;
      }
    }
  }

  void getOppositeEdgeQuad(MElement *el, const MEdge &elBaseEd, MEdge &elTopEd,
                           double &edLenMin, double &edLenMax)
  {
    // Find base face
    int iElBaseEd, elBaseEdOrient;
    el->getEdgeInfo(elBaseEd, iElBaseEd, elBaseEdOrient);

    // Determine opposite and side edges
    int iOppEd, iSideEd0, iSideEd1;
    if(iElBaseEd == 0) {
      iOppEd = 2;
      iSideEd0 = 1;
      iSideEd1 = 3;
    }
    else if(iElBaseEd == 1) {
      iOppEd = 3;
      iSideEd0 = 0;
      iSideEd1 = 2;
    }
    else if(iElBaseEd == 2) {
      iOppEd = 0;
      iSideEd0 = 1;
      iSideEd1 = 3;
    }
    else {
      iOppEd = 1;
      iSideEd0 = 0;
      iSideEd1 = 2;
    }
    const MEdge elOppEd = el->getEdge(iOppEd);

    // Create top edge
    if(elBaseEdOrient > 0)
      elTopEd = MEdge(elOppEd.getVertex(1), elOppEd.getVertex(0));
    else
      elTopEd = elOppEd;

    // Compute max. and min. edge lengths
    edLenMax = elTopEd.length();
    edLenMin =
      std::min(el->getEdge(iSideEd0).length(), el->getEdge(iSideEd1).length());
  }

  void getOppositeEdgeTri(MElement *el, const MEdge &elBaseEd, MEdge &elTopEd,
                          double &edLenMin, double &edLenMax)
  {
    static const double BIG = 1e300;

    // Find base face
    int iElBaseEd, iDum;
    el->getEdgeInfo(elBaseEd, iElBaseEd, iDum);
    edLenMin = BIG;
    edLenMax = -BIG;
    MEdge elMaxEd;

    // Look for largest edge except base one
    for(int iElEd = 0; iElEd < el->getNumEdges(); iElEd++) {
      if(iElEd == iElBaseEd) continue;
      MEdge edTest = el->getEdge(iElEd);
      double edLenTest = edTest.length();
      if(edLenTest < edLenMin) edLenMin = edLenTest;
      if(edLenTest > edLenMax) {
        edLenMax = edLenTest;
        elMaxEd = edTest;
      }
    }

    // Build top edge from max edge (with right orientation)
    if(elBaseEd.getVertex(0) == elMaxEd.getVertex(0))
      elTopEd = elMaxEd;
    else
      elTopEd = MEdge(elMaxEd.getVertex(1), elMaxEd.getVertex(0));
  }

  void getColumnQuad(MEdgeVecMEltMap &edge2el, const FastCurvingParameters &p,
                     MEdge &inOutEdge, std::vector<MElement *> &blob,
                     MElement *&aboveElt)
  {
    // inOutEdge: in = bottom edge of BL column, out = top edge of BL column
    const double maxDP = p.cosMaxAngle;

<<<<<<< HEAD
    blob.clear();
    MElement *el = NULL;
    MEdge baseEdge = inOutEdge;
    aboveElt = edge2el[baseEdge][0];

    for(int iLayer = 0; iLayer < p.maxNumLayers; iLayer++) {
      MEdge topEdge;
=======
    MElement *el = nullptr;

    for(int iLayer = 0; iLayer < p.maxNumLayers; iLayer++) {
      std::vector<MElement *> newElts = ed2el[elBaseEd];
      if((iLayer > 0) && (newElts.size() < 2)) {
        aboveElt = nullptr;
        break;
      }
      el = (newElts[0] == el) ? newElts[1] : newElts[0];
      aboveElt = el;
      if(el->getType() != TYPE_QUA) break;
      MEdge elTopEd;
>>>>>>> 911cc95a
      double edLenMin, edLenMax;

      el = aboveElt;
      if(el->getType() != TYPE_QUA) return;
      getOppositeEdgeQuad(el, baseEdge, topEdge, edLenMin, edLenMax);

      // Geometrical stopping criteria
      const double dp = dot(baseEdge.tangent(), topEdge.tangent());
      if(std::abs(dp) < maxDP) return;
      if(iLayer == 0 && edLenMin > edLenMax * p.maxRhoFirst) return;
      if(edLenMin > edLenMax * p.maxRho) break;

      // Add new layer
      blob.push_back(el);
      inOutEdge = topEdge;
      aboveElt = NULL;

      // Above element & update baseFace
      std::vector<MElement *> newElts = edge2el[topEdge];
      if(newElts.size() < 2) return;
      aboveElt = (newElts[0] == el) ? newElts[1] : newElts[0];
      baseEdge = topEdge;
    }
  }

  void getColumnTri(MEdgeVecMEltMap &edge2el, const FastCurvingParameters &p,
                    MEdge &inOutEdge, std::vector<MElement *> &blob,
                    MElement *&aboveElt)
  {
    // inOutEdge: in = bottom edge of BL column, out = top edge of BL column
    const double maxDP = p.cosMaxAngle;
    const double maxDPIn = p.cosMaxAngleInner;

<<<<<<< HEAD
    blob.clear();
    MElement *el0 = NULL, *el1 = NULL;
    MEdge baseEdge = inOutEdge;
    aboveElt = edge2el[baseEdge][0];

    for(int iLayer = 0; iLayer < p.maxNumLayers; iLayer++) {
      MEdge topEdge0, topEdge1;
      double edLenMin0, edLenMax0, edLenMin1, edLenMax1;

      // first element of layer
      el0 = aboveElt;
      if(el0->getType() != TYPE_TRI) return;
      getOppositeEdgeTri(el0, baseEdge, topEdge0, edLenMin0, edLenMax0);

      // second element of layer
      std::vector<MElement *> newElts1 = edge2el[topEdge0];
      if(newElts1.size() < 2) return;
=======
    MElement *el0 = nullptr, *el1 = nullptr;

    for(int iLayer = 0; iLayer < p.maxNumLayers; iLayer++) {
      // Get first element in layer
      std::vector<MElement *> newElts0 = ed2el[elBaseEd];
      if((iLayer > 0) && (newElts0.size() < 2)) {
        aboveElt = nullptr;
        break;
      }
      el0 = (newElts0[0] == el1) ? newElts0[1] : newElts0[0];
      aboveElt = el0;
      if(el0->getType() != TYPE_TRI) break;
      MEdge elTopEd0;
      double edLenMin0, edLenMax0;
      getOppositeEdgeTri(el0, elBaseEd, elTopEd0, edLenMin0, edLenMax0);
      const SVector3 tangentBase = elBaseEd.tangent();
      const SVector3 tangentTop0 = elTopEd0.tangent();
      if(std::abs(dot(tangentBase, tangentTop0)) < maxDPIn) break;

      // Get second element in layer
      std::vector<MElement *> newElts1 = ed2el[elTopEd0];
      if(newElts1.size() < 2) {
        aboveElt = nullptr;
        break;
      }
>>>>>>> 911cc95a
      el1 = (newElts1[0] == el0) ? newElts1[1] : newElts1[0];
      if(el1->getType() != TYPE_TRI) return;
      getOppositeEdgeTri(el1, topEdge0, topEdge1, edLenMin1, edLenMax1);

      // Geometrical stopping criteria
      const SVector3 tangentBase = baseEdge.tangent();
      const SVector3 tangentTop0 = topEdge0.tangent();
      const SVector3 tangentTop1 = topEdge1.tangent();
      if(std::abs(dot(tangentBase, tangentTop0)) < maxDPIn ||
         std::abs(dot(tangentTop0, tangentTop1)) < maxDPIn ||
         std::abs(dot(tangentBase, tangentTop1)) < maxDP)
        return;

      const double edLenMin = std::min(edLenMin0, edLenMin1);
      const double edLenMax = std::max(edLenMax0, edLenMax1);
      if(iLayer == 0 && edLenMin > edLenMax * p.maxRhoFirst) return;
      if(edLenMin > edLenMax * p.maxRho) return;

      // Add new layer
      blob.push_back(el0);
      blob.push_back(el1);
      inOutEdge = topEdge1;
      aboveElt = NULL;

      // Above element & update baseEdge
      std::vector<MElement *> newEltsnext = edge2el[topEdge1];
      if(newEltsnext.size() < 2) return;
      aboveElt = (newEltsnext[0] == el1) ? newEltsnext[1] : newEltsnext[0];
      baseEdge = topEdge1;
    }
  }

  void get2Dcolumn(MEdgeVecMEltMap &edge2el, const FastCurvingParameters &p,
                   MElement *bndEl, std::vector<MElement *> &column,
                   MElement *&aboveEl, MEdge &topEdge)
  {
    column.clear();

    MVertex *vb0 = bndEl->getVertex(0);
    MVertex *vb1 = bndEl->getVertex(1);
    MEdge edge(vb0, vb1);

    // Check if baseEd is adjacent to an element of the face
    // (the contrary can happen with degenerate edge, see fix b91a1b822)
    MEdgeVecMEltMap::iterator myit = edge2el.find(edge);
    if(myit == edge2el.end()) return;

    const int typeColumn = edge2el[edge][0]->getType();
    if(typeColumn == TYPE_TRI)
      getColumnTri(edge2el, p, edge, column, aboveEl);
    else
      getColumnQuad(edge2el, p, edge, column, aboveEl);

    topEdge = edge;
  }

  void getOppositeFacePrism(MElement *el, const MFace &elBaseFace,
                            MFace &elTopFace, double &faceSurfMin,
                            double &faceSurfMax)
  {
    // Find base face
    int iElBaseFace = -1, iDum;
    el->getFaceInfo(elBaseFace, iElBaseFace, iDum, iDum);

    // Check side edges to find opposite vertices
    const int sideEd[3] = {2, 4, 5};
    std::vector<MVertex *> topVert(3);
    for(int iEd = 0; iEd < 3; iEd++) {
      MEdge ed = el->getEdge(sideEd[iEd]);
      for(int iV = 0; iV < 3; iV++) {
        if(elBaseFace.getVertex(iV) == ed.getVertex(0))
          topVert[iV] = ed.getVertex(1);
        else if(elBaseFace.getVertex(iV) == ed.getVertex(1))
          topVert[iV] = ed.getVertex(0);
      }
    }
    elTopFace = MFace(topVert);

    // Compute min. (side faces) and max. (top face) face areas
    faceSurfMax = elTopFace.approximateArea();
    MFace sideFace0 = el->getFace(2);
    faceSurfMin = sideFace0.approximateArea();
    MFace sideFace1 = el->getFace(3);
    faceSurfMin = std::min(faceSurfMin, sideFace1.approximateArea());
    MFace sideFace2 = el->getFace(4);
    faceSurfMin = std::min(faceSurfMin, sideFace2.approximateArea());
  }

  void getOppositeFaceHex(MElement *el, const MFace &elBaseFace,
                          MFace &elTopFace, double &faceSurfMin,
                          double &faceSurfMax)
  {
    // Find base face
    int iElBaseFace = -1, iDum;
    el->getFaceInfo(elBaseFace, iElBaseFace, iDum, iDum);

    // Determine side edges
    int sideEd[4], sideFace[4];
    if((iElBaseFace == 0) || (iElBaseFace == 5)) {
      sideEd[0] = 2;
      sideEd[1] = 4;
      sideEd[2] = 6;
      sideEd[3] = 7;
      sideFace[0] = 1;
      sideFace[1] = 2;
      sideFace[2] = 3;
      sideFace[3] = 4;
    }
    else if((iElBaseFace == 1) || (iElBaseFace == 4)) {
      sideEd[0] = 1;
      sideEd[1] = 3;
      sideEd[2] = 10;
      sideEd[3] = 9;
      sideFace[0] = 0;
      sideFace[1] = 2;
      sideFace[2] = 3;
      sideFace[3] = 5;
    }
    else if((iElBaseFace == 2) || (iElBaseFace == 3)) {
      sideEd[0] = 0;
      sideEd[1] = 5;
      sideEd[2] = 11;
      sideEd[3] = 8;
      sideFace[0] = 0;
      sideFace[1] = 1;
      sideFace[2] = 4;
      sideFace[3] = 5;
    }

    // Check side edges to find opposite vertices
    std::vector<MVertex *> topVert(4);
    for(int iEd = 0; iEd < 4; iEd++) {
      MEdge ed = el->getEdge(sideEd[iEd]);
      for(int iV = 0; iV < 4; iV++) {
        if(elBaseFace.getVertex(iV) == ed.getVertex(0))
          topVert[iV] = ed.getVertex(1);
        else if(elBaseFace.getVertex(iV) == ed.getVertex(1))
          topVert[iV] = ed.getVertex(0);
      }
    }
    elTopFace = MFace(topVert);

    // Compute min. (side faces) and max. (top face) face areas
    faceSurfMax = elTopFace.approximateArea();
    MFace sideFace0 = el->getFace(sideFace[0]);
    faceSurfMin = sideFace0.approximateArea();
    MFace sideFace1 = el->getFace(sideFace[1]);
    faceSurfMin = std::min(faceSurfMin, sideFace1.approximateArea());
    MFace sideFace2 = el->getFace(sideFace[2]);
    faceSurfMin = std::min(faceSurfMin, sideFace2.approximateArea());
    MFace sideFace3 = el->getFace(sideFace[3]);
    faceSurfMin = std::min(faceSurfMin, sideFace3.approximateArea());
  }

  void getOppositeFaceTet(MElement *el, const MFace &elBaseFace,
                          MFace &elTopFace, double &faceSurfMin,
                          double &faceSurfMax)
  {
    static const double BIG = 1e300;

    int iElBaseFace = -1, iDum;
    el->getFaceInfo(elBaseFace, iElBaseFace, iDum, iDum);
    faceSurfMin = BIG;
    faceSurfMax = -BIG;
    MFace elMaxFace;

    // Look for largest face except base one
    for(int iElFace = 0; iElFace < el->getNumFaces(); iElFace++) {
      if(iElFace == iElBaseFace) continue;
      MFace faceTest = el->getFace(iElFace);
      const double faceSurfTest = faceTest.approximateArea();
      if(faceSurfTest < faceSurfMin) faceSurfMin = faceSurfTest;
      if(faceSurfTest > faceSurfMax) {
        faceSurfMax = faceSurfTest;
        elMaxFace = faceTest;
      }
    }

    // Build top face from max face (with right correspondence)
    MVertex *maxVert[3] = {elMaxFace.getVertex(0), elMaxFace.getVertex(1),
                           elMaxFace.getVertex(2)};
    std::vector<MVertex *> topVert(3, static_cast<MVertex *>(nullptr));
    // Two vertices of elTopFace are those of elMaxFace coinciding with
    // elBaseFace
    for(int iBaseV = 0; iBaseV < 3; iBaseV++)
      for(int iMaxV = 0; iMaxV < 3; iMaxV++)
        if(elBaseFace.getVertex(iBaseV) == maxVert[iMaxV]) {
          topVert[iBaseV] = maxVert[iMaxV];
          maxVert[iMaxV] = nullptr;
        }
    // Set last vertex of elTopFace as remaining vertex in elMaxFace
    MVertex *thirdMaxVert = (maxVert[0] != nullptr) ? maxVert[0] :
                            (maxVert[1] != nullptr) ? maxVert[1] :
                                                      maxVert[2];
    if(topVert[0] == nullptr)
      topVert[0] = thirdMaxVert;
    else if(topVert[1] == nullptr)
      topVert[1] = thirdMaxVert;
    else
      topVert[2] = thirdMaxVert;
    elTopFace = MFace(topVert);
  }

  void updateBLShell(MElement *el, std::set<MFace, Less_Face> &BLShell)
  {
    for(int i = 0; i < el->getNumFaces(); ++i) {
      MFace f = el->getFace(i);
      std::set<MFace, Less_Face>::iterator it = BLShell.find(f);
      if(it == BLShell.end())
        BLShell.insert(f);
      else
        BLShell.erase(it);
    }
  }

  // Column of tets: assume tets obtained from subdivision of prism
  void getColumnTet(MFaceVecMEltMap &face2el, const FastCurvingParameters &p,
                    MFace &inOutFace, std::vector<MElement *> &blob,
                    MElement *&aboveElt, std::set<MFace, Less_Face> &BLShell)
  {
    // inOutFace: in = bottom face of BL column, out = top face of BL column
    const double maxDP = p.cosMaxAngle;
    const double maxDPIn = p.cosMaxAngleInner;

<<<<<<< HEAD
    blob.clear();
    MElement *el0 = NULL, *el1 = NULL, *el2 = NULL;
    MFace baseFace = inOutFace;
    aboveElt = face2el[baseFace][0];
    BLShell.insert(baseFace);

    for(int iLayer = 0; iLayer < p.maxNumLayers; iLayer++) {
      MFace topFace0, topFace1, topFace2;
      double faceSurfMin0, faceSurfMax0, faceSurfMin1, faceSurfMax1,
        faceSurfMin2, faceSurfMax2;

      // first element of layer
      el0 = aboveElt;
      if(el0->getType() != TYPE_TET) return;
      getOppositeFaceTet(el0, baseFace, topFace0, faceSurfMin0, faceSurfMax0);

      // second element of layer
      std::vector<MElement *> newElts1 = face2el[topFace0];
      if(newElts1.size() < 2) return;
      el1 = (newElts1[0] == el0) ? newElts1[1] : newElts1[0];
      if(el1->getType() != TYPE_TET) return;
      getOppositeFaceTet(el1, topFace0, topFace1, faceSurfMin1, faceSurfMax1);

      // Third element of layer
      std::vector<MElement *> newElts2 = face2el[topFace1];
      if(newElts2.size() < 2) return;
=======
    MElement *el0 = nullptr, *el1 = nullptr, *el2 = nullptr;

    for(int iLayer = 0; iLayer < p.maxNumLayers; iLayer++) {
      // Get first element in layer
      std::vector<MElement *> newElts0 = face2el[elBaseFace];
      if((iLayer > 0) && (newElts0.size() < 2)) {
        aboveElt = nullptr;
        break;
      }
      el0 = (newElts0[0] == el2) ? newElts0[1] : newElts0[0];
      aboveElt = el0;
      if(el0->getType() != TYPE_TET) break;
      MFace elTopFace0;
      double faceSurfMin0, faceSurfMax0;
      getOppositeFaceTet(el0, elBaseFace, elTopFace0, faceSurfMin0,
                         faceSurfMax0);
      const SVector3 normBase = elBaseFace.normal();
      const SVector3 normTop0 = elTopFace0.normal();
      if(std::abs(dot(normBase, normTop0)) < maxDPIn) break;

      // Get second element in layer
      std::vector<MElement *> newElts1 = face2el[elTopFace0];
      if(newElts1.size() < 2) {
        aboveElt = nullptr;
        break;
      }
      el1 = (newElts1[0] == el0) ? newElts1[1] : newElts1[0];
      if(el1->getType() != TYPE_TET) break;
      MFace elTopFace1;
      double faceSurfMin1, faceSurfMax1;
      getOppositeFaceTet(el1, elTopFace0, elTopFace1, faceSurfMin1,
                         faceSurfMax1);
      const SVector3 normTop1 = elTopFace1.normal();
      if(std::abs(dot(normTop0, normTop1)) < maxDPIn) break;

      // Get third element in layer
      std::vector<MElement *> newElts2 = face2el[elTopFace1];
      if(newElts2.size() < 2) {
        aboveElt = nullptr;
        break;
      }
>>>>>>> 911cc95a
      el2 = (newElts2[0] == el1) ? newElts2[1] : newElts2[0];
      if(el2->getType() != TYPE_TET) return;
      getOppositeFaceTet(el2, topFace1, topFace2, faceSurfMin2, faceSurfMax2);

      // Geometrical stopping criteria
      const SVector3 normBase = baseFace.normal();
      const SVector3 normTop0 = topFace0.normal();
      const SVector3 normTop1 = topFace1.normal();
      const SVector3 normTop2 = topFace2.normal();
      if(std::abs(dot(normBase, normTop0)) < maxDPIn ||
         std::abs(dot(normTop0, normTop1)) < maxDPIn ||
         std::abs(dot(normTop1, normTop2)) < maxDPIn ||
         std::abs(dot(normBase, normTop2)) < maxDP)
        return;

      const double faceSurfMin =
        std::min(faceSurfMin0, std::min(faceSurfMin1, faceSurfMin2));
      const double faceSurfMax =
        std::max(faceSurfMax0, std::min(faceSurfMax1, faceSurfMax2));
      if(iLayer == 0 && faceSurfMin > faceSurfMax * p.maxRhoFirst) return;
      if(faceSurfMin > faceSurfMax * p.maxRho) return;

      // Add new layer
      blob.push_back(el0);
      blob.push_back(el1);
      blob.push_back(el2);
      inOutFace = topFace2;
      aboveElt = NULL;
      updateBLShell(el0, BLShell);
      updateBLShell(el1, BLShell);
      updateBLShell(el2, BLShell);

      // Above element & update baseFace
      std::vector<MElement *> newEltsnext = face2el[topFace2];
      if(newEltsnext.size() < 2) return;
      aboveElt = (newEltsnext[0] == el2) ? newEltsnext[1] : newEltsnext[0];
      baseFace = topFace2;
    }
  }

  void getColumnPrismHex(int elType, MFaceVecMEltMap &face2el,
                         const FastCurvingParameters &p, MFace &inOutFace,
                         std::vector<MElement *> &blob, MElement *&aboveElt,
                         std::set<MFace, Less_Face> &BLShell)
  {
    // inOutFace: in = bottom face of BL column, out = top face of BL column
    const double maxDP = p.cosMaxAngle;

<<<<<<< HEAD
    blob.clear();
    MElement *el = NULL;
    MFace baseFace = inOutFace;
    aboveElt = face2el[baseFace][0];
    BLShell.insert(baseFace);

    for(int iLayer = 0; iLayer < p.maxNumLayers; iLayer++) {
      MFace topFace;
=======
    MElement *el = nullptr;

    for(int iLayer = 0; iLayer < p.maxNumLayers; iLayer++) {
      std::vector<MElement *> newElts = face2el[elBaseFace];
      if((iLayer > 0) && (newElts.size() < 2)) {
        aboveElt = nullptr;
        break;
      }
      el = (newElts[0] == el) ? newElts[1] : newElts[0];
      aboveElt = el;
      if(el->getType() != elType) break;

      MFace elTopFace;
>>>>>>> 911cc95a
      double faceSurfMin, faceSurfMax;

      el = aboveElt;
      if(el->getType() != elType) return;
      if(elType == TYPE_PRI)
        getOppositeFacePrism(el, baseFace, topFace, faceSurfMin, faceSurfMax);
      else if(elType == TYPE_HEX)
        getOppositeFaceHex(el, baseFace, topFace, faceSurfMin, faceSurfMax);

      // Geometrical stopping criteria
      // FIXME for hexes, the following code is not robust
      //  (normal is of triangular face):
      const double dp = dot(baseFace.normal(), topFace.normal());
      if(std::abs(dp) < maxDP) return;
      if(iLayer == 0 && faceSurfMin > faceSurfMax * p.maxRhoFirst) return;
      if(faceSurfMin > faceSurfMax * p.maxRho) return;

      // Add new layer
      blob.push_back(el);
      inOutFace = topFace;
      aboveElt = NULL;
      updateBLShell(el, BLShell);

      // Above element & update baseFace
      std::vector<MElement *> newElts = face2el[topFace];
      if(newElts.size() < 2) return;
      aboveElt = (newElts[0] == el) ? newElts[1] : newElts[0];
      baseFace = topFace;
    }
  }

  void get3Dcolumn(MFaceVecMEltMap &face2el, const FastCurvingParameters &p,
                   MElement *bndEl, std::vector<MElement *> &column,
                   MElement *&aboveEl, std::set<MFace, Less_Face> &BLShell,
                   MFace &topFace)
  {
<<<<<<< HEAD
    const int typeBase = bndEl->getType();
    if(typeBase == TYPE_POLYG) return;

    column.clear();

    MVertex *vb0 = bndEl->getVertex(0);
    MVertex *vb1 = bndEl->getVertex(1);
    MVertex *vb2 = bndEl->getVertex(2);
    MVertex *vb3 = NULL;
    if(typeBase == TYPE_QUA) vb3 = bndEl->getVertex(3);
    MFace face(vb0, vb1, vb2, vb3);

    const int typeColumn = face2el[face][0]->getType();
    if(typeColumn == TYPE_TET)
      getColumnTet(face2el, p, face, column, aboveEl, BLShell);
    else if(typeColumn == TYPE_PRI || typeColumn == TYPE_HEX)
      getColumnPrismHex(typeColumn, face2el, p, face, column, aboveEl, BLShell);

    topFace = face;
=======
    // Get first element and base vertices
    const int nbBaseFaceVert = baseFace.getNumVertices();
    std::vector<MElement *> firstElts = face2el[baseFace];
    MElement *el = firstElts[0];
    int iFirstElFace = -1, iDum;
    el->getFaceInfo(baseFace, iFirstElFace, iDum, iDum);
    el->getFaceVertices(iFirstElFace, baseVert);
    MFace elBaseFace(baseVert[0], baseVert[1], baseVert[2],
                     (nbBaseFaceVert == 3) ? nullptr : baseVert[3]);

    // Sweep column upwards by choosing largest faces in each element
    if(nbBaseFaceVert == 3) {
      if(el->getType() == TYPE_PRI) // Get BL column of prisms
        getColumnPrismHex(TYPE_PRI, face2el, p, elBaseFace, blob, aboveElt);
      else if(el->getType() == TYPE_TET)
        getColumnTet(face2el, p, elBaseFace, blob, aboveElt);
    }
    else if((nbBaseFaceVert == 4) &&
            (el->getType() == TYPE_HEX)) // Get BL column of hexas
      getColumnPrismHex(TYPE_HEX, face2el, p, elBaseFace, blob, aboveElt);
    else
      return false; // Not a BL
    if(blob.size() == 0) return false; // Could not find column (may not be BL)

    // Create top face of column with last face vertices
    topPrimVert.resize(nbBaseFaceVert);
    topPrimVert[0] = elBaseFace.getVertex(0);
    topPrimVert[1] = elBaseFace.getVertex(1);
    topPrimVert[2] = elBaseFace.getVertex(2);
    if(nbBaseFaceVert == 4) topPrimVert[3] = elBaseFace.getVertex(3);
    return true;
>>>>>>> 911cc95a
  }

  class DbgOutputMeta {
  public:
    void addMetaEl(MetaEl &mEl)
    {
      MElement *elt = mEl.getMElement();
      elType_.push_back(elt->getTypeForMSH());
      nbVertEl_.push_back(elt->getNumVertices());
      for(int iV = 0; iV < elt->getNumVertices(); iV++)
        point_.push_back(elt->getVertex(iV)->point());
    }
    void write(const std::string &fNameBase, int tag)
    {
      std::ostringstream oss;
      oss << fNameBase << "_" << tag << ".msh";
      std::string fName = oss.str();
      FILE *fp = fopen(fName.c_str(), "w");
      if(!fp) return;
      fprintf(fp, "$MeshFormat\n2.2 0 8\n$EndMeshFormat\n");
      fprintf(fp, "$Nodes\n");
      fprintf(fp, "%d\n", point_.size());
      for(int iV = 0; iV < point_.size(); iV++)
        fprintf(fp, "%i %g %g %g\n", iV + 1, point_[iV].x(), point_[iV].y(),
                point_[iV].z());
      fprintf(fp, "$EndNodes\n");
      fprintf(fp, "$Elements\n");
      fprintf(fp, "%d\n", elType_.size());
      int iV = 0;
      for(int iEl = 0; iEl < elType_.size(); iEl++) {
        fprintf(fp, "%i %i 2 0 0 ", iEl + 1, elType_[iEl]);
        for(int iVEl = 1; iVEl <= nbVertEl_[iEl]; iVEl++)
          fprintf(fp, " %i", iV + iVEl);
        fprintf(fp, "\n");
        iV += nbVertEl_[iEl];
      }
      fprintf(fp, "$EndElements\n");
      fclose(fp);
    }

  private:
    std::vector<int> elType_;
    std::vector<int> nbVertEl_;
    std::vector<SPoint3> point_;
  };

  class DbgOutputCol {
  public:
    void addBlob(const std::vector<MElement *> &blob)
    {
      for(int iEl = 0; iEl < blob.size(); iEl++) addElement(blob[iEl]);
    }
    void addElement(MElement *elt)
    {
      elt_.push_back(elt);
      for(int iV = 0; iV < elt->getNumVertices(); iV++)
        vert_.insert(elt->getVertex(iV));
    }
    void write(const std::string &fNameBase, int tag)
    {
      std::ostringstream oss;
      oss << fNameBase << "_" << tag << ".msh";
      std::string fName = oss.str();
      FILE *fp = fopen(fName.c_str(), "w");
      if(!fp) return;
      fprintf(fp, "$MeshFormat\n2.2 0 8\n$EndMeshFormat\n");
      fprintf(fp, "$Nodes\n");
      fprintf(fp, "%d\n", vert_.size());
      for(auto itV = vert_.begin(); itV != vert_.end(); ++itV) {
        SPoint3 p = (*itV)->point();
        fprintf(fp, "%i %g %g %g\n", (*itV)->getNum(), p.x(), p.y(), p.z());
      }
      fprintf(fp, "$EndNodes\n");
      fprintf(fp, "$Elements\n");
      fprintf(fp, "%d\n", elt_.size());
      int iV = 0;
      for(int iEl = 0; iEl < elt_.size(); iEl++) {
        fprintf(fp, "%i %i 2 0 0 ", elt_[iEl]->getNum(),
                elt_[iEl]->getTypeForMSH());
        for(int iVEl = 0; iVEl < elt_[iEl]->getNumVertices(); iVEl++)
          fprintf(fp, " %i", elt_[iEl]->getVertex(iVEl)->getNum());
        fprintf(fp, "\n");
      }
      fprintf(fp, "$EndElements\n");
      fclose(fp);
    }

  private:
    std::set<MVertex *> vert_;
    std::vector<MElement *> elt_;
  };

  void curveElement(const MetaEl &metaElt, std::set<MVertex *> &movedVert,
                    MElement *elt)
  {
    makeStraight(elt, movedVert);
    for(int iV = elt->getNumPrimaryVertices(); iV < elt->getNumVertices();
        iV++) { // Loop over HO vert. of each el. in blob
      MVertex *vert = elt->getVertex(iV);
      if(movedVert.find(vert) ==
         movedVert.end()) { // Try to move vert. not already moved
        double xyzS[3] = {vert->x(), vert->y(), vert->z()}, xyzC[3];
        if(metaElt.straightToCurved(xyzS, xyzC)) {
          vert->setXYZ(xyzC[0], xyzC[1], xyzC[2]);
          movedVert.insert(vert);
        }
      }
    }
  }

  double calcCADDistSq2D(GEntity *geomEnt, MElement *bndElt)
  {
    const int nbVert = bndElt->getNumVertices();
    const int nbPrimVert = bndElt->getNumPrimaryVertices();
    const GradientBasis *gb;
    const int tag = bndElt->getTypeForMSH();
    gb = BasisFactory::getGradientBasis(tag, FuncSpaceData(bndElt));

    // Coordinates of nodes
    fullMatrix<double> nodesXYZ(nbVert, 3);
    for(int iV = 0; iV < nbVert; iV++) {
      MVertex *vert = bndElt->getVertex(iV);
      nodesXYZ(iV, 0) = vert->x();
      nodesXYZ(iV, 1) = vert->y();
      nodesXYZ(iV, 2) = vert->z();
    }

    // Compute distance
    const GEdge *ge = geomEnt->cast2Edge();
    const Range<double> parBounds = ge->parBounds(0);
    std::vector<SVector3> tanCAD(nbVert);
    for(int iV = 0; iV < nbVert; iV++) {
      MVertex *vert = bndElt->getVertex(iV);
      double tCAD;
      // If HO vertex, get stored param. coord. (can be only line).
      if(vert->onWhat() == geomEnt)
        vert->getParameter(0, tCAD);
      else { // Otherwise, get param. coord. from CAD.
        if(ge->getBeginVertex() &&
           (ge->getBeginVertex()->mesh_vertices[0] == vert))
          tCAD = parBounds.low();
        else if(ge->getEndVertex() &&
                (ge->getEndVertex()->mesh_vertices[0] == vert))
          tCAD = parBounds.high();
        else
          tCAD = ge->parFromPoint(vert->point());
      }
      tanCAD[iV] = ge->firstDer(tCAD); // Compute tangent at vertex
      tanCAD[iV].normalize(); // Normalize tangent
    }
    return taylorDistanceSq1D(gb, nodesXYZ, tanCAD);
  }

  double moveAndGetDistSq2DP2(GEdge *ge, MLine3 *bndMetaElt, MVertex *vert,
                              double u)
  {
    vert->setParameter(0, u);
    GPoint gp = ge->point(u);
    vert->setXYZ(gp.x(), gp.y(), gp.z());
    return calcCADDistSq2D(ge, bndMetaElt);
  }

  void optimizeCADDist2DP2(GEntity *geomEnt, std::vector<MVertex *> &baseVert)
  {
    // Parameters for secant method
    static const int MAXIT = 20;
    static const double TOL = 1e-3;

    // Boundary geometric and mesh entities, parametrization
    MLine3 bndMetaElt(baseVert);
    MVertex *&vert = baseVert[2];
    GEdge *ge = geomEnt->cast2Edge();
    const Range<double> parBounds = ge->parBounds(0);
    double uBV0, uBV1, uMin, uMax;
    reparamMeshVertexOnEdge(baseVert[0], ge, uBV0);
    reparamMeshVertexOnEdge(baseVert[1], ge, uBV1);
    if(uBV0 < uBV1) {
      uMin = uBV0;
      uMax = uBV1;
    }
    else {
      uMin = uBV1;
      uMax = uBV0;
    }
    const double du = uMax - uMin;

    // First initial value for secant method
    double u00 = uMin + 0.5 * du;
    double distSq00 = moveAndGetDistSq2DP2(ge, &bndMetaElt, vert, u00);
    const double edLen = bndMetaElt.getLength();

    // Second initial value for secant method
    const double u0A = uMin + 0.45 * du, u0B = uMin + 0.55 * du;
    const double distSq0A = moveAndGetDistSq2DP2(ge, &bndMetaElt, vert, u0A);
    const double distSq0B = moveAndGetDistSq2DP2(ge, &bndMetaElt, vert, u0B);
    double u0, distSq0;
    if(distSq0A < distSq0B) {
      u0 = u0A;
      distSq0 = distSq0A;
    }
    else {
      u0 = u0B;
      distSq0 = distSq0B;
    }

    // Secant method iteration
    double u;
    bool converged = false;
    for(int it = 0; it < MAXIT; it++) {
      u = (u00 * distSq0 - u0 * distSq00) / (distSq0 - distSq00);
      const double distSq = moveAndGetDistSq2DP2(ge, &bndMetaElt, vert, u);
      if(std::abs(u - u0) / du < TOL) {
        converged = true;
        break;
      }
      u00 = u0;
      distSq00 = distSq0;
      u0 = u;
      distSq0 = distSq;
    }

    // Set to mid-point if not converged
    if(!converged || (u < uMin + TOL) || (u > uMax - TOL)) {
      u = uMin + 0.5 * du;
      vert->setParameter(0, u);
      GPoint gp = ge->point(u);
      vert->setXYZ(gp.x(), gp.y(), gp.z());
    }
  }

  double curveAndMeasureAboveEl(MetaEl &metaElt, MElement *lastElt,
                                MElement *aboveElt, double deformFact)
  {
    metaElt.setCurvedTop(deformFact);
    std::set<MVertex *> movedVertDum;
    curveElement(metaElt, movedVertDum, lastElt);
    if(aboveElt == nullptr) return 1.;
    double minJacDet, maxJacDet;
    jacobianBasedQuality::minMaxJacobianDeterminant(aboveElt, minJacDet,
                                                    maxJacDet);
    return minJacDet / maxJacDet;
  }

  void curveColumn(const FastCurvingParameters &p, GEntity *ent,
                   GEntity *bndEnt, int metaElType,
                   std::vector<MVertex *> &baseVert,
                   const std::vector<MVertex *> &topPrimVert,
                   MElement *aboveElt, std::vector<MElement *> &blob,
                   std::set<MVertex *> &movedVert, DbgOutputMeta &dbgOut)
  {
    static const double MINQUAL = 0.01, TOL = 0.01, MAXITER = 10;

    // Order
    const int order = blob[0]->getPolynomialOrder();

    // If 2D P2 and allowed, modify base vertices to minimize distance between
    // wall edge and CAD
    if((p.optimizeGeometry) && (metaElType == TYPE_QUA) && (order == 2))
      optimizeCADDist2DP2(bndEnt, baseVert);

    // Create meta-element
    MetaEl metaElt(metaElType, order, baseVert, topPrimVert);

    // If required, curve top face of meta-element
    if(p.curveOuterBL != FastCurvingParameters::OUTER_NOCURVE) {
      MElement *&lastElt = blob.back();
      double minJacDet, maxJacDet;
      double deformMin = 0., qualDeformMin = 1.;
      double deformMax = 1.;
      double qualDeformMax =
        curveAndMeasureAboveEl(metaElt, lastElt, aboveElt, deformMax);
      // Bisection on displacement to avoid breaking the element above if
      // required
      if((p.curveOuterBL == FastCurvingParameters::OUTER_CURVECONSERVATIVE) &&
         (qualDeformMax < MINQUAL)) { // Max deform. makes elt. above invalid
        // Bisection to find max. deformation that makes element above valid
        for(int iter = 0; iter < MAXITER; iter++) {
          const double deformMid = 0.5 * (deformMin + deformMax);
          const double qualDeformMid =
            curveAndMeasureAboveEl(metaElt, lastElt, aboveElt, deformMid);
          if(std::abs(deformMax - deformMin) < TOL) break;
          const bool signDeformMax = (qualDeformMax < MINQUAL);
          const bool signDeformMid = (qualDeformMid < MINQUAL);
          if(signDeformMid == signDeformMax)
            deformMax = deformMid;
          else
            deformMin = deformMid;
        }
        metaElt.setFlatTop();
      }
      for(int iV = 0; iV < lastElt->getNumVertices(); iV++)
        movedVert.insert(lastElt->getVertex(iV));
    }

    // Curve elements
    dbgOut.addMetaEl(metaElt);
    for(int iEl = 0; iEl < blob.size(); iEl++) {
      curveElement(metaElt, movedVert, blob[iEl]);
      ent->curvedBLElements.insert(blob[iEl]);
    }
  }

  void curveMeshFromBndElt(MEdgeVecMEltMap &ed2el, MFaceVecMEltMap &face2el,
                           GEntity *ent, GEntity *bndEnt, MElement *bndElt,
                           std::set<MVertex *> movedVert,
                           const FastCurvingParameters &p,
                           DbgOutputMeta &dbgOut)
  {
    const int bndType = bndElt->getType();
    int metaElType;
    std::vector<MVertex *> baseVert, topPrimVert;
    std::vector<MElement *> blob;
<<<<<<< HEAD
    MElement *aboveElt = 0;
    if(bndType == TYPE_LIN) { // 2D BL mesh
      MEdge topEdge;
      get2Dcolumn(ed2el, p, bndElt, blob, aboveElt, topEdge);
      topPrimVert.push_back(topEdge.getVertex(0));
      topPrimVert.push_back(topEdge.getVertex(1));
=======
    MElement *aboveElt = nullptr;
    if(bndType == TYPE_LIN) { // 1D boundary
      MVertex *vb0 = bndElt->getVertex(0);
      MVertex *vb1 = bndElt->getVertex(1);
>>>>>>> 911cc95a
      metaElType = TYPE_QUA;
    }
    else { // 3D BL mesh
      MFace topFace;
      std::set<MFace, Less_Face> dum;
      get3Dcolumn(face2el, p, bndElt, blob, aboveElt, dum, topFace);
      for(std::size_t i = 0; i < topFace.getNumVertices(); ++i)
        topPrimVert.push_back(topFace.getVertex(i));
      if(bndType == TYPE_QUA)
        metaElType = TYPE_HEX;
<<<<<<< HEAD
      else
=======
      }
      else {
        vb3 = nullptr;
>>>>>>> 911cc95a
        metaElType = TYPE_PRI;
    }
<<<<<<< HEAD
    if(blob.empty()) return; // Skip bnd. el. if top vertices not found

    DbgOutputCol dbgOutCol;
    dbgOutCol.addBlob(blob);
    //  dbgOutCol.write("col_KO", bndElt->getNum());
    if(aboveElt == 0)
=======
    // Skip bnd. el. if top vertices not found
    if(!foundCol || blob.empty()) return;
    // DbgOutputCol dbgOutCol;
    // dbgOutCol.addBlob(blob);
    // dbgOutCol.write("col_KO", bndElt->getNum());
    if(aboveElt == nullptr)
>>>>>>> 911cc95a
      std::cout << "DBGTT: aboveElt = 0 for bnd. elt. " << bndElt->getNum()
                << std::endl;

    bndElt->getVertices(baseVert);
    curveColumn(p, ent, bndEnt, metaElType, baseVert, topPrimVert, aboveElt,
                blob, movedVert, dbgOut);
    //  dbgOutCol.write("col_OK", bndElt->getNum());
  }

<<<<<<< HEAD
=======
  void getColumnsAndcurveBoundaryLayer(MEdgeVecMEltMap &ed2el,
                                       MFaceVecMEltMap &face2el, GEntity *ent,
                                       GEntity *bndEnt,
                                       std::list<MElement *> &bndElts,
                                       const FastCurvingParameters &p,
                                       const SVector3 &normal)
  {
    // inspired from curveMeshFromBndElt

    std::vector<std::pair<MElement *, std::vector<MElement *> > > bndEl2column;
    std::vector<MElement *> aboveElements;

    auto it = bndElts.begin();
    while(it != bndElts.end()) {
      MElement *bndEl = *it;
      const int bndType = bndEl->getType();
      bool foundCol;
      std::vector<MVertex *> baseVert, topPrimVert;
      MElement *aboveElt = nullptr;

      if(bndType == TYPE_LIN) { // 1D boundary
        MVertex *vb0 = bndEl->getVertex(0);
        MVertex *vb1 = bndEl->getVertex(1);
        MEdge baseEd(vb0, vb1);

        // Check if baseEd is adjacent to an element of the face
        // (the contrary can happen with degenerate edge, see fix b91a1b822)
        auto myit = ed2el.find(baseEd);
        if(myit == ed2el.end()) {
          ++it;
          continue;
        }

        std::vector<MElement *> vec;
        bndEl2column.push_back(
          std::make_pair(bndEl, std::vector<MElement *>()));
        aboveElements.push_back(nullptr);
        foundCol =
          getColumn2D(ed2el, p, baseEd, baseVert, topPrimVert,
                      bndEl2column.back().second, aboveElements.back());
      }
      else { // 2D boundary
        MVertex *vb0 = bndEl->getVertex(0);
        MVertex *vb1 = bndEl->getVertex(1);
        MVertex *vb2 = bndEl->getVertex(2);
        MVertex *vb3 = nullptr;
        if(bndType == TYPE_QUA) vb3 = bndEl->getVertex(3);
        MFace baseFace(vb0, vb1, vb2, vb3);
        bndEl2column.push_back(
          std::make_pair(bndEl, std::vector<MElement *>()));
        aboveElements.push_back(nullptr);
        foundCol =
          getColumn3D(face2el, p, baseFace, baseVert, topPrimVert,
                      bndEl2column.back().second, aboveElements.back());
      }
      if(!foundCol || bndEl2column.back().second.empty()) {
        bndEl2column.pop_back();
        aboveElements.pop_back();
      } // Skip bnd. el. if top vertices not found

      ++it;
    }

    for(std::size_t i = 0; i < bndEl2column.size(); ++i) {
      if(aboveElements[i])
        bndEl2column[i].second.push_back(aboveElements[i]);
      else if(bndEl2column[i].second.size() &&
              bndEl2column[i].second[0]->getType() == TYPE_TRI)
        bndEl2column[i].second.pop_back();
    }

    if(p.dim == 2) {
      if(normal.norm() > .5) {
        curve2DBoundaryLayer(bndEl2column, normal,
                             dynamic_cast<GEdge *>(bndEnt));
      }
      else {
        curve2DBoundaryLayer(bndEl2column, dynamic_cast<GFace *>(ent),
                             dynamic_cast<GEdge *>(bndEnt));
      }
    }
    //  else curve3DBoundaryLayer(bndEl2column);
  }

  std::string entName(const GEntity *ge)
  {
    std::stringstream stream;
    switch(ge->dim()) {
    case 0: stream << "point "; break;
    case 1: stream << "curve "; break;
    case 2: stream << "surface "; break;
    case 3: stream << "volume "; break;
    }
    stream << ge->tag();
    return stream.str();
  }

>>>>>>> 911cc95a
  void curveMeshFromBnd(MEdgeVecMEltMap &ed2el, MFaceVecMEltMap &face2el,
                        GEntity *ent, GEntity *bndEnt,
                        const FastCurvingParameters &p)
  {
    // Build list of bnd. elements to consider
    std::list<MElement *> bndEl;
    if(bndEnt->dim() == 1) {
      GEdge *gEd = bndEnt->cast2Edge();
      for(std::size_t i = 0; i < gEd->lines.size(); i++)
        insertIfCurved(gEd->lines[i], bndEl);
    }
    else if(bndEnt->dim() == 2) {
      GFace *gFace = bndEnt->cast2Face();
      for(std::size_t i = 0; i < gFace->triangles.size(); i++)
        insertIfCurved(gFace->triangles[i], bndEl);
      for(std::size_t i = 0; i < gFace->quadrangles.size(); i++)
        insertIfCurved(gFace->quadrangles[i], bndEl);
    }
    else
      Msg::Error("Cannot process %s in fast curving", entName(bndEnt).c_str());

    // Loop over boundary elements to curve them by columns
    DbgOutputMeta dbgOut;
    std::set<MVertex *> movedVert;
    for(auto itBE = bndEl.begin(); itBE != bndEl.end();
        itBE++) // Loop over bnd. elements
      curveMeshFromBndElt(ed2el, face2el, ent, bndEnt, *itBE, movedVert, p,
                          dbgOut);
    //  dbgOut.write("meta-elements", bndEnt->tag());
  }

  void gather2Dcolumns(MEdgeVecMEltMap &edge2el, GEdge *gEdge,
                       const FastCurvingParameters &p,
                       VecPairMElemVecMElem &columns)
  {
    for(std::size_t i = 0; i < gEdge->getNumMeshElements(); ++i) {
      MElement *bndEl = gEdge->getMeshElement(i);
      std::vector<MElement *> col;
      MEdge dum;
      MElement *aboveEl;
      get2Dcolumn(edge2el, p, bndEl, col, aboveEl, dum);

      if(col.empty()) continue;

      col.push_back(aboveEl); // even if aboveEl is NULL
      columns.push_back(std::make_pair(bndEl, std::vector<MElement *>()));
      columns.back().second.swap(col);
    }
  }

<<<<<<< HEAD
  void gather3Dcolumns(MFaceVecMEltMap &face2el, GFace *gFace,
                       const FastCurvingParameters &p,
                       VecPairMElemVecMElem &columns,
                       std::set<MFace, Less_Face> &BLShell)
  {
    // An element can be in only one column and an element can be a top element
    // of multiple column but then cannot be inside a column.
    // BLShell: faces surrounding the BL except faces on the boundary. Note
    //   that columns can have different number of layers.

    for(std::size_t i = 0; i < gFace->getNumMeshElements(); ++i) {
      MElement *bndEl = gFace->getMeshElement(i);
      std::vector<MElement *> col;
      MFace dum;
      MElement *aboveEl;
      get3Dcolumn(face2el, p, bndEl, col, aboveEl, BLShell, dum);

      if(col.empty()) continue;

      col.push_back(aboveEl); // (even if aboveEl is NULL)
      columns.push_back(std::make_pair(bndEl, std::vector<MElement *>()));
      columns.back().second.swap(col);
=======
    if(bndEnt->dim() != 2) {
      Msg::Error("Cannot process %s in fast curving", entName(bndEnt).c_str());
      return;
>>>>>>> 911cc95a
    }
  }

<<<<<<< HEAD
  void computeMapMEdge2TouchedElements(GRegion *gr,
                                       VecPairMElemVecMElem &columns,
                                       std::set<MFace, Less_Face> &BLShell,
                                       MapMEdgeVecMElem &touchedElements)
  {
    std::set<MElement *> interiorElements;
    for(std::size_t i = 0; i < columns.size(); ++i) {
      std::vector<MElement *> &col = columns[i].second;
      interiorElements.insert(col.begin(), col.end());
      // // FIXMEDEBUG for visulization
      // for(int j = 0; j < col.size(); ++j) {
      //   if(col[j]) col[j]->setVisibility(1);
      // }
    }

    std::set<MEdge, Less_Edge> BLShellEdges;
    std::set<MFace, Less_Face>::iterator it;
    for(it = BLShell.begin(); it != BLShell.end(); ++it) {
      const MFace &f = *it;
      const std::size_t n = f.getNumVertices();
      for(std::size_t i = 0; i < n; ++i) {
        BLShellEdges.insert(f.getEdge(i));
      }
    }
=======
    std::list<MElement *> bndElts;
    GFace *gFace = bndEnt->cast2Face();
    for(std::size_t i = 0; i < gFace->triangles.size(); i++)
      bndElts.push_back(gFace->triangles[i]);
    for(std::size_t i = 0; i < gFace->quadrangles.size(); i++)
      bndElts.push_back(gFace->quadrangles[i]);

    auto it = bndElts.begin();
    while(it != bndElts.end()) {
      MElement *bndEl = *it;
      const int bndType = bndEl->getType();
      bool foundCol;
      std::vector<MVertex *> baseVert, topPrimVert;

      MVertex *vb0 = bndEl->getVertex(0);
      MVertex *vb1 = bndEl->getVertex(1);
      MVertex *vb2 = bndEl->getVertex(2);
      MVertex *vb3 = nullptr;
      if(bndType == TYPE_QUA) vb3 = bndEl->getVertex(3);
      MFace baseFace(vb0, vb1, vb2, vb3);
      bndEl2column.push_back(std::make_pair(bndEl, std::vector<MElement *>()));
      MElement *aboveElement;
      foundCol = getColumn3D(face2el, p, baseFace, baseVert, topPrimVert,
                             bndEl2column.back().second, aboveElement);

      if(!foundCol || bndEl2column.back().second.empty()) {
        bndEl2column.pop_back();
      } // Skip bnd. el. if top vertices not found
      else
        bndEl2column.back().second.push_back(aboveElement);
>>>>>>> 911cc95a

    for(std::size_t i = 0; i < gr->getNumMeshElements(); ++i) {
      MElement *el = gr->getMeshElement(i);
      if(interiorElements.find(el) != interiorElements.end()) continue;

      const std::size_t n = el->getNumEdges();
      for(std::size_t i = 0; i < n; ++i) {
        MEdge edge = el->getEdge(i);
        if(BLShellEdges.find(edge) == BLShellEdges.end()) continue;
        touchedElements[edge].push_back(el);
      }
    }
  }

} // namespace

// Main functions for fast curving
void HighOrderMeshFastCurving(GEntity *ent, std::vector<GEntity *> &boundary,
                              FastCurvingParameters &p)
{
  const int dim = ent->dim();
  if(dim != p.dim || boundary.empty()) return;

  // If it is a planar surface: compute the normal for speedup
  SVector3 normal;
  bool haveNormal;
  if(dim == 2) haveNormal = ent->cast2Face()->uniqueNormal(normal);

  // Compute edge/face -> elt. connectivity
  Msg::Info("Computing connectivity for entity %i...", ent->tag());
  MEdgeVecMEltMap edge2el;
  MFaceVecMEltMap face2el;
  if(dim == 2)
    calcEdge2Elements(ent, edge2el);
  else
    calcFace2Elements(ent, face2el);

  // Compute columns and curve
  if(p.thickness) {
    VecPairMElemVecMElem columns;

    if(dim == 3) {
      std::set<MFace, Less_Face> BLShell;
      for(int i = 0; i < boundary.size(); i++)
        gather3Dcolumns(face2el, boundary[i]->cast2Face(), p, columns, BLShell);

      // FIXMEDEBUG for visualization
      for(int j = 0; j < columns.size(); ++j) {
        std::vector<MElement *> &col = columns[j].second;
        for(int k = 0; k < col.size(); ++k) {
          if(col[k]) col[k]->setVisibility(1);
        }
      }
      return;

      MapMEdgeVecMElem touchedElements;
      computeMapMEdge2TouchedElements(ent->cast2Region(), columns, BLShell,
                                      touchedElements);

      Msg::Info("Curving elements in volume %d...", ent->tag());
      curve3DBoundaryLayer(columns, touchedElements);
    }
    else {
      for(int i = 0; i < boundary.size(); i++) {
        columns.clear();
        gather2Dcolumns(edge2el, boundary[i]->cast2Edge(), p, columns);

        // // FIXMEDEBUG for visualization
        // for(int j = 0; j < columns.size(); ++j) {
        //   std::vector<MElement *> &col = columns[j].second;
        //   for(int k = 0; k < col.size(); ++k) {
        //     if(col[k]) col[k]->setVisibility(1);
        //   }
        // }
        // continue;

        if(haveNormal)
          curve2DBoundaryLayer(columns, normal, boundary[i]->cast2Edge());
        else
          curve2DBoundaryLayer(columns, ent->cast2Face(),
                               boundary[i]->cast2Edge());
      }
    }
    return;
  }
  else {
    Msg::Info("Curving elements...");
    for(int i = 0; i < boundary.size(); i++) {
      GEntity *bndEnt = boundary[i];
      curveMeshFromBnd(edge2el, face2el, ent, bndEnt, p);
    }
  }
}

void HighOrderMeshFastCurving(GModel *gm, FastCurvingParameters &p,
                              bool onlyIfBLInfo)
{
  double t1 = Cpu();
  Msg::StatusBar(true, "Curving high order boundary layer mesh...");

  // Get geometric entities
  std::vector<GEntity *> allEntities;
  gm->getEntities(allEntities);

  // Get boundary layer field
  std::vector<BoundaryLayerField *> blFields;
<<<<<<< HEAD
  FieldManager *fields = gm->getFields();
  for(int i = 0; i < fields->getNumBoundaryLayerFields(); ++i) {
    Field *bl_field = fields->get(fields->getBoundaryLayerField(i));
    if(bl_field == NULL) continue;
    blFields.push_back(dynamic_cast<BoundaryLayerField *>(bl_field));
=======
  {
    FieldManager *fields = gm->getFields();
    int n = fields->getNumBoundaryLayerFields();
    for(int i = 0; i < n; ++i) {
      Field *bl_field = fields->get(fields->getBoundaryLayerField(i));
      if(!bl_field) continue;
      BoundaryLayerField *blf = dynamic_cast<BoundaryLayerField *>(bl_field);
      if(!blf) continue;
      blFields.push_back(blf);
    }
>>>>>>> 911cc95a
  }
  if(onlyIfBLInfo && blFields.empty()) return;

  // Main loop
  for(std::size_t i = 0; i < allEntities.size(); ++i) {
    GEntity *entity = allEntities[i];
    if(entity->dim() != p.dim) continue;

    // Get boundary entities
    std::vector<GEntity *> boundary;
    if(p.dim == 2) {
      std::vector<GEdge *> edges = entity->edges();
      boundary.assign(edges.begin(), edges.end());
    }
    else {
      std::vector<GFace *> faces = entity->faces();
      boundary.assign(faces.begin(), faces.end());
    }

    // Remove undesired boundary entities
    int j = 0;
    while(j < boundary.size()) {
      GEntity *bndEntity = boundary[j];

      bool toRemove = false;
      if(p.onlyVisible && !bndEntity->getVisibility()) toRemove = true;
      const GEntity::GeomType type = bndEntity->geomType();
      if((type == GEntity::Line) || (type == GEntity::Plane)) toRemove = true;
      // Also remove if the model contains BL fields but this entity is
      // unequipped with one
      if(!toRemove && !blFields.empty()) {
        toRemove = true;
        for(std::size_t k = 0; k < blFields.size(); ++k) {
          if(blFields[k]->isEdgeBL(bndEntity->tag())) {
            toRemove = false;
            break;
          }
        }
      }
<<<<<<< HEAD

      if(toRemove) {
        boundary[j] = boundary.back();
        boundary.pop_back();
=======
    }
    else {
      std::vector<GFace *> gFaces = gEnt->faces();
      bndEnts = std::vector<GEntity *>(gFaces.begin(), gFaces.end());
    }
    if(requireBLInfo && blBndEnts.empty())
      continue; // Skip if BL info is required but there is none

    // Compute edge/face -> elt. connectivity
    Msg::Info("Computing connectivity for %s...", entName(gEnt).c_str());
    MEdgeVecMEltMap ed2el;
    MFaceVecMEltMap face2el;
    if(p.dim == 2)
      calcEdge2Elements(gEnt, ed2el);
    else
      calcFace2Elements(gEnt, face2el);

    // Curve mesh from each boundary entity
    std::vector<std::pair<MElement *, std::vector<MElement *> > > bndEl2column;

    for(int iBndEnt = 0; iBndEnt < bndEnts.size(); iBndEnt++) {
      GEntity *&bndEnt = bndEnts[iBndEnt];
      if(p.onlyVisible && !bndEnt->getVisibility())
        continue; // Skip if "only visible" required and entity is invisible
      // Skip if there is BL info but not on this boundary
      if(!blBndEnts.empty() && (blBndEnts.find(bndEnt) == blBndEnts.end()))
        continue;
      const GEntity::GeomType bndType = bndEnt->geomType();
      if((bndType == GEntity::Line) || (bndType == GEntity::Plane))
        continue; // Skip if boundary is straight
      if(p.dim == 2 || !p.thickness) {
        Msg::Info("Curving elements in %s for boundary %s...",
                  entName(gEnt).c_str(), entName(bndEnt).c_str());
        curveMeshFromBnd(ed2el, face2el, gEnt, bndEnt, p, normal);
>>>>>>> 911cc95a
      }
      else
        ++j;
    }

<<<<<<< HEAD
    // Do the other stuffs
    HighOrderMeshFastCurving(entity, boundary, p);
=======
    if(p.thickness && p.dim == 3 && bndEnts.size()) {
      Msg::Info("Curving elements in %s...", entName(gEnt).c_str());
      curve3DBoundaryLayer(bndEl2column, (GFace *)bndEnts[0]);
    }
>>>>>>> 911cc95a
  }

  double t2 = Cpu();
  Msg::StatusBar(true, "Done curving high order boundary layer mesh (%g s)",
                 t2 - t1);
}<|MERGE_RESOLUTION|>--- conflicted
+++ resolved
@@ -225,28 +225,13 @@
     // inOutEdge: in = bottom edge of BL column, out = top edge of BL column
     const double maxDP = p.cosMaxAngle;
 
-<<<<<<< HEAD
     blob.clear();
-    MElement *el = NULL;
+    MElement *el = nullptr;
     MEdge baseEdge = inOutEdge;
     aboveElt = edge2el[baseEdge][0];
 
     for(int iLayer = 0; iLayer < p.maxNumLayers; iLayer++) {
       MEdge topEdge;
-=======
-    MElement *el = nullptr;
-
-    for(int iLayer = 0; iLayer < p.maxNumLayers; iLayer++) {
-      std::vector<MElement *> newElts = ed2el[elBaseEd];
-      if((iLayer > 0) && (newElts.size() < 2)) {
-        aboveElt = nullptr;
-        break;
-      }
-      el = (newElts[0] == el) ? newElts[1] : newElts[0];
-      aboveElt = el;
-      if(el->getType() != TYPE_QUA) break;
-      MEdge elTopEd;
->>>>>>> 911cc95a
       double edLenMin, edLenMax;
 
       el = aboveElt;
@@ -280,9 +265,8 @@
     const double maxDP = p.cosMaxAngle;
     const double maxDPIn = p.cosMaxAngleInner;
 
-<<<<<<< HEAD
     blob.clear();
-    MElement *el0 = NULL, *el1 = NULL;
+    MElement *el0 = nullptr, *el1 = nullptr;
     MEdge baseEdge = inOutEdge;
     aboveElt = edge2el[baseEdge][0];
 
@@ -298,33 +282,6 @@
       // second element of layer
       std::vector<MElement *> newElts1 = edge2el[topEdge0];
       if(newElts1.size() < 2) return;
-=======
-    MElement *el0 = nullptr, *el1 = nullptr;
-
-    for(int iLayer = 0; iLayer < p.maxNumLayers; iLayer++) {
-      // Get first element in layer
-      std::vector<MElement *> newElts0 = ed2el[elBaseEd];
-      if((iLayer > 0) && (newElts0.size() < 2)) {
-        aboveElt = nullptr;
-        break;
-      }
-      el0 = (newElts0[0] == el1) ? newElts0[1] : newElts0[0];
-      aboveElt = el0;
-      if(el0->getType() != TYPE_TRI) break;
-      MEdge elTopEd0;
-      double edLenMin0, edLenMax0;
-      getOppositeEdgeTri(el0, elBaseEd, elTopEd0, edLenMin0, edLenMax0);
-      const SVector3 tangentBase = elBaseEd.tangent();
-      const SVector3 tangentTop0 = elTopEd0.tangent();
-      if(std::abs(dot(tangentBase, tangentTop0)) < maxDPIn) break;
-
-      // Get second element in layer
-      std::vector<MElement *> newElts1 = ed2el[elTopEd0];
-      if(newElts1.size() < 2) {
-        aboveElt = nullptr;
-        break;
-      }
->>>>>>> 911cc95a
       el1 = (newElts1[0] == el0) ? newElts1[1] : newElts1[0];
       if(el1->getType() != TYPE_TRI) return;
       getOppositeEdgeTri(el1, topEdge0, topEdge1, edLenMin1, edLenMax1);
@@ -528,11 +485,11 @@
     elTopFace = MFace(topVert);
   }
 
-  void updateBLShell(MElement *el, std::set<MFace, Less_Face> &BLShell)
+  void updateBLShell(MElement *el, std::set<MFace, MFaceLessThan> &BLShell)
   {
     for(int i = 0; i < el->getNumFaces(); ++i) {
       MFace f = el->getFace(i);
-      std::set<MFace, Less_Face>::iterator it = BLShell.find(f);
+      std::set<MFace, MFaceLessThan>::iterator it = BLShell.find(f);
       if(it == BLShell.end())
         BLShell.insert(f);
       else
@@ -543,15 +500,14 @@
   // Column of tets: assume tets obtained from subdivision of prism
   void getColumnTet(MFaceVecMEltMap &face2el, const FastCurvingParameters &p,
                     MFace &inOutFace, std::vector<MElement *> &blob,
-                    MElement *&aboveElt, std::set<MFace, Less_Face> &BLShell)
+                    MElement *&aboveElt, std::set<MFace, MFaceLessThan> &BLShell)
   {
     // inOutFace: in = bottom face of BL column, out = top face of BL column
     const double maxDP = p.cosMaxAngle;
     const double maxDPIn = p.cosMaxAngleInner;
 
-<<<<<<< HEAD
     blob.clear();
-    MElement *el0 = NULL, *el1 = NULL, *el2 = NULL;
+    MElement *el0 = nullptr, *el1 = nullptr, *el2 = nullptr;
     MFace baseFace = inOutFace;
     aboveElt = face2el[baseFace][0];
     BLShell.insert(baseFace);
@@ -576,49 +532,6 @@
       // Third element of layer
       std::vector<MElement *> newElts2 = face2el[topFace1];
       if(newElts2.size() < 2) return;
-=======
-    MElement *el0 = nullptr, *el1 = nullptr, *el2 = nullptr;
-
-    for(int iLayer = 0; iLayer < p.maxNumLayers; iLayer++) {
-      // Get first element in layer
-      std::vector<MElement *> newElts0 = face2el[elBaseFace];
-      if((iLayer > 0) && (newElts0.size() < 2)) {
-        aboveElt = nullptr;
-        break;
-      }
-      el0 = (newElts0[0] == el2) ? newElts0[1] : newElts0[0];
-      aboveElt = el0;
-      if(el0->getType() != TYPE_TET) break;
-      MFace elTopFace0;
-      double faceSurfMin0, faceSurfMax0;
-      getOppositeFaceTet(el0, elBaseFace, elTopFace0, faceSurfMin0,
-                         faceSurfMax0);
-      const SVector3 normBase = elBaseFace.normal();
-      const SVector3 normTop0 = elTopFace0.normal();
-      if(std::abs(dot(normBase, normTop0)) < maxDPIn) break;
-
-      // Get second element in layer
-      std::vector<MElement *> newElts1 = face2el[elTopFace0];
-      if(newElts1.size() < 2) {
-        aboveElt = nullptr;
-        break;
-      }
-      el1 = (newElts1[0] == el0) ? newElts1[1] : newElts1[0];
-      if(el1->getType() != TYPE_TET) break;
-      MFace elTopFace1;
-      double faceSurfMin1, faceSurfMax1;
-      getOppositeFaceTet(el1, elTopFace0, elTopFace1, faceSurfMin1,
-                         faceSurfMax1);
-      const SVector3 normTop1 = elTopFace1.normal();
-      if(std::abs(dot(normTop0, normTop1)) < maxDPIn) break;
-
-      // Get third element in layer
-      std::vector<MElement *> newElts2 = face2el[elTopFace1];
-      if(newElts2.size() < 2) {
-        aboveElt = nullptr;
-        break;
-      }
->>>>>>> 911cc95a
       el2 = (newElts2[0] == el1) ? newElts2[1] : newElts2[0];
       if(el2->getType() != TYPE_TET) return;
       getOppositeFaceTet(el2, topFace1, topFace2, faceSurfMin2, faceSurfMax2);
@@ -662,35 +575,19 @@
   void getColumnPrismHex(int elType, MFaceVecMEltMap &face2el,
                          const FastCurvingParameters &p, MFace &inOutFace,
                          std::vector<MElement *> &blob, MElement *&aboveElt,
-                         std::set<MFace, Less_Face> &BLShell)
+                         std::set<MFace, MFaceLessThan> &BLShell)
   {
     // inOutFace: in = bottom face of BL column, out = top face of BL column
     const double maxDP = p.cosMaxAngle;
 
-<<<<<<< HEAD
     blob.clear();
-    MElement *el = NULL;
+    MElement *el = nullptr;
     MFace baseFace = inOutFace;
     aboveElt = face2el[baseFace][0];
     BLShell.insert(baseFace);
 
     for(int iLayer = 0; iLayer < p.maxNumLayers; iLayer++) {
       MFace topFace;
-=======
-    MElement *el = nullptr;
-
-    for(int iLayer = 0; iLayer < p.maxNumLayers; iLayer++) {
-      std::vector<MElement *> newElts = face2el[elBaseFace];
-      if((iLayer > 0) && (newElts.size() < 2)) {
-        aboveElt = nullptr;
-        break;
-      }
-      el = (newElts[0] == el) ? newElts[1] : newElts[0];
-      aboveElt = el;
-      if(el->getType() != elType) break;
-
-      MFace elTopFace;
->>>>>>> 911cc95a
       double faceSurfMin, faceSurfMax;
 
       el = aboveElt;
@@ -724,10 +621,9 @@
 
   void get3Dcolumn(MFaceVecMEltMap &face2el, const FastCurvingParameters &p,
                    MElement *bndEl, std::vector<MElement *> &column,
-                   MElement *&aboveEl, std::set<MFace, Less_Face> &BLShell,
+                   MElement *&aboveEl, std::set<MFace, MFaceLessThan> &BLShell,
                    MFace &topFace)
   {
-<<<<<<< HEAD
     const int typeBase = bndEl->getType();
     if(typeBase == TYPE_POLYG) return;
 
@@ -736,7 +632,7 @@
     MVertex *vb0 = bndEl->getVertex(0);
     MVertex *vb1 = bndEl->getVertex(1);
     MVertex *vb2 = bndEl->getVertex(2);
-    MVertex *vb3 = NULL;
+    MVertex *vb3 = nullptr;
     if(typeBase == TYPE_QUA) vb3 = bndEl->getVertex(3);
     MFace face(vb0, vb1, vb2, vb3);
 
@@ -747,39 +643,6 @@
       getColumnPrismHex(typeColumn, face2el, p, face, column, aboveEl, BLShell);
 
     topFace = face;
-=======
-    // Get first element and base vertices
-    const int nbBaseFaceVert = baseFace.getNumVertices();
-    std::vector<MElement *> firstElts = face2el[baseFace];
-    MElement *el = firstElts[0];
-    int iFirstElFace = -1, iDum;
-    el->getFaceInfo(baseFace, iFirstElFace, iDum, iDum);
-    el->getFaceVertices(iFirstElFace, baseVert);
-    MFace elBaseFace(baseVert[0], baseVert[1], baseVert[2],
-                     (nbBaseFaceVert == 3) ? nullptr : baseVert[3]);
-
-    // Sweep column upwards by choosing largest faces in each element
-    if(nbBaseFaceVert == 3) {
-      if(el->getType() == TYPE_PRI) // Get BL column of prisms
-        getColumnPrismHex(TYPE_PRI, face2el, p, elBaseFace, blob, aboveElt);
-      else if(el->getType() == TYPE_TET)
-        getColumnTet(face2el, p, elBaseFace, blob, aboveElt);
-    }
-    else if((nbBaseFaceVert == 4) &&
-            (el->getType() == TYPE_HEX)) // Get BL column of hexas
-      getColumnPrismHex(TYPE_HEX, face2el, p, elBaseFace, blob, aboveElt);
-    else
-      return false; // Not a BL
-    if(blob.size() == 0) return false; // Could not find column (may not be BL)
-
-    // Create top face of column with last face vertices
-    topPrimVert.resize(nbBaseFaceVert);
-    topPrimVert[0] = elBaseFace.getVertex(0);
-    topPrimVert[1] = elBaseFace.getVertex(1);
-    topPrimVert[2] = elBaseFace.getVertex(2);
-    if(nbBaseFaceVert == 4) topPrimVert[3] = elBaseFace.getVertex(3);
-    return true;
->>>>>>> 911cc95a
   }
 
   class DbgOutputMeta {
@@ -1092,53 +955,31 @@
     int metaElType;
     std::vector<MVertex *> baseVert, topPrimVert;
     std::vector<MElement *> blob;
-<<<<<<< HEAD
-    MElement *aboveElt = 0;
+    MElement *aboveElt = nullptr;
     if(bndType == TYPE_LIN) { // 2D BL mesh
       MEdge topEdge;
       get2Dcolumn(ed2el, p, bndElt, blob, aboveElt, topEdge);
       topPrimVert.push_back(topEdge.getVertex(0));
       topPrimVert.push_back(topEdge.getVertex(1));
-=======
-    MElement *aboveElt = nullptr;
-    if(bndType == TYPE_LIN) { // 1D boundary
-      MVertex *vb0 = bndElt->getVertex(0);
-      MVertex *vb1 = bndElt->getVertex(1);
->>>>>>> 911cc95a
       metaElType = TYPE_QUA;
     }
     else { // 3D BL mesh
       MFace topFace;
-      std::set<MFace, Less_Face> dum;
+      std::set<MFace, MFaceLessThan> dum;
       get3Dcolumn(face2el, p, bndElt, blob, aboveElt, dum, topFace);
       for(std::size_t i = 0; i < topFace.getNumVertices(); ++i)
         topPrimVert.push_back(topFace.getVertex(i));
       if(bndType == TYPE_QUA)
         metaElType = TYPE_HEX;
-<<<<<<< HEAD
       else
-=======
-      }
-      else {
-        vb3 = nullptr;
->>>>>>> 911cc95a
         metaElType = TYPE_PRI;
     }
-<<<<<<< HEAD
     if(blob.empty()) return; // Skip bnd. el. if top vertices not found
 
     DbgOutputCol dbgOutCol;
     dbgOutCol.addBlob(blob);
     //  dbgOutCol.write("col_KO", bndElt->getNum());
-    if(aboveElt == 0)
-=======
-    // Skip bnd. el. if top vertices not found
-    if(!foundCol || blob.empty()) return;
-    // DbgOutputCol dbgOutCol;
-    // dbgOutCol.addBlob(blob);
-    // dbgOutCol.write("col_KO", bndElt->getNum());
-    if(aboveElt == nullptr)
->>>>>>> 911cc95a
+    if(!aboveElt)
       std::cout << "DBGTT: aboveElt = 0 for bnd. elt. " << bndElt->getNum()
                 << std::endl;
 
@@ -1146,92 +987,6 @@
     curveColumn(p, ent, bndEnt, metaElType, baseVert, topPrimVert, aboveElt,
                 blob, movedVert, dbgOut);
     //  dbgOutCol.write("col_OK", bndElt->getNum());
-  }
-
-<<<<<<< HEAD
-=======
-  void getColumnsAndcurveBoundaryLayer(MEdgeVecMEltMap &ed2el,
-                                       MFaceVecMEltMap &face2el, GEntity *ent,
-                                       GEntity *bndEnt,
-                                       std::list<MElement *> &bndElts,
-                                       const FastCurvingParameters &p,
-                                       const SVector3 &normal)
-  {
-    // inspired from curveMeshFromBndElt
-
-    std::vector<std::pair<MElement *, std::vector<MElement *> > > bndEl2column;
-    std::vector<MElement *> aboveElements;
-
-    auto it = bndElts.begin();
-    while(it != bndElts.end()) {
-      MElement *bndEl = *it;
-      const int bndType = bndEl->getType();
-      bool foundCol;
-      std::vector<MVertex *> baseVert, topPrimVert;
-      MElement *aboveElt = nullptr;
-
-      if(bndType == TYPE_LIN) { // 1D boundary
-        MVertex *vb0 = bndEl->getVertex(0);
-        MVertex *vb1 = bndEl->getVertex(1);
-        MEdge baseEd(vb0, vb1);
-
-        // Check if baseEd is adjacent to an element of the face
-        // (the contrary can happen with degenerate edge, see fix b91a1b822)
-        auto myit = ed2el.find(baseEd);
-        if(myit == ed2el.end()) {
-          ++it;
-          continue;
-        }
-
-        std::vector<MElement *> vec;
-        bndEl2column.push_back(
-          std::make_pair(bndEl, std::vector<MElement *>()));
-        aboveElements.push_back(nullptr);
-        foundCol =
-          getColumn2D(ed2el, p, baseEd, baseVert, topPrimVert,
-                      bndEl2column.back().second, aboveElements.back());
-      }
-      else { // 2D boundary
-        MVertex *vb0 = bndEl->getVertex(0);
-        MVertex *vb1 = bndEl->getVertex(1);
-        MVertex *vb2 = bndEl->getVertex(2);
-        MVertex *vb3 = nullptr;
-        if(bndType == TYPE_QUA) vb3 = bndEl->getVertex(3);
-        MFace baseFace(vb0, vb1, vb2, vb3);
-        bndEl2column.push_back(
-          std::make_pair(bndEl, std::vector<MElement *>()));
-        aboveElements.push_back(nullptr);
-        foundCol =
-          getColumn3D(face2el, p, baseFace, baseVert, topPrimVert,
-                      bndEl2column.back().second, aboveElements.back());
-      }
-      if(!foundCol || bndEl2column.back().second.empty()) {
-        bndEl2column.pop_back();
-        aboveElements.pop_back();
-      } // Skip bnd. el. if top vertices not found
-
-      ++it;
-    }
-
-    for(std::size_t i = 0; i < bndEl2column.size(); ++i) {
-      if(aboveElements[i])
-        bndEl2column[i].second.push_back(aboveElements[i]);
-      else if(bndEl2column[i].second.size() &&
-              bndEl2column[i].second[0]->getType() == TYPE_TRI)
-        bndEl2column[i].second.pop_back();
-    }
-
-    if(p.dim == 2) {
-      if(normal.norm() > .5) {
-        curve2DBoundaryLayer(bndEl2column, normal,
-                             dynamic_cast<GEdge *>(bndEnt));
-      }
-      else {
-        curve2DBoundaryLayer(bndEl2column, dynamic_cast<GFace *>(ent),
-                             dynamic_cast<GEdge *>(bndEnt));
-      }
-    }
-    //  else curve3DBoundaryLayer(bndEl2column);
   }
 
   std::string entName(const GEntity *ge)
@@ -1247,7 +1002,6 @@
     return stream.str();
   }
 
->>>>>>> 911cc95a
   void curveMeshFromBnd(MEdgeVecMEltMap &ed2el, MFaceVecMEltMap &face2el,
                         GEntity *ent, GEntity *bndEnt,
                         const FastCurvingParameters &p)
@@ -1298,11 +1052,10 @@
     }
   }
 
-<<<<<<< HEAD
   void gather3Dcolumns(MFaceVecMEltMap &face2el, GFace *gFace,
                        const FastCurvingParameters &p,
                        VecPairMElemVecMElem &columns,
-                       std::set<MFace, Less_Face> &BLShell)
+                       std::set<MFace, MFaceLessThan> &BLShell)
   {
     // An element can be in only one column and an element can be a top element
     // of multiple column but then cannot be inside a column.
@@ -1321,18 +1074,12 @@
       col.push_back(aboveEl); // (even if aboveEl is NULL)
       columns.push_back(std::make_pair(bndEl, std::vector<MElement *>()));
       columns.back().second.swap(col);
-=======
-    if(bndEnt->dim() != 2) {
-      Msg::Error("Cannot process %s in fast curving", entName(bndEnt).c_str());
-      return;
->>>>>>> 911cc95a
-    }
-  }
-
-<<<<<<< HEAD
+    }
+  }
+
   void computeMapMEdge2TouchedElements(GRegion *gr,
                                        VecPairMElemVecMElem &columns,
-                                       std::set<MFace, Less_Face> &BLShell,
+                                       std::set<MFace, MFaceLessThan> &BLShell,
                                        MapMEdgeVecMElem &touchedElements)
   {
     std::set<MElement *> interiorElements;
@@ -1345,8 +1092,8 @@
       // }
     }
 
-    std::set<MEdge, Less_Edge> BLShellEdges;
-    std::set<MFace, Less_Face>::iterator it;
+    std::set<MEdge, MFaceLessThan> BLShellEdges;
+    std::set<MFace, MFaceLessThan>::iterator it;
     for(it = BLShell.begin(); it != BLShell.end(); ++it) {
       const MFace &f = *it;
       const std::size_t n = f.getNumVertices();
@@ -1354,38 +1101,6 @@
         BLShellEdges.insert(f.getEdge(i));
       }
     }
-=======
-    std::list<MElement *> bndElts;
-    GFace *gFace = bndEnt->cast2Face();
-    for(std::size_t i = 0; i < gFace->triangles.size(); i++)
-      bndElts.push_back(gFace->triangles[i]);
-    for(std::size_t i = 0; i < gFace->quadrangles.size(); i++)
-      bndElts.push_back(gFace->quadrangles[i]);
-
-    auto it = bndElts.begin();
-    while(it != bndElts.end()) {
-      MElement *bndEl = *it;
-      const int bndType = bndEl->getType();
-      bool foundCol;
-      std::vector<MVertex *> baseVert, topPrimVert;
-
-      MVertex *vb0 = bndEl->getVertex(0);
-      MVertex *vb1 = bndEl->getVertex(1);
-      MVertex *vb2 = bndEl->getVertex(2);
-      MVertex *vb3 = nullptr;
-      if(bndType == TYPE_QUA) vb3 = bndEl->getVertex(3);
-      MFace baseFace(vb0, vb1, vb2, vb3);
-      bndEl2column.push_back(std::make_pair(bndEl, std::vector<MElement *>()));
-      MElement *aboveElement;
-      foundCol = getColumn3D(face2el, p, baseFace, baseVert, topPrimVert,
-                             bndEl2column.back().second, aboveElement);
-
-      if(!foundCol || bndEl2column.back().second.empty()) {
-        bndEl2column.pop_back();
-      } // Skip bnd. el. if top vertices not found
-      else
-        bndEl2column.back().second.push_back(aboveElement);
->>>>>>> 911cc95a
 
     for(std::size_t i = 0; i < gr->getNumMeshElements(); ++i) {
       MElement *el = gr->getMeshElement(i);
@@ -1415,7 +1130,7 @@
   if(dim == 2) haveNormal = ent->cast2Face()->uniqueNormal(normal);
 
   // Compute edge/face -> elt. connectivity
-  Msg::Info("Computing connectivity for entity %i...", ent->tag());
+  Msg::Info("Computing connectivity for %s...", entName(ent).c_str());
   MEdgeVecMEltMap edge2el;
   MFaceVecMEltMap face2el;
   if(dim == 2)
@@ -1428,7 +1143,7 @@
     VecPairMElemVecMElem columns;
 
     if(dim == 3) {
-      std::set<MFace, Less_Face> BLShell;
+      std::set<MFace, MFaceLessThan> BLShell;
       for(int i = 0; i < boundary.size(); i++)
         gather3Dcolumns(face2el, boundary[i]->cast2Face(), p, columns, BLShell);
 
@@ -1445,7 +1160,7 @@
       computeMapMEdge2TouchedElements(ent->cast2Region(), columns, BLShell,
                                       touchedElements);
 
-      Msg::Info("Curving elements in volume %d...", ent->tag());
+      Msg::Info("Curving elements in %s...", entName(ent).c_str());
       curve3DBoundaryLayer(columns, touchedElements);
     }
     else {
@@ -1462,6 +1177,7 @@
         // }
         // continue;
 
+        Msg::Info("Curving elements in %s...", entName(ent).c_str());
         if(haveNormal)
           curve2DBoundaryLayer(columns, normal, boundary[i]->cast2Edge());
         else
@@ -1492,24 +1208,12 @@
 
   // Get boundary layer field
   std::vector<BoundaryLayerField *> blFields;
-<<<<<<< HEAD
   FieldManager *fields = gm->getFields();
   for(int i = 0; i < fields->getNumBoundaryLayerFields(); ++i) {
     Field *bl_field = fields->get(fields->getBoundaryLayerField(i));
-    if(bl_field == NULL) continue;
-    blFields.push_back(dynamic_cast<BoundaryLayerField *>(bl_field));
-=======
-  {
-    FieldManager *fields = gm->getFields();
-    int n = fields->getNumBoundaryLayerFields();
-    for(int i = 0; i < n; ++i) {
-      Field *bl_field = fields->get(fields->getBoundaryLayerField(i));
-      if(!bl_field) continue;
-      BoundaryLayerField *blf = dynamic_cast<BoundaryLayerField *>(bl_field);
-      if(!blf) continue;
-      blFields.push_back(blf);
-    }
->>>>>>> 911cc95a
+    BoundaryLayerField *blf = dynamic_cast<BoundaryLayerField *>(bl_field);
+    if(!blf) continue;
+    blFields.push_back(blf);
   }
   if(onlyIfBLInfo && blFields.empty()) return;
 
@@ -1549,61 +1253,17 @@
           }
         }
       }
-<<<<<<< HEAD
 
       if(toRemove) {
         boundary[j] = boundary.back();
         boundary.pop_back();
-=======
-    }
-    else {
-      std::vector<GFace *> gFaces = gEnt->faces();
-      bndEnts = std::vector<GEntity *>(gFaces.begin(), gFaces.end());
-    }
-    if(requireBLInfo && blBndEnts.empty())
-      continue; // Skip if BL info is required but there is none
-
-    // Compute edge/face -> elt. connectivity
-    Msg::Info("Computing connectivity for %s...", entName(gEnt).c_str());
-    MEdgeVecMEltMap ed2el;
-    MFaceVecMEltMap face2el;
-    if(p.dim == 2)
-      calcEdge2Elements(gEnt, ed2el);
-    else
-      calcFace2Elements(gEnt, face2el);
-
-    // Curve mesh from each boundary entity
-    std::vector<std::pair<MElement *, std::vector<MElement *> > > bndEl2column;
-
-    for(int iBndEnt = 0; iBndEnt < bndEnts.size(); iBndEnt++) {
-      GEntity *&bndEnt = bndEnts[iBndEnt];
-      if(p.onlyVisible && !bndEnt->getVisibility())
-        continue; // Skip if "only visible" required and entity is invisible
-      // Skip if there is BL info but not on this boundary
-      if(!blBndEnts.empty() && (blBndEnts.find(bndEnt) == blBndEnts.end()))
-        continue;
-      const GEntity::GeomType bndType = bndEnt->geomType();
-      if((bndType == GEntity::Line) || (bndType == GEntity::Plane))
-        continue; // Skip if boundary is straight
-      if(p.dim == 2 || !p.thickness) {
-        Msg::Info("Curving elements in %s for boundary %s...",
-                  entName(gEnt).c_str(), entName(bndEnt).c_str());
-        curveMeshFromBnd(ed2el, face2el, gEnt, bndEnt, p, normal);
->>>>>>> 911cc95a
       }
       else
         ++j;
     }
 
-<<<<<<< HEAD
     // Do the other stuffs
     HighOrderMeshFastCurving(entity, boundary, p);
-=======
-    if(p.thickness && p.dim == 3 && bndEnts.size()) {
-      Msg::Info("Curving elements in %s...", entName(gEnt).c_str());
-      curve3DBoundaryLayer(bndEl2column, (GFace *)bndEnts[0]);
-    }
->>>>>>> 911cc95a
   }
 
   double t2 = Cpu();
