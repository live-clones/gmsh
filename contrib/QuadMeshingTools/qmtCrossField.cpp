--- conflicted
+++ resolved
@@ -321,13 +321,8 @@
       if(s == 1 && dot(prevN, N) < 0.) N = -1. * N;
       prevN = N;
       // N = {0,0,1};
-<<<<<<< HEAD
-      vec3 e_y = cross(N,e_x);
-      if (maxAbs(e_y) == 0.) {
-=======
       vec3 e_y = cross(N, e_x);
       if(maxAbs(e_y) == 0.) {
->>>>>>> 2528bb66
         Msg::Error("length(e_y) = %f", length(e_y));
         return false;
       }
