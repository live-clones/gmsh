// Gmsh - Copyright (C) 1997-2020 C. Geuzaine, J.-F. Remacle
//
// See the LICENSE.txt file in the Gmsh root directory for license information.
// Please report all issues on https://gitlab.onelab.info/gmsh/gmsh/issues.
//
// Author : Maxence Reberol
//        : JF Remacle added the support of P2 triangles
// This module re-implements the constrained 2d/3d untangler described in the
// paper:
//
//      Foldover-free maps in 50 lines of code.
//      Garanzha, V., Kaporin, I., Kudryavtseva, L., Protais, F., Ray, N., &
//      Sokolov, D. (2021). arXiv preprint arXiv:2102.03069.
//      reference implementation: https://github.com/ssloy/invertible-maps

#include "winslowUntangler.h"

#include <math.h>
#include <iostream> // debugging
#include <cfloat>

#include "Context.h"
#include "GmshMessage.h"
#include "OS.h"

#if defined(HAVE_EIGEN)
#include <Eigen/Core>
#include <Eigen/Dense>
#endif

#if defined(HAVE_ALGLIB)
#include <stdafx.h>
#include <optimization.h>
#endif

#if defined(HAVE_QUADMESHINGTOOLS)
#include "arrayGeometry.h"
#include "cppUtils.h"
#endif

#if defined(HAVE_EIGEN) && defined(HAVE_ALGLIB) &&                             \
  defined(HAVE_QUADMESHINGTOOLS)

using namespace ArrayGeometry;

size_t perTriangleP2 = 19;

namespace WinslowUntangler {

  template <size_t D>
  void bbox_minmax(const std::vector<std::array<double, D> > &points,
                   std::array<double, D> &bmin, std::array<double, D> &bmax)
  {
    bmin.fill(DBL_MAX);
    bmax.fill(-DBL_MAX);
    for(size_t i = 0; i < points.size(); ++i) {
      for(size_t d = 0; d < D; ++d) {
        bmin[d] = std::min(points[i][d], bmin[d]);
        bmax[d] = std::max(points[i][d], bmax[d]);
      }
    }
  }

  inline double tri_area(vec2 a, vec2 b, vec2 c)
  {
    return .5 * ((b[1] - a[1]) * (b[0] + a[0]) + (c[1] - b[1]) * (c[0] + b[0]) +
                 (a[1] - c[1]) * (a[0] + c[0]));
  }

  double area(const std::vector<std::array<double, 2> > &points,
              const std::vector<std::array<uint32_t, 3> > &triangles)
  {
    double sum = 0.;
    for(size_t i = 0; i < triangles.size(); ++i) {
      sum += tri_area(points[triangles[i][0]], points[triangles[i][1]],
                      points[triangles[i][2]]);
    }
    return sum;
  }

  inline double tet_volume(vec3 a, vec3 b, vec3 c, vec3 d)
  {
    return dot((a - d), cross(b - d, c - d)) / 6.;
  }

  double volume(const std::vector<std::array<double, 3> > &points,
                const std::vector<std::array<uint32_t, 4> > &tets)
  {
    double sum = 0.;
    for(size_t i = 0; i < tets.size(); ++i) {
      double tvol = tet_volume(points[tets[i][0]], points[tets[i][1]],
                               points[tets[i][2]], points[tets[i][3]]);
      sum += tvol;
    }
    return sum;
  }

  inline double coef_chi(double D, double eps)
  {
    return 0.5 * (D + std::sqrt(eps * eps + D * D));
  }

  inline double coef_chip(double D, double eps)
  {
    return 0.5 + D / (2. * std::sqrt(eps * eps + D * D));
  }

  // Data of the problem, which are passed to
  // and updated by the callback in the solver
  struct UntanglerData {
    // Parameters
    size_t dim = 2;
    double eps = 0.;
    double lambda = 1.;
    std::vector<bool> locked;
    const std::function<void (const std::vector<std::array<double, 2> > &points,
			      const std::vector<std::array<uint32_t, 3> > &triangles,
<<<<<<< HEAD
			      std::vector<double> &s, // size and grad sizes at nodes 
			      std::vector<std::array<double, 3> > &grads)> & sizeField;
    UntanglerData (const std::function<void (const std::vector<std::array<double, 2> > &points,
					     const std::vector<std::array<uint32_t, 3> > &triangles,
					     std::vector<double> &s, // size and grad sizes at nodes 
					     std::vector<std::array<double, 3> > &grads)> & sf) : sizeField(sf) {}
    
    // Data for 2D planar
    // ---------------------------------------------------
    // -- THIS IS A QUICK FIX -- 
=======
			      std::vector<double> &s, // size and grad sizes at nodes
			      std::vector<std::array<double, 3> > &grads)> & sizeField;
    UntanglerData (const std::function<void (const std::vector<std::array<double, 2> > &points,
					     const std::vector<std::array<uint32_t, 3> > &triangles,
					     std::vector<double> &s, // size and grad sizes at nodes
					     std::vector<std::array<double, 3> > &grads)> & sf) : sizeField(sf) {}

    // Data for 2D planar
    // ---------------------------------------------------
    // -- THIS IS A QUICK FIX --
>>>>>>> 89ebe537
    // In case of p2 triangles, half of the triangles
    // are used in a standard fashion and the other
    // half is only used for ensuring jacobian positivity
    bool isP2 = false;
    // ---------------------------------------------------
    std::vector<std::array<uint32_t, 3> > triangles;
    std::vector<Eigen::Matrix<double, 3, 2> > tri_normals;

    // Data for 3D volume
    std::vector<std::array<uint32_t, 4> > tetrahedra;
    std::vector<Eigen::Matrix<double, 4, 3> > tet_normals;

    // Data updated during computations
    std::vector<Eigen::Matrix2d> J_mat_2D;
    std::vector<Eigen::Matrix<double, 3, 3> > J_mat_3D;
    std::vector<double> J_det;

    // Stats
    double J_det_min = 0;
    int nb_invalid = 0;
    double energy = 0.;
  };


  // each triangle has gradients of shape functions
<<<<<<< HEAD
  // ((d_xi phi_1, d_eta phi_1) 
  //  (d_xi phi_2, d_eta phi_2) 
  //  (d_xi phi_3, d_eta phi_3)) 
=======
  // ((d_xi phi_1, d_eta phi_1)
  //  (d_xi phi_2, d_eta phi_2)
  //  (d_xi phi_3, d_eta phi_3))
>>>>>>> 89ebe537
  void update_all_jacobians_2D (size_t nElements,
				UntanglerData &w,
				std::vector<double> &dets,
				const alglib::real_1d_array &X){
    double j11, j12, j21, J22;
    dets.resize(nElements);
    for(size_t t = 0; t < nElements; t++){
      size_t t0 =  w.triangles[t][0];
      size_t t1 =  w.triangles[t][1];
      size_t t2 =  w.triangles[t][2];
      double x0 = X[2*t0];
      double x1 = X[2*t1];
      double x2 = X[2*t2];
      double y0 = X[2*t0+1];
      double y1 = X[2*t1+1];
      double y2 = X[2*t2+1];
      Eigen::Matrix<double, 3, 2> &N = w.tri_normals[t];
      double j00 = x0 * N(0,0) + x1 * N(1,0) + x2 * N(2,0);
      double j10 = y0 * N(0,0) + y1 * N(1,0) + y2 * N(2,0);
      double j01 = x0 * N(0,1) + x1 * N(1,1) + x2 * N(2,1);
      double j11 = y0 * N(0,1) + y1 * N(1,1) + y2 * N(2,1);
      dets[t] = j00*j11 - j01*j10;
      w.J_det[t] = dets[t];
      Eigen::Matrix<double, 2, 2> &J = w.J_mat_2D[t];
<<<<<<< HEAD
      J(0,0) = j00; 
      J(1,0) = j01; 
      J(0,1) = j10; 
      J(1,1) = j11; 
    }
  }
  
=======
      J(0,0) = j00;
      J(1,0) = j01;
      J(0,1) = j10;
      J(1,1) = j11;
    }
  }

>>>>>>> 89ebe537
  double update_jacobian_matrix(size_t t, UntanglerData &w,
                                const alglib::real_1d_array &X)
  {
    if(w.dim == 2) {
      Eigen::Matrix<double, 2, 3> coords;
      for(size_t k = 0; k < 3; ++k) {
        coords(0, k) = X[2 * w.triangles[t][k] + 0];
        coords(1, k) = X[2 * w.triangles[t][k] + 1];
      }
      w.J_mat_2D[t] = (coords * w.tri_normals[t]).transpose();
      const double det = w.J_mat_2D[t].determinant();
      w.J_det[t] = det;
      return det;
    }
    else if(w.dim == 3) {
      Eigen::Matrix<double, 3, 4> coords;
      for(size_t k = 0; k < 4; ++k) {
        coords(0, k) = X[3 * w.tetrahedra[t][k] + 0];
        coords(1, k) = X[3 * w.tetrahedra[t][k] + 1];
        coords(2, k) = X[3 * w.tetrahedra[t][k] + 2];
      }
      w.J_mat_3D[t] = (coords * w.tet_normals[t]).transpose();
      const double det = w.J_mat_3D[t].determinant();
      w.J_det[t] = det;
      // if (det < 0.) {
      //   DBG(t, det);
      //   std::cout << "tet_normals" << std::endl;
      //   std::cout << w.tet_normals[t] << std::endl;
      //   std::cout << "J" << std::endl;
      //   std::cout << w.J_mat_3D[t] << std::endl;
      //   abort();
      // }
      return det;
    }
    return -DBL_MAX;
  }

  inline void print_array(const alglib::real_1d_array &x,
                          const std::string &name = "")
  {
    std::cout << name << ": ";
    for(size_t i = 0; i < x.length(); ++i) { std::cout << " " << x[i]; }
    std::cout << std::endl;
  }

  double compute_energy_and_gradient(UntanglerData &w,
                                     const alglib::real_1d_array &X,
                                     alglib::real_1d_array &grad)
  {
    // Initial values
    w.J_det_min = DBL_MAX;
    w.nb_invalid = 0;
    double energy = 0.;
    Eigen::Vector2d a_i,b_i;

    std::vector<double> sizes;
    std::vector<std::array<double, 2> > positions (grad.length());
    std::vector<std::array<double, 3> > grads;

    //    if (w.sizeField) {
    //      for (size_t i=0 ; i<grad.length() ; i+=2){
    //	positions[i/2] = {X[i],X[i+1]};
    //      }
    //      w.sizeField(positions,w.triangles,sizes,grads);
      //      printf("%lu sizes\n",sizes.size());
    //    }
<<<<<<< HEAD
    
=======

>>>>>>> 89ebe537
    for(size_t i = 0; i < grad.length(); ++i) grad[i] = 0.;

    // Loop over triangle/tet contributions
    const size_t nElements =
      w.isP2 ? 4*(w.triangles.size()/perTriangleP2) : ((w.dim == 2) ? w.triangles.size() : w.tetrahedra.size());

    //    std::vector<double> dets;
    //    update_all_jacobians_2D (w.triangles.size(),w,dets,X);

    //    int nthreads = CTX::instance()->numThreads;
    int nthreads = 1;
    std::vector<double> GL(nthreads*  grad.length());
    std::vector<double> DM(nthreads);
    std::vector<double> EN(nthreads);
    for(size_t i = 0; i < GL.size(); ++i) GL[i] = 0.;
    for(size_t i = 0; i < nthreads; ++i) DM[i] = 1.e22;
    for(size_t i = 0; i < nthreads; ++i) EN[i] = 0.0;
<<<<<<< HEAD
    
    //#pragma omp parallel num_threads(nthreads) private (a_i,b_i)
    {
      int thread_num = omp_get_thread_num();
=======

    //#pragma omp parallel num_threads(nthreads) private (a_i,b_i)
    {
#if defined(_OPENMP)
      int thread_num = omp_get_thread_num();
#else
      int thread_num = 0;
#endif

>>>>>>> 89ebe537
      //#pragma omp for schedule(dynamic)
      for(size_t t = 0; t < nElements; t++) {
	// Update jacobian with current triangle coordinates
	const double det = /*dets[t];//*/update_jacobian_matrix(t, w, X);//
	//      printf("det = %12.5E vs %12.5E\n",det,dets[t]);
<<<<<<< HEAD
	double OneOverSize2 = 1.0; 
=======
	double OneOverSize2 = 1.0;
>>>>>>> 89ebe537
	if (!sizes.empty()){
	  double size = (sizes[w.triangles[t][0]]+sizes[w.triangles[t][1]]+sizes[w.triangles[t][2]])/3.0;
	  OneOverSize2 = 1./(size*size);
	}
<<<<<<< HEAD
	
=======

>>>>>>> 89ebe537
	// Compute energy contribution from triangle
	const double chi = coef_chi(det, w.eps);
	const double chip = coef_chip(det, w.eps);
	const double f_eps =
	  (w.dim == 2) ?
          (w.J_mat_2D[t].transpose() * w.J_mat_2D[t]).trace() / chi :
          (w.J_mat_3D[t].transpose() * w.J_mat_3D[t]).trace() /
	  std::pow(chi, 2. / 3.);
	const double g_eps = (det * det * OneOverSize2 * OneOverSize2 + 1.) / (chi*OneOverSize2);
	const double Ec = f_eps + w.lambda * g_eps;
	//	printf("%12.5E %12.5E %12.5E %12.5E\n",f_eps,g_eps,det,chi);
<<<<<<< HEAD
	
	if(det < DM[thread_num]) DM[thread_num]= det;
	//      if(det <= 0.) w.nb_invalid += 1;
	EN[thread_num] += Ec;
	
=======

	if(det < DM[thread_num]) DM[thread_num]= det;
	//      if(det <= 0.) w.nb_invalid += 1;
	EN[thread_num] += Ec;

>>>>>>> 89ebe537
	// Compute contribution to global gradient
	for(size_t i = 0; i < w.dim; ++i) {
	  if(w.dim == 2) { // Planar case
	    a_i = w.J_mat_2D[t].col(i);
	    if(i == 0) {
	      b_i(0) = w.J_mat_2D[t](1, 1);
	      b_i(1) = -w.J_mat_2D[t](0, 1);
	    }
	    else {
	      b_i(0) = -w.J_mat_2D[t](1, 0);
	      b_i(1) = w.J_mat_2D[t](0, 0);
	    };
<<<<<<< HEAD
	    
=======

>>>>>>> 89ebe537
	    Eigen::Vector2d dphi_da =
	      2. / chi * a_i -
	      1. / chi *
              (f_eps * chip - 2. * w.lambda * det + w.lambda * g_eps * chip) *
              b_i;
<<<<<<< HEAD
	    
	    for(size_t k = 0; k < 3; ++k) {
	      uint32_t v = w.triangles[t][k];
	      double gc = 0;
	      if(!w.locked[v]) 
=======

	    for(size_t k = 0; k < 3; ++k) {
	      uint32_t v = w.triangles[t][k];
	      double gc = 0;
	      if(!w.locked[v])
>>>>>>> 89ebe537
		gc = dphi_da.dot(w.tri_normals[t].row(k));
	      GL[(thread_num*grad.length()) + 2 * v + i] += gc;
	    }
	  }
	  else if(w.dim == 3) { // Volume case
	    Eigen::Vector3d a_i = w.J_mat_3D[t].col(i);
	    Eigen::Vector3d b_i = w.J_mat_3D[t]
	      .col((i + 1) % 3)
	      .cross(w.J_mat_3D[t].col((i + 2) % 3));
	    Eigen::Vector3d dphi_da =
	      2. / std::pow(chi, 2. / 3.) * a_i -
	      1. / chi *
              (2. / 3. * f_eps * chip - 2. * w.lambda * det +
               w.lambda * g_eps * chip) *
              b_i;
	    for(size_t k = 0; k < 4; ++k) {
	      uint32_t v = w.tetrahedra[t][k];
	      if(w.locked[v]) continue;
	      double gc = dphi_da.dot(w.tet_normals[t].row(k));
#pragma omp critical
	      grad[3 * v + i] += gc;
	    }
	  }
	}
      }
    }
#pragma omp barrier

    for(size_t i = 0; i < GL.size(); ++i) grad[i%grad.length()] += GL[i];
    for(size_t i = 0; i < nthreads; ++i) if(DM[i] <w.J_det_min) w.J_det_min = DM[i];
    for(size_t i = 0; i < nthreads; ++i) energy += EN[i];

<<<<<<< HEAD
    
    //    printf("COMPUTING ENERGY eps = %22.15E\n",w.eps);
    
=======

    //    printf("COMPUTING ENERGY eps = %22.15E\n",w.eps);

>>>>>>> 89ebe537
    if (w.isP2 && 0){
      size_t dT = (perTriangleP2 - 4)/3;
      //      printf("%lu %lu\n",(w.triangles.size()-nElements)/dT,nElements);
      double signs[5] = {1,1,-1,-1,-1};
#pragma omp parallel for schedule(dynamic) num_threads(1) private (a_i,b_i) shared (energy)
      for(size_t tg = 0; tg < (w.triangles.size()-nElements)/dT; tg++) {
	// Update jacobian with current triangle coordinates
	double det=0.0;
	for (size_t l=0;l<dT;l++){
	  size_t t = nElements + tg*dT;
	  double D = update_jacobian_matrix(t+l, w, X);//
	  det += signs[l] * D;
	}
	//	printf("det = %12.5E\n",det);
<<<<<<< HEAD
	
	// Compute energy contribution from
	// combination of 5 triangles (3 for the moment) 
=======

	// Compute energy contribution from
	// combination of 5 triangles (3 for the moment)
>>>>>>> 89ebe537
	const double chi = coef_chi(det, w.eps);
	const double chip = coef_chip(det, w.eps);
	const double g_eps = (det * det + 1.) / chi;
	const double Ec = w.lambda * g_eps;

#pragma omp critical
	{
	  if(det < w.J_det_min) w.J_det_min = det;
	  if(det <= 0.) w.nb_invalid += 1;
	  energy += Ec;
	}
	// Compute contribution to global gradient
	for (size_t j=0;j<dT;j++){
	  size_t t = nElements + tg*dT;
<<<<<<< HEAD
		  
=======

>>>>>>> 89ebe537
	  for(size_t i = 0; i < w.dim; ++i) {
	    Eigen::Vector2d a_i = w.J_mat_2D[t+j].col(i);
	    Eigen::Vector2d b_i;
	    if(i == 0) {
	      b_i(0) = w.J_mat_2D[t+j](1, 1);
	      b_i(1) = -w.J_mat_2D[t+j](0, 1);
	    }
	    else {
	      b_i(0) = -w.J_mat_2D[t+j](1, 0);
	      b_i(1) = w.J_mat_2D[t+j](0, 0);
	    };
<<<<<<< HEAD
	    
	    Eigen::Vector2d dphi_da =
	      w.lambda * signs[j] / chi * (2. * det - g_eps * chip) * b_i;
	    
	    for(size_t k = 0; k < 3; ++k) {
	      uint32_t v = w.triangles[t+j][k];
	      double gc = 0;
	      if(!w.locked[v]) 
		gc = dphi_da.dot(w.tri_normals[t+j].row(k));
#pragma omp critical	      
=======

	    Eigen::Vector2d dphi_da =
	      w.lambda * signs[j] / chi * (2. * det - g_eps * chip) * b_i;

	    for(size_t k = 0; k < 3; ++k) {
	      uint32_t v = w.triangles[t+j][k];
	      double gc = 0;
	      if(!w.locked[v])
		gc = dphi_da.dot(w.tri_normals[t+j].row(k));
#pragma omp critical
>>>>>>> 89ebe537
	      grad[2 * v + i] += gc;
	    }
	  }
	}
      }
    }

#pragma omp barrier

    //    printf("energy = %12.5E\n",energy);
<<<<<<< HEAD
    //    exit(1);    
=======
    //    exit(1);
>>>>>>> 89ebe537
    if(std::isnan(energy)) energy = std::numeric_limits<double>::max();
    w.energy = energy;
    return w.energy;
  }

  void lbfgs_callback(const alglib::real_1d_array &x, double &f,
                      alglib::real_1d_array &grad, void *ptr)
  {
    UntanglerData *wp = static_cast<UntanglerData *>(ptr);
    UntanglerData &w = *wp;
    //        double t1 = Cpu();
    f = compute_energy_and_gradient(w, x, grad);
    //        printf("%22.15E\n",Cpu()-t1);
<<<<<<< HEAD
=======
  }

  void checkIfP2(UntanglerData &data, std::vector<size_t> &permut) {
    if (perTriangleP2 < 10)return;
    // if P2 triangles are considered, I send to
    // the optimizer the three "bezier corner" triangles
    if (data.triangles.size() % perTriangleP2 != 0) return;
    // Three successive triangles should always be numbered as
    // (a,d,f)(b,e,d)(c,f,e) which correspond to bezier triangles
    for (size_t i=0; i<data.triangles.size(); i+=perTriangleP2){
      auto t1 = data.triangles[i+0];
      auto t2 = data.triangles[i+1];
      auto t3 = data.triangles[i+2];
      if (t1[1] != t2[2])return;
      if (t2[1] != t3[2])return;
      if (t3[1] != t1[2])return;
    }
    auto xxx = data.triangles;
    data.triangles.clear();
    for (size_t i=0; i<xxx.size(); i+=perTriangleP2){
      for (size_t j=0;j<4;j++){
	permut.push_back(i+j);
	data.triangles.push_back(xxx[i+j]);
      }
    }
    for (size_t i=0; i<xxx.size(); i+=perTriangleP2){
      for (size_t j=4;j<perTriangleP2;j++){
	permut.push_back(i+j);
	data.triangles.push_back(xxx[i+j]);
      }
    }

    data.isP2 = true;
    //    for (auto i : permut)printf("%lu ",i);
    printf(" --- > FOUND A P2 MESH\n");
>>>>>>> 89ebe537
  }

  void checkIfP2(UntanglerData &data, std::vector<size_t> &permut) {    
    if (perTriangleP2 < 10)return;
    // if P2 triangles are considered, I send to
    // the optimizer the three "bezier corner" triangles
    if (data.triangles.size() % perTriangleP2 != 0) return;
    // Three successive triangles should always be numbered as
    // (a,d,f)(b,e,d)(c,f,e) which correspond to bezier triangles    
    for (size_t i=0; i<data.triangles.size(); i+=perTriangleP2){
      auto t1 = data.triangles[i+0];
      auto t2 = data.triangles[i+1];
      auto t3 = data.triangles[i+2];
      if (t1[1] != t2[2])return;
      if (t2[1] != t3[2])return;
      if (t3[1] != t1[2])return;
    }
    auto xxx = data.triangles;
    data.triangles.clear();
    for (size_t i=0; i<xxx.size(); i+=perTriangleP2){
      for (size_t j=0;j<4;j++){
	permut.push_back(i+j);
	data.triangles.push_back(xxx[i+j]);	
      }
    }
    for (size_t i=0; i<xxx.size(); i+=perTriangleP2){
      for (size_t j=4;j<perTriangleP2;j++){
	permut.push_back(i+j);
	data.triangles.push_back(xxx[i+j]);
      }
    }

    data.isP2 = true;
    //    for (auto i : permut)printf("%lu ",i);    
    printf(" --- > FOUND A P2 MESH\n");
  }
  
  bool prepareData2D(
    const std::vector<std::array<double, 2> > &points,
    const std::vector<bool> &locked,
    const std::vector<std::array<uint32_t, 3> > &tris,
    const std::vector<std::array<std::array<double, 2>, 3> > &triIdealShapes,
    UntanglerData &data)
  {
    if(triIdealShapes.size() != 0 &&
       triIdealShapes.size() != (size_t)tris.size()) {
      Msg::Error(
        "Winslow untangler 2D: incoherent sizes in triangles / triIdealShapes");
      return false;
    }
    data.dim = 2;
    data.triangles = tris;
    // ----------------------------------------------------
    // Quick FIX -- verify if the structure of P2 triangles
    // given here correspond to a P2 mesh
    // If it is true, add additional triangles that allow
    // to verify the positivity of P2 triangles ...
    std::vector<size_t> permut;
    checkIfP2 (data,permut);
    // ----------------------------------------------------
    data.locked = locked;
    data.J_mat_2D.resize(data.triangles.size());
    data.J_det.resize(data.triangles.size(), 0.);
    data.tri_normals.resize(data.triangles.size());
    double avg_tri_area = area(points, data.triangles) / double(data.triangles.size());
    if(avg_tri_area <= 0) {
      Msg::Warning(
        "Winslow untangler 2D: average triangle area is negative: %.3e",
        avg_tri_area);
    }

    // Build equilateral triangle centered in origin
    // with unit area
    vec2 equi[3] = {{1., 0.},
                    {cos(2. * M_PI / 3.), sin(2 * M_PI / 3.)},
<<<<<<< HEAD
                    {cos(4. * M_PI / 3.), sin(4 * M_PI / 3.)}};    
=======
                    {cos(4. * M_PI / 3.), sin(4 * M_PI / 3.)}};
>>>>>>> 89ebe537
    const vec3 N = {0, 0, -1};
    for(size_t tt = 0; tt < data.triangles.size(); ++tt) {
      size_t t = permut.empty() ? tt : permut[tt];
      vec2 shape[3] = {equi[0], equi[1], equi[2]};
      if(triIdealShapes.size() > 0.) {
        shape[0] = triIdealShapes[t][0];
        shape[1] = triIdealShapes[t][1];
        shape[2] = triIdealShapes[t][2];
      }

      double area = tri_area(shape[0], shape[1], shape[2]);
      if(std::isnan(area)) {
        Msg::Warning("Winslow untangler 2D: area of ideal shape for tri %li: "
                     "%f, cancel smoothing",
                     t, area);
        return false;
      }
      else if(area <= 0.) {
        Msg::Warning(
          "Winslow untangler 2D: area of ideal shape for tri %li: %f", t, area);
      }

      // Compute normals
      for(size_t le = 0; le < 3; ++le) {
        vec2 td = (shape[(le + 2) % 3] - shape[(le + 1) % 3]);
        vec3 n = cross(std::array<double, 3>{td[0], td[1], 0.}, N) *
                 (1. / (2. * area));
        data.tri_normals[tt](le, 0) = n[0];
        data.tri_normals[tt](le, 1) = n[1];
      }
    }

    // Update jacobian matrices with current triangle coordinates
    alglib::real_1d_array x0;
    x0.setcontent(2 * points.size(), points.front().data());
    data.J_det_min = DBL_MAX;
    data.nb_invalid = 0;
    data.energy = 0.;
    for(size_t t = 0; t < data.triangles.size(); t++) {
      const double det = update_jacobian_matrix(t, data, x0);
      if(det < data.J_det_min) data.J_det_min = det;
      if(det <= 0.) data.nb_invalid += 1;
    }
    data.eps =
      std::sqrt(1.e-12 + 0.04 * std::pow(std::min(data.J_det_min, 0.), 2));

    // Compute initial energy
    size_t max_t = data.isP2 ? 4*(data.triangles.size()/perTriangleP2) : data.triangles.size();
    for(size_t t = 0; t < max_t; t++) {
      //      printf("%lu %g\n",t,data.J_det[t]);
      const double det = data.J_det[t];
      const double chi = coef_chi(det, data.eps);
      const double chip = coef_chip(det, data.eps);
      const double f_eps =
        (data.J_mat_2D[t].transpose() * data.J_mat_2D[t]).trace() / chi;
      const double g_eps = (det * det + 1.) / chi;
      const double Ec = f_eps + data.lambda * g_eps;
      data.energy += Ec;
    }
    // P2 extension
<<<<<<< HEAD

    size_t dT = (perTriangleP2 - 4)/3;
    double signs[5] = {1,1,-1,-1,-1};
    for(size_t t = max_t; t < data.triangles.size(); t+=dT) {
      double det = 0;
      for (size_t l=0;l<dT;l++)det += signs[l] * data.J_det[t+l];

=======

    size_t dT = (perTriangleP2 - 4)/3;
    double signs[5] = {1,1,-1,-1,-1};
    for(size_t t = max_t; t < data.triangles.size(); t+=dT) {
      double det = 0;
      for (size_t l=0;l<dT;l++)det += signs[l] * data.J_det[t+l];

>>>>>>> 89ebe537
      const double chi = coef_chi(det, data.eps);
      const double g_eps = (det * det + 1.) / chi;
      const double Ec = data.lambda * g_eps;
      data.energy += Ec;
    }
    //    printf("FOUND A P2 MESH -- ENERGY %g\n",data.energy);
    return true;
  }

  bool prepareData3D(
    const std::vector<std::array<double, 3> > &points,
    const std::vector<bool> &locked,
    const std::vector<std::array<uint32_t, 4> > &tets,
    const std::vector<std::array<std::array<double, 3>, 4> > &tetIdealShapes,
    UntanglerData &data)
  {
    if(tetIdealShapes.size() != 0 &&
       tetIdealShapes.size() != (size_t)tets.size()) {
      Msg::Error(
        "Winslow untangler 3D: incoherent sizes in tets / tetIdealShapes");
      return false;
    }
    data.dim = 3;
    data.tetrahedra = tets;
    data.locked = locked;
    data.J_mat_3D.resize(tets.size());
    data.J_det.resize(tets.size(), 0.);
    data.tet_normals.resize(tets.size());
    double avg_tet_vol = volume(points, tets) / double(tets.size());
    if(avg_tet_vol <= 0) {
      Msg::Warning("Winslow untangler 3D: average tet area is negative: %.3e",
                   avg_tet_vol);
    }

    // Build regular tet centered in origin
    // with unit volume
    vec3 equi[4] = {{.5, 0, -1. / (2. * std::sqrt(2.))},
                    {-.5, 0, -1. / (2. * std::sqrt(2.))},
                    {0, .5, 1. / (2. * std::sqrt(2.))},
                    {0, -.5, 1. / (2. * std::sqrt(2.))}};
    double reg_vol = tet_volume(equi[0], equi[1], equi[2], equi[3]);
    for(size_t lv = 0; lv < 4; ++lv) {
      equi[lv] = equi[lv] * (1. / std::pow(reg_vol, 1. / 3.));
    }

    constexpr int facet_vertex[4][3] = {
      {1, 3, 2}, {0, 2, 3}, {3, 1, 0}, {0, 1, 2}};

    double avg_ideal_vol = 1.;
    if(tetIdealShapes.size() > 0.) {
      for(size_t t = 0; t < tetIdealShapes.size(); ++t) {
        avg_ideal_vol += tet_volume(tetIdealShapes[t][0], tetIdealShapes[t][1],
                                    tetIdealShapes[t][2], tetIdealShapes[t][3]);
      }
      avg_ideal_vol /= double(tetIdealShapes.size());
    }

    // Build ideal tet normals
    for(size_t t = 0; t < tets.size(); ++t) {
      vec3 shape[4] = {equi[0], equi[1], equi[2], equi[3]};
      if(tetIdealShapes.size() > 0.) {
        shape[0] = tetIdealShapes[t][0];
        shape[1] = tetIdealShapes[t][1];
        shape[2] = tetIdealShapes[t][2];
        shape[3] = tetIdealShapes[t][3];
      }

      for(size_t lv = 0; lv < 4; ++lv) {
        shape[lv] = shape[lv] * (1. / std::pow(avg_ideal_vol, 1. / 3.) *
                                 std::pow(avg_tet_vol, 1. / 3.));
      }

      double vol = tet_volume(shape[0], shape[1], shape[2], shape[3]);
      if(std::isnan(vol)) {
        Msg::Warning("Winslow untangler 3D: volume of ideal shape for tet %li: "
                     "%f, cancel smoothing",
                     t, vol);
        return false;
      }
      else if(vol < 0.) {
        Msg::Warning(
          "Winslow untangler 3D: volume of ideal shape for tet %li: %f", t,
          vol);
      }

      // Compute normals
      for(size_t lf = 0; lf < 4; ++lf) {
        vec3 e0 = shape[facet_vertex[lf][1]] - shape[facet_vertex[lf][0]];
        vec3 e1 = shape[facet_vertex[lf][2]] - shape[facet_vertex[lf][0]];
        vec3 n = 0.5 * cross(e1, e0) * (1. / (3. * avg_tet_vol));

        data.tet_normals[t](lf, 0) = n[0];
        data.tet_normals[t](lf, 1) = n[1];
        data.tet_normals[t](lf, 2) = n[2];
      }
    }

    // Update jacobian matrices with current triangle coordinates
    alglib::real_1d_array x0;
    x0.setcontent(3 * points.size(), points.front().data());
    data.J_det_min = DBL_MAX;
    data.nb_invalid = 0;
    data.energy = 0.;
    for(size_t t = 0; t < data.tetrahedra.size(); t++) {
      const double det = update_jacobian_matrix(t, data, x0);
      if(det < data.J_det_min) data.J_det_min = det;
      if(det <= 0.) data.nb_invalid += 1;
    }
    data.eps =
      std::sqrt(1.e-12 + 0.04 * std::pow(std::min(data.J_det_min, 0.), 2));

    // Compute initial energy
    for(size_t t = 0; t < data.tetrahedra.size(); t++) {
      const double det = data.J_det[t];
      const double chi = coef_chi(det, data.eps);
      const double chip = coef_chip(det, data.eps);
      const double f_eps =
        (data.J_mat_3D[t].transpose() * data.J_mat_3D[t]).trace() /
        std::pow(chi, 2. / 3.);
      const double g_eps = (det * det + 1.) / chi;
      const double Ec = f_eps + data.lambda * g_eps;
      data.energy += Ec;
    }

    return true;
  }

  template <size_t D>
  bool scaleToUnit(
    std::vector<std::array<double, D> > &points,
    std::vector<std::array<std::array<double, D>, D + 1> > &idealShapes,
    std::array<double, D> &bbmin, std::array<double, D> &bbmax)
  {
    bbox_minmax(points, bbmin, bbmax);
    std::array<double, D> center = (bbmin + bbmax) * 0.5;
    double L = std::max(bbmax[0] - bbmin[0], bbmax[1] - bbmin[1]);
    if(D == 3) L = std::max(L, bbmax[2] - bbmin[2]);

    for(size_t v = 0; v < points.size(); ++v) {
      points[v] = (points[v] - center) * (1. / L);
    }
    for(size_t e = 0; e < idealShapes.size(); ++e) {
      for(size_t lv = 0; lv < idealShapes[e].size(); ++lv) {
        idealShapes[e][lv] = (idealShapes[e][lv] - center) * (1. / L);
      }
    }
    return true;
  }

  template <size_t D>
  bool scaleToInitial(std::vector<std::array<double, D> > &points,
                      std::array<double, D> bbmin, std::array<double, D> bbmax)
  {
    std::array<double, D> center = (bbmin + bbmax) * 0.5;
    double L = std::max(bbmax[0] - bbmin[0], bbmax[1] - bbmin[1]);
    if(D == 3) L = std::max(L, bbmax[2] - bbmin[2]);

    for(size_t v = 0; v < points.size(); ++v) {
      points[v] = points[v] * L + center;
    }
    return true;
  }

  void  optional_lbfgs_callback(const alglib::real_1d_array &x, double func, void *ptr) {
    printf("F = %12.5E\n",func);
  }
<<<<<<< HEAD
  
=======

>>>>>>> 89ebe537
  // same function for 2D and 3D to avoid redundant code
  // only the structs of the appropriate dimension are used
  bool untangle_simplex_elements(
    size_t dim, std::vector<std::array<double, 2> > &points2D,
    std::vector<std::array<double, 3> > &points3D,
    const std::vector<bool> &locked,
    const std::vector<std::array<uint32_t, 3> > &triangles,
    const std::vector<std::array<std::array<double, 2>, 3> > &triIdealShapes,
    const std::vector<std::array<uint32_t, 4> > &tetrahedra,
    const std::vector<std::array<std::array<double, 3>, 4> > &tetIdealShapes,
    double lambda, int iterMaxInner, int iterMaxOuter, int iterFailMax,
    double timeMax,
    const std::function<void (const std::vector<std::array<double, 2> > &points,
    			      const std::vector<std::array<uint32_t, 3> > &triangles,
<<<<<<< HEAD
    			      std::vector<double> &s, // size and grad sizes at nodes 
=======
    			      std::vector<double> &s, // size and grad sizes at nodes
>>>>>>> 89ebe537
    			      std::vector<std::array<double, 3> > &grads)> & sizeField,
    const std::function<void (const std::vector<std::array<double, 2> > &points,
			      const std::vector<std::array<uint32_t, 3> > &triangles,
			      std::vector<std::array<std::array<double, 2>, 3> > &triIdealShapes)> &updateIdealTriangularShapes)
  {
    if(dim != 2 && dim != 3) return false;
    if(dim == 2 && (points2D.size() == 0 || triangles.size() == 0)) {
      Msg::Error(
        "Winslow untangler 2D: wrong input sizes: %li vertices, %li triangles",
        points2D.size(), triangles.size());
      return false;
    }
    if(dim == 3 && (points3D.size() == 0 || tetrahedra.size() == 0)) {
      Msg::Error(
        "Winslow untangler 3D: wrong input sizes: %li vertices, %li tetrahedra",
        points2D.size(), triangles.size());
      return false;
    }

    // Save initial positions, in case they need to be restored
    bool restore = false;
    std::vector<std::array<double, 2> > backup2D = points2D;
    std::vector<std::array<double, 3> > backup3D = points3D;

    UntanglerData data(sizeField);
    data.lambda = lambda;

    /* Scale the mesh to unit box,
       Transfer/preprocess data */
    size_t NV = (dim == 2) ? points2D.size() : points3D.size();
    vec2 bbmin2D, bbmax2D;
    vec3 bbmin3D, bbmax3D;
    if(dim == 2) {
<<<<<<< HEAD
      auto triIdealShapesS = triIdealShapes;     
=======
      auto triIdealShapesS = triIdealShapes;
>>>>>>> 89ebe537
      if (updateIdealTriangularShapes)
      	updateIdealTriangularShapes (points2D,triangles,triIdealShapesS);

      bool okp =
        prepareData2D(points2D, locked, triangles, triIdealShapesS, data);
      if(!okp) return false;
    }
    else if(dim == 3) {
      auto tetIdealShapesS = tetIdealShapes;
      scaleToUnit(points3D, tetIdealShapesS, bbmin3D, bbmax3D);
      bool okp =
        prepareData3D(points3D, locked, tetrahedra, tetIdealShapesS, data);
      if(!okp) return false;
    }
    double *points =
      (dim == 2) ? points2D.front().data() : points3D.front().data();

    /* Optimization loop */
    bool converged = false;
    int nFail = 0;
    double t0 = Cpu();
    double E_prev = data.energy;
    // Copy positions in solver array
    alglib::real_1d_array x;
    x.setcontent(dim * NV, points);
    alglib::real_1d_array grad;
    grad.setcontent(dim * NV, points);

    for(int iter = 0; iter < iterMaxOuter; iter++) {
      // Update regularized epsilon parameter
      data.eps = std::sqrt(1.e-12 + 0.04 * std::pow(std::min(data.J_det_min, 0.), 2));

      double epsg = 1.e-4;
      double epsf = 1.e-12;
      double epsx = 1.e-12;
      // LBFGS from ALGLIB
      int lbfgsIter = 0;
      try {

        // Setup of the LBFGS solver
        alglib::ae_int_t N = dim * NV;
        alglib::ae_int_t corr = 15; // Num of corrections in the scheme in [3,7]
        alglib::minlbfgsstate state;
        alglib::minlbfgsreport rep;
	minlbfgscreate(N, corr, x, state);
        // LBFGS stopping criteria
	minlbfgssetcond(state, epsg, epsf, epsx,
                        (alglib::ae_int_t)iterMaxInner);
        // Run LBFGS
	minlbfgsoptimize(state, lbfgs_callback, optional_lbfgs_callback, &data);

        // Extract coordinates
	minlbfgsresults(state, x, rep);
<<<<<<< HEAD
	
=======

>>>>>>> 89ebe537
	for(size_t v = 0; v < NV; ++v) {
          for(size_t d = 0; d < dim; ++d) {
            points[dim * v + d] = x[dim * v + d];
          }
        }
<<<<<<< HEAD
	
=======

>>>>>>> 89ebe537
	if (updateIdealTriangularShapes){
	  auto triIdealShapesS = triIdealShapes;
	  updateIdealTriangularShapes (points2D,triangles,triIdealShapesS);
	  prepareData2D(points2D, locked, triangles, triIdealShapesS, data);
	}
<<<<<<< HEAD
	
=======

>>>>>>> 89ebe537
        if(rep.terminationtype != 4 && rep.terminationtype != 5) { nFail += 1; }
        lbfgsIter = rep.iterationscount;
	printf(" detmin = %22.15E eps= %22.15E %lu iter term %lu\n",data.J_det_min,data.eps, rep.iterationscount,
	       rep.terminationtype);
      } catch(alglib::ap_error e) {
        Msg::Warning("Winslow untangler, iter %i: Alglib exception thrown in "
                     "LBFGS step, error: %s",
                     iter, e.msg.c_str());
        restore = true;
        converged = false;
        nFail += 1;
        break;
      } catch(...) {
        Msg::Warning(
          "Winslow untangler, iter %i: Alglib exception thrown in LBFGS step",
          iter);
        restore = true;
        converged = false;
        nFail += 1;
        break;
      }

      // Check outer loop stopping criteria
      double dErel =
        data.energy > 0 ? std::abs(data.energy - E_prev) / data.energy : 0.;

      Msg::Debug("- iter %i: eps = %f, E: %.3e, dE/E=%.3e, min(detJ)=%f, "
                 "#(det<0)=%i (LBFGS: %i iters)",
                 iter, data.eps, data.energy, dErel, data.J_det_min,
                 data.nb_invalid, lbfgsIter);

      if(data.J_det_min > 0 && dErel < 1e-5) {
        converged = true;
        Msg::Debug("- iter %i: converged |E-E_prev|/E = %.3e < 1.e-5", iter,
                   dErel);
        break;
      }
      if(nFail > iterFailMax) {
        Msg::Debug("- iter %i: reached maximum number of failures (%i)", iter,
                   nFail);
        break;
      }
      if(Cpu() - t0 > timeMax) {
        Msg::Debug("- iter %i: reached time max (%f sec)", iter, Cpu() - t0);
        break;
      }
      E_prev = data.energy;
    }

    /* Scale the mesh to initial size */
    if(dim == 2) { /*scaleToInitial(points2D, bbmin2D, bbmax2D);*/ }
    else if(dim == 3) {
      scaleToInitial(points3D, bbmin3D, bbmax3D);
    }

    if(restore) {
      points2D = backup2D;
      points3D = backup3D;
    }

#if 0 // TEST OF GRADIENT !!
    {
      alglib::real_1d_array GRAD,GRAD2;
      GRAD.setcontent(dim * NV, points);
      GRAD2.setcontent(dim * NV, points);
      double EN  = compute_energy_and_gradient(data, x, GRAD);
      for (size_t i=0;i<dim * NV;i++){
	x[i]+=1.e-8;
	double EN2 = compute_energy_and_gradient(data, x, GRAD2);
	x[i]-=1.e-8;
	printf("%lu GRAD %12.5E DIFF %12.5E\n",i,GRAD[i],1.e8*(EN2-EN));
      }
    }
#endif

<<<<<<< HEAD
    
=======

>>>>>>> 89ebe537
    return converged;
  }
} // namespace WinslowUntangler

using namespace WinslowUntangler;

#endif

bool untangle_triangles_2D(
  std::vector<std::array<double, 2> > &points, const std::vector<bool> &locked,
  const std::vector<std::array<uint32_t, 3> > &triangles,
  const std::vector<std::array<std::array<double, 2>, 3> > &triIdealShapes,
  double lambda, int iterMaxInner, int iterMaxOuter, int iterFailMax,
  double timeMax,
  const std::function<void (const std::vector<std::array<double, 2> > &points,
			    const std::vector<std::array<uint32_t, 3> > &triangles,
<<<<<<< HEAD
			    std::vector<double> &s, // size and grad sizes at nodes 
=======
			    std::vector<double> &s, // size and grad sizes at nodes
>>>>>>> 89ebe537
			    std::vector<std::array<double, 3> > &grads)> & sizeField,
  const std::function<void (const std::vector<std::array<double, 2> > &points,
			    const std::vector<std::array<uint32_t, 3> > &triangles,
			    std::vector<std::array<std::array<double, 2>, 3> > &triIdealShapes)> &updateIdealTriangularShapes)
{
#if defined(HAVE_EIGEN) && defined(HAVE_ALGLIB) &&	\
  defined(HAVE_QUADMESHINGTOOLS)
  std::vector<std::array<double, 3> > points3D;
  const std::vector<std::array<uint32_t, 4> > tetrahedra;
  const std::vector<std::array<std::array<double, 3>, 4> > tetIdealShapes;
  return untangle_simplex_elements(
    2, points, points3D, locked, triangles, triIdealShapes, tetrahedra,
    tetIdealShapes, lambda, iterMaxInner, iterMaxOuter, iterFailMax, timeMax,
    sizeField,updateIdealTriangularShapes);
#else
  Msg::Error(
    "Winslow untangler requires modules Eigen, Alglib and QuadMeshingTools");
  return false;
#endif
}

bool untangle_tetrahedra(
  std::vector<std::array<double, 3> > &points,
  const std::vector<bool> &locked,
  const std::vector<std::array<uint32_t, 4> > &tets,
  const std::vector<std::array<std::array<double, 3>, 4> > &tetIdealShapes,
  double lambda, int iterMaxInner, int iterMaxOuter, int iterFailMax,
  double timeMax)
{
#if defined(HAVE_EIGEN) && defined(HAVE_ALGLIB) &&                             \
  defined(HAVE_QUADMESHINGTOOLS)
  std::vector<std::array<double, 2> > points2D;
  const std::vector<std::array<uint32_t, 3> > tris;
  const std::vector<std::array<std::array<double, 2>, 3> > triIdealShapes;
  return untangle_simplex_elements(
    3, points2D, points, locked, tris, triIdealShapes, tets, tetIdealShapes,
    lambda, iterMaxInner, iterMaxOuter, iterFailMax, timeMax, nullptr, nullptr);
#else
  Msg::Error(
    "Winslow untangler requires modules Eigen, Alglib and QuadMeshingTools");
  return false;
#endif
}<|MERGE_RESOLUTION|>--- conflicted
+++ resolved
@@ -115,18 +115,6 @@
     std::vector<bool> locked;
     const std::function<void (const std::vector<std::array<double, 2> > &points,
 			      const std::vector<std::array<uint32_t, 3> > &triangles,
-<<<<<<< HEAD
-			      std::vector<double> &s, // size and grad sizes at nodes 
-			      std::vector<std::array<double, 3> > &grads)> & sizeField;
-    UntanglerData (const std::function<void (const std::vector<std::array<double, 2> > &points,
-					     const std::vector<std::array<uint32_t, 3> > &triangles,
-					     std::vector<double> &s, // size and grad sizes at nodes 
-					     std::vector<std::array<double, 3> > &grads)> & sf) : sizeField(sf) {}
-    
-    // Data for 2D planar
-    // ---------------------------------------------------
-    // -- THIS IS A QUICK FIX -- 
-=======
 			      std::vector<double> &s, // size and grad sizes at nodes
 			      std::vector<std::array<double, 3> > &grads)> & sizeField;
     UntanglerData (const std::function<void (const std::vector<std::array<double, 2> > &points,
@@ -137,7 +125,6 @@
     // Data for 2D planar
     // ---------------------------------------------------
     // -- THIS IS A QUICK FIX --
->>>>>>> 89ebe537
     // In case of p2 triangles, half of the triangles
     // are used in a standard fashion and the other
     // half is only used for ensuring jacobian positivity
@@ -163,15 +150,9 @@
 
 
   // each triangle has gradients of shape functions
-<<<<<<< HEAD
-  // ((d_xi phi_1, d_eta phi_1) 
-  //  (d_xi phi_2, d_eta phi_2) 
-  //  (d_xi phi_3, d_eta phi_3)) 
-=======
   // ((d_xi phi_1, d_eta phi_1)
   //  (d_xi phi_2, d_eta phi_2)
   //  (d_xi phi_3, d_eta phi_3))
->>>>>>> 89ebe537
   void update_all_jacobians_2D (size_t nElements,
 				UntanglerData &w,
 				std::vector<double> &dets,
@@ -196,15 +177,6 @@
       dets[t] = j00*j11 - j01*j10;
       w.J_det[t] = dets[t];
       Eigen::Matrix<double, 2, 2> &J = w.J_mat_2D[t];
-<<<<<<< HEAD
-      J(0,0) = j00; 
-      J(1,0) = j01; 
-      J(0,1) = j10; 
-      J(1,1) = j11; 
-    }
-  }
-  
-=======
       J(0,0) = j00;
       J(1,0) = j01;
       J(0,1) = j10;
@@ -212,7 +184,6 @@
     }
   }
 
->>>>>>> 89ebe537
   double update_jacobian_matrix(size_t t, UntanglerData &w,
                                 const alglib::real_1d_array &X)
   {
@@ -279,11 +250,6 @@
     //      w.sizeField(positions,w.triangles,sizes,grads);
       //      printf("%lu sizes\n",sizes.size());
     //    }
-<<<<<<< HEAD
-    
-=======
-
->>>>>>> 89ebe537
     for(size_t i = 0; i < grad.length(); ++i) grad[i] = 0.;
 
     // Loop over triangle/tet contributions
@@ -301,41 +267,22 @@
     for(size_t i = 0; i < GL.size(); ++i) GL[i] = 0.;
     for(size_t i = 0; i < nthreads; ++i) DM[i] = 1.e22;
     for(size_t i = 0; i < nthreads; ++i) EN[i] = 0.0;
-<<<<<<< HEAD
-    
-    //#pragma omp parallel num_threads(nthreads) private (a_i,b_i)
-    {
-      int thread_num = omp_get_thread_num();
-=======
-
-    //#pragma omp parallel num_threads(nthreads) private (a_i,b_i)
     {
 #if defined(_OPENMP)
       int thread_num = omp_get_thread_num();
 #else
       int thread_num = 0;
 #endif
-
->>>>>>> 89ebe537
       //#pragma omp for schedule(dynamic)
       for(size_t t = 0; t < nElements; t++) {
 	// Update jacobian with current triangle coordinates
 	const double det = /*dets[t];//*/update_jacobian_matrix(t, w, X);//
 	//      printf("det = %12.5E vs %12.5E\n",det,dets[t]);
-<<<<<<< HEAD
-	double OneOverSize2 = 1.0; 
-=======
 	double OneOverSize2 = 1.0;
->>>>>>> 89ebe537
 	if (!sizes.empty()){
 	  double size = (sizes[w.triangles[t][0]]+sizes[w.triangles[t][1]]+sizes[w.triangles[t][2]])/3.0;
 	  OneOverSize2 = 1./(size*size);
 	}
-<<<<<<< HEAD
-	
-=======
-
->>>>>>> 89ebe537
 	// Compute energy contribution from triangle
 	const double chi = coef_chi(det, w.eps);
 	const double chip = coef_chip(det, w.eps);
@@ -347,19 +294,9 @@
 	const double g_eps = (det * det * OneOverSize2 * OneOverSize2 + 1.) / (chi*OneOverSize2);
 	const double Ec = f_eps + w.lambda * g_eps;
 	//	printf("%12.5E %12.5E %12.5E %12.5E\n",f_eps,g_eps,det,chi);
-<<<<<<< HEAD
-	
 	if(det < DM[thread_num]) DM[thread_num]= det;
 	//      if(det <= 0.) w.nb_invalid += 1;
 	EN[thread_num] += Ec;
-	
-=======
-
-	if(det < DM[thread_num]) DM[thread_num]= det;
-	//      if(det <= 0.) w.nb_invalid += 1;
-	EN[thread_num] += Ec;
-
->>>>>>> 89ebe537
 	// Compute contribution to global gradient
 	for(size_t i = 0; i < w.dim; ++i) {
 	  if(w.dim == 2) { // Planar case
@@ -372,29 +309,15 @@
 	      b_i(0) = -w.J_mat_2D[t](1, 0);
 	      b_i(1) = w.J_mat_2D[t](0, 0);
 	    };
-<<<<<<< HEAD
-	    
-=======
-
->>>>>>> 89ebe537
 	    Eigen::Vector2d dphi_da =
 	      2. / chi * a_i -
 	      1. / chi *
               (f_eps * chip - 2. * w.lambda * det + w.lambda * g_eps * chip) *
               b_i;
-<<<<<<< HEAD
-	    
-	    for(size_t k = 0; k < 3; ++k) {
-	      uint32_t v = w.triangles[t][k];
-	      double gc = 0;
-	      if(!w.locked[v]) 
-=======
-
 	    for(size_t k = 0; k < 3; ++k) {
 	      uint32_t v = w.triangles[t][k];
 	      double gc = 0;
 	      if(!w.locked[v])
->>>>>>> 89ebe537
 		gc = dphi_da.dot(w.tri_normals[t].row(k));
 	      GL[(thread_num*grad.length()) + 2 * v + i] += gc;
 	    }
@@ -427,15 +350,6 @@
     for(size_t i = 0; i < nthreads; ++i) if(DM[i] <w.J_det_min) w.J_det_min = DM[i];
     for(size_t i = 0; i < nthreads; ++i) energy += EN[i];
 
-<<<<<<< HEAD
-    
-    //    printf("COMPUTING ENERGY eps = %22.15E\n",w.eps);
-    
-=======
-
-    //    printf("COMPUTING ENERGY eps = %22.15E\n",w.eps);
-
->>>>>>> 89ebe537
     if (w.isP2 && 0){
       size_t dT = (perTriangleP2 - 4)/3;
       //      printf("%lu %lu\n",(w.triangles.size()-nElements)/dT,nElements);
@@ -450,15 +364,8 @@
 	  det += signs[l] * D;
 	}
 	//	printf("det = %12.5E\n",det);
-<<<<<<< HEAD
-	
-	// Compute energy contribution from
-	// combination of 5 triangles (3 for the moment) 
-=======
-
 	// Compute energy contribution from
 	// combination of 5 triangles (3 for the moment)
->>>>>>> 89ebe537
 	const double chi = coef_chi(det, w.eps);
 	const double chip = coef_chip(det, w.eps);
 	const double g_eps = (det * det + 1.) / chi;
@@ -473,11 +380,6 @@
 	// Compute contribution to global gradient
 	for (size_t j=0;j<dT;j++){
 	  size_t t = nElements + tg*dT;
-<<<<<<< HEAD
-		  
-=======
-
->>>>>>> 89ebe537
 	  for(size_t i = 0; i < w.dim; ++i) {
 	    Eigen::Vector2d a_i = w.J_mat_2D[t+j].col(i);
 	    Eigen::Vector2d b_i;
@@ -489,19 +391,6 @@
 	      b_i(0) = -w.J_mat_2D[t+j](1, 0);
 	      b_i(1) = w.J_mat_2D[t+j](0, 0);
 	    };
-<<<<<<< HEAD
-	    
-	    Eigen::Vector2d dphi_da =
-	      w.lambda * signs[j] / chi * (2. * det - g_eps * chip) * b_i;
-	    
-	    for(size_t k = 0; k < 3; ++k) {
-	      uint32_t v = w.triangles[t+j][k];
-	      double gc = 0;
-	      if(!w.locked[v]) 
-		gc = dphi_da.dot(w.tri_normals[t+j].row(k));
-#pragma omp critical	      
-=======
-
 	    Eigen::Vector2d dphi_da =
 	      w.lambda * signs[j] / chi * (2. * det - g_eps * chip) * b_i;
 
@@ -511,7 +400,6 @@
 	      if(!w.locked[v])
 		gc = dphi_da.dot(w.tri_normals[t+j].row(k));
 #pragma omp critical
->>>>>>> 89ebe537
 	      grad[2 * v + i] += gc;
 	    }
 	  }
@@ -522,11 +410,6 @@
 #pragma omp barrier
 
     //    printf("energy = %12.5E\n",energy);
-<<<<<<< HEAD
-    //    exit(1);    
-=======
-    //    exit(1);
->>>>>>> 89ebe537
     if(std::isnan(energy)) energy = std::numeric_limits<double>::max();
     w.energy = energy;
     return w.energy;
@@ -540,44 +423,6 @@
     //        double t1 = Cpu();
     f = compute_energy_and_gradient(w, x, grad);
     //        printf("%22.15E\n",Cpu()-t1);
-<<<<<<< HEAD
-=======
-  }
-
-  void checkIfP2(UntanglerData &data, std::vector<size_t> &permut) {
-    if (perTriangleP2 < 10)return;
-    // if P2 triangles are considered, I send to
-    // the optimizer the three "bezier corner" triangles
-    if (data.triangles.size() % perTriangleP2 != 0) return;
-    // Three successive triangles should always be numbered as
-    // (a,d,f)(b,e,d)(c,f,e) which correspond to bezier triangles
-    for (size_t i=0; i<data.triangles.size(); i+=perTriangleP2){
-      auto t1 = data.triangles[i+0];
-      auto t2 = data.triangles[i+1];
-      auto t3 = data.triangles[i+2];
-      if (t1[1] != t2[2])return;
-      if (t2[1] != t3[2])return;
-      if (t3[1] != t1[2])return;
-    }
-    auto xxx = data.triangles;
-    data.triangles.clear();
-    for (size_t i=0; i<xxx.size(); i+=perTriangleP2){
-      for (size_t j=0;j<4;j++){
-	permut.push_back(i+j);
-	data.triangles.push_back(xxx[i+j]);
-      }
-    }
-    for (size_t i=0; i<xxx.size(); i+=perTriangleP2){
-      for (size_t j=4;j<perTriangleP2;j++){
-	permut.push_back(i+j);
-	data.triangles.push_back(xxx[i+j]);
-      }
-    }
-
-    data.isP2 = true;
-    //    for (auto i : permut)printf("%lu ",i);
-    printf(" --- > FOUND A P2 MESH\n");
->>>>>>> 89ebe537
   }
 
   void checkIfP2(UntanglerData &data, std::vector<size_t> &permut) {    
@@ -653,11 +498,7 @@
     // with unit area
     vec2 equi[3] = {{1., 0.},
                     {cos(2. * M_PI / 3.), sin(2 * M_PI / 3.)},
-<<<<<<< HEAD
-                    {cos(4. * M_PI / 3.), sin(4 * M_PI / 3.)}};    
-=======
                     {cos(4. * M_PI / 3.), sin(4 * M_PI / 3.)}};
->>>>>>> 89ebe537
     const vec3 N = {0, 0, -1};
     for(size_t tt = 0; tt < data.triangles.size(); ++tt) {
       size_t t = permut.empty() ? tt : permut[tt];
@@ -718,23 +559,11 @@
       data.energy += Ec;
     }
     // P2 extension
-<<<<<<< HEAD
-
     size_t dT = (perTriangleP2 - 4)/3;
     double signs[5] = {1,1,-1,-1,-1};
     for(size_t t = max_t; t < data.triangles.size(); t+=dT) {
       double det = 0;
       for (size_t l=0;l<dT;l++)det += signs[l] * data.J_det[t+l];
-
-=======
-
-    size_t dT = (perTriangleP2 - 4)/3;
-    double signs[5] = {1,1,-1,-1,-1};
-    for(size_t t = max_t; t < data.triangles.size(); t+=dT) {
-      double det = 0;
-      for (size_t l=0;l<dT;l++)det += signs[l] * data.J_det[t+l];
-
->>>>>>> 89ebe537
       const double chi = coef_chi(det, data.eps);
       const double g_eps = (det * det + 1.) / chi;
       const double Ec = data.lambda * g_eps;
@@ -901,11 +730,6 @@
   void  optional_lbfgs_callback(const alglib::real_1d_array &x, double func, void *ptr) {
     printf("F = %12.5E\n",func);
   }
-<<<<<<< HEAD
-  
-=======
-
->>>>>>> 89ebe537
   // same function for 2D and 3D to avoid redundant code
   // only the structs of the appropriate dimension are used
   bool untangle_simplex_elements(
@@ -920,11 +744,7 @@
     double timeMax,
     const std::function<void (const std::vector<std::array<double, 2> > &points,
     			      const std::vector<std::array<uint32_t, 3> > &triangles,
-<<<<<<< HEAD
-    			      std::vector<double> &s, // size and grad sizes at nodes 
-=======
     			      std::vector<double> &s, // size and grad sizes at nodes
->>>>>>> 89ebe537
     			      std::vector<std::array<double, 3> > &grads)> & sizeField,
     const std::function<void (const std::vector<std::array<double, 2> > &points,
 			      const std::vector<std::array<uint32_t, 3> > &triangles,
@@ -944,6 +764,8 @@
       return false;
     }
 
+    printf("%d\n",iterMaxInner);
+    
     // Save initial positions, in case they need to be restored
     bool restore = false;
     std::vector<std::array<double, 2> > backup2D = points2D;
@@ -958,11 +780,7 @@
     vec2 bbmin2D, bbmax2D;
     vec3 bbmin3D, bbmax3D;
     if(dim == 2) {
-<<<<<<< HEAD
-      auto triIdealShapesS = triIdealShapes;     
-=======
       auto triIdealShapesS = triIdealShapes;
->>>>>>> 89ebe537
       if (updateIdealTriangularShapes)
       	updateIdealTriangularShapes (points2D,triangles,triIdealShapesS);
 
@@ -1004,7 +822,7 @@
 
         // Setup of the LBFGS solver
         alglib::ae_int_t N = dim * NV;
-        alglib::ae_int_t corr = 15; // Num of corrections in the scheme in [3,7]
+        alglib::ae_int_t corr = 5; // Num of corrections in the scheme in [3,7]
         alglib::minlbfgsstate state;
         alglib::minlbfgsreport rep;
 	minlbfgscreate(N, corr, x, state);
@@ -1016,31 +834,16 @@
 
         // Extract coordinates
 	minlbfgsresults(state, x, rep);
-<<<<<<< HEAD
-	
-=======
-
->>>>>>> 89ebe537
 	for(size_t v = 0; v < NV; ++v) {
           for(size_t d = 0; d < dim; ++d) {
             points[dim * v + d] = x[dim * v + d];
           }
         }
-<<<<<<< HEAD
-	
-=======
-
->>>>>>> 89ebe537
 	if (updateIdealTriangularShapes){
 	  auto triIdealShapesS = triIdealShapes;
 	  updateIdealTriangularShapes (points2D,triangles,triIdealShapesS);
 	  prepareData2D(points2D, locked, triangles, triIdealShapesS, data);
 	}
-<<<<<<< HEAD
-	
-=======
-
->>>>>>> 89ebe537
         if(rep.terminationtype != 4 && rep.terminationtype != 5) { nFail += 1; }
         lbfgsIter = rep.iterationscount;
 	printf(" detmin = %22.15E eps= %22.15E %lu iter term %lu\n",data.J_det_min,data.eps, rep.iterationscount,
@@ -1116,11 +919,6 @@
     }
 #endif
 
-<<<<<<< HEAD
-    
-=======
-
->>>>>>> 89ebe537
     return converged;
   }
 } // namespace WinslowUntangler
@@ -1137,11 +935,7 @@
   double timeMax,
   const std::function<void (const std::vector<std::array<double, 2> > &points,
 			    const std::vector<std::array<uint32_t, 3> > &triangles,
-<<<<<<< HEAD
-			    std::vector<double> &s, // size and grad sizes at nodes 
-=======
 			    std::vector<double> &s, // size and grad sizes at nodes
->>>>>>> 89ebe537
 			    std::vector<std::array<double, 3> > &grads)> & sizeField,
   const std::function<void (const std::vector<std::array<double, 2> > &points,
 			    const std::vector<std::array<uint32_t, 3> > &triangles,
