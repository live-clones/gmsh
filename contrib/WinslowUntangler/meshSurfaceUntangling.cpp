// Gmsh - Copyright (C) 1997-2020 C. Geuzaine, J.-F. Remacle
//
// See the LICENSE.txt file in the Gmsh root directory for license information.
// Please report all issues on https://gitlab.onelab.info/gmsh/gmsh/issues.
//
// Author: Maxence Reberol

#include "meshSurfaceUntangling.h"
#include "winslowUntangler.h"

#include <math.h>
#include <iostream> // debugging

#include "Context.h"
#include "GmshMessage.h"
#include "OS.h"
#include "SPoint3.h"
#include "SVector3.h"
#include "MVertex.h"
#include "MElement.h"
#include "MTriangle.h"
#include "MQuadrangle.h"
#include "GFace.h"
#include "Numeric.h"

#if defined(HAVE_QUADMESHINGTOOLS)
#include "cppUtils.h"
#include "qmtMeshUtils.h"
#include "arrayGeometry.h"

#include <functional>
using std::vector;
using namespace ArrayGeometry;

<<<<<<< HEAD
double lag2bez [10][10] = 
  {{ 1.00000000e+00 , 0.00000000e+00 , 0.00000000e+00  ,0.00000000e+00,
     0.00000000e+00 , 0.00000000e+00 , 0.00000000e+00  ,0.00000000e+00,
     0.00000000e+00 , 0.00000000e+00},
   { 0.00000000e+00 , 1.00000000e+00 , 0.00000000e+00 , 0.00000000e+00,
     0.00000000e+00 , 0.00000000e+00 , 0.00000000e+00 , 0.00000000e+00,
     0.00000000e+00 , 0.00000000e+00},
   { 0.00000000e+00 , 0.00000000e+00 , 1.00000000e+00 , 0.00000000e+00,
     0.00000000e+00 , 0.00000000e+00 , 0.00000000e+00 , 0.00000000e+00,
     0.00000000e+00 , 0.00000000e+00},
   {-8.33333333e-01 , 3.33333333e-01 , 0.00000000e+00 , 3.00000000e+00,
    -1.50000000e+00 , 0.00000000e+00 , 0.00000000e+00 , 0.00000000e+00,
    0.00000000e+00  , 0.00000000e+00},
   { 3.33333333e-01 ,-8.33333333e-01 , 0.00000000e+00 ,-1.50000000e+00,
     3.00000000e+00 , 0.00000000e+00 , 0.00000000e+00 , 0.00000000e+00,
     0.00000000e+00 , 0.00000000e+00},
   {-4.16000868e-32 ,-8.33333333e-01 , 3.33333333e-01 , 2.49800181e-16,
    -4.99600361e-16 , 3.00000000e+00 ,-1.50000000e+00 , 4.99600361e-16,
    -2.49800181e-16 , 0.00000000e+00},
   {-2.49800181e-16 , 3.33333333e-01, -8.33333333e-01 , 2.49800181e-16,
    2.49800181e-16 ,-1.50000000e+00 , 3.00000000e+00 ,-9.99200722e-16,
    8.74300632e-16 ,-1.49880108e-15},
   { 3.33333333e-01 , 0.00000000e+00 ,-8.33333333e-01 , 0.00000000e+00,
     0.00000000e+00 , 0.00000000e+00 , 0.00000000e+00 , 3.00000000e+00,
     -1.50000000e+00,  0.00000000e+00},
   {-8.33333333e-01 , 0.00000000e+00 , 3.33333333e-01 , 0.00000000e+00,
    0.00000000e+00  ,0.00000000e+00 , 0.00000000e+00 ,-1.50000000e+00,
    3.00000000e+00 , 0.00000000e+00},
   { 3.33333333e-01 , 3.33333333e-01 , 3.33333333e-01 ,-7.50000000e-01,
     -7.50000000e-01, -7.50000000e-01, -7.50000000e-01, -7.50000000e-01,
     -7.50000000e-01, 4.50000000e+00}};

double bez2lag [10][10] = 
  {{1.00000000e+00, 0.00000000e+00, 0.00000000e+00, 0.00000000e+00,
	    0.00000000e+00, 0.00000000e+00, 0.00000000e+00, 0.00000000e+00,
    0.00000000e+00, 0.00000000e+00},
   {0.00000000e+00, 1.00000000e+00, 0.00000000e+00, 0.00000000e+00,
    0.00000000e+00, 0.00000000e+00, 0.00000000e+00, 0.00000000e+00,
    0.00000000e+00, 0.00000000e+00},
   {0.00000000e+00, 0.00000000e+00, 1.00000000e+00, 0.00000000e+00,
    0.00000000e+00, 0.00000000e+00, 0.00000000e+00, 0.00000000e+00,
    0.00000000e+00, 0.00000000e+00},
   {2.96296296e-01, 3.70370370e-02, 0.00000000e+00, 4.44444444e-01,
    2.22222222e-01, 0.00000000e+00, 0.00000000e+00, 0.00000000e+00,
    0.00000000e+00, 0.00000000e+00},
   {3.70370370e-02, 2.96296296e-01, 0.00000000e+00, 2.22222222e-01,
    4.44444444e-01, 0.00000000e+00, 0.00000000e+00, 0.00000000e+00,
    0.00000000e+00, 0.00000000e+00},
   {1.71056941e-49, 2.96296296e-01, 3.70370370e-02, 6.16297582e-33,
    7.40148683e-17, 4.44444444e-01, 2.22222222e-01, 1.85037171e-17,
    3.08148791e-33, 7.40148683e-17},
   {1.36845553e-48, 3.70370370e-02, 2.96296296e-01, 1.23259516e-32,
    3.70074342e-17, 2.22222222e-01, 4.44444444e-01, 1.48029737e-16,
    2.46519033e-32, 1.48029737e-16},
   {3.70370370e-02, 0.00000000e+00, 2.96296296e-01, 0.00000000e+00,
    0.00000000e+00, 0.00000000e+00, 0.00000000e+00, 4.44444444e-01,
    2.22222222e-01, 0.00000000e+00},
   {2.96296296e-01, 0.00000000e+00, 3.70370370e-02, 0.00000000e+00,
    0.00000000e+00, 0.00000000e+00, 0.00000000e+00, 2.22222222e-01,
    4.44444444e-01, 0.00000000e+00},
   {3.70370370e-02, 3.70370370e-02, 3.70370370e-02, 1.11111111e-01,
    1.11111111e-01, 1.11111111e-01, 1.11111111e-01, 1.11111111e-01,
    1.11111111e-01, 2.22222222e-01}};

=======
const int quad_dcp[4][3] = {{0, 1, 2}, {2, 3 ,0}, {1, 2, 3}, {3, 0,1}};


inline std::array<vec2, 4>
quadAnisotropicTargetShape(const std::vector<vec2> &points,
                           const std::array<uint32_t, 4> &quad)
{
  const double L01 = length(points[quad[0]] - points[quad[1]]);
  const double L12 = length(points[quad[1]] - points[quad[2]]);
  const double L23 = length(points[quad[2]] - points[quad[3]]);
  const double L30 = length(points[quad[3]] - points[quad[0]]);
  const vec2 deltamax = {std::max(L01, L23), std::max(L12, L30)};
  const vec2 deltaavg = {0.5 * (L01 + L23), 0.5 * (L12 + L30)};
  const double lmax = std::max(deltamax[0], deltamax[1]);
  const vec2 w = {deltaavg[0] / lmax, deltaavg[1] / lmax};

  std::array<vec2, 4> target = {vec2{0., 0.}, vec2{w[0], 0.}, vec2{w[0], w[1]},
                                vec2{0., w[1]}};
  double area = w[0] * w[1];
  for(size_t lv = 0; lv < 4; ++lv) {
    target[lv] = (1. / std::pow(area, 1. / 2.)) * target[lv];
  }
  return target;
}
>>>>>>> 3fd18fbc

// create a triangle with a unit area ...
bool normalizeTargetArea(std::array<vec2, 3> &target)
{
  double area = triangleArea(target[0], target[1], target[2]);
  if(area <= 0.) { Msg::Warning("target triangle area: %f", area); }
  for(size_t lv = 0; lv < 3; ++lv) {
    target[lv] = (1. / std::pow(area, 1. / 2.)) * target[lv];
  }
  return true;
}

bool buildTrianglesAndTargetsFromElements(
  std::vector<std::array<double, 2> > &points,
  std::vector<std::array<uint32_t, 4> > &elements,
  std::vector<std::array<uint32_t, 3> > &triangles,
<<<<<<< HEAD
  std::vector<std::array<std::array<double, 2>, 3> > &triIdealShapes){
  std::vector<std::array<uint32_t, 10> > eb;
=======
  std::vector<std::array<std::array<double, 2>, 3> > &triIdealShapes,
  GFace *gf){
  std::vector<std::array<uint32_t, 6> > eb;
>>>>>>> 3fd18fbc
  eb.reserve(elements.size());
  for (auto e : elements){
    eb.push_back({e[0],e[1],e[2],e[3],uint32_t(-1),uint32_t(-1),uint32_t(-1),uint32_t(-1),uint32_t(-1),uint32_t(-1)});
  }
  return buildTrianglesAndTargetsFromElements(points, eb, triangles, triIdealShapes, gf);
}

extern size_t perTriangleP2;

bool buildTrianglesAndTargetsFromElements(
  std::vector<std::array<double, 2> > &points,
  std::vector<std::array<uint32_t, 10> > &elements,
  std::vector<std::array<uint32_t, 3> > &triangles,
  std::vector<std::array<std::array<double, 2>, 3> > &triIdealShapes, GFace *gf)
{
  const uint32_t NO_U32 = (uint32_t)-1;

  // Equilateral triangle centered in origin with unit area

  vec2 one = {1., 1.};

  std::array<vec2, 3> equi = {vec2{1., 0.},
                              vec2{cos(2. * M_PI / 3.), sin(2 * M_PI / 3.)},
                              vec2{cos(4. * M_PI / 3.), sin(4 * M_PI / 3.)}};
  normalizeTargetArea(equi);

  /*
          2
        /   \
       /     \
      5       4
     /         \
    0 --- 3 --- 1

*/
  int NUMT  = perTriangleP2;
  int NUMT2 = (NUMT-4)/3;

  const int p2_cp_13[13][4] = {{0, 3, 5}, {1, 4, 3}, {2, 5, 4}, {4,5,3},
			       {0, 1, 5}, {0, 1, 4}, {0, 1, 3},
			       {1, 2, 3}, {1, 2, 5}, {1, 2, 4},
			       {2, 0, 4}, {2, 0, 3}, {2, 0, 5}};

  const int p2_cp_19[19][4] = {{0, 3, 5}, {1, 4, 3}, {2, 5, 4}, {0, 1, 2},
			       {0, 1, 5}, {0, 1, 4}, {0, 1, 3}, {0, 3, 5}, {3, 1, 4},
			       {1, 2, 3}, {1, 2, 5}, {1, 2, 4}, {3, 1, 4}, {5, 4, 2},
			       {2, 0, 4}, {2, 0, 3}, {2, 0, 5}, {5, 4, 2}, {0, 3, 5}};

  triIdealShapes.clear();
  triangles.clear();

  // BEZIER POINTS
  std::vector<std::array<double, 2> > bez_points = points;
  
  for(size_t i = 0; i < elements.size(); ++i) {
    if(elements[i][0] == NO_U32) { continue; }
    else if(elements[i][3] == NO_U32) { /* already triangle */
      triangles.push_back({elements[i][0], elements[i][1], elements[i][2]});
      std::array<vec2, 3> perfect = equi;
      triIdealShapes.push_back(perfect);
    }
    else if(elements[i][4] == NO_U32) { /* quad */
      std::array<vec2, 4> qtarget = {vec2{0., 0.}, vec2{1., 0.}, vec2{1., 1.},
                                     vec2{0., 1.}};
<<<<<<< HEAD
=======
      std::array<double, 2> p [4] = {points[elements[i][0]], points[elements[i][1]],
				     points[elements[i][2]], points[elements[i][3]]};
>>>>>>> 3fd18fbc
      for(size_t k = 0; k < 4; ++k) {
        triangles.push_back({elements[i][quad_dcp[k][0]],
                             elements[i][quad_dcp[k][1]],
                             elements[i][quad_dcp[k][2]]});

	double area = triangleArea(p[quad_dcp[k][0]],p[quad_dcp[k][1]],p[quad_dcp[k][2]]);

	double l = 1;//sqrt(fabs(area));

	//printf("l = %g\n",l);

        std::array<vec2, 3> target = {qtarget[quad_dcp[k][0]]*l,
                                      qtarget[quad_dcp[k][1]]*l,
                                      qtarget[quad_dcp[k][2]]*l};
	// 2DO --> control sizes
	//        normalizeTargetArea(target);
        triIdealShapes.push_back(target);
      }
    }
<<<<<<< HEAD
    else if(elements[i][6] == NO_U32) { // P2 triangles -- 
      std::set<std::pair<uint32_t,uint32_t> > p2edges;
=======
    else if(elements[i][5] != NO_U32) { // P2 triangles --
>>>>>>> 3fd18fbc
      // replace point positions by bezier polygons
      std::array<double, 2> p [6] = {points[elements[i][0]], points[elements[i][1]],
				     points[elements[i][2]], points[elements[i][3]],
				     points[elements[i][4]], points[elements[i][5]]};
      for (size_t k = 0; k < 3 ; k++){
	std::pair<uint32_t,uint32_t> pair =
	  std::make_pair(std::min(elements[i][k],elements[i][(k+1)%3]),
			 std::max(elements[i][k],elements[i][(k+1)%3]));
	if (p2edges.find(pair) == p2edges.end()){
	  p2edges.insert(pair);
	  double xmid = 0.5*(p[k][0] + p[(k+1)%3][0]);
	  double ymid = 0.5*(p[k][1] + p[(k+1)%3][1]);
	  double x2   = p[k+3][0];
	  double y2   = p[k+3][1];
	  points[elements[i][k+3]][0] = xmid + 2.0*(x2-xmid);
	  points[elements[i][k+3]][1] = ymid + 2.0*(y2-ymid);
	}
      }

      std::array<vec2, 3> corners = {vec2{points[elements[i][0]][0], points[elements[i][0]][1]},
				     vec2{points[elements[i][1]][0], points[elements[i][1]][1]},
				     vec2{points[elements[i][2]][0], points[elements[i][2]][1]}};
      std::array<vec2, 6> straight = {corners[0],corners[1],corners[2],
				      (corners[0]+corners[1])*.5,
				      (corners[1]+corners[2])*.5,
				      (corners[2]+corners[0])*.5};
      vec2 dx = (corners[0] + corners[1] + corners[2]) * (-1./3.);
      for (size_t k=0;k<6;k++)straight[k] = (straight[k] + dx);

      for(size_t k = 0; k < (NUMT == 3 ? 3:4) ; ++k) {
	triangles.push_back({elements[i][p2_cp_19[k][0]],
	      elements[i][p2_cp_19[k][1]],
	      elements[i][p2_cp_19[k][2]]});
	std::array<vec2, 3> target = {straight[p2_cp_19[k][0]],
				      straight[p2_cp_19[k][1]],
				      straight[p2_cp_19[k][2]]};
	triIdealShapes.push_back(target);
      }
      
      double signs[5] = {1,1,-1,-1,-1};
      for(size_t k = 4; k < NUMT; k+=NUMT2) {
	double a = 0.0;
	for (size_t l=0; l<NUMT2; l++){
	  triangles.push_back({elements[i][p2_cp_19[k+l][0]],
		elements[i][p2_cp_19[k+l][1]],
		elements[i][p2_cp_19[k+l][2]]});
	  std::array<vec2, 3> targetl = {straight[p2_cp_19[k+l][0]],
					 straight[p2_cp_19[k+l][1]],
					 straight[p2_cp_19[k+l][2]]};
	  a += signs[l]*triangleArea(straight[p2_cp_19[k+l][0]],straight[p2_cp_19[k+l][1]],straight[p2_cp_19[k+l][2]]);
	}
	double fact =sqrt(a);
	std::array<vec2, 3> target = {equi[0]*fact,equi[1]*fact,equi[2]*fact};
	for (size_t l=0; l<NUMT2; l++){
	  triIdealShapes.push_back(target);
	}
      }
    }
    else if(elements[i][9] != NO_U32) { // P3 triangles -- 
      // replace point positions by bezier polygons
      std::array<double, 2> p [10] = {points[elements[i][0]], points[elements[i][1]],
				      points[elements[i][2]], points[elements[i][3]],
				      points[elements[i][4]], points[elements[i][5]],
				      points[elements[i][6]], points[elements[i][7]],
				      points[elements[i][8]], points[elements[i][9]]};


      for (size_t k = 0; k < 10 ; k++){
	std::array<double, 2> q = {0,0};
	for (size_t l = 0; l < 10 ; l++){
	  q = q + p[l] * lag2bez[k][l];
	}	
	bez_points[elements[i][k]] = q;
      }      
      
      std::array<vec2, 3> corners = {vec2{points[elements[i][0]][0], points[elements[i][0]][1]},
				     vec2{points[elements[i][1]][0], points[elements[i][1]][1]},
				     vec2{points[elements[i][2]][0], points[elements[i][2]][1]}};
      std::array<vec2, 10> straight = {(corners[0]+corners[0]+corners[0])*(1./3.),
				       (corners[1]+corners[1]+corners[1])*(1./3.),
				       (corners[2]+corners[2]+corners[2])*(1./3.),
				       (corners[0]+corners[0]+corners[1])*(1./3.),
				       (corners[0]+corners[1]+corners[1])*(1./3.),
				       (corners[1]+corners[1]+corners[2])*(1./3.),
				       (corners[1]+corners[2]+corners[2])*(1./3.),
				       (corners[2]+corners[2]+corners[0])*(1./3.),
				       (corners[2]+corners[0]+corners[0])*(1./3.),
				       (corners[0]+corners[1]+corners[2])*(1./3.)};
      
      vec2 dx = (corners[0] + corners[1] + corners[2]) * (-1./3.);
      for (size_t k=0;k<10;k++)straight[k] = (straight[k] + dx);

      //      printf(" \n ----------------- EL %lu --- \n",i);

      int counter = 0;
      for(size_t k = 0; k < NUMTCOMBILI_3 ; ++k) {
	double a = 0.0;
	for (size_t l=0; l<N_COMBILI_3[k]; l++){
	  int n0 = TRIANGLES_3[counter][0];
	  int n1 = TRIANGLES_3[counter][1];
	  int n2 = TRIANGLES_3[counter][2];
	  double coef = (double) TRIANGLES_3[counter][3];
	  counter ++;
	  triangles.push_back({elements[i][n0],elements[i][n1],elements[i][n2]});
	  a += coef * triangleArea(straight[n0],straight[n1],straight[n2]);
	  std::array<vec2, 3> target = {straight[n0],straight[n1],straight[n2]};
	  if (N_COMBILI_3[k] == 1)triIdealShapes.push_back(target);
	}
	if (N_COMBILI_3[k] > 1){
	  double fact =sqrt(a);
	  std::array<vec2, 3> target = {equi[0]*fact,equi[1]*fact,equi[2]*fact};
	  for (size_t l=0; l<N_COMBILI_3[k]; l++){	
	    triIdealShapes.push_back(target);
	  }
	}
      }
    }
  }
<<<<<<< HEAD
  if(elements[0][9] != NO_U32)  // P3 triangles -- 
    points =  bez_points;
  
=======

>>>>>>> 3fd18fbc
  return true;
}

bool buildVerticesAndElements(GFace *gf, vector<MVertex *> &vertices,
                              vector<std::array<uint32_t, 10> > &elements)
{
  std::unordered_map<MVertex *, uint32_t> old2new;
  vector<uint32_t> fvert;
  for(size_t e = 0; e < gf->getNumMeshElements(); ++e) {
    MElement *elt = gf->getMeshElement(e);
    size_t n = elt->getNumVertices();
    fvert.resize(n);
    for(size_t lv = 0; lv < n; ++lv) {
      MVertex *v = elt->getVertex(lv);
      auto it = old2new.find(v);
      if(it == old2new.end()) {
        old2new[v] = vertices.size();
        fvert[lv] = vertices.size();
        vertices.push_back(v);
      }
      else {
        fvert[lv] = it->second;
      }
    }
    if(n == 3) {
      elements.push_back({fvert[0], fvert[1], fvert[2], uint32_t(-1), uint32_t(-1), uint32_t(-1), uint32_t(-1), uint32_t(-1), uint32_t(-1), uint32_t(-1)});
    }
    else if (n== 4){
      elements.push_back({fvert[0], fvert[1], fvert[2], fvert[3], uint32_t(-1), uint32_t(-1), uint32_t(-1), uint32_t(-1), uint32_t(-1), uint32_t(-1)});
    }
    else if (n== 6){
      elements.push_back({fvert[0], fvert[1], fvert[2], fvert[3], fvert[4], fvert[5], uint32_t(-1), uint32_t(-1), uint32_t(-1), uint32_t(-1)});
    }
    else if (n== 10){
      elements.push_back({fvert[0], fvert[1], fvert[2], fvert[3], fvert[4], fvert[5],fvert[6], fvert[7], fvert[8], fvert[9] });
    }
  }

  return true;
}

// --> BL_ExtendHighOrderNodes BEG ----------------------------------------
// move the whole high order nodes column

void BL_ExtendHighOrderNodes (GFace *gf) {
  //  return;
  BoundaryLayerColumns *blc = gf->getColumns();
  if (!blc)return;
  //  printf("BL with %lu col\n",blc->_elemColumns.size());
  for (std::map<MElement *, std::vector<MElement *> >::iterator it = blc->_elemColumns.begin();
       it != blc->_elemColumns.end(); ++it){
    MElement *t0 = static_cast<MTriangle6*> (it->second[0]);
    MElement *t1 = static_cast<MTriangle6*> (it->second[1]);
    if (t0 && t1){
      MElement *t = t0;
      int id0 = 0;
      int id1 = 2;
      int id01 = 5;
      if (t0->getVertex(5)->onWhat()->dim() == 2){
	id0 = 1;
	id1 = 2;
	id01 = 4;
	t = t1;
      }
      
      MVertex *v1 = t->getVertex(id0);
      MVertex *v2 = t->getVertex(id1);
      MVertex *v12 = t->getVertex(id01);
      SVector3 disp_column (v12->x() - (v1->x()+v2->x())*.5,
			    v12->y() - (v1->y()+v2->y())*.5,
			    v12->z() - (v1->z()+v2->z())*.5);    
      
      /*
      printf("disp %12.5E %12.5E\n",disp_column.x(),disp_column.y());
            for (size_t i=0; i<it->second.size();i++){
      	MElement *ti = static_cast<MTriangle6*> (it->second[i]);
		printf("%lu %lu %lu (%lu %lu %lu) %lu %lu %lu (%lu %lu %lu)\n",ti->getVertex(0)->getNum(),ti->getVertex(1)->getNum(),ti->getVertex(2)->getNum(),
		       ti->getVertex(3)->getNum(),ti->getVertex(4)->getNum(),ti->getVertex(5)->getNum(),
		       ti->getVertex(0)->onWhat()->dim(),
		       ti->getVertex(1)->onWhat()->dim(),
		       ti->getVertex(2)->onWhat()->dim(),
		       ti->getVertex(3)->onWhat()->dim(),
		       ti->getVertex(4)->onWhat()->dim(),
		       ti->getVertex(5)->onWhat()->dim());
	      }      
      */
      for (size_t i=0; i<it->second.size();i+=2){
	MElement *ti = static_cast<MTriangle6*> (it->second[i]);
	double x = 1.;// - (double)(i) / (it->second.size()-1);
	if (ti){
	  MVertex *v01i = ti->getVertex(3);
	  MVertex *v20i = t == t0 ? ti->getVertex(5) : ti->getVertex(4);
	  if (v01i->onWhat()->dim() == 2) v01i->setXYZ(v01i->x() + x*disp_column.x(),
						       v01i->y() + x*disp_column.y(),
						       v01i->z() + x*disp_column.z());
	  if (v20i->onWhat()->dim() == 2)v20i->setXYZ(v20i->x() + x*disp_column.x(),
						      v20i->y() + x*disp_column.y(),
						      v20i->z() + x*disp_column.z());
	}
      }
    }
  }
}

// --> BL_ExtendHighOrderNodes END ----------------------------------------
// --> Extend to surfaces 

bool buildPlanarTriProblem(
  GFace *gf, vector<MVertex *> &vertices, vector<vec2> &points,
  std::vector<std::array<uint32_t, 10> > &elements,
  vector<bool> &locked, std::vector<std::array<uint32_t, 3> > &triangles,
  std::vector<std::array<std::array<double, 2>, 3> > &triIdealShapes)
{
  //  std::vector<std::array<uint32_t, 6> > elements;
  BL_ExtendHighOrderNodes (gf);
  buildVerticesAndElements(gf, vertices, elements);
  points.resize(vertices.size());
  locked.clear();
  locked.resize(vertices.size(), false);
  SPoint3 proj;
  for(size_t v = 0; v < points.size(); ++v) {
    SPoint3 p = vertices[v]->point();
<<<<<<< HEAD
    // use parametric coordinates instead ...
    // we should do it right for seams
    SPoint2 param;
    bool result = reparamMeshVertexOnFace(vertices[v], gf, param);    
    points[v] = {param.x(),param.y()};
    //    printf("%lu %g %g %g %g %d %d %d\n",vertices[v]->getNum(),param.x(),param.y(),p.x(),p.y(),result,vertices[v]->onWhat()->dim(),vertices[v]->onWhat()->tag());
    //    points[v] = {p.x(),p.y()};
    if(vertices[v]->onWhat()->dim() < 2) { locked[v] = true; }
=======
    // Use parametric space instead
    SPoint2 param;
    if (reparamMeshVertexOnFace(vertices[v],gf,param))
      //      points[v] = {drand48(),drand48()};
      points[v] = {param.x(),param.y()};
    else
      points[v] = {p.x(),p.y()};
    if(vertices[v]->onWhat()->dim() < 2) {
      points[v] = {param.x(),param.y()};
      locked[v] = true;
    }
>>>>>>> 3fd18fbc
  }
  return buildTrianglesAndTargetsFromElements(points, elements,
					      triangles, triIdealShapes,gf);
}

double triangle_area_2d(vec2 a, vec2 b, vec2 c)
{
  return .5 * ((b[1] - a[1]) * (b[0] + a[0]) + (c[1] - b[1]) * (c[0] + b[0]) +
               (a[1] - c[1]) * (a[0] + c[0]));
}

void _invertTrianglesIfNecessary(
  const std::vector<std::array<double, 2> > &points,
  std::vector<std::array<uint32_t, 3> > &tris)
{
  double area = 0.;
  for(size_t i = 0; i < tris.size(); ++i) {
    area += triangle_area_2d(points[tris[i][0]], points[tris[i][1]],
                             points[tris[i][2]]);
  }
  if(area < 0.) {
    Msg::Debug(
      "invert 2D triangle orientations (total area was %f for %li tris)", area,
      tris.size());
    for(size_t i = 0; i < tris.size(); ++i) {
      uint32_t v1 = tris[i][1];
      tris[i][1] = tris[i][2];
      tris[i][2] = v1;
    }
  }
}

// TEST -------------------------------------------------------------
static double myDensity (double x, double y){
  double r = sqrt(x*x+y*y);
  //  double theta = atan2(y,x);
  //  double a = 0.3;
  //  double d = a*(1+cos(theta));
  //  double density = 0.01 + 1./(.1+(d-r)*(d-r));
  double density = 1./(.01+2*fabs(r-.2));
  return density;
}

void myUpdateIdealShapes (const std::vector<std::array<double, 2> > &points,
			  const std::vector<std::array<uint32_t, 3> > &triangles,
			  std::vector<std::array<std::array<double, 2>, 3> > &triIdealShapes){
  triIdealShapes.clear();
  std::array<vec2, 3> equi = {vec2{1., 0.},
                              vec2{cos(2. * M_PI / 3.), sin(2 * M_PI / 3.)},
                              vec2{cos(4. * M_PI / 3.), sin(4 * M_PI / 3.)}};
  normalizeTargetArea(equi);
  double areaEqui = triangleArea(equi[0], equi[1], equi[2]);
  //  printf("Updating %zu ideal shapes area %g\n",triangles.size(),areaEqui);
  double totArea = 0.0;
  double totOneOverWeight = 0.0;

  for (size_t i=0;i<triangles.size();i++){
    vec2 v0 = points[triangles[i][0]];
    vec2 v1 = points[triangles[i][1]];
    vec2 v2 = points[triangles[i][2]];
    double xc = (v0[0]+v1[0]+v2[0])/3.0;
    double yc = (v0[1]+v1[1]+v2[1])/3.0;
    double density = myDensity (xc,yc);
    double area = triangle_area_2d(v0,v1,v2);
    totArea += area;
    totOneOverWeight += 1./density;
  }
  double C = totArea/totOneOverWeight;

  // \rho (x_i,y_i) * s_i = c --> s_i = c / \rho_i
  // \sum_i s_i = S --> S = c \sum (1/\rho_i)
  //

  double newArea = 0;
  for (size_t i=0;i<triangles.size();i++){
    vec2 v0 = points[triangles[i][0]];
    vec2 v1 = points[triangles[i][1]];
    vec2 v2 = points[triangles[i][2]];
    double xc = (v0[0]+v1[0]+v2[0])/3.0;
    double yc = (v0[1]+v1[1]+v2[1])/3.0;
    double density = myDensity(xc,yc);
    double fact = sqrt(C/density);
    vec2 p0 = equi[0] * fact;
    vec2 p1 = equi[1] * fact;
    vec2 p2 = equi[2] * fact;
    std::array<vec2, 3> perfect = {p0,p1,p2};
    double area = triangle_area_2d(p0,p1,p2);
    newArea += area;
    triIdealShapes.push_back(perfect);
  }
  printf("%22.15E %22.15E \n",newArea,totArea);
}
// ENDTEST ---------------------------------------------------------


static void getVertices (std::vector<MElement*> &es,std::vector<MVertex*>&vall, std::vector<MVertex*>&vbound)
{
  vall.clear();
  vbound.clear();
  std::set<MEdge,MEdgeLessThan> edges;
  for (auto e : es){
    for (size_t i=0 ; i<e->getNumVertices() ; i++){
      MVertex *v = e->getVertex (i);
      if (std::find(vall.begin(), vall.end(), v) == vall.end())
	vall.push_back(v);
    }
    for (size_t i=0 ; i<e->getNumEdges() ; i++){
      MEdge ed = e->getEdge(i);
      if (edges.find(ed) == edges.end())edges.insert(ed);
      else edges.erase(ed);
    }
  }
  for (auto ed : edges){
    for (size_t i=0 ; i<2 ; i++){
      MVertex *v = ed.getVertex (i);
      if (std::find(vbound.begin(), vbound.end(), v) == vbound.end())
	vbound.push_back(v);
    }
  }
}

static bool untangleGFaceMeanPlane(GFace *gf,
				   std::vector<MElement*> &els,
				   mean_plane &mp, int iter){

  const bool localDebug = false;

  std::vector<MVertex*> vall, vbound;
  getVertices (els,vall,vbound);

  vector<vec2> points;
  vector<bool> locked;
  vector<std::array<uint32_t, 3> > triangles;
  std::vector<std::array<std::array<double, 2>, 3> > triIdealShapes;

  int i = 0;
  SVector3 t1 (mp.plan[0][0],mp.plan[0][1],mp.plan[0][2]);
  SVector3 t2 (mp.plan[1][0],mp.plan[1][1],mp.plan[1][2]);
  t1.normalize();
  t2.normalize();
  SPoint3 X0 (mp.x,mp.y,mp.z);
  for (auto v : vall){
    SPoint3 ptProj;
    projectPointToPlane(v->point(), ptProj, mp);
    SVector3 D = ptProj - X0;
    double X = dot(t1,D);
    double Y = dot(t2,D);
    points.push_back({X,Y});
    if (std::find(vbound.begin(), vbound.end(), v) == vbound.end() &&
	v->onWhat()->dim() == 2)
      locked.push_back(false);
    else
      locked.push_back(true);
    v->setIndex(i++);
  }
  //quad_dcp

  int nbPos = 0, nbNeg = 0;

  for (auto e : els){

    MVertex *v[4]{e->getVertex(0),
	e->getVertex(1),
	e->getVertex(2),
	e->getNumVertices() == 4 ? e->getVertex(3) : nullptr};

    int numSubdiv = e->getNumVertices() == 4 ? 4 : 1;

    const double NRM = 0.5;
    std::array<vec2, 4> qt = {vec2{-NRM,-NRM},vec2{NRM,-NRM},vec2{NRM,NRM},vec2{-NRM,NRM}};

    for (size_t j=0;j<numSubdiv;j++){
      int i0 = v[quad_dcp[j][0]]->getIndex();
      int i1 = v[quad_dcp[j][1]]->getIndex();
      int i2 = v[quad_dcp[j][2]]->getIndex();
      if (iter < 0){
	int ii = i0;
	i0 = i1;
	i1 = ii;
      }
      double area = triangleArea(points[i0], points[i1], points[i2]);
      if (area > 0)nbPos ++;
      else nbNeg ++;

      if (!(locked[i0] && locked[i1] && locked[i2])){
	triangles.push_back({(uint32_t)i0,(uint32_t)i1,(uint32_t)i2});
	triIdealShapes.push_back({qt[quad_dcp[j][0]]*sqrt(fabs(area)),qt[quad_dcp[j][1]]*sqrt(fabs(area)),
	      qt[quad_dcp[j][2]]*sqrt(fabs(area))});
      }
    }
  }

  if (nbPos < nbNeg && iter > 0){
    if (iter >= 0)
      return untangleGFaceMeanPlane(gf,els,mp, -iter);
    else {
      Msg::Warning("All triangles are reversed %d %d",gf->tag(),iter);
      return false;
    }
  }

  //  Msg::Info("%d triangles ",triangles.size());

  double lambda = 1.e-8;
  int iterMaxInner = 200;
  int iterMax = 3;
  int iterFailMax = 300;
  double timeMax = 1.e+3;

  bool converged =
    untangle_triangles_2D(points, locked, triangles, triIdealShapes, lambda,
                          iterMaxInner, iterMax, iterFailMax, timeMax,nullptr);

  if (localDebug){
    char name[245];
    sprintf(name,"unt%d-%d.pos",gf->tag(),iter);
    FILE *fiLe = fopen(name,"w");
    fprintf(fiLe,"View\"\"{\n");
    for (auto t : triangles){
      SVector3 P0 = X0 + t1*points[t[0]][0]+t2*points[t[0]][1];
      SVector3 P1 = X0 + t1*points[t[1]][0]+t2*points[t[1]][1];
      SVector3 P2 = X0 + t1*points[t[2]][0]+t2*points[t[2]][1];
      fprintf(fiLe,"ST(%g,%g,%g,%g,%g,%g,%g,%g,%g){%d,%d,%d};\n",
	      P0.x(),P0.y(),P0.z(),
	      P1.x(),P1.y(),P1.z(),
	      P2.x(),P2.y(),P2.z(),iter,iter,iter);
    }
    fprintf(fiLe,"}\n;");
    fclose(fiLe);
  }

  for(auto v : vall){
    int i = v->getIndex();
    if(!locked[i]) {
      SVector3 P = X0 + t1*points[i][0]+t2*points[i][1];
      double initialGuess[2] = {0,0};
      GPoint gp = gf->closestPoint(SPoint3(P.x(),P.y(),P.z()),initialGuess);
      v->setXYZ(gp.x(),gp.y(),gp.z());
      v->setParameter(gp.u(),gp.v());
    }
  }
}

static mean_plane computeMeanPlaneSimple (std::vector<MVertex*> &vs){
  std::vector<SPoint3> pp;
  for  (auto v : vs) pp.push_back(v->point());
  mean_plane mp;
  computeMeanPlaneSimple(pp,mp);
  return mp;
}

static bool tooFarFromPlane (std::vector<MVertex*> &vs,
			     mean_plane &mp, double threshold)
{
  double fact = sqrt(mp.a*mp.a+mp.b*mp.b+mp.c*mp.c);
  for  (auto v : vs) {
    double d = fabs(mp.a*v->x()+mp.b*v->y()+mp.c*v->z()-mp.d)/fact;
    if (d > threshold)return true;
  }
  return false;
}

bool untangleGFaceRANSAC(GFace *gf, double threshold){

  ///if (gf->triangles.empty()) return true;

  if(gf->mesh_vertices.empty())return true;
  double L = gf->bounds().diag();
  Msg::Info("Winslow Untangler applied to %s face %d size %g",gf->getTypeString().c_str(),gf->tag(),L);

  std::map<MVertex*,std::vector<MElement*> > v2e;
  for (size_t i = 0; i< gf->getNumMeshElements(); i++){
    MElement *e = gf->getMeshElement(i);
    for (size_t j = 0; j< e->getNumVertices(); j++)
      v2e[e->getVertex(j)].push_back(e);
  }

  int iter = 0;
  std::vector<MVertex*> vall, vbound;
  std::set<MVertex*> touched;
  for (auto xxx : v2e){
    MVertex *v = gf->mesh_vertices[iter%gf->mesh_vertices.size()];
    iter++;
    if (touched.find(v) != touched.end())continue;
    if (touched.size() >= v2e.size())break;

    std::vector<MElement*> es = v2e[v];
    getVertices (es,vall,vbound);
    mean_plane mp = computeMeanPlaneSimple (vall);
    if (tooFarFromPlane (vall,mp,threshold*L))continue;
    while(1){
      std::vector<MElement*> esNew = es;
      for (auto b : vbound) {
	std::vector<MElement*> eb = v2e[b];
	for (auto el : eb)
	  if (std::find(esNew.begin(), esNew.end(),el) == esNew.end())
	    esNew.push_back(el);
      }
      if (esNew.size() <= es.size())break;
      getVertices (esNew,vall,vbound);
      mp = computeMeanPlaneSimple (vall);
      if (tooFarFromPlane (vall,mp,threshold*L))break;
      es = esNew;
    }
    for (auto vv : vall)
      if (std::find(vbound.begin(), vbound.end(), vv) == vbound.end())
	touched.insert(vv);
    //    printf("iter %d -- winslow on plane for %zu elements\n",iter,es.size());
    untangleGFaceMeanPlane(gf,es,mp,iter);
  }
  return true;
}


bool untangleGFaceMeshConstrained(GFace *gf, int iterMax, double timeMax)
{

  const uint32_t NO_U32 = (uint32_t)-1;
<<<<<<< HEAD
  // if(gf->geomType() != GFace::Plane) {
  //   Msg::Error("- Face %i: untangleGFaceMeshConstrained only implemented for "
  //              "planar faces",
  //              gf->tag());
  //   return false;
  // }
=======
  if(gf->geomType() != GFace::Plane)
    return untangleGFaceRANSAC(gf, 1.e-2);
>>>>>>> 3fd18fbc

  if(gf->getNumMeshElements() == 0) {
    Msg::Debug("- Face %i: no elements", gf->tag());
    return false;
  }

  double t0 = Cpu();

  double sicnMinB, sicnAvgB;
  computeSICNquality(gf, sicnMinB, sicnAvgB);

  /* Build planar problem by projection on mean plane */
  vector<MVertex *> vertices;
  vector<vec2> points;
  vector<bool> locked;
  vector<std::array<uint32_t, 3> > triangles;
  std::vector<std::array<std::array<double, 2>, 3> > triIdealShapes;
  std::vector<std::array<uint32_t, 10> > elements;
  bool okb = buildPlanarTriProblem(gf, vertices,  points, elements,locked, triangles,
                                   triIdealShapes);
  if(!okb) {
    Msg::Error(
      "- Face %i: untangleGFaceMeshConstrained, failed to build planar problem",
      gf->tag());
    return false;
  }
  _invertTrianglesIfNecessary(points, triangles);

  /* Call Winslow untangler */
  int iterMaxInner = 300;//0;
  int iterFailMax = 10;
  double lambda = 1.e-13;

<<<<<<< HEAD
#if 1
=======
  #if 1
>>>>>>> 3fd18fbc
  {
    char name[245];
    sprintf(name,"x%d.pos",gf->tag());
    FILE *f = fopen(name,"w");
    fprintf(f,"View\"\"{\n");
    int count = 0;
    for (auto t : triangles){
      fprintf(f,"ST(%g,%g,0,%g,%g,0,%g,%g,0){%d,%d,%d};\n",
	      points[t[0]][0],points[t[0]][1],
	      points[t[1]][0],points[t[1]][1],
	      points[t[2]][0],points[t[2]][1],0,0,0);
    }
    fprintf(f,"}\n;");
    fclose(f);
  }
#endif
  bool converged =
    untangle_triangles_2D(points, locked, triangles, triIdealShapes, lambda,
  			  iterMaxInner, iterMax, iterFailMax, timeMax,nullptr);
			  //  			  myUpdateIdealShapes);
<<<<<<< HEAD
#if 1
=======


  #if 1
>>>>>>> 3fd18fbc
  {
    char name[245];
    sprintf(name,"untx%d.pos",gf->tag());
    FILE *f = fopen(name,"w");
    fprintf(f,"View\"\"{\n");
    int count = 0;
    for (auto t : triangles){
      fprintf(f,"ST(%g,%g,0,%g,%g,0,%g,%g,0){%d,%d,%d};\n",
	      points[t[0]][0],points[t[0]][1],
	      points[t[1]][0],points[t[1]][1],
	      points[t[2]][0],points[t[2]][1],0,0,0);
    }
    fprintf(f,"}\n;");
    fclose(f);
  }
#endif

  // p2 triangles are using bezier polygons --> back to non bezier ...
  {
    std::set<std::pair<uint32_t,uint32_t> > p2edges;
    std::vector<std::array<double, 2> > lag_points = points;
    for(size_t i = 0; i < elements.size(); ++i) {
      if(elements[i][5] != NO_U32 && elements[i][6] == NO_U32) { // P2 triangles --
	std::array<double, 2> p [6] = {points[elements[i][0]], points[elements[i][1]],
				       points[elements[i][2]], points[elements[i][3]],
				       points[elements[i][4]], points[elements[i][5]]};
	for (size_t k = 0; k < 3 ; k++){
	  std::pair<uint32_t,uint32_t> pair =
	    std::make_pair(std::min(elements[i][k],elements[i][(k+1)%3]),
			   std::max(elements[i][k],elements[i][(k+1)%3]));
	  if (p2edges.find(pair) == p2edges.end()){
	    p2edges.insert(pair);
	    double xmid = 0.5*(p[k][0] + p[(k+1)%3][0]);
	    double ymid = 0.5*(p[k][1] + p[(k+1)%3][1]);
	    double xb   = p[k+3][0];
	    double yb   = p[k+3][1];
	    points[elements[i][k+3]][0] = 0.5*(xmid + xb);
	    points[elements[i][k+3]][1] = 0.5*(ymid + yb);
	  }
	}
      }
      if(elements[i][6] != NO_U32) { // P3 triangles --
	double bez2lag [10][10] = 
	  {{1.00000000e+00, 0.00000000e+00, 0.00000000e+00, 0.00000000e+00,
	    0.00000000e+00, 0.00000000e+00, 0.00000000e+00, 0.00000000e+00,
	    0.00000000e+00, 0.00000000e+00},
	   {0.00000000e+00, 1.00000000e+00, 0.00000000e+00, 0.00000000e+00,
	    0.00000000e+00, 0.00000000e+00, 0.00000000e+00, 0.00000000e+00,
	    0.00000000e+00, 0.00000000e+00},
	   {0.00000000e+00, 0.00000000e+00, 1.00000000e+00, 0.00000000e+00,
	    0.00000000e+00, 0.00000000e+00, 0.00000000e+00, 0.00000000e+00,
	    0.00000000e+00, 0.00000000e+00},
	   {2.96296296e-01, 3.70370370e-02, 0.00000000e+00, 4.44444444e-01,
	    2.22222222e-01, 0.00000000e+00, 0.00000000e+00, 0.00000000e+00,
	    0.00000000e+00, 0.00000000e+00},
	   {3.70370370e-02, 2.96296296e-01, 0.00000000e+00, 2.22222222e-01,
	    4.44444444e-01, 0.00000000e+00, 0.00000000e+00, 0.00000000e+00,
	    0.00000000e+00, 0.00000000e+00},
	   {1.71056941e-49, 2.96296296e-01, 3.70370370e-02, 6.16297582e-33,
	    7.40148683e-17, 4.44444444e-01, 2.22222222e-01, 1.85037171e-17,
	    3.08148791e-33, 7.40148683e-17},
	   {1.36845553e-48, 3.70370370e-02, 2.96296296e-01, 1.23259516e-32,
	    3.70074342e-17, 2.22222222e-01, 4.44444444e-01, 1.48029737e-16,
	    2.46519033e-32, 1.48029737e-16},
	   {3.70370370e-02, 0.00000000e+00, 2.96296296e-01, 0.00000000e+00,
	    0.00000000e+00, 0.00000000e+00, 0.00000000e+00, 4.44444444e-01,
	    2.22222222e-01, 0.00000000e+00},
	   {2.96296296e-01, 0.00000000e+00, 3.70370370e-02, 0.00000000e+00,
	    0.00000000e+00, 0.00000000e+00, 0.00000000e+00, 2.22222222e-01,
	    4.44444444e-01, 0.00000000e+00},
	   {3.70370370e-02, 3.70370370e-02, 3.70370370e-02, 1.11111111e-01,
	    1.11111111e-01, 1.11111111e-01, 1.11111111e-01, 1.11111111e-01,
	    1.11111111e-01, 2.22222222e-01}};
	
	std::array<double, 2> p [10] = {points[elements[i][0]], points[elements[i][1]],
					points[elements[i][2]], points[elements[i][3]],
					points[elements[i][4]], points[elements[i][5]],
					points[elements[i][6]], points[elements[i][7]],
					points[elements[i][8]], points[elements[i][9]]};

	for (size_t k = 0; k < 10 ; k++){
	  std::array<double, 2> q = {0,0};
	  for (size_t l = 0; l < 10 ; l++){
	    q = q + p[l] * bez2lag[k][l];
	  }	
	  lag_points[elements[i][k]] = q;
	}      
      }      
    }
    if(elements[0][6] != NO_U32)
      points = lag_points;
  }

  /* Project back on 3D plane, then CAD */
  for(size_t v = 0; v < points.size(); ++v)
    if(!locked[v]) {
<<<<<<< HEAD
      GPoint gp = gf->point(points[v][0], points[v][1]);
      //      SPoint3 onPlane = SPoint3(points[v][0],
      //                                points[v][1],0);
      //      
      //      double initGuess[2] = {0., 0.};
      //      GPoint proj = gf->closestPoint(onPlane, initGuess);
      //      if(proj.succeeded()) {
      //        vertices[v]->setXYZ(proj.x(), proj.y(), proj.z());
      //        vertices[v]->setParameter(0, proj.u());
      //        vertices[v]->setParameter(1, proj.v());
      //      }
      //      else {
      //      vertices[v]->setXYZ(onPlane.x(), onPlane.y(), onPlane.z());
	//      }
      vertices[v]->setXYZ(gp.x(),gp.y(),gp.z());
      if (vertices[v]->onWhat() == gf){
	vertices[v]->setParameter(0,points[v][0]);
	vertices[v]->setParameter(1,points[v][1]);
      }
=======
      GPoint gp = gf->point(points[v][0],points[v][1]);
      vertices[v]->setXYZ(gp.x(),gp.y(),gp.z());
>>>>>>> 3fd18fbc
    }

  double sicnMinA, sicnAvgA;
  computeSICNquality(gf, sicnMinA, sicnAvgA);

  Msg::Info("- Face %i: Winslow untangling, SICN min: %.3f -> %.3f, avg: %.3f "
            "-> %.3f (%li vertices, %.3f seconds)",
            gf->tag(), sicnMinB, sicnMinA, sicnAvgB, sicnAvgA, vertices.size(),
            Cpu() - t0);

  return true;
}

#else
bool untangleGFaceMeshConstrained(GFace *gf, int iterMax, double timeMax)
{
  Msg::Error(
    "Module QuadMeshingTools required for untangleGFaceMeshConstrained");
  return false;
}
#endif<|MERGE_RESOLUTION|>--- conflicted
+++ resolved
@@ -32,72 +32,6 @@
 using std::vector;
 using namespace ArrayGeometry;
 
-<<<<<<< HEAD
-double lag2bez [10][10] = 
-  {{ 1.00000000e+00 , 0.00000000e+00 , 0.00000000e+00  ,0.00000000e+00,
-     0.00000000e+00 , 0.00000000e+00 , 0.00000000e+00  ,0.00000000e+00,
-     0.00000000e+00 , 0.00000000e+00},
-   { 0.00000000e+00 , 1.00000000e+00 , 0.00000000e+00 , 0.00000000e+00,
-     0.00000000e+00 , 0.00000000e+00 , 0.00000000e+00 , 0.00000000e+00,
-     0.00000000e+00 , 0.00000000e+00},
-   { 0.00000000e+00 , 0.00000000e+00 , 1.00000000e+00 , 0.00000000e+00,
-     0.00000000e+00 , 0.00000000e+00 , 0.00000000e+00 , 0.00000000e+00,
-     0.00000000e+00 , 0.00000000e+00},
-   {-8.33333333e-01 , 3.33333333e-01 , 0.00000000e+00 , 3.00000000e+00,
-    -1.50000000e+00 , 0.00000000e+00 , 0.00000000e+00 , 0.00000000e+00,
-    0.00000000e+00  , 0.00000000e+00},
-   { 3.33333333e-01 ,-8.33333333e-01 , 0.00000000e+00 ,-1.50000000e+00,
-     3.00000000e+00 , 0.00000000e+00 , 0.00000000e+00 , 0.00000000e+00,
-     0.00000000e+00 , 0.00000000e+00},
-   {-4.16000868e-32 ,-8.33333333e-01 , 3.33333333e-01 , 2.49800181e-16,
-    -4.99600361e-16 , 3.00000000e+00 ,-1.50000000e+00 , 4.99600361e-16,
-    -2.49800181e-16 , 0.00000000e+00},
-   {-2.49800181e-16 , 3.33333333e-01, -8.33333333e-01 , 2.49800181e-16,
-    2.49800181e-16 ,-1.50000000e+00 , 3.00000000e+00 ,-9.99200722e-16,
-    8.74300632e-16 ,-1.49880108e-15},
-   { 3.33333333e-01 , 0.00000000e+00 ,-8.33333333e-01 , 0.00000000e+00,
-     0.00000000e+00 , 0.00000000e+00 , 0.00000000e+00 , 3.00000000e+00,
-     -1.50000000e+00,  0.00000000e+00},
-   {-8.33333333e-01 , 0.00000000e+00 , 3.33333333e-01 , 0.00000000e+00,
-    0.00000000e+00  ,0.00000000e+00 , 0.00000000e+00 ,-1.50000000e+00,
-    3.00000000e+00 , 0.00000000e+00},
-   { 3.33333333e-01 , 3.33333333e-01 , 3.33333333e-01 ,-7.50000000e-01,
-     -7.50000000e-01, -7.50000000e-01, -7.50000000e-01, -7.50000000e-01,
-     -7.50000000e-01, 4.50000000e+00}};
-
-double bez2lag [10][10] = 
-  {{1.00000000e+00, 0.00000000e+00, 0.00000000e+00, 0.00000000e+00,
-	    0.00000000e+00, 0.00000000e+00, 0.00000000e+00, 0.00000000e+00,
-    0.00000000e+00, 0.00000000e+00},
-   {0.00000000e+00, 1.00000000e+00, 0.00000000e+00, 0.00000000e+00,
-    0.00000000e+00, 0.00000000e+00, 0.00000000e+00, 0.00000000e+00,
-    0.00000000e+00, 0.00000000e+00},
-   {0.00000000e+00, 0.00000000e+00, 1.00000000e+00, 0.00000000e+00,
-    0.00000000e+00, 0.00000000e+00, 0.00000000e+00, 0.00000000e+00,
-    0.00000000e+00, 0.00000000e+00},
-   {2.96296296e-01, 3.70370370e-02, 0.00000000e+00, 4.44444444e-01,
-    2.22222222e-01, 0.00000000e+00, 0.00000000e+00, 0.00000000e+00,
-    0.00000000e+00, 0.00000000e+00},
-   {3.70370370e-02, 2.96296296e-01, 0.00000000e+00, 2.22222222e-01,
-    4.44444444e-01, 0.00000000e+00, 0.00000000e+00, 0.00000000e+00,
-    0.00000000e+00, 0.00000000e+00},
-   {1.71056941e-49, 2.96296296e-01, 3.70370370e-02, 6.16297582e-33,
-    7.40148683e-17, 4.44444444e-01, 2.22222222e-01, 1.85037171e-17,
-    3.08148791e-33, 7.40148683e-17},
-   {1.36845553e-48, 3.70370370e-02, 2.96296296e-01, 1.23259516e-32,
-    3.70074342e-17, 2.22222222e-01, 4.44444444e-01, 1.48029737e-16,
-    2.46519033e-32, 1.48029737e-16},
-   {3.70370370e-02, 0.00000000e+00, 2.96296296e-01, 0.00000000e+00,
-    0.00000000e+00, 0.00000000e+00, 0.00000000e+00, 4.44444444e-01,
-    2.22222222e-01, 0.00000000e+00},
-   {2.96296296e-01, 0.00000000e+00, 3.70370370e-02, 0.00000000e+00,
-    0.00000000e+00, 0.00000000e+00, 0.00000000e+00, 2.22222222e-01,
-    4.44444444e-01, 0.00000000e+00},
-   {3.70370370e-02, 3.70370370e-02, 3.70370370e-02, 1.11111111e-01,
-    1.11111111e-01, 1.11111111e-01, 1.11111111e-01, 1.11111111e-01,
-    1.11111111e-01, 2.22222222e-01}};
-
-=======
 const int quad_dcp[4][3] = {{0, 1, 2}, {2, 3 ,0}, {1, 2, 3}, {3, 0,1}};
 
 
@@ -122,7 +56,6 @@
   }
   return target;
 }
->>>>>>> 3fd18fbc
 
 // create a triangle with a unit area ...
 bool normalizeTargetArea(std::array<vec2, 3> &target)
@@ -139,17 +72,12 @@
   std::vector<std::array<double, 2> > &points,
   std::vector<std::array<uint32_t, 4> > &elements,
   std::vector<std::array<uint32_t, 3> > &triangles,
-<<<<<<< HEAD
-  std::vector<std::array<std::array<double, 2>, 3> > &triIdealShapes){
-  std::vector<std::array<uint32_t, 10> > eb;
-=======
   std::vector<std::array<std::array<double, 2>, 3> > &triIdealShapes,
   GFace *gf){
   std::vector<std::array<uint32_t, 6> > eb;
->>>>>>> 3fd18fbc
   eb.reserve(elements.size());
   for (auto e : elements){
-    eb.push_back({e[0],e[1],e[2],e[3],uint32_t(-1),uint32_t(-1),uint32_t(-1),uint32_t(-1),uint32_t(-1),uint32_t(-1)});
+    eb.push_back({e[0],e[1],e[2],e[3],uint32_t(-1),uint32_t(-1)});
   }
   return buildTrianglesAndTargetsFromElements(points, eb, triangles, triIdealShapes, gf);
 }
@@ -158,7 +86,7 @@
 
 bool buildTrianglesAndTargetsFromElements(
   std::vector<std::array<double, 2> > &points,
-  std::vector<std::array<uint32_t, 10> > &elements,
+  std::vector<std::array<uint32_t, 6> > &elements,
   std::vector<std::array<uint32_t, 3> > &triangles,
   std::vector<std::array<std::array<double, 2>, 3> > &triIdealShapes, GFace *gf)
 {
@@ -197,10 +125,7 @@
 
   triIdealShapes.clear();
   triangles.clear();
-
-  // BEZIER POINTS
-  std::vector<std::array<double, 2> > bez_points = points;
-  
+  std::set<std::pair<uint32_t,uint32_t> > p2edges;
   for(size_t i = 0; i < elements.size(); ++i) {
     if(elements[i][0] == NO_U32) { continue; }
     else if(elements[i][3] == NO_U32) { /* already triangle */
@@ -208,14 +133,11 @@
       std::array<vec2, 3> perfect = equi;
       triIdealShapes.push_back(perfect);
     }
-    else if(elements[i][4] == NO_U32) { /* quad */
+    else if(elements[i][4] == NO_U32) {
       std::array<vec2, 4> qtarget = {vec2{0., 0.}, vec2{1., 0.}, vec2{1., 1.},
                                      vec2{0., 1.}};
-<<<<<<< HEAD
-=======
       std::array<double, 2> p [4] = {points[elements[i][0]], points[elements[i][1]],
 				     points[elements[i][2]], points[elements[i][3]]};
->>>>>>> 3fd18fbc
       for(size_t k = 0; k < 4; ++k) {
         triangles.push_back({elements[i][quad_dcp[k][0]],
                              elements[i][quad_dcp[k][1]],
@@ -224,8 +146,6 @@
 	double area = triangleArea(p[quad_dcp[k][0]],p[quad_dcp[k][1]],p[quad_dcp[k][2]]);
 
 	double l = 1;//sqrt(fabs(area));
-
-	//printf("l = %g\n",l);
 
         std::array<vec2, 3> target = {qtarget[quad_dcp[k][0]]*l,
                                       qtarget[quad_dcp[k][1]]*l,
@@ -235,12 +155,7 @@
         triIdealShapes.push_back(target);
       }
     }
-<<<<<<< HEAD
-    else if(elements[i][6] == NO_U32) { // P2 triangles -- 
-      std::set<std::pair<uint32_t,uint32_t> > p2edges;
-=======
     else if(elements[i][5] != NO_U32) { // P2 triangles --
->>>>>>> 3fd18fbc
       // replace point positions by bezier polygons
       std::array<double, 2> p [6] = {points[elements[i][0]], points[elements[i][1]],
 				     points[elements[i][2]], points[elements[i][3]],
@@ -271,26 +186,49 @@
       for (size_t k=0;k<6;k++)straight[k] = (straight[k] + dx);
 
       for(size_t k = 0; k < (NUMT == 3 ? 3:4) ; ++k) {
-	triangles.push_back({elements[i][p2_cp_19[k][0]],
-	      elements[i][p2_cp_19[k][1]],
-	      elements[i][p2_cp_19[k][2]]});
-	std::array<vec2, 3> target = {straight[p2_cp_19[k][0]],
-				      straight[p2_cp_19[k][1]],
-				      straight[p2_cp_19[k][2]]};
-	triIdealShapes.push_back(target);
-      }
-      
+	if (NUMT == 19){
+	  triangles.push_back({elements[i][p2_cp_19[k][0]],
+		elements[i][p2_cp_19[k][1]],
+		elements[i][p2_cp_19[k][2]]});
+	  std::array<vec2, 3> target = {straight[p2_cp_19[k][0]],
+					straight[p2_cp_19[k][1]],
+					straight[p2_cp_19[k][2]]};
+	  triIdealShapes.push_back(target);
+	}
+	else{
+	  triangles.push_back({elements[i][p2_cp_13[k][0]],
+		elements[i][p2_cp_13[k][1]],
+		elements[i][p2_cp_13[k][2]]});
+	  std::array<vec2, 3> target = {straight[p2_cp_13[k][0]],
+					straight[p2_cp_13[k][1]],
+					straight[p2_cp_13[k][2]]};
+	  triIdealShapes.push_back(target);
+	}
+
+      }
+
       double signs[5] = {1,1,-1,-1,-1};
       for(size_t k = 4; k < NUMT; k+=NUMT2) {
 	double a = 0.0;
 	for (size_t l=0; l<NUMT2; l++){
-	  triangles.push_back({elements[i][p2_cp_19[k+l][0]],
-		elements[i][p2_cp_19[k+l][1]],
-		elements[i][p2_cp_19[k+l][2]]});
-	  std::array<vec2, 3> targetl = {straight[p2_cp_19[k+l][0]],
-					 straight[p2_cp_19[k+l][1]],
-					 straight[p2_cp_19[k+l][2]]};
-	  a += signs[l]*triangleArea(straight[p2_cp_19[k+l][0]],straight[p2_cp_19[k+l][1]],straight[p2_cp_19[k+l][2]]);
+	  if (NUMT == 19){
+	    triangles.push_back({elements[i][p2_cp_19[k+l][0]],
+		  elements[i][p2_cp_19[k+l][1]],
+		  elements[i][p2_cp_19[k+l][2]]});
+	    std::array<vec2, 3> targetl = {straight[p2_cp_19[k+l][0]],
+					   straight[p2_cp_19[k+l][1]],
+					   straight[p2_cp_19[k+l][2]]};
+	    a += signs[l]*triangleArea(straight[p2_cp_19[k+l][0]],straight[p2_cp_19[k+l][1]],straight[p2_cp_19[k+l][2]]);
+	  }
+	  else {
+	    triangles.push_back({elements[i][p2_cp_13[k+l][0]],
+		  elements[i][p2_cp_13[k+l][1]],
+		  elements[i][p2_cp_13[k+l][2]]});
+	    std::array<vec2, 3> targetl = {straight[p2_cp_13[k+l][0]],
+					   straight[p2_cp_13[k+l][1]],
+					   straight[p2_cp_13[k+l][2]]};
+	    a += signs[l]*triangleArea(straight[p2_cp_13[k+l][0]],straight[p2_cp_13[k+l][1]],straight[p2_cp_13[k+l][2]]);
+	  }
 	}
 	double fact =sqrt(a);
 	std::array<vec2, 3> target = {equi[0]*fact,equi[1]*fact,equi[2]*fact};
@@ -299,78 +237,13 @@
 	}
       }
     }
-    else if(elements[i][9] != NO_U32) { // P3 triangles -- 
-      // replace point positions by bezier polygons
-      std::array<double, 2> p [10] = {points[elements[i][0]], points[elements[i][1]],
-				      points[elements[i][2]], points[elements[i][3]],
-				      points[elements[i][4]], points[elements[i][5]],
-				      points[elements[i][6]], points[elements[i][7]],
-				      points[elements[i][8]], points[elements[i][9]]};
-
-
-      for (size_t k = 0; k < 10 ; k++){
-	std::array<double, 2> q = {0,0};
-	for (size_t l = 0; l < 10 ; l++){
-	  q = q + p[l] * lag2bez[k][l];
-	}	
-	bez_points[elements[i][k]] = q;
-      }      
-      
-      std::array<vec2, 3> corners = {vec2{points[elements[i][0]][0], points[elements[i][0]][1]},
-				     vec2{points[elements[i][1]][0], points[elements[i][1]][1]},
-				     vec2{points[elements[i][2]][0], points[elements[i][2]][1]}};
-      std::array<vec2, 10> straight = {(corners[0]+corners[0]+corners[0])*(1./3.),
-				       (corners[1]+corners[1]+corners[1])*(1./3.),
-				       (corners[2]+corners[2]+corners[2])*(1./3.),
-				       (corners[0]+corners[0]+corners[1])*(1./3.),
-				       (corners[0]+corners[1]+corners[1])*(1./3.),
-				       (corners[1]+corners[1]+corners[2])*(1./3.),
-				       (corners[1]+corners[2]+corners[2])*(1./3.),
-				       (corners[2]+corners[2]+corners[0])*(1./3.),
-				       (corners[2]+corners[0]+corners[0])*(1./3.),
-				       (corners[0]+corners[1]+corners[2])*(1./3.)};
-      
-      vec2 dx = (corners[0] + corners[1] + corners[2]) * (-1./3.);
-      for (size_t k=0;k<10;k++)straight[k] = (straight[k] + dx);
-
-      //      printf(" \n ----------------- EL %lu --- \n",i);
-
-      int counter = 0;
-      for(size_t k = 0; k < NUMTCOMBILI_3 ; ++k) {
-	double a = 0.0;
-	for (size_t l=0; l<N_COMBILI_3[k]; l++){
-	  int n0 = TRIANGLES_3[counter][0];
-	  int n1 = TRIANGLES_3[counter][1];
-	  int n2 = TRIANGLES_3[counter][2];
-	  double coef = (double) TRIANGLES_3[counter][3];
-	  counter ++;
-	  triangles.push_back({elements[i][n0],elements[i][n1],elements[i][n2]});
-	  a += coef * triangleArea(straight[n0],straight[n1],straight[n2]);
-	  std::array<vec2, 3> target = {straight[n0],straight[n1],straight[n2]};
-	  if (N_COMBILI_3[k] == 1)triIdealShapes.push_back(target);
-	}
-	if (N_COMBILI_3[k] > 1){
-	  double fact =sqrt(a);
-	  std::array<vec2, 3> target = {equi[0]*fact,equi[1]*fact,equi[2]*fact};
-	  for (size_t l=0; l<N_COMBILI_3[k]; l++){	
-	    triIdealShapes.push_back(target);
-	  }
-	}
-      }
-    }
-  }
-<<<<<<< HEAD
-  if(elements[0][9] != NO_U32)  // P3 triangles -- 
-    points =  bez_points;
-  
-=======
-
->>>>>>> 3fd18fbc
+  }
+
   return true;
 }
 
 bool buildVerticesAndElements(GFace *gf, vector<MVertex *> &vertices,
-                              vector<std::array<uint32_t, 10> > &elements)
+                              vector<std::array<uint32_t, 6> > &elements)
 {
   std::unordered_map<MVertex *, uint32_t> old2new;
   vector<uint32_t> fvert;
@@ -391,96 +264,26 @@
       }
     }
     if(n == 3) {
-      elements.push_back({fvert[0], fvert[1], fvert[2], uint32_t(-1), uint32_t(-1), uint32_t(-1), uint32_t(-1), uint32_t(-1), uint32_t(-1), uint32_t(-1)});
+      elements.push_back({fvert[0], fvert[1], fvert[2], uint32_t(-1), uint32_t(-1), uint32_t(-1)});
     }
     else if (n== 4){
-      elements.push_back({fvert[0], fvert[1], fvert[2], fvert[3], uint32_t(-1), uint32_t(-1), uint32_t(-1), uint32_t(-1), uint32_t(-1), uint32_t(-1)});
+      elements.push_back({fvert[0], fvert[1], fvert[2], fvert[3], uint32_t(-1), uint32_t(-1)});
     }
     else if (n== 6){
-      elements.push_back({fvert[0], fvert[1], fvert[2], fvert[3], fvert[4], fvert[5], uint32_t(-1), uint32_t(-1), uint32_t(-1), uint32_t(-1)});
-    }
-    else if (n== 10){
-      elements.push_back({fvert[0], fvert[1], fvert[2], fvert[3], fvert[4], fvert[5],fvert[6], fvert[7], fvert[8], fvert[9] });
+      elements.push_back({fvert[0], fvert[1], fvert[2], fvert[3], fvert[4], fvert[5]});
     }
   }
 
   return true;
 }
-
-// --> BL_ExtendHighOrderNodes BEG ----------------------------------------
-// move the whole high order nodes column
-
-void BL_ExtendHighOrderNodes (GFace *gf) {
-  //  return;
-  BoundaryLayerColumns *blc = gf->getColumns();
-  if (!blc)return;
-  //  printf("BL with %lu col\n",blc->_elemColumns.size());
-  for (std::map<MElement *, std::vector<MElement *> >::iterator it = blc->_elemColumns.begin();
-       it != blc->_elemColumns.end(); ++it){
-    MElement *t0 = static_cast<MTriangle6*> (it->second[0]);
-    MElement *t1 = static_cast<MTriangle6*> (it->second[1]);
-    if (t0 && t1){
-      MElement *t = t0;
-      int id0 = 0;
-      int id1 = 2;
-      int id01 = 5;
-      if (t0->getVertex(5)->onWhat()->dim() == 2){
-	id0 = 1;
-	id1 = 2;
-	id01 = 4;
-	t = t1;
-      }
-      
-      MVertex *v1 = t->getVertex(id0);
-      MVertex *v2 = t->getVertex(id1);
-      MVertex *v12 = t->getVertex(id01);
-      SVector3 disp_column (v12->x() - (v1->x()+v2->x())*.5,
-			    v12->y() - (v1->y()+v2->y())*.5,
-			    v12->z() - (v1->z()+v2->z())*.5);    
-      
-      /*
-      printf("disp %12.5E %12.5E\n",disp_column.x(),disp_column.y());
-            for (size_t i=0; i<it->second.size();i++){
-      	MElement *ti = static_cast<MTriangle6*> (it->second[i]);
-		printf("%lu %lu %lu (%lu %lu %lu) %lu %lu %lu (%lu %lu %lu)\n",ti->getVertex(0)->getNum(),ti->getVertex(1)->getNum(),ti->getVertex(2)->getNum(),
-		       ti->getVertex(3)->getNum(),ti->getVertex(4)->getNum(),ti->getVertex(5)->getNum(),
-		       ti->getVertex(0)->onWhat()->dim(),
-		       ti->getVertex(1)->onWhat()->dim(),
-		       ti->getVertex(2)->onWhat()->dim(),
-		       ti->getVertex(3)->onWhat()->dim(),
-		       ti->getVertex(4)->onWhat()->dim(),
-		       ti->getVertex(5)->onWhat()->dim());
-	      }      
-      */
-      for (size_t i=0; i<it->second.size();i+=2){
-	MElement *ti = static_cast<MTriangle6*> (it->second[i]);
-	double x = 1.;// - (double)(i) / (it->second.size()-1);
-	if (ti){
-	  MVertex *v01i = ti->getVertex(3);
-	  MVertex *v20i = t == t0 ? ti->getVertex(5) : ti->getVertex(4);
-	  if (v01i->onWhat()->dim() == 2) v01i->setXYZ(v01i->x() + x*disp_column.x(),
-						       v01i->y() + x*disp_column.y(),
-						       v01i->z() + x*disp_column.z());
-	  if (v20i->onWhat()->dim() == 2)v20i->setXYZ(v20i->x() + x*disp_column.x(),
-						      v20i->y() + x*disp_column.y(),
-						      v20i->z() + x*disp_column.z());
-	}
-      }
-    }
-  }
-}
-
-// --> BL_ExtendHighOrderNodes END ----------------------------------------
-// --> Extend to surfaces 
 
 bool buildPlanarTriProblem(
   GFace *gf, vector<MVertex *> &vertices, vector<vec2> &points,
-  std::vector<std::array<uint32_t, 10> > &elements,
+  std::vector<std::array<uint32_t, 6> > &elements,
   vector<bool> &locked, std::vector<std::array<uint32_t, 3> > &triangles,
   std::vector<std::array<std::array<double, 2>, 3> > &triIdealShapes)
 {
   //  std::vector<std::array<uint32_t, 6> > elements;
-  BL_ExtendHighOrderNodes (gf);
   buildVerticesAndElements(gf, vertices, elements);
   points.resize(vertices.size());
   locked.clear();
@@ -488,16 +291,6 @@
   SPoint3 proj;
   for(size_t v = 0; v < points.size(); ++v) {
     SPoint3 p = vertices[v]->point();
-<<<<<<< HEAD
-    // use parametric coordinates instead ...
-    // we should do it right for seams
-    SPoint2 param;
-    bool result = reparamMeshVertexOnFace(vertices[v], gf, param);    
-    points[v] = {param.x(),param.y()};
-    //    printf("%lu %g %g %g %g %d %d %d\n",vertices[v]->getNum(),param.x(),param.y(),p.x(),p.y(),result,vertices[v]->onWhat()->dim(),vertices[v]->onWhat()->tag());
-    //    points[v] = {p.x(),p.y()};
-    if(vertices[v]->onWhat()->dim() < 2) { locked[v] = true; }
-=======
     // Use parametric space instead
     SPoint2 param;
     if (reparamMeshVertexOnFace(vertices[v],gf,param))
@@ -509,7 +302,6 @@
       points[v] = {param.x(),param.y()};
       locked[v] = true;
     }
->>>>>>> 3fd18fbc
   }
   return buildTrianglesAndTargetsFromElements(points, elements,
 					      triangles, triIdealShapes,gf);
@@ -828,17 +620,8 @@
 {
 
   const uint32_t NO_U32 = (uint32_t)-1;
-<<<<<<< HEAD
-  // if(gf->geomType() != GFace::Plane) {
-  //   Msg::Error("- Face %i: untangleGFaceMeshConstrained only implemented for "
-  //              "planar faces",
-  //              gf->tag());
-  //   return false;
-  // }
-=======
   if(gf->geomType() != GFace::Plane)
     return untangleGFaceRANSAC(gf, 1.e-2);
->>>>>>> 3fd18fbc
 
   if(gf->getNumMeshElements() == 0) {
     Msg::Debug("- Face %i: no elements", gf->tag());
@@ -856,7 +639,7 @@
   vector<bool> locked;
   vector<std::array<uint32_t, 3> > triangles;
   std::vector<std::array<std::array<double, 2>, 3> > triIdealShapes;
-  std::vector<std::array<uint32_t, 10> > elements;
+  std::vector<std::array<uint32_t, 6> > elements;
   bool okb = buildPlanarTriProblem(gf, vertices,  points, elements,locked, triangles,
                                    triIdealShapes);
   if(!okb) {
@@ -870,13 +653,9 @@
   /* Call Winslow untangler */
   int iterMaxInner = 300;//0;
   int iterFailMax = 10;
-  double lambda = 1.e-13;
-
-<<<<<<< HEAD
+  double lambda = 1;
+
 #if 1
-=======
-  #if 1
->>>>>>> 3fd18fbc
   {
     char name[245];
     sprintf(name,"x%d.pos",gf->tag());
@@ -895,15 +674,11 @@
 #endif
   bool converged =
     untangle_triangles_2D(points, locked, triangles, triIdealShapes, lambda,
-  			  iterMaxInner, iterMax, iterFailMax, timeMax,nullptr);
+                          iterMaxInner, iterMax, iterFailMax, timeMax,nullptr);
 			  //  			  myUpdateIdealShapes);
-<<<<<<< HEAD
-#if 1
-=======
 
 
   #if 1
->>>>>>> 3fd18fbc
   {
     char name[245];
     sprintf(name,"untx%d.pos",gf->tag());
@@ -924,9 +699,8 @@
   // p2 triangles are using bezier polygons --> back to non bezier ...
   {
     std::set<std::pair<uint32_t,uint32_t> > p2edges;
-    std::vector<std::array<double, 2> > lag_points = points;
     for(size_t i = 0; i < elements.size(); ++i) {
-      if(elements[i][5] != NO_U32 && elements[i][6] == NO_U32) { // P2 triangles --
+      if(elements[i][5] != NO_U32) { // P2 triangles --
 	std::array<double, 2> p [6] = {points[elements[i][0]], points[elements[i][1]],
 				       points[elements[i][2]], points[elements[i][3]],
 				       points[elements[i][4]], points[elements[i][5]]};
@@ -945,85 +719,14 @@
 	  }
 	}
       }
-      if(elements[i][6] != NO_U32) { // P3 triangles --
-	double bez2lag [10][10] = 
-	  {{1.00000000e+00, 0.00000000e+00, 0.00000000e+00, 0.00000000e+00,
-	    0.00000000e+00, 0.00000000e+00, 0.00000000e+00, 0.00000000e+00,
-	    0.00000000e+00, 0.00000000e+00},
-	   {0.00000000e+00, 1.00000000e+00, 0.00000000e+00, 0.00000000e+00,
-	    0.00000000e+00, 0.00000000e+00, 0.00000000e+00, 0.00000000e+00,
-	    0.00000000e+00, 0.00000000e+00},
-	   {0.00000000e+00, 0.00000000e+00, 1.00000000e+00, 0.00000000e+00,
-	    0.00000000e+00, 0.00000000e+00, 0.00000000e+00, 0.00000000e+00,
-	    0.00000000e+00, 0.00000000e+00},
-	   {2.96296296e-01, 3.70370370e-02, 0.00000000e+00, 4.44444444e-01,
-	    2.22222222e-01, 0.00000000e+00, 0.00000000e+00, 0.00000000e+00,
-	    0.00000000e+00, 0.00000000e+00},
-	   {3.70370370e-02, 2.96296296e-01, 0.00000000e+00, 2.22222222e-01,
-	    4.44444444e-01, 0.00000000e+00, 0.00000000e+00, 0.00000000e+00,
-	    0.00000000e+00, 0.00000000e+00},
-	   {1.71056941e-49, 2.96296296e-01, 3.70370370e-02, 6.16297582e-33,
-	    7.40148683e-17, 4.44444444e-01, 2.22222222e-01, 1.85037171e-17,
-	    3.08148791e-33, 7.40148683e-17},
-	   {1.36845553e-48, 3.70370370e-02, 2.96296296e-01, 1.23259516e-32,
-	    3.70074342e-17, 2.22222222e-01, 4.44444444e-01, 1.48029737e-16,
-	    2.46519033e-32, 1.48029737e-16},
-	   {3.70370370e-02, 0.00000000e+00, 2.96296296e-01, 0.00000000e+00,
-	    0.00000000e+00, 0.00000000e+00, 0.00000000e+00, 4.44444444e-01,
-	    2.22222222e-01, 0.00000000e+00},
-	   {2.96296296e-01, 0.00000000e+00, 3.70370370e-02, 0.00000000e+00,
-	    0.00000000e+00, 0.00000000e+00, 0.00000000e+00, 2.22222222e-01,
-	    4.44444444e-01, 0.00000000e+00},
-	   {3.70370370e-02, 3.70370370e-02, 3.70370370e-02, 1.11111111e-01,
-	    1.11111111e-01, 1.11111111e-01, 1.11111111e-01, 1.11111111e-01,
-	    1.11111111e-01, 2.22222222e-01}};
-	
-	std::array<double, 2> p [10] = {points[elements[i][0]], points[elements[i][1]],
-					points[elements[i][2]], points[elements[i][3]],
-					points[elements[i][4]], points[elements[i][5]],
-					points[elements[i][6]], points[elements[i][7]],
-					points[elements[i][8]], points[elements[i][9]]};
-
-	for (size_t k = 0; k < 10 ; k++){
-	  std::array<double, 2> q = {0,0};
-	  for (size_t l = 0; l < 10 ; l++){
-	    q = q + p[l] * bez2lag[k][l];
-	  }	
-	  lag_points[elements[i][k]] = q;
-	}      
-      }      
-    }
-    if(elements[0][6] != NO_U32)
-      points = lag_points;
+    }
   }
 
   /* Project back on 3D plane, then CAD */
   for(size_t v = 0; v < points.size(); ++v)
     if(!locked[v]) {
-<<<<<<< HEAD
-      GPoint gp = gf->point(points[v][0], points[v][1]);
-      //      SPoint3 onPlane = SPoint3(points[v][0],
-      //                                points[v][1],0);
-      //      
-      //      double initGuess[2] = {0., 0.};
-      //      GPoint proj = gf->closestPoint(onPlane, initGuess);
-      //      if(proj.succeeded()) {
-      //        vertices[v]->setXYZ(proj.x(), proj.y(), proj.z());
-      //        vertices[v]->setParameter(0, proj.u());
-      //        vertices[v]->setParameter(1, proj.v());
-      //      }
-      //      else {
-      //      vertices[v]->setXYZ(onPlane.x(), onPlane.y(), onPlane.z());
-	//      }
-      vertices[v]->setXYZ(gp.x(),gp.y(),gp.z());
-      if (vertices[v]->onWhat() == gf){
-	vertices[v]->setParameter(0,points[v][0]);
-	vertices[v]->setParameter(1,points[v][1]);
-      }
-=======
       GPoint gp = gf->point(points[v][0],points[v][1]);
       vertices[v]->setXYZ(gp.x(),gp.y(),gp.z());
->>>>>>> 3fd18fbc
     }
 
   double sicnMinA, sicnAvgA;
