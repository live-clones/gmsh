/************************************************************************/
/*! \file

\brief Functions for manipulating strings.

Various functions for manipulating strings. Some of these functions
provide new functionality, whereas others are drop-in replacements
of standard functions (but with enhanced functionality).

\date Started 11/1/99
\author George
\version $Id: string.c 10711 2011-08-31 22:23:04Z karypis $
*/
/************************************************************************/

<<<<<<< HEAD
#define _XOPEN_SOURCE 700 // required to use strptime
=======
/* the following is for strptime() */
#define _XOPEN_SOURCE
#include <time.h>
#undef _XOPEN_SOURCE

>>>>>>> 89ebe537
#include "GKlib.h"



/************************************************************************/
/*! \brief Replaces certain characters in a string.

This function takes a string and replaces all the characters in the
\c fromlist with the corresponding characters from the \c tolist.
That is, each occurence of <tt>fromlist[i]</tt> is replaced by
<tt>tolist[i]</tt>.
If the \c tolist is shorter than \c fromlist, then the corresponding
characters are deleted. The modifications on \c str are done in place.
It tries to provide a functionality similar to Perl's \b tr// function.

\param str is the string whose characters will be replaced.
\param fromlist is the set of characters to be replaced.
\param tolist is the set of replacement characters .
\returns A pointer to \c str itself.
*/
/************************************************************************/
char *gk_strchr_replace(char *str, char *fromlist, char *tolist)
{
  gk_idx_t i, j, k;
  size_t len, fromlen, tolen;

  len     = strlen(str);
  fromlen = strlen(fromlist);
  tolen   = strlen(tolist);

  for (i=j=0; i<len; i++) {
    for (k=0; k<fromlen; k++) {
      if (str[i] == fromlist[k]) {
        if (k < tolen)
          str[j++] = tolist[k];
        break;
      }
    }
    if (k == fromlen)
      str[j++] = str[i];
  }
  str[j] = '\0';

  return str;
}



/************************************************************************/
/*! \brief Regex-based search-and-replace function

This function is a C implementation of Perl's <tt> s//</tt> regular-expression
based substitution function.

\param str
  is the input string on which the operation will be performed.
\param pattern
  is the regular expression for the pattern to be matched for substitution.
\param replacement
  is the replacement string, in which the possible captured pattern substrings
  are referred to as $1, $2, ..., $9. The entire matched pattern is refered
  to as $0.
\param options
  is a string specified options for the substitution operation. Currently the
  <tt>"i"</tt> (case insensitive) and <tt>"g"</tt> (global substitution) are
  supported.
\param new_str
  is a reference to a pointer that will store a pointer to the newly created
  string that results from the substitutions. This string is allocated via
  gk_malloc() and needs to be freed using gk_free(). The string is returned
  even if no substitutions were performed.
\returns
  If successful, it returns 1 + the number of substitutions that were performed.
  Thus, if no substitutions were performed, the returned value will be 1.
  Otherwise it returns 0. In case of error, a meaningful error message is
  returned in <tt>newstr</tt>, which also needs to be freed afterwards.
*/
/************************************************************************/
int gk_strstr_replace(char *str, char *pattern, char *replacement, char *options,
      char **new_str)
{
  gk_idx_t i;
  int j, rc, flags, global, nmatches;
  size_t len, rlen, nlen, offset, noffset;
  regex_t re;
  regmatch_t matches[10];


  /* Parse the options */
  flags = REG_EXTENDED;
  if (strchr(options, 'i') != NULL)
    flags = flags | REG_ICASE;
  global = (strchr(options, 'g') != NULL ? 1 : 0);


  /* Compile the regex */
  if ((rc = regcomp(&re, pattern, flags)) != 0) {
    len = regerror(rc, &re, NULL, 0);
    *new_str = gk_cmalloc(len, "gk_strstr_replace: new_str");
    regerror(rc, &re, *new_str, len);
    return 0;
  }

  /* Prepare the output string */
  len = strlen(str);
  nlen = 2*len;
  noffset = 0;
  *new_str = gk_cmalloc(nlen+1, "gk_strstr_replace: new_str");


  /* Get into the matching-replacing loop */
  rlen = strlen(replacement);
  offset = 0;
  nmatches = 0;
  do {
    rc = regexec(&re, str+offset, 10, matches, 0);

    if (rc == REG_ESPACE) {
      gk_free((void **)new_str, LTERM);
      *new_str = gk_strdup("regexec ran out of memory.");
      regfree(&re);
      return 0;
    }
    else if (rc == REG_NOMATCH) {
      if (nlen-noffset < len-offset) {
        nlen += (len-offset) - (nlen-noffset);
        *new_str = (char *)gk_realloc(*new_str, (nlen+1)*sizeof(char), "gk_strstr_replace: new_str");
      }
      strcpy(*new_str+noffset, str+offset);
      noffset += (len-offset);
      break;
    }
    else { /* A match was found! */
      nmatches++;

      /* Copy the left unmatched portion of the string */
      if (matches[0].rm_so > 0) {
        if (nlen-noffset < matches[0].rm_so) {
          nlen += matches[0].rm_so - (nlen-noffset);
          *new_str = (char *)gk_realloc(*new_str, (nlen+1)*sizeof(char), "gk_strstr_replace: new_str");
        }
        strncpy(*new_str+noffset, str+offset, matches[0].rm_so);
        noffset += matches[0].rm_so;
      }

      /* Go and append the replacement string */
      for (i=0; i<rlen; i++) {
        switch (replacement[i]) {
          case '\\':
            if (i+1 < rlen) {
              if (nlen-noffset < 1) {
                nlen += nlen + 1;
                *new_str = (char *)gk_realloc(*new_str, (nlen+1)*sizeof(char), "gk_strstr_replace: new_str");
              }
              *new_str[noffset++] = replacement[++i];
            }
            else {
              gk_free((void **)new_str, LTERM);
              *new_str = gk_strdup("Error in replacement string. Missing character following '\'.");
              regfree(&re);
              return 0;
            }
            break;

          case '$':
            if (i+1 < rlen) {
              j = (int)(replacement[++i] - '0');
              if (j < 0 || j > 9) {
                gk_free((void **)new_str, LTERM);
                *new_str = gk_strdup("Error in captured subexpression specification.");
                regfree(&re);
                return 0;
              }

              if (nlen-noffset < matches[j].rm_eo-matches[j].rm_so) {
                nlen += nlen + (matches[j].rm_eo-matches[j].rm_so);
                *new_str = (char *)gk_realloc(*new_str, (nlen+1)*sizeof(char), "gk_strstr_replace: new_str");
              }

              strncpy(*new_str+noffset, str+offset+matches[j].rm_so, matches[j].rm_eo);
              noffset += matches[j].rm_eo-matches[j].rm_so;
            }
            else {
              gk_free((void **)new_str, LTERM);
              *new_str = gk_strdup("Error in replacement string. Missing subexpression number folloing '$'.");
              regfree(&re);
              return 0;
            }
            break;

          default:
            if (nlen-noffset < 1) {
              nlen += nlen + 1;
              *new_str = (char *)gk_realloc(*new_str, (nlen+1)*sizeof(char), "gk_strstr_replace: new_str");
            }
            (*new_str)[noffset++] = replacement[i];
        }
      }

      /* Update the offset of str for the next match */
      offset += matches[0].rm_eo;

      if (!global) {
        /* Copy the right portion of the string if no 'g' option */
        if (nlen-noffset < len-offset) {
          nlen += (len-offset) - (nlen-noffset);
          *new_str = (char *)gk_realloc(*new_str, (nlen+1)*sizeof(char), "gk_strstr_replace: new_str");
        }
        strcpy(*new_str+noffset, str+offset);
        noffset += (len-offset);
      }
    }
  } while (global);

  (*new_str)[noffset] = '\0';

  regfree(&re);
  return nmatches + 1;

}



/************************************************************************/
/*! \brief Prunes characters from the end of the string.

This function removes any trailing characters that are included in the
\c rmlist. The trimming stops at the last character (i.e., first character
from the end) that is not in \c rmlist.
This function can be used to removed trailing spaces, newlines, etc.
This is a distructive operation as it modifies the string.

\param str is the string that will be trimmed.
\param rmlist contains the set of characters that will be removed.
\returns A pointer to \c str itself.
\sa gk_strhprune()
*/
/*************************************************************************/
char *gk_strtprune(char *str, char *rmlist)
{
  gk_idx_t i, j;
  size_t len;

  len = strlen(rmlist);

  for (i=strlen(str)-1; i>=0; i--) {
    for (j=0; j<len; j++) {
      if (str[i] == rmlist[j])
        break;
    }
    if (j == len)
      break;
  }

  str[i+1] = '\0';

  return str;
}


/************************************************************************/
/*! \brief Prunes characters from the beginning of the string.

This function removes any starting characters that are included in the
\c rmlist. The trimming stops at the first character that is not in
\c rmlist.
This function can be used to removed leading spaces, tabs, etc.
This is a distructive operation as it modifies the string.

\param str is the string that will be trimmed.
\param rmlist contains the set of characters that will be removed.
\returns A pointer to \c str itself.
\sa gk_strtprune()
*/
/*************************************************************************/
char *gk_strhprune(char *str, char *rmlist)
{
  gk_idx_t i, j;
  size_t len;

  len = strlen(rmlist);

  for (i=0; str[i]; i++) {
    for (j=0; j<len; j++) {
      if (str[i] == rmlist[j])
        break;
    }
    if (j == len)
      break;
  }

  if (i>0) { /* If something needs to be removed */
    for (j=0; str[i]; i++, j++)
      str[j] = str[i];
    str[j] = '\0';
  }

  return str;
}


/************************************************************************/
/*! \brief Converts a string to upper case.

This function converts a string to upper case. This operation modifies the
string itself.

\param str is the string whose case will be changed.
\returns A pointer to \c str itself.
\sa gk_strtolower()
*/
/*************************************************************************/
char *gk_strtoupper(char *str)
{
  int i;

  for (i=0; str[i]!='\0'; str[i]=toupper(str[i]), i++);
  return str;
}


/************************************************************************/
/*! \brief Converts a string to lower case.

This function converts a string to lower case. This operation modifies the
string itself.

\param str is the string whose case will be changed.
\returns A pointer to \c str itself.
\sa gk_strtoupper()
*/
/*************************************************************************/
char *gk_strtolower(char *str)
{
  int i;

  for (i=0; str[i]!='\0'; str[i]=tolower(str[i]), i++);
  return str;
}


/************************************************************************/
/*! \brief Duplicates a string

This function is a replacement for C's standard <em>strdup()</em> function.
The key differences between the two are that gk_strdup():
  - uses the dynamic memory allocation routines of \e GKlib.
  - it correctly handles NULL input strings.

The string that is returned must be freed by gk_free().

\param orgstr is the string that will be duplicated.
\returns A pointer to the newly created string.
\sa gk_free()
*/
/*************************************************************************/
char *gk_strdup(char *orgstr)
{
  int len;
  char *str=NULL;

  if (orgstr != NULL) {
    len = strlen(orgstr)+1;
    str = gk_malloc(len*sizeof(char), "gk_strdup: str");
    strcpy(str, orgstr);
  }

  return str;
}


/************************************************************************/
/*! \brief Case insensitive string comparison.

This function compares two strings for equality by ignoring the case of the
strings.

\warning This function is \b not equivalent to a case-insensitive
         <em>strcmp()</em> function, as it does not return ordering
         information.

\todo Remove the above warning.

\param s1 is the first string to be compared.
\param s2 is the second string to be compared.
\retval 1 if the strings are identical,
\retval 0 otherwise.
*/
/*************************************************************************/
int gk_strcasecmp(char *s1, char *s2)
{
  int i=0;

  if (strlen(s1) != strlen(s2))
    return 0;

  while (s1[i] != '\0') {
    if (tolower(s1[i]) != tolower(s2[i]))
      return 0;
    i++;
  }

  return 1;
}


/************************************************************************/
/*! \brief Compare two strings in revere order

This function is similar to strcmp but it performs the comparison as
if the two strings were reversed.

\param s1 is the first string to be compared.
\param s2 is the second string to be compared.
\retval -1, 0, 1, if the s1 < s2, s1 == s2, or s1 > s2.
*/
/*************************************************************************/
int gk_strrcmp(char *s1, char *s2)
{
  int i1 = strlen(s1)-1;
  int i2 = strlen(s2)-1;

  while ((i1 >= 0) && (i2 >= 0)) {
    if (s1[i1] != s2[i2])
      return (s1[i1] - s2[i2]);
    i1--;
    i2--;
  }

  /* i1 == -1 and/or i2 == -1 */

  if (i1 < i2)
    return -1;
  if (i1 > i2)
    return 1;
  return 0;
}



/************************************************************************/
/*! \brief Converts a time_t time into a string

This function takes a time_t-specified time and returns a string-formated
representation of the corresponding time. The format of the string is
<em>mm/dd/yyyy hh:mm:ss</em>, in which the hours are in military time.

\param time is the time to be converted.
\return It returns a pointer to a statically allocated string that is
        over-written in successive calls of this function. If the
        conversion failed, it returns NULL.

*/
/*************************************************************************/
char *gk_time2str(time_t time)
{
  static char datestr[128];
  struct tm *tm;

  tm = localtime(&time);

  if (strftime(datestr, 128, "%m/%d/%Y %H:%M:%S", tm) == 0)
    return NULL;
  else
    return datestr;
}



#if !defined(WIN32) && !defined(__MINGW32__) && !defined(__PGI) /* PGI fix for Gmsh */
/************************************************************************/
/*! \brief Converts a date/time string into its equivalent time_t value

This function takes date and/or time specification and converts it in
the equivalent time_t representation. The conversion is done using the
strptime() function. The format that gk_str2time() understands is
<em>mm/dd/yyyy hh:mm:ss</em>, in which the hours are in military time.

\param str is the date/time string to be converted.
\return If the conversion was successful it returns the time, otherwise
        it returns -1.
*/
/*************************************************************************/
time_t gk_str2time(char *str)
{
  struct tm time;
  time_t rtime;

  memset(&time, '\0', sizeof(time));

  if (strptime(str, "%m/%d/%Y %H:%M:%S", &time) == NULL)
    return -1;

  rtime = mktime(&time);
  return (rtime < 0 ? 0 : rtime);
}
#endif


/*************************************************************************
* This function returns the ID of a particular string based on the
* supplied StringMap array
**************************************************************************/
int gk_GetStringID(gk_StringMap_t *strmap, char *key)
{
  int i;

  for (i=0; strmap[i].name; i++) {
    if (gk_strcasecmp(key, strmap[i].name))
      return strmap[i].id;
  }

  return -1;
}<|MERGE_RESOLUTION|>--- conflicted
+++ resolved
@@ -13,15 +13,10 @@
 */
 /************************************************************************/
 
-<<<<<<< HEAD
-#define _XOPEN_SOURCE 700 // required to use strptime
-=======
 /* the following is for strptime() */
 #define _XOPEN_SOURCE
 #include <time.h>
 #undef _XOPEN_SOURCE
-
->>>>>>> 89ebe537
 #include "GKlib.h"
 
 
