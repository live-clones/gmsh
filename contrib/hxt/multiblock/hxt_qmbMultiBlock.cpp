--- conflicted
+++ resolved
@@ -1665,10 +1665,7 @@
   getBlock2Edge();
   std::cout<<"edg2block"<<std::endl;
   getEdge2Block();
-<<<<<<< HEAD
-  // for(uint64_t t=0; t<m_mbQuads.size(); t++)
-  //   std::cout<<"Block: "<<t <<" nVertices: "<<m_mbQuads[t].size()<<", nEdges: "<< m_mbBlock2Edg[t].size()<<std::endl;
-=======
+
   for(uint64_t t=0; t<m_mbQuads.size(); t++){
     std::cout<<"Block: "<<t <<" nVertices: "<<m_mbQuads[t].size()<<", nEdges: "<< m_mbBlock2Edg[t].size()<<std::endl;
     for(uint64_t k=0; k<m_mbQuads[t].size(); k++)
@@ -1685,7 +1682,7 @@
       std::cout << m_mbEdg2Block[t][k] << " , ";
     std::cout << std::endl;
   }
->>>>>>> 5c893ee8
+
   std::cout<<"triPatches"<<std::endl;
   std::vector<int> triPatchesIDs;
   getTriangularPatchesIDs(&triPatchesIDs);
@@ -1697,12 +1694,7 @@
   for(uint64_t mt=0; mt<tJunctionPatchesIDs.size(); mt++)
     std::cout<<"T-junc patch ID: "<<tJunctionPatchesIDs[mt]<<std::endl;
 
-<<<<<<< HEAD
-  //---------------------------------------------------------------------------
-  // for(uint64_t sl=0; sl<m_tri.size(); sl++)
-  //   std::cout<<" "<<m_tri[sl];
-  // std::cout<< " "<<std::endl; 
-=======
+
   dbgPosEdgData("dbgEdgData.pos");
   createMbTriPatchs();
   dbgPosPatchData("dbgBlockPatch.pos");
@@ -1711,7 +1703,6 @@
   // std::cout<<"grabingEdgData "<<std::endl;
   // getDataFromBlockEdgID(m_mbBlock2Edg[0][0], &pointsOnEdg, &trianglesOnEdg);
 
->>>>>>> 5c893ee8
   
   std::cout<<"start printing"<<std::endl;
   uint64_t triNumX[1];
@@ -2963,47 +2954,7 @@
   return  HXT_STATUS_OK;
 }
 
-<<<<<<< HEAD
-//Function not good	    
-// HXTStatus MultiBlock::getDataFromBlockEdgID(int edgID, std::vector<std::array<double, 3>> *pointsOnEdg, std::vector<uint64_t> *trianglesOnEdg){
-//   std::vector<std::array<double,3>> edgPoints = m_mbEdges[edgID];
-//   int startInd=-1; int endInd=-1;
-//   double norm=-1.0;
-//   for(uint64_t i=0; i<m_extraordVertices.size(); i++){
-//     if(isPointDuplicateVec(&m_mbEdges[edgID][0], &m_extraordVertices[i], &norm))
-//       startInd=i;
-//     if(isPointDuplicateVec(&m_mbEdges[edgID][1], &m_extraordVertices[i], &norm))
-//       endInd=i;
-//   }
-//   std::cout<<"start and end ind: "<<startInd<<"; "<<endInd<<std::endl;
-//   int sepInd=getSepCleanIDfrom2extVert(startInd, endInd);
-//   std::cout<<"Ind: "<<sepInd<<std::endl;
-//   int ID=-1;
-//   getSepIDFromCleanedSepInd(sepInd, &ID);
-//   std::cout<<"sep id: "<<ID<<std::endl;
-//   uint64_t startTri = m_tri[startInd];
-//   uint64_t endTri = m_tri[endInd];
-//   std::cout<<"Start and end tri "<<startTri<<" "<<endTri<<std::endl; 
-//   Separatrice *sep=&(m_vectSep[ID]);
-//   std::vector<uint64_t> *triangles = sep->getPTriangles();
-//   std::vector<std::array<double,3>> *pointCoord = sep->getPCoord();
-//   int start=-1; int end=-1;
-//   for(uint64_t i=0; i<triangles->size(); i++){
-//     if(startTri == (*triangles)[i])
-//       start = (int) i;
-//     if(endTri == (*triangles)[i])
-//       end = (int) i;
-//   }
-
-//  std::cout<<"start and end: "<<start<<"; "<<end<<std::endl;
-//   for(uint64_t i=start; i<end+1; i++)
-//     trianglesOnEdg->push_back((*triangles)[i]);
- 
-//   pointsOnEdg->push_back(m_mbEdges[edgID][0]);
-//   for(uint64_t i=start; i<end; i++)
-//     pointsOnEdg->push_back((*pointCoord)[i]); 
-//   pointsOnEdg->push_back(m_mbEdges[edgID][1]);
-=======
+
 HXTStatus MultiBlock::getDataFromBlockEdgID(int edgID, std::vector<std::array<double, 3>> &pointsOnEdg, std::vector<uint64_t> &trianglesOnEdg){
   pointsOnEdg.clear();
   trianglesOnEdg.clear();
@@ -3157,7 +3108,7 @@
   fclose(f);
   return HXT_STATUS_OK;
 }
->>>>>>> 5c893ee8
+
 
 HXTStatus MultiBlock::dbgPosPatchData(const char *fileName){
   HXTEdges* edges=m_Edges;
@@ -3175,17 +3126,13 @@
       std::array<double,3> point3={{mesh->vertices.coord[4*mesh->triangles.node[3*triNum+2]+0],mesh->vertices.coord[4*mesh->triangles.node[3*triNum+2]+1],mesh->vertices.coord[4*mesh->triangles.node[3*triNum+0]+2]}};
       fprintf(f,"ST(%g,%g,%g,%g,%g,%g,%g,%g,%g){%i,%i,%i};\n", point1[0],  point1[1],  point1[2],  point2[0],  point2[1],  point2[2],  point3[0],  point3[1],  point3[2], k,k,k);
 
-<<<<<<< HEAD
-//   return  HXT_STATUS_OK;
-// }
-=======
     }
     fprintf(f,"};");  
   }
   fclose(f);
   return HXT_STATUS_OK;
 }
->>>>>>> 5c893ee8
+
 
 int MultiBlock::isPointInTri(std::array<double, 3> point1, std::array<double, 3> point2, std::array<double, 3> currPoint, double *alpha){
 
