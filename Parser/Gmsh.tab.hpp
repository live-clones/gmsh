/* A Bison parser, made by GNU Bison 2.3.  */

/* Skeleton interface for Bison's Yacc-like parsers in C

   Copyright (C) 1984, 1989, 1990, 2000, 2001, 2002, 2003, 2004, 2005, 2006
   Free Software Foundation, Inc.

   This program is free software; you can redistribute it and/or modify
   it under the terms of the GNU General Public License as published by
   the Free Software Foundation; either version 2, or (at your option)
   any later version.

   This program is distributed in the hope that it will be useful,
   but WITHOUT ANY WARRANTY; without even the implied warranty of
   MERCHANTABILITY or FITNESS FOR A PARTICULAR PURPOSE.  See the
   GNU General Public License for more details.

   You should have received a copy of the GNU General Public License
   along with this program; if not, write to the Free Software
   Foundation, Inc., 51 Franklin Street, Fifth Floor,
   Boston, MA 02110-1301, USA.  */

/* As a special exception, you may create a larger work that contains
   part or all of the Bison parser skeleton and distribute that work
   under terms of your choice, so long as that work isn't itself a
   parser generator using the skeleton or a modified version thereof
   as a parser skeleton.  Alternatively, if you modify or redistribute
   the parser skeleton itself, you may (at your option) remove this
   special exception, which will cause the skeleton and the resulting
   Bison output files to be licensed under the GNU General Public
   License without this special exception.

   This special exception was added by the Free Software Foundation in
   version 2.2 of Bison.  */

/* Tokens.  */
#ifndef YYTOKENTYPE
# define YYTOKENTYPE
<<<<<<< HEAD
   /* Put the tokens into the symbol table, so that GDB and other debuggers
      know about them.  */
   enum yytokentype {
     tDOUBLE = 258,
     tSTRING = 259,
     tBIGSTR = 260,
     tEND = 261,
     tAFFECT = 262,
     tDOTS = 263,
     tSCOPE = 264,
     tPi = 265,
     tMPI_Rank = 266,
     tMPI_Size = 267,
     tEuclidian = 268,
     tCoordinates = 269,
     tTestLevel = 270,
     tExp = 271,
     tLog = 272,
     tLog10 = 273,
     tSqrt = 274,
     tSin = 275,
     tAsin = 276,
     tCos = 277,
     tAcos = 278,
     tTan = 279,
     tRand = 280,
     tAtan = 281,
     tAtan2 = 282,
     tSinh = 283,
     tCosh = 284,
     tTanh = 285,
     tFabs = 286,
     tAbs = 287,
     tFloor = 288,
     tCeil = 289,
     tRound = 290,
     tFmod = 291,
     tModulo = 292,
     tHypot = 293,
     tList = 294,
     tLinSpace = 295,
     tLogSpace = 296,
     tListFromFile = 297,
     tCatenary = 298,
     tPrintf = 299,
     tError = 300,
     tStr = 301,
     tSprintf = 302,
     tStrCat = 303,
     tStrPrefix = 304,
     tStrRelative = 305,
     tStrReplace = 306,
     tAbsolutePath = 307,
     tDirName = 308,
     tStrSub = 309,
     tStrLen = 310,
     tFind = 311,
     tStrFind = 312,
     tStrCmp = 313,
     tStrChoice = 314,
     tUpperCase = 315,
     tLowerCase = 316,
     tLowerCaseIn = 317,
     tTextAttributes = 318,
     tBoundingBox = 319,
     tDraw = 320,
     tSetChanged = 321,
     tToday = 322,
     tFixRelativePath = 323,
     tCurrentDirectory = 324,
     tSyncModel = 325,
     tNewModel = 326,
     tMass = 327,
     tCenterOfMass = 328,
     tOnelabAction = 329,
     tOnelabRun = 330,
     tCodeName = 331,
     tCpu = 332,
     tMemory = 333,
     tTotalMemory = 334,
     tCreateTopology = 335,
     tCreateGeometry = 336,
     tClassifySurfaces = 337,
     tRenumberMeshNodes = 338,
     tRenumberMeshElements = 339,
     tDistanceFunction = 340,
     tDefineConstant = 341,
     tUndefineConstant = 342,
     tDefineNumber = 343,
     tDefineStruct = 344,
     tNameStruct = 345,
     tDimNameSpace = 346,
     tAppend = 347,
     tDefineString = 348,
     tSetNumber = 349,
     tSetTag = 350,
     tSetString = 351,
     tPoint = 352,
     tCircle = 353,
     tEllipse = 354,
     tCurve = 355,
     tSphere = 356,
     tPolarSphere = 357,
     tSurface = 358,
     tSpline = 359,
     tVolume = 360,
     tBox = 361,
     tCylinder = 362,
     tCone = 363,
     tTorus = 364,
     tEllipsoid = 365,
     tQuadric = 366,
     tShapeFromFile = 367,
     tRectangle = 368,
     tDisk = 369,
     tWire = 370,
     tGeoEntity = 371,
     tCharacteristic = 372,
     tLength = 373,
     tParametric = 374,
     tElliptic = 375,
     tRefineMesh = 376,
     tAdaptMesh = 377,
     tRelocateMesh = 378,
     tReorientMesh = 379,
     tSetFactory = 380,
     tThruSections = 381,
     tWedge = 382,
     tFillet = 383,
     tChamfer = 384,
     tPlane = 385,
     tRuled = 386,
     tTransfinite = 387,
     tPhysical = 388,
     tCompound = 389,
     tPeriodic = 390,
     tParent = 391,
     tUsing = 392,
     tPlugin = 393,
     tDegenerated = 394,
     tRecursive = 395,
     tSewing = 396,
     tRotate = 397,
     tTranslate = 398,
     tSymmetry = 399,
     tDilate = 400,
     tExtrude = 401,
     tLevelset = 402,
     tAffine = 403,
     tBooleanUnion = 404,
     tBooleanIntersection = 405,
     tBooleanDifference = 406,
     tBooleanSection = 407,
     tBooleanFragments = 408,
     tThickSolid = 409,
     tRecombine = 410,
     tSmoother = 411,
     tSplit = 412,
     tDelete = 413,
     tCoherence = 414,
     tIntersect = 415,
     tMeshAlgorithm = 416,
     tReverseMesh = 417,
     tLayers = 418,
     tScaleLast = 419,
     tHole = 420,
     tAlias = 421,
     tAliasWithOptions = 422,
     tCopyOptions = 423,
     tQuadTriAddVerts = 424,
     tQuadTriNoNewVerts = 425,
     tRecombLaterals = 426,
     tTransfQuadTri = 427,
     tText2D = 428,
     tText3D = 429,
     tInterpolationScheme = 430,
     tTime = 431,
     tCombine = 432,
     tBSpline = 433,
     tBezier = 434,
     tNurbs = 435,
     tNurbsOrder = 436,
     tNurbsKnots = 437,
     tColor = 438,
     tColorTable = 439,
     tFor = 440,
     tIn = 441,
     tEndFor = 442,
     tIf = 443,
     tElseIf = 444,
     tElse = 445,
     tEndIf = 446,
     tExit = 447,
     tAbort = 448,
     tField = 449,
     tReturn = 450,
     tCall = 451,
     tSlide = 452,
     tMacro = 453,
     tShow = 454,
     tHide = 455,
     tGetValue = 456,
     tGetStringValue = 457,
     tGetEnv = 458,
     tGetString = 459,
     tGetNumber = 460,
     tUnique = 461,
     tHomology = 462,
     tCohomology = 463,
     tBetti = 464,
     tExists = 465,
     tFileExists = 466,
     tGetForced = 467,
     tGetForcedStr = 468,
     tGMSH_MAJOR_VERSION = 469,
     tGMSH_MINOR_VERSION = 470,
     tGMSH_PATCH_VERSION = 471,
     tGmshExecutableName = 472,
     tSetPartition = 473,
     tNameToString = 474,
     tStringToName = 475,
     tAFFECTDIVIDE = 476,
     tAFFECTTIMES = 477,
     tAFFECTMINUS = 478,
     tAFFECTPLUS = 479,
     tOR = 480,
     tAND = 481,
     tNOTEQUAL = 482,
     tEQUAL = 483,
     tGREATERGREATER = 484,
     tLESSLESS = 485,
     tGREATEROREQUAL = 486,
     tLESSOREQUAL = 487,
     UNARYPREC = 488,
     tMINUSMINUS = 489,
     tPLUSPLUS = 490
   };
=======
  enum yytokentype
  {
    tDOUBLE = 258,
    tSTRING = 259,
    tBIGSTR = 260,
    tEND = 261,
    tAFFECT = 262,
    tDOTS = 263,
    tSCOPE = 264,
    tPi = 265,
    tMPI_Rank = 266,
    tMPI_Size = 267,
    tEuclidian = 268,
    tCoordinates = 269,
    tTestLevel = 270,
    tExp = 271,
    tLog = 272,
    tLog10 = 273,
    tSqrt = 274,
    tSin = 275,
    tAsin = 276,
    tCos = 277,
    tAcos = 278,
    tTan = 279,
    tRand = 280,
    tAtan = 281,
    tAtan2 = 282,
    tSinh = 283,
    tCosh = 284,
    tTanh = 285,
    tFabs = 286,
    tAbs = 287,
    tFloor = 288,
    tCeil = 289,
    tRound = 290,
    tFmod = 291,
    tModulo = 292,
    tHypot = 293,
    tList = 294,
    tLinSpace = 295,
    tLogSpace = 296,
    tListFromFile = 297,
    tCatenary = 298,
    tPrintf = 299,
    tError = 300,
    tWarning = 301,
    tStr = 302,
    tSprintf = 303,
    tStrCat = 304,
    tStrPrefix = 305,
    tStrRelative = 306,
    tStrReplace = 307,
    tAbsolutePath = 308,
    tDirName = 309,
    tStrSub = 310,
    tStrLen = 311,
    tFind = 312,
    tStrFind = 313,
    tStrCmp = 314,
    tStrChoice = 315,
    tUpperCase = 316,
    tLowerCase = 317,
    tLowerCaseIn = 318,
    tTextAttributes = 319,
    tBoundingBox = 320,
    tDraw = 321,
    tSetChanged = 322,
    tToday = 323,
    tFixRelativePath = 324,
    tCurrentDirectory = 325,
    tSyncModel = 326,
    tNewModel = 327,
    tMass = 328,
    tCenterOfMass = 329,
    tOnelabAction = 330,
    tOnelabRun = 331,
    tCodeName = 332,
    tCpu = 333,
    tMemory = 334,
    tTotalMemory = 335,
    tCreateTopology = 336,
    tCreateGeometry = 337,
    tClassifySurfaces = 338,
    tRenumberMeshNodes = 339,
    tRenumberMeshElements = 340,
    tDistanceFunction = 341,
    tDefineConstant = 342,
    tUndefineConstant = 343,
    tDefineNumber = 344,
    tDefineStruct = 345,
    tNameStruct = 346,
    tDimNameSpace = 347,
    tAppend = 348,
    tDefineString = 349,
    tSetNumber = 350,
    tSetTag = 351,
    tSetString = 352,
    tPoint = 353,
    tCircle = 354,
    tEllipse = 355,
    tCurve = 356,
    tSphere = 357,
    tPolarSphere = 358,
    tSurface = 359,
    tSpline = 360,
    tVolume = 361,
    tBox = 362,
    tCylinder = 363,
    tCone = 364,
    tTorus = 365,
    tEllipsoid = 366,
    tQuadric = 367,
    tShapeFromFile = 368,
    tRectangle = 369,
    tDisk = 370,
    tWire = 371,
    tGeoEntity = 372,
    tCharacteristic = 373,
    tLength = 374,
    tParametric = 375,
    tElliptic = 376,
    tRefineMesh = 377,
    tAdaptMesh = 378,
    tRelocateMesh = 379,
    tReorientMesh = 380,
    tSetFactory = 381,
    tThruSections = 382,
    tWedge = 383,
    tFillet = 384,
    tChamfer = 385,
    tPlane = 386,
    tRuled = 387,
    tTransfinite = 388,
    tPhysical = 389,
    tCompound = 390,
    tPeriodic = 391,
    tParent = 392,
    tUsing = 393,
    tPlugin = 394,
    tDegenerated = 395,
    tRecursive = 396,
    tSewing = 397,
    tRotate = 398,
    tTranslate = 399,
    tSymmetry = 400,
    tDilate = 401,
    tExtrude = 402,
    tLevelset = 403,
    tAffine = 404,
    tBooleanUnion = 405,
    tBooleanIntersection = 406,
    tBooleanDifference = 407,
    tBooleanSection = 408,
    tBooleanFragments = 409,
    tThickSolid = 410,
    tRecombine = 411,
    tSmoother = 412,
    tSplit = 413,
    tDelete = 414,
    tCoherence = 415,
    tIntersect = 416,
    tMeshAlgorithm = 417,
    tReverseMesh = 418,
    tLayers = 419,
    tScaleLast = 420,
    tHole = 421,
    tAlias = 422,
    tAliasWithOptions = 423,
    tCopyOptions = 424,
    tQuadTriAddVerts = 425,
    tQuadTriNoNewVerts = 426,
    tRecombLaterals = 427,
    tTransfQuadTri = 428,
    tText2D = 429,
    tText3D = 430,
    tInterpolationScheme = 431,
    tTime = 432,
    tCombine = 433,
    tBSpline = 434,
    tBezier = 435,
    tNurbs = 436,
    tNurbsOrder = 437,
    tNurbsKnots = 438,
    tColor = 439,
    tColorTable = 440,
    tFor = 441,
    tIn = 442,
    tEndFor = 443,
    tIf = 444,
    tElseIf = 445,
    tElse = 446,
    tEndIf = 447,
    tExit = 448,
    tAbort = 449,
    tField = 450,
    tReturn = 451,
    tCall = 452,
    tSlide = 453,
    tMacro = 454,
    tShow = 455,
    tHide = 456,
    tGetValue = 457,
    tGetStringValue = 458,
    tGetEnv = 459,
    tGetString = 460,
    tGetNumber = 461,
    tUnique = 462,
    tHomology = 463,
    tCohomology = 464,
    tBetti = 465,
    tExists = 466,
    tFileExists = 467,
    tGetForced = 468,
    tGetForcedStr = 469,
    tGMSH_MAJOR_VERSION = 470,
    tGMSH_MINOR_VERSION = 471,
    tGMSH_PATCH_VERSION = 472,
    tGmshExecutableName = 473,
    tSetPartition = 474,
    tNameToString = 475,
    tStringToName = 476,
    tAFFECTPLUS = 477,
    tAFFECTMINUS = 478,
    tAFFECTTIMES = 479,
    tAFFECTDIVIDE = 480,
    tOR = 481,
    tAND = 482,
    tEQUAL = 483,
    tNOTEQUAL = 484,
    tLESSOREQUAL = 485,
    tGREATEROREQUAL = 486,
    tLESSLESS = 487,
    tGREATERGREATER = 488,
    tPLUSPLUS = 489,
    tMINUSMINUS = 490,
    UNARYPREC = 491
  };
>>>>>>> 7985bb5c
#endif
/* Tokens.  */
#define tDOUBLE 258
#define tSTRING 259
#define tBIGSTR 260
#define tEND 261
#define tAFFECT 262
#define tDOTS 263
#define tSCOPE 264
#define tPi 265
#define tMPI_Rank 266
#define tMPI_Size 267
#define tEuclidian 268
#define tCoordinates 269
#define tTestLevel 270
#define tExp 271
#define tLog 272
#define tLog10 273
#define tSqrt 274
#define tSin 275
#define tAsin 276
#define tCos 277
#define tAcos 278
#define tTan 279
#define tRand 280
#define tAtan 281
#define tAtan2 282
#define tSinh 283
#define tCosh 284
#define tTanh 285
#define tFabs 286
#define tAbs 287
#define tFloor 288
#define tCeil 289
#define tRound 290
#define tFmod 291
#define tModulo 292
#define tHypot 293
#define tList 294
#define tLinSpace 295
#define tLogSpace 296
#define tListFromFile 297
#define tCatenary 298
#define tPrintf 299
#define tError 300
#define tStr 301
#define tSprintf 302
#define tStrCat 303
#define tStrPrefix 304
#define tStrRelative 305
#define tStrReplace 306
#define tAbsolutePath 307
#define tDirName 308
#define tStrSub 309
#define tStrLen 310
#define tFind 311
#define tStrFind 312
#define tStrCmp 313
#define tStrChoice 314
#define tUpperCase 315
#define tLowerCase 316
#define tLowerCaseIn 317
#define tTextAttributes 318
#define tBoundingBox 319
#define tDraw 320
#define tSetChanged 321
#define tToday 322
#define tFixRelativePath 323
#define tCurrentDirectory 324
#define tSyncModel 325
#define tNewModel 326
#define tMass 327
#define tCenterOfMass 328
#define tOnelabAction 329
#define tOnelabRun 330
#define tCodeName 331
#define tCpu 332
#define tMemory 333
#define tTotalMemory 334
#define tCreateTopology 335
#define tCreateGeometry 336
#define tClassifySurfaces 337
#define tRenumberMeshNodes 338
#define tRenumberMeshElements 339
#define tDistanceFunction 340
#define tDefineConstant 341
#define tUndefineConstant 342
#define tDefineNumber 343
#define tDefineStruct 344
#define tNameStruct 345
#define tDimNameSpace 346
#define tAppend 347
#define tDefineString 348
#define tSetNumber 349
#define tSetTag 350
#define tSetString 351
#define tPoint 352
#define tCircle 353
#define tEllipse 354
#define tCurve 355
#define tSphere 356
#define tPolarSphere 357
#define tSurface 358
#define tSpline 359
#define tVolume 360
#define tBox 361
#define tCylinder 362
#define tCone 363
#define tTorus 364
#define tEllipsoid 365
#define tQuadric 366
#define tShapeFromFile 367
#define tRectangle 368
#define tDisk 369
#define tWire 370
#define tGeoEntity 371
#define tCharacteristic 372
#define tLength 373
#define tParametric 374
#define tElliptic 375
#define tRefineMesh 376
#define tAdaptMesh 377
#define tRelocateMesh 378
#define tReorientMesh 379
#define tSetFactory 380
#define tThruSections 381
#define tWedge 382
#define tFillet 383
#define tChamfer 384
#define tPlane 385
#define tRuled 386
#define tTransfinite 387
#define tPhysical 388
#define tCompound 389
#define tPeriodic 390
#define tParent 391
#define tUsing 392
#define tPlugin 393
#define tDegenerated 394
#define tRecursive 395
#define tSewing 396
#define tRotate 397
#define tTranslate 398
#define tSymmetry 399
#define tDilate 400
#define tExtrude 401
#define tLevelset 402
#define tAffine 403
#define tBooleanUnion 404
#define tBooleanIntersection 405
#define tBooleanDifference 406
#define tBooleanSection 407
#define tBooleanFragments 408
#define tThickSolid 409
#define tRecombine 410
#define tSmoother 411
#define tSplit 412
#define tDelete 413
#define tCoherence 414
#define tIntersect 415
#define tMeshAlgorithm 416
#define tReverseMesh 417
#define tLayers 418
#define tScaleLast 419
#define tHole 420
#define tAlias 421
#define tAliasWithOptions 422
#define tCopyOptions 423
#define tQuadTriAddVerts 424
#define tQuadTriNoNewVerts 425
#define tRecombLaterals 426
#define tTransfQuadTri 427
#define tText2D 428
#define tText3D 429
#define tInterpolationScheme 430
#define tTime 431
#define tCombine 432
#define tBSpline 433
#define tBezier 434
#define tNurbs 435
#define tNurbsOrder 436
#define tNurbsKnots 437
#define tColor 438
#define tColorTable 439
#define tFor 440
#define tIn 441
#define tEndFor 442
#define tIf 443
#define tElseIf 444
#define tElse 445
#define tEndIf 446
#define tExit 447
#define tAbort 448
#define tField 449
#define tReturn 450
#define tCall 451
#define tSlide 452
#define tMacro 453
#define tShow 454
#define tHide 455
#define tGetValue 456
#define tGetStringValue 457
#define tGetEnv 458
#define tGetString 459
#define tGetNumber 460
#define tUnique 461
#define tHomology 462
#define tCohomology 463
#define tBetti 464
#define tExists 465
#define tFileExists 466
#define tGetForced 467
#define tGetForcedStr 468
#define tGMSH_MAJOR_VERSION 469
#define tGMSH_MINOR_VERSION 470
#define tGMSH_PATCH_VERSION 471
#define tGmshExecutableName 472
#define tSetPartition 473
#define tNameToString 474
#define tStringToName 475
#define tAFFECTDIVIDE 476
#define tAFFECTTIMES 477
#define tAFFECTMINUS 478
#define tAFFECTPLUS 479
#define tOR 480
#define tAND 481
#define tNOTEQUAL 482
#define tEQUAL 483
#define tGREATERGREATER 484
#define tLESSLESS 485
#define tGREATEROREQUAL 486
#define tLESSOREQUAL 487
#define UNARYPREC 488
#define tMINUSMINUS 489
#define tPLUSPLUS 490




#if ! defined YYSTYPE && ! defined YYSTYPE_IS_DECLARED
typedef union YYSTYPE
#line 166 "Gmsh.y"
{
  char *c;
  int i;
  unsigned int u;
  double d;
  double v[5];
  Shape s;
  List_T *l;
  struct TwoChar c2;
<<<<<<< HEAD
}
/* Line 1529 of yacc.c.  */
#line 530 "Gmsh.tab.hpp"
	YYSTYPE;
# define yystype YYSTYPE /* obsolescent; will be withdrawn */
=======

#line 306 "Gmsh.tab.hpp" /* yacc.c:1921  */
};

typedef union YYSTYPE YYSTYPE;
# define YYSTYPE_IS_TRIVIAL 1
>>>>>>> 7985bb5c
# define YYSTYPE_IS_DECLARED 1
# define YYSTYPE_IS_TRIVIAL 1
#endif

extern YYSTYPE gmsh_yylval;
<|MERGE_RESOLUTION|>--- conflicted
+++ resolved
@@ -36,7 +36,6 @@
 /* Tokens.  */
 #ifndef YYTOKENTYPE
 # define YYTOKENTYPE
-<<<<<<< HEAD
    /* Put the tokens into the symbol table, so that GDB and other debuggers
       know about them.  */
    enum yytokentype {
@@ -83,436 +82,198 @@
      tCatenary = 298,
      tPrintf = 299,
      tError = 300,
-     tStr = 301,
-     tSprintf = 302,
-     tStrCat = 303,
-     tStrPrefix = 304,
-     tStrRelative = 305,
-     tStrReplace = 306,
-     tAbsolutePath = 307,
-     tDirName = 308,
-     tStrSub = 309,
-     tStrLen = 310,
-     tFind = 311,
-     tStrFind = 312,
-     tStrCmp = 313,
-     tStrChoice = 314,
-     tUpperCase = 315,
-     tLowerCase = 316,
-     tLowerCaseIn = 317,
-     tTextAttributes = 318,
-     tBoundingBox = 319,
-     tDraw = 320,
-     tSetChanged = 321,
-     tToday = 322,
-     tFixRelativePath = 323,
-     tCurrentDirectory = 324,
-     tSyncModel = 325,
-     tNewModel = 326,
-     tMass = 327,
-     tCenterOfMass = 328,
-     tOnelabAction = 329,
-     tOnelabRun = 330,
-     tCodeName = 331,
-     tCpu = 332,
-     tMemory = 333,
-     tTotalMemory = 334,
-     tCreateTopology = 335,
-     tCreateGeometry = 336,
-     tClassifySurfaces = 337,
-     tRenumberMeshNodes = 338,
-     tRenumberMeshElements = 339,
-     tDistanceFunction = 340,
-     tDefineConstant = 341,
-     tUndefineConstant = 342,
-     tDefineNumber = 343,
-     tDefineStruct = 344,
-     tNameStruct = 345,
-     tDimNameSpace = 346,
-     tAppend = 347,
-     tDefineString = 348,
-     tSetNumber = 349,
-     tSetTag = 350,
-     tSetString = 351,
-     tPoint = 352,
-     tCircle = 353,
-     tEllipse = 354,
-     tCurve = 355,
-     tSphere = 356,
-     tPolarSphere = 357,
-     tSurface = 358,
-     tSpline = 359,
-     tVolume = 360,
-     tBox = 361,
-     tCylinder = 362,
-     tCone = 363,
-     tTorus = 364,
-     tEllipsoid = 365,
-     tQuadric = 366,
-     tShapeFromFile = 367,
-     tRectangle = 368,
-     tDisk = 369,
-     tWire = 370,
-     tGeoEntity = 371,
-     tCharacteristic = 372,
-     tLength = 373,
-     tParametric = 374,
-     tElliptic = 375,
-     tRefineMesh = 376,
-     tAdaptMesh = 377,
-     tRelocateMesh = 378,
-     tReorientMesh = 379,
-     tSetFactory = 380,
-     tThruSections = 381,
-     tWedge = 382,
-     tFillet = 383,
-     tChamfer = 384,
-     tPlane = 385,
-     tRuled = 386,
-     tTransfinite = 387,
-     tPhysical = 388,
-     tCompound = 389,
-     tPeriodic = 390,
-     tParent = 391,
-     tUsing = 392,
-     tPlugin = 393,
-     tDegenerated = 394,
-     tRecursive = 395,
-     tSewing = 396,
-     tRotate = 397,
-     tTranslate = 398,
-     tSymmetry = 399,
-     tDilate = 400,
-     tExtrude = 401,
-     tLevelset = 402,
-     tAffine = 403,
-     tBooleanUnion = 404,
-     tBooleanIntersection = 405,
-     tBooleanDifference = 406,
-     tBooleanSection = 407,
-     tBooleanFragments = 408,
-     tThickSolid = 409,
-     tRecombine = 410,
-     tSmoother = 411,
-     tSplit = 412,
-     tDelete = 413,
-     tCoherence = 414,
-     tIntersect = 415,
-     tMeshAlgorithm = 416,
-     tReverseMesh = 417,
-     tLayers = 418,
-     tScaleLast = 419,
-     tHole = 420,
-     tAlias = 421,
-     tAliasWithOptions = 422,
-     tCopyOptions = 423,
-     tQuadTriAddVerts = 424,
-     tQuadTriNoNewVerts = 425,
-     tRecombLaterals = 426,
-     tTransfQuadTri = 427,
-     tText2D = 428,
-     tText3D = 429,
-     tInterpolationScheme = 430,
-     tTime = 431,
-     tCombine = 432,
-     tBSpline = 433,
-     tBezier = 434,
-     tNurbs = 435,
-     tNurbsOrder = 436,
-     tNurbsKnots = 437,
-     tColor = 438,
-     tColorTable = 439,
-     tFor = 440,
-     tIn = 441,
-     tEndFor = 442,
-     tIf = 443,
-     tElseIf = 444,
-     tElse = 445,
-     tEndIf = 446,
-     tExit = 447,
-     tAbort = 448,
-     tField = 449,
-     tReturn = 450,
-     tCall = 451,
-     tSlide = 452,
-     tMacro = 453,
-     tShow = 454,
-     tHide = 455,
-     tGetValue = 456,
-     tGetStringValue = 457,
-     tGetEnv = 458,
-     tGetString = 459,
-     tGetNumber = 460,
-     tUnique = 461,
-     tHomology = 462,
-     tCohomology = 463,
-     tBetti = 464,
-     tExists = 465,
-     tFileExists = 466,
-     tGetForced = 467,
-     tGetForcedStr = 468,
-     tGMSH_MAJOR_VERSION = 469,
-     tGMSH_MINOR_VERSION = 470,
-     tGMSH_PATCH_VERSION = 471,
-     tGmshExecutableName = 472,
-     tSetPartition = 473,
-     tNameToString = 474,
-     tStringToName = 475,
-     tAFFECTDIVIDE = 476,
-     tAFFECTTIMES = 477,
-     tAFFECTMINUS = 478,
-     tAFFECTPLUS = 479,
-     tOR = 480,
-     tAND = 481,
-     tNOTEQUAL = 482,
-     tEQUAL = 483,
-     tGREATERGREATER = 484,
-     tLESSLESS = 485,
-     tGREATEROREQUAL = 486,
-     tLESSOREQUAL = 487,
-     UNARYPREC = 488,
-     tMINUSMINUS = 489,
-     tPLUSPLUS = 490
+     tWarning = 301,
+     tStr = 302,
+     tSprintf = 303,
+     tStrCat = 304,
+     tStrPrefix = 305,
+     tStrRelative = 306,
+     tStrReplace = 307,
+     tAbsolutePath = 308,
+     tDirName = 309,
+     tStrSub = 310,
+     tStrLen = 311,
+     tFind = 312,
+     tStrFind = 313,
+     tStrCmp = 314,
+     tStrChoice = 315,
+     tUpperCase = 316,
+     tLowerCase = 317,
+     tLowerCaseIn = 318,
+     tTextAttributes = 319,
+     tBoundingBox = 320,
+     tDraw = 321,
+     tSetChanged = 322,
+     tToday = 323,
+     tFixRelativePath = 324,
+     tCurrentDirectory = 325,
+     tSyncModel = 326,
+     tNewModel = 327,
+     tMass = 328,
+     tCenterOfMass = 329,
+     tOnelabAction = 330,
+     tOnelabRun = 331,
+     tCodeName = 332,
+     tCpu = 333,
+     tMemory = 334,
+     tTotalMemory = 335,
+     tCreateTopology = 336,
+     tCreateGeometry = 337,
+     tClassifySurfaces = 338,
+     tRenumberMeshNodes = 339,
+     tRenumberMeshElements = 340,
+     tDistanceFunction = 341,
+     tDefineConstant = 342,
+     tUndefineConstant = 343,
+     tDefineNumber = 344,
+     tDefineStruct = 345,
+     tNameStruct = 346,
+     tDimNameSpace = 347,
+     tAppend = 348,
+     tDefineString = 349,
+     tSetNumber = 350,
+     tSetTag = 351,
+     tSetString = 352,
+     tPoint = 353,
+     tCircle = 354,
+     tEllipse = 355,
+     tCurve = 356,
+     tSphere = 357,
+     tPolarSphere = 358,
+     tSurface = 359,
+     tSpline = 360,
+     tVolume = 361,
+     tBox = 362,
+     tCylinder = 363,
+     tCone = 364,
+     tTorus = 365,
+     tEllipsoid = 366,
+     tQuadric = 367,
+     tShapeFromFile = 368,
+     tRectangle = 369,
+     tDisk = 370,
+     tWire = 371,
+     tGeoEntity = 372,
+     tCharacteristic = 373,
+     tLength = 374,
+     tParametric = 375,
+     tElliptic = 376,
+     tRefineMesh = 377,
+     tAdaptMesh = 378,
+     tRelocateMesh = 379,
+     tReorientMesh = 380,
+     tSetFactory = 381,
+     tThruSections = 382,
+     tWedge = 383,
+     tFillet = 384,
+     tChamfer = 385,
+     tPlane = 386,
+     tRuled = 387,
+     tTransfinite = 388,
+     tPhysical = 389,
+     tCompound = 390,
+     tPeriodic = 391,
+     tParent = 392,
+     tUsing = 393,
+     tPlugin = 394,
+     tDegenerated = 395,
+     tRecursive = 396,
+     tSewing = 397,
+     tRotate = 398,
+     tTranslate = 399,
+     tSymmetry = 400,
+     tDilate = 401,
+     tExtrude = 402,
+     tLevelset = 403,
+     tAffine = 404,
+     tBooleanUnion = 405,
+     tBooleanIntersection = 406,
+     tBooleanDifference = 407,
+     tBooleanSection = 408,
+     tBooleanFragments = 409,
+     tThickSolid = 410,
+     tRecombine = 411,
+     tSmoother = 412,
+     tSplit = 413,
+     tDelete = 414,
+     tCoherence = 415,
+     tIntersect = 416,
+     tMeshAlgorithm = 417,
+     tReverseMesh = 418,
+     tLayers = 419,
+     tScaleLast = 420,
+     tHole = 421,
+     tAlias = 422,
+     tAliasWithOptions = 423,
+     tCopyOptions = 424,
+     tQuadTriAddVerts = 425,
+     tQuadTriNoNewVerts = 426,
+     tRecombLaterals = 427,
+     tTransfQuadTri = 428,
+     tText2D = 429,
+     tText3D = 430,
+     tInterpolationScheme = 431,
+     tTime = 432,
+     tCombine = 433,
+     tBSpline = 434,
+     tBezier = 435,
+     tNurbs = 436,
+     tNurbsOrder = 437,
+     tNurbsKnots = 438,
+     tColor = 439,
+     tColorTable = 440,
+     tFor = 441,
+     tIn = 442,
+     tEndFor = 443,
+     tIf = 444,
+     tElseIf = 445,
+     tElse = 446,
+     tEndIf = 447,
+     tExit = 448,
+     tAbort = 449,
+     tField = 450,
+     tReturn = 451,
+     tCall = 452,
+     tSlide = 453,
+     tMacro = 454,
+     tShow = 455,
+     tHide = 456,
+     tGetValue = 457,
+     tGetStringValue = 458,
+     tGetEnv = 459,
+     tGetString = 460,
+     tGetNumber = 461,
+     tUnique = 462,
+     tHomology = 463,
+     tCohomology = 464,
+     tBetti = 465,
+     tExists = 466,
+     tFileExists = 467,
+     tGetForced = 468,
+     tGetForcedStr = 469,
+     tGMSH_MAJOR_VERSION = 470,
+     tGMSH_MINOR_VERSION = 471,
+     tGMSH_PATCH_VERSION = 472,
+     tGmshExecutableName = 473,
+     tSetPartition = 474,
+     tNameToString = 475,
+     tStringToName = 476,
+     tAFFECTDIVIDE = 477,
+     tAFFECTTIMES = 478,
+     tAFFECTMINUS = 479,
+     tAFFECTPLUS = 480,
+     tOR = 481,
+     tAND = 482,
+     tNOTEQUAL = 483,
+     tEQUAL = 484,
+     tGREATERGREATER = 485,
+     tLESSLESS = 486,
+     tGREATEROREQUAL = 487,
+     tLESSOREQUAL = 488,
+     UNARYPREC = 489,
+     tMINUSMINUS = 490,
+     tPLUSPLUS = 491
    };
-=======
-  enum yytokentype
-  {
-    tDOUBLE = 258,
-    tSTRING = 259,
-    tBIGSTR = 260,
-    tEND = 261,
-    tAFFECT = 262,
-    tDOTS = 263,
-    tSCOPE = 264,
-    tPi = 265,
-    tMPI_Rank = 266,
-    tMPI_Size = 267,
-    tEuclidian = 268,
-    tCoordinates = 269,
-    tTestLevel = 270,
-    tExp = 271,
-    tLog = 272,
-    tLog10 = 273,
-    tSqrt = 274,
-    tSin = 275,
-    tAsin = 276,
-    tCos = 277,
-    tAcos = 278,
-    tTan = 279,
-    tRand = 280,
-    tAtan = 281,
-    tAtan2 = 282,
-    tSinh = 283,
-    tCosh = 284,
-    tTanh = 285,
-    tFabs = 286,
-    tAbs = 287,
-    tFloor = 288,
-    tCeil = 289,
-    tRound = 290,
-    tFmod = 291,
-    tModulo = 292,
-    tHypot = 293,
-    tList = 294,
-    tLinSpace = 295,
-    tLogSpace = 296,
-    tListFromFile = 297,
-    tCatenary = 298,
-    tPrintf = 299,
-    tError = 300,
-    tWarning = 301,
-    tStr = 302,
-    tSprintf = 303,
-    tStrCat = 304,
-    tStrPrefix = 305,
-    tStrRelative = 306,
-    tStrReplace = 307,
-    tAbsolutePath = 308,
-    tDirName = 309,
-    tStrSub = 310,
-    tStrLen = 311,
-    tFind = 312,
-    tStrFind = 313,
-    tStrCmp = 314,
-    tStrChoice = 315,
-    tUpperCase = 316,
-    tLowerCase = 317,
-    tLowerCaseIn = 318,
-    tTextAttributes = 319,
-    tBoundingBox = 320,
-    tDraw = 321,
-    tSetChanged = 322,
-    tToday = 323,
-    tFixRelativePath = 324,
-    tCurrentDirectory = 325,
-    tSyncModel = 326,
-    tNewModel = 327,
-    tMass = 328,
-    tCenterOfMass = 329,
-    tOnelabAction = 330,
-    tOnelabRun = 331,
-    tCodeName = 332,
-    tCpu = 333,
-    tMemory = 334,
-    tTotalMemory = 335,
-    tCreateTopology = 336,
-    tCreateGeometry = 337,
-    tClassifySurfaces = 338,
-    tRenumberMeshNodes = 339,
-    tRenumberMeshElements = 340,
-    tDistanceFunction = 341,
-    tDefineConstant = 342,
-    tUndefineConstant = 343,
-    tDefineNumber = 344,
-    tDefineStruct = 345,
-    tNameStruct = 346,
-    tDimNameSpace = 347,
-    tAppend = 348,
-    tDefineString = 349,
-    tSetNumber = 350,
-    tSetTag = 351,
-    tSetString = 352,
-    tPoint = 353,
-    tCircle = 354,
-    tEllipse = 355,
-    tCurve = 356,
-    tSphere = 357,
-    tPolarSphere = 358,
-    tSurface = 359,
-    tSpline = 360,
-    tVolume = 361,
-    tBox = 362,
-    tCylinder = 363,
-    tCone = 364,
-    tTorus = 365,
-    tEllipsoid = 366,
-    tQuadric = 367,
-    tShapeFromFile = 368,
-    tRectangle = 369,
-    tDisk = 370,
-    tWire = 371,
-    tGeoEntity = 372,
-    tCharacteristic = 373,
-    tLength = 374,
-    tParametric = 375,
-    tElliptic = 376,
-    tRefineMesh = 377,
-    tAdaptMesh = 378,
-    tRelocateMesh = 379,
-    tReorientMesh = 380,
-    tSetFactory = 381,
-    tThruSections = 382,
-    tWedge = 383,
-    tFillet = 384,
-    tChamfer = 385,
-    tPlane = 386,
-    tRuled = 387,
-    tTransfinite = 388,
-    tPhysical = 389,
-    tCompound = 390,
-    tPeriodic = 391,
-    tParent = 392,
-    tUsing = 393,
-    tPlugin = 394,
-    tDegenerated = 395,
-    tRecursive = 396,
-    tSewing = 397,
-    tRotate = 398,
-    tTranslate = 399,
-    tSymmetry = 400,
-    tDilate = 401,
-    tExtrude = 402,
-    tLevelset = 403,
-    tAffine = 404,
-    tBooleanUnion = 405,
-    tBooleanIntersection = 406,
-    tBooleanDifference = 407,
-    tBooleanSection = 408,
-    tBooleanFragments = 409,
-    tThickSolid = 410,
-    tRecombine = 411,
-    tSmoother = 412,
-    tSplit = 413,
-    tDelete = 414,
-    tCoherence = 415,
-    tIntersect = 416,
-    tMeshAlgorithm = 417,
-    tReverseMesh = 418,
-    tLayers = 419,
-    tScaleLast = 420,
-    tHole = 421,
-    tAlias = 422,
-    tAliasWithOptions = 423,
-    tCopyOptions = 424,
-    tQuadTriAddVerts = 425,
-    tQuadTriNoNewVerts = 426,
-    tRecombLaterals = 427,
-    tTransfQuadTri = 428,
-    tText2D = 429,
-    tText3D = 430,
-    tInterpolationScheme = 431,
-    tTime = 432,
-    tCombine = 433,
-    tBSpline = 434,
-    tBezier = 435,
-    tNurbs = 436,
-    tNurbsOrder = 437,
-    tNurbsKnots = 438,
-    tColor = 439,
-    tColorTable = 440,
-    tFor = 441,
-    tIn = 442,
-    tEndFor = 443,
-    tIf = 444,
-    tElseIf = 445,
-    tElse = 446,
-    tEndIf = 447,
-    tExit = 448,
-    tAbort = 449,
-    tField = 450,
-    tReturn = 451,
-    tCall = 452,
-    tSlide = 453,
-    tMacro = 454,
-    tShow = 455,
-    tHide = 456,
-    tGetValue = 457,
-    tGetStringValue = 458,
-    tGetEnv = 459,
-    tGetString = 460,
-    tGetNumber = 461,
-    tUnique = 462,
-    tHomology = 463,
-    tCohomology = 464,
-    tBetti = 465,
-    tExists = 466,
-    tFileExists = 467,
-    tGetForced = 468,
-    tGetForcedStr = 469,
-    tGMSH_MAJOR_VERSION = 470,
-    tGMSH_MINOR_VERSION = 471,
-    tGMSH_PATCH_VERSION = 472,
-    tGmshExecutableName = 473,
-    tSetPartition = 474,
-    tNameToString = 475,
-    tStringToName = 476,
-    tAFFECTPLUS = 477,
-    tAFFECTMINUS = 478,
-    tAFFECTTIMES = 479,
-    tAFFECTDIVIDE = 480,
-    tOR = 481,
-    tAND = 482,
-    tEQUAL = 483,
-    tNOTEQUAL = 484,
-    tLESSOREQUAL = 485,
-    tGREATEROREQUAL = 486,
-    tLESSLESS = 487,
-    tGREATERGREATER = 488,
-    tPLUSPLUS = 489,
-    tMINUSMINUS = 490,
-    UNARYPREC = 491
-  };
->>>>>>> 7985bb5c
 #endif
 /* Tokens.  */
 #define tDOUBLE 258
@@ -558,196 +319,197 @@
 #define tCatenary 298
 #define tPrintf 299
 #define tError 300
-#define tStr 301
-#define tSprintf 302
-#define tStrCat 303
-#define tStrPrefix 304
-#define tStrRelative 305
-#define tStrReplace 306
-#define tAbsolutePath 307
-#define tDirName 308
-#define tStrSub 309
-#define tStrLen 310
-#define tFind 311
-#define tStrFind 312
-#define tStrCmp 313
-#define tStrChoice 314
-#define tUpperCase 315
-#define tLowerCase 316
-#define tLowerCaseIn 317
-#define tTextAttributes 318
-#define tBoundingBox 319
-#define tDraw 320
-#define tSetChanged 321
-#define tToday 322
-#define tFixRelativePath 323
-#define tCurrentDirectory 324
-#define tSyncModel 325
-#define tNewModel 326
-#define tMass 327
-#define tCenterOfMass 328
-#define tOnelabAction 329
-#define tOnelabRun 330
-#define tCodeName 331
-#define tCpu 332
-#define tMemory 333
-#define tTotalMemory 334
-#define tCreateTopology 335
-#define tCreateGeometry 336
-#define tClassifySurfaces 337
-#define tRenumberMeshNodes 338
-#define tRenumberMeshElements 339
-#define tDistanceFunction 340
-#define tDefineConstant 341
-#define tUndefineConstant 342
-#define tDefineNumber 343
-#define tDefineStruct 344
-#define tNameStruct 345
-#define tDimNameSpace 346
-#define tAppend 347
-#define tDefineString 348
-#define tSetNumber 349
-#define tSetTag 350
-#define tSetString 351
-#define tPoint 352
-#define tCircle 353
-#define tEllipse 354
-#define tCurve 355
-#define tSphere 356
-#define tPolarSphere 357
-#define tSurface 358
-#define tSpline 359
-#define tVolume 360
-#define tBox 361
-#define tCylinder 362
-#define tCone 363
-#define tTorus 364
-#define tEllipsoid 365
-#define tQuadric 366
-#define tShapeFromFile 367
-#define tRectangle 368
-#define tDisk 369
-#define tWire 370
-#define tGeoEntity 371
-#define tCharacteristic 372
-#define tLength 373
-#define tParametric 374
-#define tElliptic 375
-#define tRefineMesh 376
-#define tAdaptMesh 377
-#define tRelocateMesh 378
-#define tReorientMesh 379
-#define tSetFactory 380
-#define tThruSections 381
-#define tWedge 382
-#define tFillet 383
-#define tChamfer 384
-#define tPlane 385
-#define tRuled 386
-#define tTransfinite 387
-#define tPhysical 388
-#define tCompound 389
-#define tPeriodic 390
-#define tParent 391
-#define tUsing 392
-#define tPlugin 393
-#define tDegenerated 394
-#define tRecursive 395
-#define tSewing 396
-#define tRotate 397
-#define tTranslate 398
-#define tSymmetry 399
-#define tDilate 400
-#define tExtrude 401
-#define tLevelset 402
-#define tAffine 403
-#define tBooleanUnion 404
-#define tBooleanIntersection 405
-#define tBooleanDifference 406
-#define tBooleanSection 407
-#define tBooleanFragments 408
-#define tThickSolid 409
-#define tRecombine 410
-#define tSmoother 411
-#define tSplit 412
-#define tDelete 413
-#define tCoherence 414
-#define tIntersect 415
-#define tMeshAlgorithm 416
-#define tReverseMesh 417
-#define tLayers 418
-#define tScaleLast 419
-#define tHole 420
-#define tAlias 421
-#define tAliasWithOptions 422
-#define tCopyOptions 423
-#define tQuadTriAddVerts 424
-#define tQuadTriNoNewVerts 425
-#define tRecombLaterals 426
-#define tTransfQuadTri 427
-#define tText2D 428
-#define tText3D 429
-#define tInterpolationScheme 430
-#define tTime 431
-#define tCombine 432
-#define tBSpline 433
-#define tBezier 434
-#define tNurbs 435
-#define tNurbsOrder 436
-#define tNurbsKnots 437
-#define tColor 438
-#define tColorTable 439
-#define tFor 440
-#define tIn 441
-#define tEndFor 442
-#define tIf 443
-#define tElseIf 444
-#define tElse 445
-#define tEndIf 446
-#define tExit 447
-#define tAbort 448
-#define tField 449
-#define tReturn 450
-#define tCall 451
-#define tSlide 452
-#define tMacro 453
-#define tShow 454
-#define tHide 455
-#define tGetValue 456
-#define tGetStringValue 457
-#define tGetEnv 458
-#define tGetString 459
-#define tGetNumber 460
-#define tUnique 461
-#define tHomology 462
-#define tCohomology 463
-#define tBetti 464
-#define tExists 465
-#define tFileExists 466
-#define tGetForced 467
-#define tGetForcedStr 468
-#define tGMSH_MAJOR_VERSION 469
-#define tGMSH_MINOR_VERSION 470
-#define tGMSH_PATCH_VERSION 471
-#define tGmshExecutableName 472
-#define tSetPartition 473
-#define tNameToString 474
-#define tStringToName 475
-#define tAFFECTDIVIDE 476
-#define tAFFECTTIMES 477
-#define tAFFECTMINUS 478
-#define tAFFECTPLUS 479
-#define tOR 480
-#define tAND 481
-#define tNOTEQUAL 482
-#define tEQUAL 483
-#define tGREATERGREATER 484
-#define tLESSLESS 485
-#define tGREATEROREQUAL 486
-#define tLESSOREQUAL 487
-#define UNARYPREC 488
-#define tMINUSMINUS 489
-#define tPLUSPLUS 490
+#define tWarning 301
+#define tStr 302
+#define tSprintf 303
+#define tStrCat 304
+#define tStrPrefix 305
+#define tStrRelative 306
+#define tStrReplace 307
+#define tAbsolutePath 308
+#define tDirName 309
+#define tStrSub 310
+#define tStrLen 311
+#define tFind 312
+#define tStrFind 313
+#define tStrCmp 314
+#define tStrChoice 315
+#define tUpperCase 316
+#define tLowerCase 317
+#define tLowerCaseIn 318
+#define tTextAttributes 319
+#define tBoundingBox 320
+#define tDraw 321
+#define tSetChanged 322
+#define tToday 323
+#define tFixRelativePath 324
+#define tCurrentDirectory 325
+#define tSyncModel 326
+#define tNewModel 327
+#define tMass 328
+#define tCenterOfMass 329
+#define tOnelabAction 330
+#define tOnelabRun 331
+#define tCodeName 332
+#define tCpu 333
+#define tMemory 334
+#define tTotalMemory 335
+#define tCreateTopology 336
+#define tCreateGeometry 337
+#define tClassifySurfaces 338
+#define tRenumberMeshNodes 339
+#define tRenumberMeshElements 340
+#define tDistanceFunction 341
+#define tDefineConstant 342
+#define tUndefineConstant 343
+#define tDefineNumber 344
+#define tDefineStruct 345
+#define tNameStruct 346
+#define tDimNameSpace 347
+#define tAppend 348
+#define tDefineString 349
+#define tSetNumber 350
+#define tSetTag 351
+#define tSetString 352
+#define tPoint 353
+#define tCircle 354
+#define tEllipse 355
+#define tCurve 356
+#define tSphere 357
+#define tPolarSphere 358
+#define tSurface 359
+#define tSpline 360
+#define tVolume 361
+#define tBox 362
+#define tCylinder 363
+#define tCone 364
+#define tTorus 365
+#define tEllipsoid 366
+#define tQuadric 367
+#define tShapeFromFile 368
+#define tRectangle 369
+#define tDisk 370
+#define tWire 371
+#define tGeoEntity 372
+#define tCharacteristic 373
+#define tLength 374
+#define tParametric 375
+#define tElliptic 376
+#define tRefineMesh 377
+#define tAdaptMesh 378
+#define tRelocateMesh 379
+#define tReorientMesh 380
+#define tSetFactory 381
+#define tThruSections 382
+#define tWedge 383
+#define tFillet 384
+#define tChamfer 385
+#define tPlane 386
+#define tRuled 387
+#define tTransfinite 388
+#define tPhysical 389
+#define tCompound 390
+#define tPeriodic 391
+#define tParent 392
+#define tUsing 393
+#define tPlugin 394
+#define tDegenerated 395
+#define tRecursive 396
+#define tSewing 397
+#define tRotate 398
+#define tTranslate 399
+#define tSymmetry 400
+#define tDilate 401
+#define tExtrude 402
+#define tLevelset 403
+#define tAffine 404
+#define tBooleanUnion 405
+#define tBooleanIntersection 406
+#define tBooleanDifference 407
+#define tBooleanSection 408
+#define tBooleanFragments 409
+#define tThickSolid 410
+#define tRecombine 411
+#define tSmoother 412
+#define tSplit 413
+#define tDelete 414
+#define tCoherence 415
+#define tIntersect 416
+#define tMeshAlgorithm 417
+#define tReverseMesh 418
+#define tLayers 419
+#define tScaleLast 420
+#define tHole 421
+#define tAlias 422
+#define tAliasWithOptions 423
+#define tCopyOptions 424
+#define tQuadTriAddVerts 425
+#define tQuadTriNoNewVerts 426
+#define tRecombLaterals 427
+#define tTransfQuadTri 428
+#define tText2D 429
+#define tText3D 430
+#define tInterpolationScheme 431
+#define tTime 432
+#define tCombine 433
+#define tBSpline 434
+#define tBezier 435
+#define tNurbs 436
+#define tNurbsOrder 437
+#define tNurbsKnots 438
+#define tColor 439
+#define tColorTable 440
+#define tFor 441
+#define tIn 442
+#define tEndFor 443
+#define tIf 444
+#define tElseIf 445
+#define tElse 446
+#define tEndIf 447
+#define tExit 448
+#define tAbort 449
+#define tField 450
+#define tReturn 451
+#define tCall 452
+#define tSlide 453
+#define tMacro 454
+#define tShow 455
+#define tHide 456
+#define tGetValue 457
+#define tGetStringValue 458
+#define tGetEnv 459
+#define tGetString 460
+#define tGetNumber 461
+#define tUnique 462
+#define tHomology 463
+#define tCohomology 464
+#define tBetti 465
+#define tExists 466
+#define tFileExists 467
+#define tGetForced 468
+#define tGetForcedStr 469
+#define tGMSH_MAJOR_VERSION 470
+#define tGMSH_MINOR_VERSION 471
+#define tGMSH_PATCH_VERSION 472
+#define tGmshExecutableName 473
+#define tSetPartition 474
+#define tNameToString 475
+#define tStringToName 476
+#define tAFFECTDIVIDE 477
+#define tAFFECTTIMES 478
+#define tAFFECTMINUS 479
+#define tAFFECTPLUS 480
+#define tOR 481
+#define tAND 482
+#define tNOTEQUAL 483
+#define tEQUAL 484
+#define tGREATERGREATER 485
+#define tLESSLESS 486
+#define tGREATEROREQUAL 487
+#define tLESSOREQUAL 488
+#define UNARYPREC 489
+#define tMINUSMINUS 490
+#define tPLUSPLUS 491
 
 
 
@@ -764,20 +526,11 @@
   Shape s;
   List_T *l;
   struct TwoChar c2;
-<<<<<<< HEAD
 }
 /* Line 1529 of yacc.c.  */
-#line 530 "Gmsh.tab.hpp"
+#line 532 "Gmsh.tab.hpp"
 	YYSTYPE;
 # define yystype YYSTYPE /* obsolescent; will be withdrawn */
-=======
-
-#line 306 "Gmsh.tab.hpp" /* yacc.c:1921  */
-};
-
-typedef union YYSTYPE YYSTYPE;
-# define YYSTYPE_IS_TRIVIAL 1
->>>>>>> 7985bb5c
 # define YYSTYPE_IS_DECLARED 1
 # define YYSTYPE_IS_TRIVIAL 1
 #endif
