--- conflicted
+++ resolved
@@ -1,10 +1,3 @@
-<<<<<<< HEAD
-4.2.0: changed type of node and element tags in API to support (very) large
-meshes (using size_t instead of int); new MSH4.1 revision of the MSH file
-format, with support for size_t node and element tags (see the reference manual
-for detailed changes); changed the logger, getPeriodicNodes and
-setElementsByType API; small improvements and bug fixes.
-=======
 4.2.2 (March 13, 2019): fixed regression in reading of extruded meshes; added
 ability to export one solid per surface in STL format.
 
@@ -24,7 +17,6 @@
 fill-in periodic node information; enhanced Plugin(Distance) and
 Plugin(SimplePartition); removed unmaintained plugins; removed default
 dependency on PETSc; small improvements and bug fixes.
->>>>>>> b7c568f1
 
 4.1.5 (February 14, 2019): improved OpenMP parallelization, STL remeshing, mesh
 partitioning and high-order mesh optimization; added classifySurfaces in API;
@@ -81,16 +73,6 @@
 CreateGeometry for mesh reparametrization); added support for general b-splines,
 fillets and chamfers with OpenCASCADE kernel and changed default bspline
 parameters with the built-in kernel to match OpenCASCADE's; STEP files are now
-<<<<<<< HEAD
-be default interpreted in MKS units (see General.OCCTargetUnit);
-OCCTargetUnitimproved meshing of surfaces with singular parametrizations
-(spheres, etc.); uniformized entity naming conventions (line/curve, vertex/node,
-etc.); generalized handling of "all" entities in geo file (using {:} notation);
-added support for creating LSDYNA mesh files; removed old CAD creation factory
-(GModelFactory), old reparametrization code (G{Edge, Face, Region}Compound) and
-old partitionning code (Metis 4 and Chaco); various cleanups, bug fixes and
-enhancements.
-=======
 be default interpreted in MKS units (see General.OCCTargetUnit); improved
 meshing of surfaces with singular parametrizations (spheres, etc.); uniformized
 entity naming conventions (line/curve, vertex/node, etc.); generalized handling
@@ -98,7 +80,6 @@
 LSDYNA mesh files; removed old CAD creation factory (GModelFactory), old
 reparametrization code (G{Edge, Face, Region}Compound) and old partitioning
 code (Metis 4 and Chaco); various cleanups, bug fixes and enhancements.
->>>>>>> b7c568f1
 
 3.0.6 (November 5, 2017): improved meshing of spheres; improved handling of mesh
 size constraints with OpenCASCADE kernel; implemented "Coherence" for
