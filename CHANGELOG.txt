4.9.1 (Work-in-progress): relax tolerance on curve parametrization match for
<<<<<<< HEAD
periodic meshing; small bug fixes (view tag generation with zero tag,
=======
periodic meshing; activate IncludeBoundary by default in Restrict field;
downgraded compiler for official Linux to gcc 6 to improve compatibility with
older systems; small bug fixes (view tag generation with zero tag,
>>>>>>> c7544ec8
model/setTag).

4.9.0 (December 3, 2021): new initial 2D meshing algorithm; new quasi-structured
quad algorithm; improved handling of imperfect curve reparametrization on
surfaces in 2D periodic meshing algorithm; mesh renumbering now also renumbers
dependent post-processing views; the mesh size callback is now per-model and its
returned value is not gathered with the other size constraints in a global min
reduction anymore: instead the callback takes as additional argument the mesh
size lc that would be prescribed in the absence of the callback, which allows to
perform any desired modification (the old behavior can be achieved by returning
min(lc, value)); OCC STL representation is now generated using relative
deflection tolerance; new TransformMesh command in .geo files; new behavior of
Mesh.SaveGroupsOf{Nodes,Elements} in UNV and INP exports; partitioned MSH4 files
now contain the full partition topology (i.e. all partition entities); fixed
metric calculation with Eigen (for anisotropic mesh generation); official binary
builds now support OpenMP parallelization and are 64 bit only (build OS upgraded
to Windows 10, macOS 10.15 and Linux glibc 2.24); new experimental Fortran API;
new API functions to handle view options by tag instead of by index; color
options in the API can now be specified as in .geo files, in the form
"Category.Color.Option"; small bug fixes.

* New API functions: model/setTag, mesh/reverse, mesh/affineTransform,
  mesh/getMaxNodeTag, mesh/getMaxElementTag, mesh/getSizes, mesh/getPeriodic,
  mesh/getAllEdges, mesh/getAllFaces, mesh/addEdge, mesh/addFace,
  mesh/getNumberOfPartitions, field/list, field/getType, field/getNumber,
  field/getNumbers, field/getString, view/option/setNumber,
  view/option/getNumber, view/option/setString, view/option/getString,
  view/option/setColor, view/option/getColor, view/option/copy.

* Incompatible API changes: new arguments to mesh/getNode, mesh/getElement and
  view/probe; additional argument to the mesh size callback function provided to
  mesh/setSizeCallback; new optional arguments to gmsh/initialize,
  model/isInside, mesh/partition and occ/addSurfaceFilling; renamed
  mesh/preallocateBasisFunctionsOrientationForElements as
  mesh/preallocateBasisFunctionsOrientation, mesh/getNumberOfKeysForElements as
  mesh/getNumberOfKeys, and mesh/getBasisFunctionsOrientationForElements as
  mesh/getBasisFunctionsOrientation; renamed mesh/getKeysForElements as
  mesh/getKeys and mesh/getInformationForElements as mesh/getKeysInformation,
  and modified their arguments; modified arguments to mesh/getKeysForElement;
  removed mesh/getLocalMultipliersForHcurl0; renamed view/copyOptions as
  view/option/copy.

4.8.4 (April 28, 2021): set current model in gmsh/model/add; small bug fixes.

4.8.3 (April 6, 2021): better handling of errors in inverse surface mapping;
fixed Mesh.MedFileMinorVersion for MED 4; small bug fixes.

4.8.2 (March 27, 2021): fixed regression in OCC transforms; fixed cwrap API.

4.8.1 (March 21, 2021): improved performance when transforming many OCC
entities; fixed regression in high-order meshing of surfaces with singular
parametrizations; small bug fixes.

4.8.0 (March 2, 2021): new interactive and fully parametrizable definition of
boundary conditions, materials, etc. through ONELAB variables; new API functions
for creating trimmed BSpline/Bezier patches, perform raw triangulations and
tetrehedralizations, get upward adjacencies, and create extruded boundary layers
and automatic curve loops in built-in kernel; improved performance of high-order
meshing of OCC models; improved handling of high resolution displays; new
structured CGNS exporter; new transfinite Beta law; added support for embedded
curves in HXT; added automatic conversion from partitioned MSH2 files to new
partitioned entities; element groups can now be imported from UNV files; fixed
order of Gauss quadrature for quads and hexas; code modernization (C++11);
further uniformization of option names to match the documented terminology
(Mesh.Point -> Mesh.Node, ...; old names are still accepted, but deprecated);
deprecated Mesh.MinimumElementsPerTwoPi: set value directly to
Mesh.MeshSizeFromCurvature instead; Python and Julia APIs now also define "snake
case" aliases for all camelCase function names; small bug fixes and
improvements.

* New API functions: model/getFileName, model/setFileName, model/getAdjacencies,
  model/getSecondDerivative, mesh/getEdges, mesh/getFaces, mesh/createEdges,
  mesh/createFaces, mesh/removeConstraints, mesh/getEmbedded, mesh/triangulate,
  mesh/tetrahedralize, geo/addCurveLoops, fltk/setStatusMessage,
  fltk/showContextWindow, fltk/openTreeItem, fltk/closeTreeItem,
  onelab/getNames.

* Incompatible API changes: new optional arguments to mesh/classifySurfaces,
  occ/addBSplineSurface, occ/addBezierSurface, occ/addPipe and view/probe;
  renamed mesh/getEdgeNumber as mesh/getEdges.

4.7.1 (November 16, 2020): small bug fixes and improvements.

4.7.0 (November 5, 2020): API errors now throw exceptions with the last error
message (instead of an integer error code); API functions now print messages on
the terminal by default, and throw exceptions on all errors unless in
interactive mode; new API functions to retrieve "homogeneous" model-based data
(for improved Python performance), to set interpolation matrices for high-order
datasets, to assign "automatic" transfinite meshing constraints and to pass
native (C++, C, Python or Julia) mesh size callback; added option to save
high-order periodic nodes info; added support for scripted window splitting;
improved VTK reader; new MatrixOfInertia command; added support for Unicode
command line arguments on Windows; uniformized commands, options and field
option names to match the documented terminology (CharacteristicLength ->
MeshSize, geometry Line -> Curve, ...; old names are still accepted, but
deprecated); improved handling of complex periodic cases; removed bundled Mmg3D
and added support for stock Mmg 5; Gmsh now requires C++11 and CMake 3.1, and
uses Eigen by default instead of Blas/Lapack for dense linear algebra; small bug
fixes.

* New API functions: model/setVisibilityPerWindow, mesh/setSizeCallback,
  mesh/removeSizeCallback, mesh/setTransfiniteAutomatic, geo/addPhysicalGroup,
  geo/removePhysicalGroups, view/setInterpolationMatrices,
  view/setVisibilityPerWindow, fltk/splitCurrentWindow, fltk/setCurrentWindow,
  logger/getLastError.

* Incompatible API changes: new optional argument to geo/addCurveLoop.

4.6.0 (June 22, 2020): new options to only generate initial 2D or 3D meshes
(without node insertion), and to only mesh non-meshed entities; added ability to
only remesh parts of discrete models; added support for mesh size fields and
embedded points and surfaces in HXT; improved reparametrization and partitioning
code; new OCC API functions to reduce the number of synchronizations for complex
models; new OCC spline surface interfaces; new functions and options to control
the first tag of entities, nodes and elements; fixed duplicated entities in STEP
output; improved mesh subdivision and high-order pipeline; MED output now
preserves node and element tags; small bug fixes.

* New API functions: model/getParametrizationBounds, model/isInside,
  model/getClosestPoint, model/reparametrizeOnSurface, mesh/rebuildElementCache,
  mesh/getBasisFunctionsOrientationForElements,
  mesh/getBasisFunctionsOrientationForElement, mesh/getNumberOfOrientations,
  mesh/preallocateBasisFunctionsOrientationForElements,
  mesh/setSizeAtParametricPoints, geo/setMaxTag, geo/getMaxTag,
  occ/addBSplineFilling, occ/addBezierFilling, occ/addBSplineSurface,
  occ/addBezierSurface, occ/setMaxTag, occ/getMaxTag, occ/getEntities,
  occ/getEntitiesInBoundingBox, occ/getBoundingBox,
  view/addHomogeneousModelData.

* Incompatible API changes: new optional arguments to mesh/clear,
  mesh/createTopology, mesh/createGeometry, occ/addThruSections,
  mesh/getPeriodicNodes; new arguments to mesh/getBasisFunctions; removed
  mesh/preallocateBasisFunctions, mesh/precomputeBasisFunctions and
  mesh/getBasisFunctionsForElements; renamed occ/setMeshSize as
  occ/mesh/setSize.

4.5.6 (March 30, 2020): better calculation of OCC bounding boxes using STL; API
tutorials; small bug fixes.

* New API functions: view/addListDataString, view/getListDataStrings.

4.5.5 (March 21, 2020): tooltips in GUI to help discovery of scripting options;
fixed MED IO of high-order elements; fixed OCC attribute search by bounding box;
fix parsing of mac-encoded scripts; new RecombineMesh command; added support for
extrusion of mixed-dimension entities with OCC; small bug fixes.

4.5.4 (February 29, 2020): periodic mesh optimization now ensures that the
master mesh is not modified; code cleanup; small bug fixes.

4.5.3 (February 22, 2020): improved positioning of corresponding nodes on
periodic entities; improved LaTeX output; improved curve splitting in
reparametrization; new binary PLY reader; small compilation fixes.

* New API functions: mesh/getEdgeNumber, mesh/getLocalMultipliersForHcurl0.

4.5.2 (January 30, 2020): periodic meshes now obey reorientation constraints;
physical group definitions now follow compound meshing constraints; small bug
fixes and improvements.

* New API function: geo/splitCurve.

4.5.1 (December 28, 2019): new Min and Max commands in .geo files;
Mesh.MinimumCirclePoints now behaves the same with all geometry kernels; fixed
issue with UTF16-encoded home directories on Windows.

4.5.0 (December 21, 2019): changed default 2D meshing algorithm to
Frontal-Delaunay; new compound Spline/BSpline commands; new MeshSizeFromBoundary
command; new CGNS importer/exporter; new X3D exporter for geometries and meshes;
improved surface mesh reclassification; new separate option to govern curvature
adapted meshes (Mesh.MinimumElementsPerTwoPi and "-clcurv val"); improved
handling of anisotropic surface meshes in 3D Delaunay; improved high-order
periodic meshing; improved 2D boolean unions; file chooser type is now
changeable at runtime; FLTK GUI can now be created and destroyed at will through
the API; fixed regression in MeshAdapt for non-periodic surfaces with
singularities; combining views now copies options; added API support for mesh
compounds, per-surface mesh algorithm and mesh size from boundary; renamed
plugin AnalyseCurvedMesh to AnalyseMeshQuality; fixed regression for built-in
kernel BSplines on non-flat geometries (Sphere, PolarSphere); small fixes and
improvements.

* New API functions: model/getCurrent, model/getParametrization,
  mesh/computeCrossField, mesh/setNode, mesh/getElementsByCoordinates,
  mesh/getLocalCoordinatesInElement, mesh/getNumberOfKeysForElements,
  mesh/setAlgorithm, mesh.setSizeFromBoundary, mesh/setComound,
  geo/addCompoundSpline, geo/addCompoundBSpline, fltk/isAvailable.

* Incompatible API changes: removed mesh/smooth (now handled by mesh/optimize
  like all other mesh optimizers); renamed logger/time to logger/getWallTime and
  logger/cputime to logger/getCpuTime; new arguments to mesh/optimize,
  mesh/getElementProperties and occ/healShapes; added optional argument to
  mesh/classifySurfaces and view/combine.

4.4.1 (July 25, 2019): small improvements (transfinite with degenerate curves,
renumbering for some mesh formats, empty MSH file sections, tunable accuracy of
compound meshes) and bug fixes (ellipse < pi, orientation and reclassification
of compound parts, serendip pyramids, periodic MeshAdapt robustness, invalidate
cache after mesh/addNodes).

4.4.0 (July 1, 2019): new STL remeshing workflow (with new ClassifySurfaces
command in .geo files); added API support for color options, mesh optimization,
recombination, smoothing and shape healing; exposed additional METIS options;
improved support for periodic entities (multiple curves with the same start/end
points, legacy MSH2 format, periodic surfaces with embedded entities); added
mesh renumbering also after interactive mesh modifications; improved support for
OpenCASCADE ellipse arcs; new interactive filter in visibility window; flatter
GUI; small bug fixes.

* New API functions: option/setColor, option/getColor, mesh/optimize,
  mesh/recombine, mesh/smooth, mesh/clear, mesh/getNodesByElementType,
  occ/healShapes.

* Incompatible API changes: mesh/getJacobians and mesh/getBasisFunctions now
  take integration points explicitly; mesh/setNodes and mesh/setElements have
  been replaced by mesh/addNodes and mesh/addElements; added optional arguments
  to mesh/classifySurfaces and occ/addSurfaceLoop; changed arguments of
  occ/addEllipseArc to follow geo/addEllipseArc.

4.3.0 (April 19, 2019): improved meshing of surfaces with singular
parametrizations; added API support for aliasing and combining views, copying
view options, setting point coordinates, extruding built-in CAD entities along
normals and retrieving mass, center of mass and inertia from OpenCASCADE CAD
entities; fixed regression introduced in 4.1.4 that could lead to
non-deterministic 2D meshes; small bug fixes.

* New API functions: model/setCoordinates, occ/getMass, occ/getCenterOfMass,
  occ/getMatrixOfInertia, view/addAlias, view/copyOptions, view/combine

* Incompatible API changes: added optional arguments to mesh/getNodes and
  mesh/getElementByCoordinates.

4.2.3 (April 3, 2019): added STL export by physical surface; added ability to
remove embedded entities; added handling of boundary entities in
addDiscreteEntity; small bug fixes.

* New API functions: mesh/getKeysForElements, mesh/getInformationForElements,
  mesh/removeEmbedded.

4.2.2 (March 13, 2019): fixed regression in reading of extruded meshes; added
ability to export one solid per surface in STL format.

4.2.1 (March 7, 2019): fixed regression for STEP files without global compound
shape; added support for reading IGES labels and colors; improved search for
shared library in Python and Julia modules; improved Plugin(MeshVolume); updates
to the reference manual.

4.2.0 (March 5, 2019): new MSH4.1 revision of the MSH file format, with support
for size_t node and element tags (see the reference manual for detailed
changes); added support for reading STEP labels and colors with OCC CAF; changed
default "Geometry.OCCTargetUnit" value to none (i.e. use STEP file coordinates
as-is, without conversion); improved high-order mesh optimization; added ability
to import groups of nodes from MED files; enhanced Plugin(Distance) and
Plugin(SimplePartition); removed unmaintained plugins; removed default
dependency on PETSc; small improvements and bug fixes.

* New API functions: model/setEntityName, model/getEntityName,
  model/removeEntityName.

* Incompatible API changes: changed type of node and element tags from int to
  size_t to support (very) large meshes; changed logger/start,
  mesh/getPeriodicNodes and mesh/setElementsByType.

4.1.5 (February 14, 2019): improved OpenMP parallelization, STL remeshing, mesh
partitioning and high-order mesh optimization; bug fixes.

* New API function: mesh/classifySurfces.

4.1.4 (February 3, 2019): improved ghost cell I/O; small improvements and bug
fixes.

* New API functions: mesh/relocateNodes, mesh/getElementType,
  mesh/setElementsByType, mesh/getElementEdgeNodes, mesh/getElementFaceNodes,
  mesh/getGhostElements, mesh/splitQuadrangles.

4.1.3 (January 23, 2019): improved quad meshing; new options for automatic
full-quad meshes; save nodesets also for physical points (Abaqus, Tochnog);
small bug fixes.

* New API functions: model/removePhysicalName, model/getPartitions,
  mesh/unpartition.

4.1.2 (January 21, 2019): fixed full-quad subdivision if Mesh.SecondOrderLinear
is set; fixed packing of parallelograms regression in 4.1.1.

4.1.1 (January 20, 2019): added support for general affine transformations with
OpenCASCADE kernel; improved handling of boolean tolerance (snap vertices);
faster crossfield calculation by default (e.g. for Frontal-Delauany for quads
algorithm); fixed face vertices for PyramidN; renamed ONELAB "Action" and
"Button" parameters "ONELAB/Action" and "ONELAB/Button"; added support for
actions on any ONELAB button; added API functions for selections in user
interface.

* New API functions: occ/affineTransform, fltk/selectEntities,
  fltk/selectElements, fltk/selectViews.

4.1.0 (January 13, 2019): improved ONELAB and Fltk support in API; improved
renumbering of mesh nodes/elements; major code refactoring.

* New API functions: fltk/update, fltk/awake, fltk/lock, fltk/unlock,
  onelab/setNumber, onelab/getNumber, onelab/setString, onelab/getString,
  onelab/clear, onelab/write, logger/time, logger/cputime.

* Incompatible API changes: changed onelab/get.

4.0.7 (December 9, 2018): fixed small memory leaks; removed unused code.

4.0.6 (November 25, 2018): moved private API wrappers to utils/wrappers;
improved Gmsh 3 compatibility for high-order periodic meshes; fixed '-v 0' not
being completely silent; fixed rendering of image textures on some OSes; small
compilation fixes.

4.0.5 (November 17, 2018): new automatic hybrid mesh generation (pyramid layer)
when 3D Delaunay algorithm is applied to a volume with quadrangles on boundary;
improved robustness of 2D MeshAdapt algorithm; bug fixes.

4.0.4 (October 19, 2018): fixed physical names regression in 4.0.3.

4.0.3 (October 18, 2018): bug fixes.

* New API function: model/removePhysicalGroups.

4.0.2 (September 26, 2018): added support for creating MED files with specific
MED (minor) version; small bug fixes.

4.0.1 (September 7, 2018): renumber mesh nodes/elements by default; new
SendToServer command for nodal views; small bug fixes.

* New API functions: model/setVisibility, model/getVisibility, model/setColor,
  model/getColor.

4.0.0 (August 22, 2018): new C++, C, Python and Julia API; new MSH4 format; new
mesh partitioning code based on Metis 5; new 3D tetrahedralization algorithm as
default; new workflow for remeshing (compound entities as meshing constraints,
CreateGeometry for mesh reparametrization); added support for general BSplines,
fillets and chamfers with OpenCASCADE kernel and changed default BSpline
parameters with the built-in kernel to match OpenCASCADE's; STEP files are now
be default interpreted in MKS units (see Geometry.OCCTargetUnit); improved
meshing of surfaces with singular parametrizations (spheres, etc.); uniformized
entity naming conventions (line/curve, vertex/node, etc.); generalized handling
of "all" entities in geo file (using {:} notation); added support for creating
LSDYNA mesh files; removed old CAD creation factory (GModelFactory), old
reparametrization code (G{Edge, Face, Region}Compound) and old partitioning
code (Metis 4 and Chaco); various cleanups, bug fixes and enhancements.

3.0.6 (November 5, 2017): improved meshing of spheres; improved handling of mesh
size constraints with OpenCASCADE kernel; implemented "Coherence" for
OpenCASCADE kernel (shortcut for BooleanFragments); added GAMBIT Neutral File
export; small improvements and bug fixes.

3.0.5 (September 6, 2017): bug fixes.

3.0.4 (July 28, 2017): moved vorometal code to plugin; OpenMP improvements; bug
fixes.

3.0.3 (June 27, 2017): new element quality measures; Block->Box; minor fixes.

3.0.2 (May 13, 2017): improved handling of meshing constraints and entity
numbering after boolean operations; improved handling of fast coarseness
transitions in MeshAdapt; new TIKZ export; small bug fixes.

3.0.1 (April 14, 2017): fixed OpenCASCADE plane surfaces with holes.

3.0.0 (April 13, 2017): new constructive solid geometry features and boolean
operations using OpenCASCADE; improved graphical user interface for interactive,
parametric geometry construction; new or modified commands in .geo files:
SetFactory, Circle, Ellipse, Wire, Surface, Sphere, Block, Torus, Rectangle,
Disk, Cylinder, Cone, Wedge, ThickSolid, ThruSections, Ruled ThruSections,
Fillet, Extrude, BooleanUnion, BooleanIntersection, BooleanDifference,
BooleanFragments, ShapeFromFile, Recursive Delete, Unique; "Surface" replaces
the deprecated "Ruled Surface" command; faster 3D tetrahedral mesh optimization
enabled by default; major code refactoring and numerous bug fixes.

2.16.0 (January 3, 2017): small improvements (list functions, second order hexes
for MED, GUI) and bug fixes.

2.15.0 (December 4, 2016): fixed several regressions (multi-file partitioned
grid export, mesh subdivision, old compound mesher); improved 2D boundary layer
field & removed non-functional 3D boundary layer field; faster rendering of
large meshes.

2.14.1 (October 30, 2016): fixed regression in periodic meshes; small bug fixes
and code cleanups.

2.14.0 (October 9, 2016): new Tochnog file format export; added ability to
remove last command in scripts generated interactively; ONELAB 1.3 with
usability and performance improvements; faster "Coherence Mesh".

2.13.2 (August 18, 2016)): small improvements (scale labels, periodic and
high-order meshes) and bug fixes.

2.13.1 (July 15, 2016): small bug fixes.

2.13.0 (July 11, 2016): new ONELAB 1.2 protocol with native support for lists;
new experimental 3D boundary recovery code and 3D refinement algorithm; better
adaptive visualization of quads and hexahedra; fixed several regressions
introduced in 2.12.

2.12.0 (March 5, 2016): improved interactive definition of physical groups and
handling of ONELAB clients; improved full quad algorithm; added support for list
of strings, trihedra elements and X3D format; improved message console; new
colormaps; various bugs fixes and small improvements all over.

2.11.0 (November 7, 2015): new Else/ElseIf commands; new OptimizeMesh command;
Plugin(ModifyComponents) replaces Plugin(ModifyComponent); new VTK and X3D
outputs; separate 0/Ctrl+0 shortcuts for geometry/full model reload; small bug
fixes in homology solver, handling of embedded entities, and Plugin(Crack).

2.10.1 (July 30, 2015): minor fixes.

2.10.0 (July 21, 2015): improved periodic meshing constraints; new Physical
specification with both label and numeric id; images can now be used as glyphs
in post-processing views, using text annotations with the `file://' prefix;
Views can be grouped and organized in subtrees; improved visibility browser
navigation; geometrical entities and post-processing views can now react to
double-clicks, via new generic DoubleClicked options; new Get/SetNumber and
Get/SetString for direct access to ONELAB variables; small bug fixes and code
cleanups.

2.9.3 (April 18, 2015): updated versions of PETSc/SLEPc and OpenCASCADE/OCE
libraries used in official binary builds; new Find() command; miscellaneous code
cleanups and small fixes.

2.9.2 (March 31, 2015): added support for extrusion of embedded points/curves;
improved hex-dominant algorithm; fixed crashes in quad algorithm; fix regression
in MED reader introduced in 2.9.0; new dark interface mode.

2.9.1 (March 18, 2015): minor bug fixes.

2.9.0 (March 12, 2015): improved robustness of spatial searches (extruded meshes,
geometry coherence); improved reproductibility of 2D and 3D meshes; added
support for high resolution ("retina") graphics; interactive graph point
commands; on-the-fly creation of onelab clients in scripts; general periodic
meshes using afine transforms; scripted selection of entities in bounding boxes;
extended string and list handling functions; many small improvements and bug
fixes.

2.8.5 (Jul 9, 2014): improved stability and error handling, better Coherence
function, updated onelab API version and inline parameter definitions, new
background image modes, more robust Triangulate/Tetrahedralize plugins, new PGF
output, improved support for string~index variable names in parser, small
improvements and bug fixes all over the place.

2.8.4 (Feb 7, 2014): better reproductibility of 2D meshes; new mandatory 'Name'
attribute to define onelab variables in DefineConstant[] & co; new
-setnumber/-setstring command line arguments; small improvements and bug fixes.

2.8.3 (Sep 27, 2013): new quick access menu and multiple view selection in GUI;
enhanced animation creation; many small enhancements and bug fixes.

2.8.2 (Jul 16, 2013): improved high order tools interface; minor bug fixes.

2.8.1 (Jul 11, 2013): improved compound surfaces and transfinite arrangements.

2.8.0 (Jul 8, 2013): improved Delaunay point insertion; fixed mesh orientation
of plane surfaces; fixed mesh size prescribed at embedded points; improved
display of vectors at COG; new experimental text string display engines;
improved fullscreen mode; access time/step in transformations; new experimental
features: AdaptMesh and Surface In Volume; accept unicode file paths on Windows;
compilation and bug fixes.

2.7.1 (May 11, 2013): improved Delaunay point insertion; updated onelab; better
Abaqus and UNV export; small bug and compilation fixes.

2.7.0 (Mar 9, 2013): new single-window GUI, with dynamically customizable
widget tree; faster STEP/BRep import; arbitrary size image export; faster 2D
Delaunay/Frontal algorithms; full option viewer/editor; many bug fixes.

2.6.1 (Jul 15, 2012): minor improvements and bug fixes.

2.6.0 (Jun 19, 2012): new quadrilateral meshing algorithms (Blossom and
Delaunay-Frontal for quads); new solver module based on ONELAB project (requires
FLTK 1.3); new tensor field visualization modes (eigenvectors, ellipsoid, etc.);
added support for interpolation schemes in .msh file; added support for MED3
format; rescale viewport around visible entities (shift+1:1 in GUI); unified
post-processing field export; new experimental stereo+camera visualization mode;
added experimental BAMG & Mmg3D support for anisotropic mesh generation; new OCC
cut & merge algorithm imported from Salome; new ability to connect extruded
meshes to tetrahedral grids using pyramids; new homology solver; Abaqus (INP)
mesh export; new Python and Java wrappers; bug fixes and small improvements all
over the place.

2.5.0 (Oct 15, 2010): new compound geometrical entities (for remeshing and/or
trans-patch meshing); improved mesh reclassification tool; new client/server
visualization mode; new ability to watch a pattern of files to merge; new
integrated MPEG export; new option to force the type of views dynamically;
bumped mesh version format to 2.2 (small change in the meaning of the partition
tags; this only affects partitioned (i.e. parallel) meshes); renamed several
post-processing plugins (as well as plugin options) to make them easier to
understand; many bug fixes and usability improvements all over the place.

2.4.2 (Sep 21, 2009): solver code refactoring + better IDE integration.

2.4.1 (Sep 1, 2009): fixed surface mesh orientation bug introduced in 2.4.0;
mesh and graphics code refactoring, small usability enhancements and bug fixes.

2.4.0 (Aug 22, 2009): switched build system to CMake; optionally copy
transfinite mesh constraints during geometry transformations; bumped mesh
version format to 2.1 (small change in the $PhysicalNames section, where the
group dimension is now required); ported most plugins to the new
post-processing API; switched from MathEval to MathEx and Flu_Tree_Browser to
Fl_Tree; small bug fixes and improvements all over the place.

2.3.1 (Mar 18, 2009): removed GSL dependency (Gmsh now simply uses Blas and
Lapack); new per-window visibility; added support for composite window printing
and background images; fixed string option affectation in parser; fixed surface
mesh orientation for OpenCASCADE models; fixed random triangle orientations in
Delaunay and Frontal algorithms.

2.3.0 (Jan 23, 2009): major graphics and GUI code refactoring; new
full-quad/hexa subdivision algorithm; improved automatic transfinite corner
selection (now also for volumes); improved visibility browser; new automatic
adaptive visualization for high-order simplices; modified arrow size, clipping
planes and transform options; many improvements and bug fixes all over the
place.

2.2.6 (Nov 21, 2008): better transfinite smoothing and automatic corner
selection; fixed high order meshing crashes on Windows and Linux; new uniform
mesh refinement (thanks Brian!); fixed various other small bugs.

2.2.5 (Oct 25, 2008): Gmsh now requires FLTK 1.1.7 or above; various small
improvements (STL and VTK mesh I/O, Netgen upgrade, Visual C++ support, Fields,
Mesh.{Msh,Stl,...}Binary changed to Mesh.Binary) and bug fixes (pyramid
interpolation, Chaco crashes).

2.2.4 (Aug 14, 2008): integrated Metis and Chaco mesh partitioners; variables
can now be deleted in geo files; added support for point datasets in model-based
postprocessing views; small bug fixes.

2.2.3 (Jul 14, 2008): enhanced clipping interface; API cleanup; fixed various
bugs (Plugin(Integrate), high order meshes, surface info crash).

2.2.2 (Jun 20, 2008): added geometrical transformations on volumes; fixed bug in
high order mesh generation.

2.2.1 (Jun 15, 2008): various small improvements (adaptive views, GUI, code
cleanup) and bug fixes (high order meshes, Netgen interface).

2.2.0 (Apr 19, 2008): new model-based post-processing backend; added MED I/O for
mesh and post-processing; fixed BDF vertex ordering for 2nd order elements;
replaced Mesh.ConstrainedBackgroundMesh with
Mesh.CharacteristicLength{FromPoints,ExtendFromBoundary}; new Fields interface;
control windows are now non-modal by default; new experimental 2D frontal
algorithm; fixed various bugs.

2.1.1 (Mar 1, 2008): small bug fixes (second order meshes, combine views, divide
and conquer crash, ...).

2.1.0 (Feb 23, 2008): new post-processing database; complete rewrite of
post-processing drawing code; improved surface mesh algorithms; improved
STEP/IGES/BREP support; new 3D mesh optimization algorithm; new default native
file choosers; fixed 'could not find extruded vertex' in extrusions; many
improvements and bug fixes all over the place.

2.0.8 (Jul 13, 2007): unused vertices are not saved in mesh files anymore; new
plugin GUI; automatic GUI font size selection; renamed
Plugin(DecomposeInSimplex) into Plugin(MakeSimplex); reintroduced enhanced
Plugin(SphericalRaise); clarified meshing algo names; new option to save groups
of nodes in UNV meshes; new background mesh infrastructure; many small
improvements and small bug fixes.

2.0.7 (Apr 3, 2007): volumes can now be defined from external CAD surfaces;
Delaunay/Tetgen algorithm is now used by default when available; re-added
support for Plot3D structured mesh format; added ability to export external CAD
models as GEO files (this only works for the limited set of geometrical
primitives available in the GEO language, of course--so trying to convert e.g. a
trimmed NURBS from a STEP file into a GEO file will fail); "lateral" entities
are now added at the end of the list returned by extrusion commands; fixed
various bugs.

2.0.0 (Feb 5, 2007): new geometry and mesh databases, with support for STEP and
IGES import via OpenCASCADE; complete rewrite of geometry and mesh drawing
code; complete rewrite of mesh I/O layer (with new native binary MSH format and
support for import/export of I-deas UNV, Nastran BDF, STL, Medit MESH and VRML
1.0 files); added support for incomplete second order elements; new 2D and 3D
meshing algorithms; improved integration of Netgen and TetGen algorithms;
removed anisotropic meshing algorithm (as well as attractors); removed explicit
region number specification in extrusions; option changes in the graphical
interface are now applied instantaneously; added support for offscreen rendering
using OSMesa; added support for SVG output; added string labels for Physical
entities; lots of other improvements all over the place.

1.65 (May 15, 2006): new Plugin(ExtractEdges); fixed compilation errors with
gcc4.1; replaced Plugin(DisplacementRaise) and Plugin(SphericalRaise) with the
more flexible Plugin(Warp); better handling of discrete curves; new Status
command in parser; added option to renumber nodes in .msh files (to avoid holes
in the numbering sequence); fixed 2 special cases in quad->prism extrusion;
fixed saving of 2nd order hexas with negative volume; small bug fixes and
cleanups.

1.64 (Mar 18, 2006): Windows versions do no depend on Cygwin anymore; various
bug fixes and cleanups.

1.63 (Feb 01, 2006): post-processing views can now be exported as meshes;
improved background mesh handling (a lot faster, and more accurate); improved
support for input images; new Plugin(ExtractElements); small bug fixes and
enhancements.

1.62 (Jan 15, 2006): new option to draw color gradients in the background;
enhanced perspective projection mode; new "lasso" selection mode (same as
"lasso" zoom, but in selection mode); new "invert selection" button in the
visibility browser; new snapping grid when adding points in the GUI; nicer
normal smoothing; new extrude syntax (old syntax still available, but
deprecated); various small bug fixes and enhancements.

1.61 (Nov 29, 2005): added support for second order (curved) elements in
post-processor; new version (1.4) of post-processing file formats; new stippling
options for 2D plots; removed limit on allowed number of files on command line;
all "Combine" operations are now available in the parser; changed
View.ArrowLocation into View.GlyphLocation; optimized memory usage when loading
many (>1000) views; optimized loading and drawing of line meshes and 2D iso
views; optimized handling of meshes with large number of physical entities;
optimized vertex array creation for large post-processing views on
Windows/Cygwin; removed Discrete Line and Discrete Surface commands (the same
functionality can now be obtained by simply loading a mesh in .msh format);
fixed coloring by mesh partition; added option to light wireframe meshes and
views; new "mesh statistics" export format; new full-quad recombine option; new
Plugin(ModulusPhase); hexas and prisms are now always saved with positive
volume; improved interactive entity selection; new experimental Tetgen
integration; new experimental STL remeshing algorithm; various small bug fixes
and improvements.

1.60 (Mar 15, 2005): added support for discrete curves; new Window menu on Mac
OS X; generalized all octree-based plugins (CutGrid, StreamLines, Probe, etc.)
to handle all element types (and not only scalar and vector
triangles+tetrahedra); generalized Plugin(Evaluate), Plugin(Extract) and
Plugin(Annotate); enhanced clipping plane interface; new grid/axes/rulers for 3D
post-processing views (renamed the AbscissaName, NbAbscissa and AbscissaFormat
options to more general names in the process); better automatic positioning of
2D graphs; new manipulator dialog to specify rotations, translations and
scalings "by hand"; various small enhancements and bug fixes.

1.59 (Feb 06, 2005): added support for discrete (triangulated) surfaces, either
in STL format or with the new "Discrete Surface" command; added STL and Text
output format for post-processing views and STL output format for surface
meshes; all levelset-based plugins can now also compute isovolumes; generalized
Plugin(Evaluate) to handle external view data (based on the same or on a
different mesh); generalized Plugin(CutGrid); new plugins (Eigenvalues,
Gradient, Curl, Divergence); changed default colormap to match Matlab's "Jet"
colormap; new transformation matrix option for views (for non-destructive
rotations, symmetries, etc.); improved solver interface to keep the GUI
responsive during solver calls; new C++ and Python solver examples; simplified
Tools->Visibility GUI; transfinite lines with "Progression" now allow negative
line numbers to reverse the progression; added ability to retrieve Gmsh's
version number in the parser (to help write backward compatible scripts); fixed
white space in unv mesh output; fixed various small bugs.

1.58 (Jan 01, 2005): fixed UNIX socket interface on Windows (broken by the TCP
solver patch in 1.57); bumped version number of default post-processing file
formats to 1.3 (the only small modification is the handling of the end-of-string
character for text2d and text3d objects in the ASCII format); new File->Rename
menu; new colormaps+improved colormap handling; new color+min/max options in
views; new GetValue() function to ask for values interactively in scripts;
generalized For/EndFor loops in parser; new plugins (Annotate, Remove, Probe);
new text attributes in views; renamed some shortcuts; fixed TeX output for large
scenes; new option dialogs for various output formats; fixed many small memory
leaks in parser; many small enhancements to polish the graphics and the user
interface.

1.57 (Dec 23, 2004): generalized displacement maps to display arbitrary view
types; the arrows representing a vector field can now also be colored by the
values from other scalar, vector or tensor fields; new adaptive high order
visualization mode; new options (Solver.SocketCommand, Solver.NameCommand,
View.ArrowSizeProportional, View.Normals, View.Tangents and General.ClipFactor);
fixed display of undesired solver plugin popups; enhanced interactive plugin
behavior; new plugins (HarmonicToTime, Integrate, Eigenvectors); tetrahedral
mesh file reading speedup (50% faster on large meshes); large memory footprint
reduction (up to 50%) for the visualization of triangular/tetrahedral meshes;
the solver interface now supports TCP/IP connections; new generalized raise mode
(allows one to use complex expressions to offset post-processing maps); upgraded
Netgen kernel to version 4.4; new optional TIME list in parsed views to specify
the values of the time steps; several bug fixes in the Elliptic mesh algorithm;
various other small bug fixes and enhancements.

1.56 (Oct 17, 2004): new post-processing option to draw a scalar view raised by
a displacement view without using Plugin(DisplacementRaise) (makes drawing
arbitrary scalar fields on deformed meshes much easier); better post-processing
menu (arbitrary number of views+scrollable+show view number); improved
view->combine; new horizontal post-processing scales; new option to draw the
mesh nodes per element; views can now also be saved in "parsed" format; fixed
various path problems on Windows; small bug fixes.

1.55 (Aug 21, 2004): added background mesh support for Triangle; meshes can now
be displayed using "smoothed" normals (like post-processing views); added GUI
for clipping planes; new interactive clipping/cutting plane definition;
reorganized the Options GUI; enhanced 3D iso computation; enhanced lighting;
many small bug fixes.

1.54 (Jul 03, 2004): integrated Netgen (3D mesh quality optimization +
alternative 3D algorithm); Extrude Surface now always automatically creates a
new volume (in the same way Extrude Point or Extrude Line create new lines and
surfaces, respectively); fixed UNV output; made the "Layers" region numbering
consistent between lines, surfaces and volumes; fixed home directory problem on
Win98; new Plugin(CutParametric); the default project file is now created in the
home directory if no current directory is defined (e.g., when double-clicking on
the icon on Windows/Mac); fixed the discrepancy between the orientation of
geometrical surfaces and the associated surface meshes; added automatic
orientation of surfaces in surface loops; generalized Plugin(Triangulate) to
handle vector and tensor views; much nicer display of discrete iso-surfaces and
custom ranges using smooth normals; small bug fixes and cleanups.

1.53 (Jun 04, 2004): completed support for second order elements in the mesh
module (line, triangles, quadrangles, tetrahedra, hexahedra, prisms and
pyramids); various background mesh fixes and enhancements; major performance
improvements in mesh and post-processing drawing routines (OpenGL vertex arrays
for tri/quads); new Plugin(Evaluate) to evaluate arbitrary expressions on
post-processing views; generalized Plugin(Extract) to handle any combination of
components; generalized "Coherence" to handle transfinite surface/volume
attributes; plugin options can now be set in the option file (like all other
options); added "undo" capability during geometry creation; rewrote the contour
guessing routines so that entities can be selected in an arbitrary order; Mac
users can now double click on geo/msh/pos files in the Finder to launch Gmsh;
removed support for FLTK 1.0; rewrote most of the code related to quadrangles;
fixed 2d elliptic algorithm; removed all OpenGL display list code and options;
fixed light positioning; new BoundingBox command to set the bounding box
explicitly; added support for inexpensive "fake" transparency mode; many code
cleanups.

1.52 (May 06, 2004): new raster ("bitmap") PostScript/EPS/PDF output formats;
new Plugin(Extract) to extract a given component from a post-processing view;
new Plugin(CutGrid) and Plugin(StreamLines); improved mesh projection on
non-planar surfaces; added support for second order tetrahedral elements; added
interactive control of element order; refined mesh entity drawing selection (and
renamed most of the corresponding options); enhanced log scale in
post-processing; better font selection; simplified View.Raise{X,Y,Z} by removing
the scaling; various bug fixes (default postscript printing mode, drawing of 3D
arrows/cylinders on Linux, default home directory on Windows, default initial
file browser directory, extrusion of points with non-normalized axes of
rotation, computation of the scene bounding box in scripts, + the usual
documentation updates).

1.51 (Feb 29, 2004): initial support for visualizing mesh partitions; integrated
version 2.0 of the MSH mesh file format; new option to compute post-processing
ranges (min/max) per time step; Multiple views can now be combined into multi
time step ones (e.g. for programs that generate data one time step at a time);
new syntax: #var[] returns the size of the list var[]; enhanced "gmsh -convert";
temporary and error files are now created in the home directory to avoid file
permission issues; new 3D arrows; better lighting support; STL facets can now be
converted into individual geometrical surfaces; many other small improvements
and bug fixes (multi timestep tensors, color by physical entity, parser cleanup,
etc.).

1.50 (Dec 06, 2003): small changes to the visibility browser + made visibility
scriptable (new Show/Hide commands); fixed (rare) crash when deleting views;
split File->Open into File->Open and File->New to behave like most other
programs; Mac versions now use the system menu bar by default (if possible);
fixed bug leading to degenerate and/or duplicate tetrahedra in extruded meshes;
fixed crash when reloading sms meshes.

1.49 (Nov 30, 2003): made Merge, Save and Print behave like Include (i.e., open
files in the same directory as the main project file if the path is relative);
new Plugin(DecomposeInSimplex); new option View.AlphaChannel to set the
transparency factor globally for a post-processing view; new "Combine Views"
command; various bug fixes and cleanups.

1.48 (Nov 23, 2003): new DisplacementRaise plugin to plot arbitrary fields on
deformed meshes; generalized CutMap, CutPlane, CutSphere and Skin plugins to
handle all kinds of elements and fields; new "Save View[n]" command to save
views from a script; many small bug fixes (configure tests for libpng, handling
of erroneous options, multi time step scalar prism drawings, copy of surface
mesh attributes, etc.).

1.47 (Nov 12, 2003): fixed extrusion of surfaces defined by only two curves; new
syntax to retrieve point coordinates and indices of entities created through
geometrical transformations; new PDF and compressed PostScript output formats;
fixed numbering of elements created with "Extrude Point/Line"; use $GMSH_HOME as
home directory if defined.

1.46 (Aug 23, 2003): fixed crash for very long command lines; new options for
setting the displacement factor and Triangle's parameters + renamed a couple of
options to more sensible names (View.VectorType, View.ArrowSize); various small
bug fixes; documentation update.

1.45 (Jun 14, 2003): small bug fixes (min/max computation for tensor views,
missing physical points in read mesh, "jumping" geometry during interactive
manipulation of large models, etc.); variable definition speedup; restored
support for second order elements in one- and two-dimensional meshes;
documentation updates.

1.44 (Apr 21, 2003): new reference manual; added support for PNG output; fixed
small configure script bugs.

1.43 (Mar 28, 2003): fixed solver interface problem on Mac OS X; new option to
specify the interactive rotation center (default is now the pseudo "center of
gravity" of the object, instead of (0,0,0)).

1.42 (Mar 19, 2003): suppressed the automatic addition of a ".geo" extension if
the file given on the command line is not recognized; added missing Layer option
for Extrude Point; fixed various small bugs.

1.41 (Mar 04, 2003): Gmsh is now licensed under the GNU General Public License;
general code cleanup (indent).

1.40 (Feb 26, 2003): various small bug fixes (mainly GSL-related).

1.39 (Feb 23, 2003): removed all non-free routines; more build system work;
implemented Von-Mises tensor display for all element types; fixed small GUI
bugs.

1.38 (Feb 17, 2003): fixed custom range selection for 3D iso graphs; new build
system based on autoconf; new image reading code to import bitmaps as
post-processing views.

1.37 (Jan 25, 2003): generalized smoothing and cuts of post-processing views;
better Windows integration (solvers, external editors, etc.); small bug fixes.

1.36 (Nov 20, 2002): enhanced view duplication (one can now use "Duplicata
View[num]" in the input file); merged all option dialogs in a new general option
window; enhanced discoverability of the view option menus; new 3D point and line
display; many small bug fixes and enhancements ("Print" format in parser,
post-processing statistics, smooth normals, save window positions, restore
default options, etc.).

1.35 (Sep 11, 2002): graphical user interface upgraded to FLTK 1.1 (tooltips,
new file chooser with multiple selection, full keyboard navigation, cut/paste of
messages, etc.); colors can be now be directly assigned to mesh entities;
initial tensor visualization; new keyboard animation (right/left arrow for time
steps; up/down arrow for view cycling); new VRML output format for surface
meshes; new plugin for spherical elevation plots; new post-processing file
format (version 1.2) supporting quadrangles, hexahedra, prisms and pyramids;
transparency is now enabled by default for post-processing plots; many small bug
fixes (read mesh, ...).

1.34 (Feb 18, 2002): improved surface mesh of non-plane surfaces; fixed
orientation of elements in 2D anisotropic algorithm; minor user interface polish
and additions (mostly in post-processing options); various small bug fixes.

1.33 (Jan 24, 2002): new parameterizable solver interface (allowing up to 5
user-defined solvers); enhanced 2D aniso algorithm; 3D initial mesh speedup.

1.32 (Oct 04, 2001): new visibility browser; better floating point exception
checks; fixed infinite looping when merging meshes in project files; various
small clean ups (degenerate 2D extrusion, view->reload, ...).

1.31 (Nov 30, 2001): corrected ellipses; PostScript output update (better
shading, new combined PS/LaTeX output format); more interface polish; fixed
extra memory allocation in 2D meshes; Physical Volume handling in unv format;
various small fixes.

1.30 (Nov 16, 2001): interface polish; fix crash when extruding quadrangles.

1.29 (Nov 12, 2001): translations and rotations can now be combined in
extrusions; fixed coherence bug in Extrude Line; various small bug fixes and
additions.

1.28 (Oct 30, 2001): corrected the 'Using Progression' attribute for tranfinite
meshes to actually match a real geometric progression; new Triangulate plugin;
new 2D graphs (space+time charts); better performance of geometrical
transformations (warning: the numbering of some automatically created entities
has changed); new text primitives in post-processing views (file format updated
to version 1.1); more robust mean plane computation and error checks; various
other small additions and clean-ups.

1.27 (Oct 05, 2001): added ability to extrude curves with Layers/Recombine
attributes; new PointSize/LineWidth options; fixed For/EndFor loops in included
files; fixed error messages (line numbers+file names) in loops and functions;
made the automatic removal of duplicate geometrical entities optional
(Geometry.AutoCoherence=0); various other small bug fixes and clean-ups.

1.26 (Sep 06, 2001): enhanced 2D anisotropic mesh generator (metric
intersections); fixed small bug in 3D initial mesh; added alternative syntax for
built-in functions (for GetDP compatibility); added line element display; Gmsh
now saves all the elements in the mesh if no physical groups are defined (or if
Mesh.SaveAll=1).

1.25 (Sep 01, 2001): fixed bug with mixed recombined/non-recombined extruded
meshes; Linux versions are now build with no optimization, due to bugs in gcc
2.95.X.

1.24 (Aug 30, 2001): fixed characteristic length interpolation for Splines;
fixed edge swapping bug in 3D initial mesh; fixed degenerated case in
geometrical extrusion (ruled surface with 3 borders); fixed generation of
degenerated hexahedra and prisms for recombined+extruded meshes; added BSplines
creation in the GUI; integrated Jonathan Shewchuk's Triangle as an alternative
isotropic 2D mesh generator; added AngleSmoothNormals to control sharp edge
display with smoothed normals; fixed random crash for lighted 3D iso surfaces.

1.23 (Aug, 2001): fixed duplicate elements generation + non-matching tetrahedra
faces in 3D extruded meshes; better display of displacement maps; fixed
interactive ellipsis construction; generalized boundary operator; added new
explode option for post-processing views; enhanced link view behavior (to update
only the changed items); added new default plugins: Skin, Transform, Smooth;
fixed various other small bugs (mostly in the post-processing module and for
extruded meshes).

1.22 (Aug 03, 2001): fixed (yet another) bug for 2D mesh in the mean plane;
fixed surface coherence bug in extruded meshes; new double logarithmic scale,
saturate value and smoothed normals option for post-processing views; plugins
are now enabled by default; three new experimental statically linked plugins:
CutMap (extracts a given iso surface from a 3D scalar map), CutPlane (cuts a 3D
scalar map with a plane section), CutSphere (cuts a 3D scalar map with a
sphere); various other bug fixes, additions and clean-ups.

1.21 (Jul 25, 2001): fixed more memory leaks; added -opt command line option to
parse definitions directly from the command line; fixed missing screen refreshes
during contour/surface/volume selection; enhanced string manipulation functions
(Sprintf, StrCat, StrPrefix); many other small fixes and clean-ups.

1.20 (Jun 14, 2001): fixed various bugs (memory leaks, functions in included
files, solver command selection, ColorTable option, duplicate nodes in extruded
meshes (not finished yet), infinite loop on empty views, orientation of
recombined quadrangles, ...); reorganized the interface menus; added constrained
background mesh and mesh visibility options; added mesh quality histograms;
changed default mesh colors; reintegrated the old command-line extrusion mesh
generator.

1.19 (May 07, 2001): fixed seg. fault for scalar simplex post-processing; new
Solver menu; interface for GetDP solver through sockets; fixed multiple scale
alignment; added some options + full option descriptions.

1.18 (Apr 26, 2001): fixed many small bugs and incoherences in post-processing;
fixed broken background mesh in 1D mesh generation.

1.17 (Apr 17, 2001): corrected physical points saving; fixed parsing of DOS
files (carriage return problems); easier geometrical selections (cursor change);
plugin manager; enhanced variable arrays (sublist selection and affectation);
line loop check; New arrow display; reduced number of 'fatal' errors + better
handling in interactive mode; fixed bug when opening meshes; enhanced File->Open
behavior for meshes and post-processing views.

1.16 (Feb 26, 2001): added single/double buffer selection (only useful for Unix
versions of Gmsh run from remote hosts without GLX); fixed a bug for recent
versions of the opengl32.dll on Windows, which caused OpenGL fonts not to show
up.

1.15 (Feb 23, 2001): added automatic visibility setting during entity selection;
corrected geometrical extrusion bug.

1.14 (Feb 17, 2001): corrected a few bugs in the GUI (most of them were
introduced in 1.13); added interactive color selection; made the option database
bidirectional (i.e. scripts now correctly update the GUI); default options can
now be saved and automatically reloaded at startup; made some changes to the
scripting syntax (PostProcessing.View[n] becomes View[n]; Offset0 becomes
OffsetX, etc.); corrected the handling of simple triangular surfaces with large
characteristic lengths in the 2D isotropic algorithm; added an ASCII to binary
post-processing view converter.

1.13 (Feb 09, 2001): added support for JPEG output on Windows.

1.12: corrected vector lines in the post-processing parsed format; corrected
animation on Windows; corrected file creation in scripts on Windows; direct
affectation of variable arrays.

1.11 (Feb 07, 2001): corrected included file loading problem.

1.10 (Feb 04, 2001): switched from Motif to FLTK for the GUI. Many small tweaks.

1.00 (Jan 15, 2001): added PPM and YUV output; corrected nested If/Endif;
Corrected several bugs for pixel output and enhanced GIF output (dithering,
transparency); slightly changed the post-processing file format to allow both
single and double precision numbers.

0.999 (Dec 20, 2000): added JPEG output and easy MPEG generation (see t8.geo in
the tutorial); clean up of export functions; small fixes; Linux versions are now
compiled with gcc 2.95.2, which should fix the problems encountered with
Mandrake 7.2.

0.998 (Dec 19, 2000): corrected bug introduced in 0.997 in the generation of the
initial 3D mesh.

0.997 (Dec 14, 2000): corrected bug in interactive surface/volume selection;
Added interactive symmetry; corrected geometrical extrusion with rotation in
degenerated or partially degenerated cases; corrected bug in 2D mesh when
meshing in the mean plane.

0.996: arrays of variables; enhanced Printf and Sprintf; Simplified options
(suppression of option arrays).

0.995 (Dec 11, 2000): totally rewritten geometrical database (performance has
been drastically improved for all geometrical transformations, and most notably
for extrusion). As a consequence, the internal numbering of geometrical entities
has changed: this will cause incompatibilities with old .geo files, and will
require a partial rewrite of your old .geo files if these files made use of
geometrical transformations. The syntax of the .geo file has also been
clarified. Many additions for scripting purposes. New extrusion mesh
generator. Preliminary version of the coupling between extruded and Delaunay
meshes. New option and procedural database. All interactive operations can be
scripted in the input files. See the last example in the tutorial for an
example. Many stability enhancements in the 2D and 3D mesh
algorithms. Performance boost of the 3D algorithm. Gmsh is still slow, but the
performance becomes acceptable. An average 1000 tetrahedra/second is obtained on
a 600Mhz computer for a mesh of one million tetrahedra. New anisotropic 2D mesh
algorithm. New (ASCII and binary) post-processing file format and clarified mesh
file format. New handling for interactive rotations (trackball mode). New
didactic interactive mesh construction (watch the Delaunay algorithm in real
time on complex geometries: that's exciting ;-). And many, many bug fixes and
cleanups.

0.992 (Nov 13, 2000): corrected recombined extrusion; corrected ellipses; added
simple automatic animation of post-processing maps; fixed various bugs.

0.991 (Oct 24, 2000): fixed a serious allocation bug in 2D algorithm, which
caused random crashes. All users should upgrade to 0.991.

0.990: bug fix in non-recombined 3D transfinite meshes.

0.989 (Sep 01, 2000): added ability to reload previously saved meshes; some new
command line options; reorganization of the scale menu; GIF output.

0.987: fixed bug with smoothing (leading to the possible generation of erroneous
3d meshes); corrected bug for mixed 3D meshes; moved the 'toggle view link'
option to Opt->Postprocessing_Options.

0.986: fixed overlay problems; SGI version should now also run on 32 bits
machines; fixed small 3d mesh bug.

0.985: corrected colormap bug on HP, SUN, SGI and IBM versions; corrected small
initialization bug in postscript output.

0.984: corrected bug in display lists; added some options in Opt->General.

0.983: corrected some seg. faults in interactive mode; corrected bug in
rotations; changed default window sizes for better match with 1024x768 screens
(default X resources can be changed: see ex03.geo).

0.982: lighting for mesh and post-processing; corrected 2nd order mesh on non
plane surfaces; added example 13.<|MERGE_RESOLUTION|>--- conflicted
+++ resolved
@@ -1,11 +1,7 @@
 4.9.1 (Work-in-progress): relax tolerance on curve parametrization match for
-<<<<<<< HEAD
-periodic meshing; small bug fixes (view tag generation with zero tag,
-=======
 periodic meshing; activate IncludeBoundary by default in Restrict field;
 downgraded compiler for official Linux to gcc 6 to improve compatibility with
 older systems; small bug fixes (view tag generation with zero tag,
->>>>>>> c7544ec8
 model/setTag).
 
 4.9.0 (December 3, 2021): new initial 2D meshing algorithm; new quasi-structured
