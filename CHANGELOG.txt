4.10.2 (Work-in-progress): fixed regression introduced in 4.9 for recombined
<<<<<<< HEAD
meshes with boundary layers; generalized Crack plugin; small bug fixes.
=======
meshes with boundary layers; new HealShapes command in .geo files; simplified
calculation of OCC STL bounding boxes; small bug fixes.
>>>>>>> da80b2e0

4.10.1 (May 1, 2022): small bug fixes.

4.10.0 (April 25, 2022): more flexible homology/cohomology workflow in the API;
"Attractor" field is now just a synonym for the newer (and more efficient)
"Distance" field; periodic bsplines now use the same default multiplicities in
OCC as in the built-in kernel; model/isInside now also handles discrete
entities; speed-up repeated simple boolean operations; C++ api now throws
std::runtime_error on errors; small bug fixes.

* New API functions: geo/addGeometry, geo/addPointOnGeometry,
  mesh/addHomologyRequest, mesh/clearHomologyRequests, mesh/setVisibility,
  mesh/getElementQualities

* Incompatible API changes: additional const qualifiers in C API; removed
  mesh/computeCohomology; new arguments to occ/getCurveLoops and
  occ/getSurfaceLoops; changed arguments of mesh/computeHomology; new optional
  arguments to occ/addCircle, occ/addEllipse, occ/addDisk, occ/addTorus,
  occ/addWedge, model/addPhysicalGroup, model/geo/addPhysicalGroup,
  mesh/removeDuplicateNodes and mesh/setRecombine.

4.9.5 (February 21, 2022): dynamic Gmsh library now also only exports public
symbols on macOS and Linux, like it does on Windows; better handling of
max. thread settings; small bug fixes.

* New API function: mesh/getDuplicateNodes

4.9.4 (February 3, 2022): improved BSpline filling; new options
Mesh.MinimumLineNodes, Mesh.RecombineNodeRepositioning,
Mesh.RecombineMinimumQuality and Mesh.StlLinearDeflectionRelative; updated
bundled Eigen; small bug fixes.

* New API functions: gmsh/isInitialized, occ/convertToNURBS, occ/getCurveLoops,
  occ/getSurfaceLoops, mesh/importStl, parser/getNames, parser/setNumber,
  parser/setString, parser/getNumber, parser/getString, parser/clear,
  parser/parse, onelab/getChanged, onelab/setChanged

4.9.3 (January 4, 2022): improved handling of degenerate curves in periodic
surfaces and boundary layer extrusion; extended Mesh.SaveGroupsOfElements
capabilities for INP export; extended Mesh.MeshSizeExtendFromBoundary + new
"Extend" mesh size field to enable alternative mesh size extensions from
boundary; enhanced X3D output; moved all kernel sources to src/ subdirectory;
renamed demos/ as examples/ and tutorial/ as tutorials/; small bug fixes.

4.9.2 (December 23, 2021): faster projection on OCC entities; extended
Mesh.SaveGroupsOfNodes capabilities for INP export; improved transfinite meshing
of surfaces with boundary on periodic seam.

4.9.1 (December 18, 2021): relax tolerance on curve parametrization match for
periodic meshing; enable extruded boundary layers on generic model entities;
activate IncludeBoundary by default in Restrict field; downgraded compiler for
official Linux releases to gcc 6 to improve compatibility with older systems;
small bug fixes (view tag generation with zero tag, model/setTag).

4.9.0 (December 3, 2021): new initial 2D meshing algorithm; new quasi-structured
quad algorithm; improved handling of imperfect curve reparametrization on
surfaces in 2D periodic meshing algorithm; mesh renumbering now also renumbers
dependent post-processing views; the mesh size callback is now per-model and its
returned value is not gathered with the other size constraints in a global min
reduction anymore: instead the callback takes as additional argument the mesh
size lc that would be prescribed in the absence of the callback, which allows to
perform any desired modification (the old behavior can be achieved by returning
min(lc, value)); OCC STL representation is now generated using relative
deflection tolerance; new TransformMesh command in .geo files; new behavior of
Mesh.SaveGroupsOf{Nodes,Elements} in UNV and INP exports; partitioned MSH4 files
now contain the full partition topology (i.e. all partition entities); fixed
metric calculation with Eigen (for anisotropic mesh generation); official binary
builds now support OpenMP parallelization and are 64 bit only (build OS upgraded
to Windows 10, macOS 10.15 and Linux glibc 2.24); new experimental Fortran API;
new API functions to handle view options by tag instead of by index; color
options in the API can now be specified as in .geo files, in the form
"Category.Color.Option"; small bug fixes.

* New API functions: model/setTag, mesh/reverse, mesh/affineTransform,
  mesh/getMaxNodeTag, mesh/getMaxElementTag, mesh/getSizes, mesh/getPeriodic,
  mesh/getAllEdges, mesh/getAllFaces, mesh/addEdge, mesh/addFace,
  mesh/getNumberOfPartitions, field/list, field/getType, field/getNumber,
  field/getNumbers, field/getString, view/option/setNumber,
  view/option/getNumber, view/option/setString, view/option/getString,
  view/option/setColor, view/option/getColor, view/option/copy.

* Incompatible API changes: new arguments to mesh/getNode, mesh/getElement and
  view/probe; additional argument to the mesh size callback function provided to
  mesh/setSizeCallback; new optional arguments to gmsh/initialize,
  model/isInside, mesh/partition and occ/addSurfaceFilling; renamed
  mesh/preallocateBasisFunctionsOrientationForElements as
  mesh/preallocateBasisFunctionsOrientation, mesh/getNumberOfKeysForElements as
  mesh/getNumberOfKeys, and mesh/getBasisFunctionsOrientationForElements as
  mesh/getBasisFunctionsOrientation; renamed mesh/getKeysForElements as
  mesh/getKeys and mesh/getInformationForElements as mesh/getKeysInformation,
  and modified their arguments; modified arguments to mesh/getKeysForElement;
  removed mesh/getLocalMultipliersForHcurl0; renamed view/copyOptions as
  view/option/copy.

4.8.4 (April 28, 2021): set current model in gmsh/model/add; small bug fixes.

4.8.3 (April 6, 2021): better handling of errors in inverse surface mapping;
fixed Mesh.MedFileMinorVersion for MED 4; small bug fixes.

4.8.2 (March 27, 2021): fixed regression in OCC transforms; fixed cwrap API.

4.8.1 (March 21, 2021): improved performance when transforming many OCC
entities; fixed regression in high-order meshing of surfaces with singular
parametrizations; small bug fixes.

4.8.0 (March 2, 2021): new interactive and fully parametrizable definition of
boundary conditions, materials, etc. through ONELAB variables; new API functions
for creating trimmed BSpline/Bezier patches, perform raw triangulations and
tetrehedralizations, get upward adjacencies, and create extruded boundary layers
and automatic curve loops in built-in kernel; improved performance of high-order
meshing of OCC models; improved handling of high resolution displays; new
structured CGNS exporter; new transfinite Beta law; added support for embedded
curves in HXT; added automatic conversion from partitioned MSH2 files to new
partitioned entities; element groups can now be imported from UNV files; fixed
order of Gauss quadrature for quads and hexas; code modernization (C++11);
further uniformization of option names to match the documented terminology
(Mesh.Point -> Mesh.Node, ...; old names are still accepted, but deprecated);
deprecated Mesh.MinimumElementsPerTwoPi: set value directly to
Mesh.MeshSizeFromCurvature instead; Python and Julia APIs now also define "snake
case" aliases for all camelCase function names; small bug fixes and
improvements.

* New API functions: model/getFileName, model/setFileName, model/getAdjacencies,
  model/getSecondDerivative, mesh/getEdges, mesh/getFaces, mesh/createEdges,
  mesh/createFaces, mesh/removeConstraints, mesh/getEmbedded, mesh/triangulate,
  mesh/tetrahedralize, geo/addCurveLoops, fltk/setStatusMessage,
  fltk/showContextWindow, fltk/openTreeItem, fltk/closeTreeItem,
  onelab/getNames.

* Incompatible API changes: new optional arguments to mesh/classifySurfaces,
  occ/addBSplineSurface, occ/addBezierSurface, occ/addPipe and view/probe;
  renamed mesh/getEdgeNumber as mesh/getEdges.

4.7.1 (November 16, 2020): small bug fixes and improvements.

4.7.0 (November 5, 2020): API errors now throw exceptions with the last error
message (instead of an integer error code); API functions now print messages on
the terminal by default, and throw exceptions on all errors unless in
interactive mode; new API functions to retrieve "homogeneous" model-based data
(for improved Python performance), to set interpolation matrices for high-order
datasets, to assign "automatic" transfinite meshing constraints and to pass
native (C++, C, Python or Julia) mesh size callback; added option to save
high-order periodic nodes info; added support for scripted window splitting;
improved VTK reader; new MatrixOfInertia command; added support for Unicode
command line arguments on Windows; uniformized commands, options and field
option names to match the documented terminology (CharacteristicLength ->
MeshSize, geometry Line -> Curve, ...; old names are still accepted, but
deprecated); improved handling of complex periodic cases; removed bundled Mmg3D
and added support for stock Mmg 5; Gmsh now requires C++11 and CMake 3.1, and
uses Eigen by default instead of Blas/Lapack for dense linear algebra; small bug
fixes.

* New API functions: model/setVisibilityPerWindow, mesh/setSizeCallback,
  mesh/removeSizeCallback, mesh/setTransfiniteAutomatic, geo/addPhysicalGroup,
  geo/removePhysicalGroups, view/setInterpolationMatrices,
  view/setVisibilityPerWindow, fltk/splitCurrentWindow, fltk/setCurrentWindow,
  logger/getLastError.

* Incompatible API changes: new optional argument to geo/addCurveLoop.

4.6.0 (June 22, 2020): new options to only generate initial 2D or 3D meshes
(without node insertion), and to only mesh non-meshed entities; added ability to
only remesh parts of discrete models; added support for mesh size fields and
embedded points and surfaces in HXT; improved reparametrization and partitioning
code; new OCC API functions to reduce the number of synchronizations for complex
models; new OCC spline surface interfaces; new functions and options to control
the first tag of entities, nodes and elements; fixed duplicated entities in STEP
output; improved mesh subdivision and high-order pipeline; MED output now
preserves node and element tags; small bug fixes.

* New API functions: model/getParametrizationBounds, model/isInside,
  model/getClosestPoint, model/reparametrizeOnSurface, mesh/rebuildElementCache,
  mesh/getBasisFunctionsOrientationForElements,
  mesh/getBasisFunctionsOrientationForElement, mesh/getNumberOfOrientations,
  mesh/preallocateBasisFunctionsOrientationForElements,
  mesh/setSizeAtParametricPoints, geo/setMaxTag, geo/getMaxTag,
  occ/addBSplineFilling, occ/addBezierFilling, occ/addBSplineSurface,
  occ/addBezierSurface, occ/setMaxTag, occ/getMaxTag, occ/getEntities,
  occ/getEntitiesInBoundingBox, occ/getBoundingBox,
  view/addHomogeneousModelData.

* Incompatible API changes: new optional arguments to mesh/clear,
  mesh/createTopology, mesh/createGeometry, occ/addThruSections,
  mesh/getPeriodicNodes; new arguments to mesh/getBasisFunctions; removed
  mesh/preallocateBasisFunctions, mesh/precomputeBasisFunctions and
  mesh/getBasisFunctionsForElements; renamed occ/setMeshSize as
  occ/mesh/setSize.

4.5.6 (March 30, 2020): better calculation of OCC bounding boxes using STL; API
tutorials; small bug fixes.

* New API functions: view/addListDataString, view/getListDataStrings.

4.5.5 (March 21, 2020): tooltips in GUI to help discovery of scripting options;
fixed MED IO of high-order elements; fixed OCC attribute search by bounding box;
fix parsing of mac-encoded scripts; new RecombineMesh command; added support for
extrusion of mixed-dimension entities with OCC; small bug fixes.

4.5.4 (February 29, 2020): periodic mesh optimization now ensures that the
master mesh is not modified; code cleanup; small bug fixes.

4.5.3 (February 22, 2020): improved positioning of corresponding nodes on
periodic entities; improved LaTeX output; improved curve splitting in
reparametrization; new binary PLY reader; small compilation fixes.

* New API functions: mesh/getEdgeNumber, mesh/getLocalMultipliersForHcurl0.

4.5.2 (January 30, 2020): periodic meshes now obey reorientation constraints;
physical group definitions now follow compound meshing constraints; small bug
fixes and improvements.

* New API function: geo/splitCurve.

4.5.1 (December 28, 2019): new Min and Max commands in .geo files;
Mesh.MinimumCirclePoints now behaves the same with all geometry kernels; fixed
issue with UTF16-encoded home directories on Windows.

4.5.0 (December 21, 2019): changed default 2D meshing algorithm to
Frontal-Delaunay; new compound Spline/BSpline commands; new MeshSizeFromBoundary
command; new CGNS importer/exporter; new X3D exporter for geometries and meshes;
improved surface mesh reclassification; new separate option to govern curvature
adapted meshes (Mesh.MinimumElementsPerTwoPi and "-clcurv val"); improved
handling of anisotropic surface meshes in 3D Delaunay; improved high-order
periodic meshing; improved 2D boolean unions; file chooser type is now
changeable at runtime; FLTK GUI can now be created and destroyed at will through
the API; fixed regression in MeshAdapt for non-periodic surfaces with
singularities; combining views now copies options; added API support for mesh
compounds, per-surface mesh algorithm and mesh size from boundary; renamed
plugin AnalyseCurvedMesh to AnalyseMeshQuality; fixed regression for built-in
kernel BSplines on non-flat geometries (Sphere, PolarSphere); small fixes and
improvements.

* New API functions: model/getCurrent, model/getParametrization,
  mesh/computeCrossField, mesh/setNode, mesh/getElementsByCoordinates,
  mesh/getLocalCoordinatesInElement, mesh/getNumberOfKeysForElements,
  mesh/setAlgorithm, mesh.setSizeFromBoundary, mesh/setComound,
  geo/addCompoundSpline, geo/addCompoundBSpline, fltk/isAvailable.

* Incompatible API changes: removed mesh/smooth (now handled by mesh/optimize
  like all other mesh optimizers); renamed logger/time to logger/getWallTime and
  logger/cputime to logger/getCpuTime; new arguments to mesh/optimize,
  mesh/getElementProperties and occ/healShapes; added optional argument to
  mesh/classifySurfaces and view/combine.

4.4.1 (July 25, 2019): small improvements (transfinite with degenerate curves,
renumbering for some mesh formats, empty MSH file sections, tunable accuracy of
compound meshes) and bug fixes (ellipse < pi, orientation and reclassification
of compound parts, serendip pyramids, periodic MeshAdapt robustness, invalidate
cache after mesh/addNodes).

4.4.0 (July 1, 2019): new STL remeshing workflow (with new ClassifySurfaces
command in .geo files); added API support for color options, mesh optimization,
recombination, smoothing and shape healing; exposed additional METIS options;
improved support for periodic entities (multiple curves with the same start/end
points, legacy MSH2 format, periodic surfaces with embedded entities); added
mesh renumbering also after interactive mesh modifications; improved support for
OpenCASCADE ellipse arcs; new interactive filter in visibility window; flatter
GUI; small bug fixes.

* New API functions: option/setColor, option/getColor, mesh/optimize,
  mesh/recombine, mesh/smooth, mesh/clear, mesh/getNodesByElementType,
  occ/healShapes.

* Incompatible API changes: mesh/getJacobians and mesh/getBasisFunctions now
  take integration points explicitly; mesh/setNodes and mesh/setElements have
  been replaced by mesh/addNodes and mesh/addElements; added optional arguments
  to mesh/classifySurfaces and occ/addSurfaceLoop; changed arguments of
  occ/addEllipseArc to follow geo/addEllipseArc.

4.3.0 (April 19, 2019): improved meshing of surfaces with singular
parametrizations; added API support for aliasing and combining views, copying
view options, setting point coordinates, extruding built-in CAD entities along
normals and retrieving mass, center of mass and inertia from OpenCASCADE CAD
entities; fixed regression introduced in 4.1.4 that could lead to
non-deterministic 2D meshes; small bug fixes.

* New API functions: model/setCoordinates, occ/getMass, occ/getCenterOfMass,
  occ/getMatrixOfInertia, view/addAlias, view/copyOptions, view/combine

* Incompatible API changes: added optional arguments to mesh/getNodes and
  mesh/getElementByCoordinates.

4.2.3 (April 3, 2019): added STL export by physical surface; added ability to
remove embedded entities; added handling of boundary entities in
addDiscreteEntity; small bug fixes.

* New API functions: mesh/getKeysForElements, mesh/getInformationForElements,
  mesh/removeEmbedded.

4.2.2 (March 13, 2019): fixed regression in reading of extruded meshes; added
ability to export one solid per surface in STL format.

4.2.1 (March 7, 2019): fixed regression for STEP files without global compound
shape; added support for reading IGES labels and colors; improved search for
shared library in Python and Julia modules; improved Plugin(MeshVolume); updates
to the reference manual.

4.2.0 (March 5, 2019): new MSH4.1 revision of the MSH file format, with support
for size_t node and element tags (see the reference manual for detailed
changes); added support for reading STEP labels and colors with OCC CAF; changed
default "Geometry.OCCTargetUnit" value to none (i.e. use STEP file coordinates
as-is, without conversion); improved high-order mesh optimization; added ability
to import groups of nodes from MED files; enhanced Plugin(Distance) and
Plugin(SimplePartition); removed unmaintained plugins; removed default
dependency on PETSc; small improvements and bug fixes.

* New API functions: model/setEntityName, model/getEntityName,
  model/removeEntityName.

* Incompatible API changes: changed type of node and element tags from int to
  size_t to support (very) large meshes; changed logger/start,
  mesh/getPeriodicNodes and mesh/setElementsByType.

4.1.5 (February 14, 2019): improved OpenMP parallelization, STL remeshing, mesh
partitioning and high-order mesh optimization; bug fixes.

* New API function: mesh/classifySurfces.

4.1.4 (February 3, 2019): improved ghost cell I/O; small improvements and bug
fixes.

* New API functions: mesh/relocateNodes, mesh/getElementType,
  mesh/setElementsByType, mesh/getElementEdgeNodes, mesh/getElementFaceNodes,
  mesh/getGhostElements, mesh/splitQuadrangles.

4.1.3 (January 23, 2019): improved quad meshing; new options for automatic
full-quad meshes; save nodesets also for physical points (Abaqus, Tochnog);
small bug fixes.

* New API functions: model/removePhysicalName, model/getPartitions,
  mesh/unpartition.

4.1.2 (January 21, 2019): fixed full-quad subdivision if Mesh.SecondOrderLinear
is set; fixed packing of parallelograms regression in 4.1.1.

4.1.1 (January 20, 2019): added support for general affine transformations with
OpenCASCADE kernel; improved handling of boolean tolerance (snap vertices);
faster crossfield calculation by default (e.g. for Frontal-Delauany for quads
algorithm); fixed face vertices for PyramidN; renamed ONELAB "Action" and
"Button" parameters "ONELAB/Action" and "ONELAB/Button"; added support for
actions on any ONELAB button; added API functions for selections in user
interface.

* New API functions: occ/affineTransform, fltk/selectEntities,
  fltk/selectElements, fltk/selectViews.

4.1.0 (January 13, 2019): improved ONELAB and Fltk support in API; improved
renumbering of mesh nodes/elements; major code refactoring.

* New API functions: fltk/update, fltk/awake, fltk/lock, fltk/unlock,
  onelab/setNumber, onelab/getNumber, onelab/setString, onelab/getString,
  onelab/clear, onelab/write, logger/time, logger/cputime.

* Incompatible API changes: changed onelab/get.

4.0.7 (December 9, 2018): fixed small memory leaks; removed unused code.

4.0.6 (November 25, 2018): moved private API wrappers to utils/wrappers;
improved Gmsh 3 compatibility for high-order periodic meshes; fixed '-v 0' not
being completely silent; fixed rendering of image textures on some OSes; small
compilation fixes.

4.0.5 (November 17, 2018): new automatic hybrid mesh generation (pyramid layer)
when 3D Delaunay algorithm is applied to a volume with quadrangles on boundary;
improved robustness of 2D MeshAdapt algorithm; bug fixes.

4.0.4 (October 19, 2018): fixed physical names regression in 4.0.3.

4.0.3 (October 18, 2018): bug fixes.

* New API function: model/removePhysicalGroups.

4.0.2 (September 26, 2018): added support for creating MED files with specific
MED (minor) version; small bug fixes.

4.0.1 (September 7, 2018): renumber mesh nodes/elements by default; new
SendToServer command for nodal views; small bug fixes.

* New API functions: model/setVisibility, model/getVisibility, model/setColor,
  model/getColor.

4.0.0 (August 22, 2018): new C++, C, Python and Julia API; new MSH4 format; new
mesh partitioning code based on Metis 5; new 3D tetrahedralization algorithm as
default; new workflow for remeshing (compound entities as meshing constraints,
CreateGeometry for mesh reparametrization); added support for general BSplines,
fillets and chamfers with OpenCASCADE kernel and changed default BSpline
parameters with the built-in kernel to match OpenCASCADE's; STEP files are now
be default interpreted in MKS units (see Geometry.OCCTargetUnit); improved
meshing of surfaces with singular parametrizations (spheres, etc.); uniformized
entity naming conventions (line/curve, vertex/node, etc.); generalized handling
of "all" entities in geo file (using {:} notation); added support for creating
LSDYNA mesh files; removed old CAD creation factory (GModelFactory), old
reparametrization code (G{Edge, Face, Region}Compound) and old partitioning
code (Metis 4 and Chaco); various cleanups, bug fixes and enhancements.

3.0.6 (November 5, 2017): improved meshing of spheres; improved handling of mesh
size constraints with OpenCASCADE kernel; implemented "Coherence" for
OpenCASCADE kernel (shortcut for BooleanFragments); added GAMBIT Neutral File
export; small improvements and bug fixes.

3.0.5 (September 6, 2017): bug fixes.

3.0.4 (July 28, 2017): moved vorometal code to plugin; OpenMP improvements; bug
fixes.

3.0.3 (June 27, 2017): new element quality measures; Block->Box; minor fixes.

3.0.2 (May 13, 2017): improved handling of meshing constraints and entity
numbering after boolean operations; improved handling of fast coarseness
transitions in MeshAdapt; new TIKZ export; small bug fixes.

3.0.1 (April 14, 2017): fixed OpenCASCADE plane surfaces with holes.

3.0.0 (April 13, 2017): new constructive solid geometry features and boolean
operations using OpenCASCADE; improved graphical user interface for interactive,
parametric geometry construction; new or modified commands in .geo files:
SetFactory, Circle, Ellipse, Wire, Surface, Sphere, Block, Torus, Rectangle,
Disk, Cylinder, Cone, Wedge, ThickSolid, ThruSections, Ruled ThruSections,
Fillet, Extrude, BooleanUnion, BooleanIntersection, BooleanDifference,
BooleanFragments, ShapeFromFile, Recursive Delete, Unique; "Surface" replaces
the deprecated "Ruled Surface" command; faster 3D tetrahedral mesh optimization
enabled by default; major code refactoring and numerous bug fixes.

2.16.0 (January 3, 2017): small improvements (list functions, second order hexes
for MED, GUI) and bug fixes.

2.15.0 (December 4, 2016): fixed several regressions (multi-file partitioned
grid export, mesh subdivision, old compound mesher); improved 2D boundary layer
field & removed non-functional 3D boundary layer field; faster rendering of
large meshes.

2.14.1 (October 30, 2016): fixed regression in periodic meshes; small bug fixes
and code cleanups.

2.14.0 (October 9, 2016): new Tochnog file format export; added ability to
remove last command in scripts generated interactively; ONELAB 1.3 with
usability and performance improvements; faster "Coherence Mesh".

2.13.2 (August 18, 2016)): small improvements (scale labels, periodic and
high-order meshes) and bug fixes.

2.13.1 (July 15, 2016): small bug fixes.

2.13.0 (July 11, 2016): new ONELAB 1.2 protocol with native support for lists;
new experimental 3D boundary recovery code and 3D refinement algorithm; better
adaptive visualization of quads and hexahedra; fixed several regressions
introduced in 2.12.

2.12.0 (March 5, 2016): improved interactive definition of physical groups and
handling of ONELAB clients; improved full quad algorithm; added support for list
of strings, trihedra elements and X3D format; improved message console; new
colormaps; various bugs fixes and small improvements all over.

2.11.0 (November 7, 2015): new Else/ElseIf commands; new OptimizeMesh command;
Plugin(ModifyComponents) replaces Plugin(ModifyComponent); new VTK and X3D
outputs; separate 0/Ctrl+0 shortcuts for geometry/full model reload; small bug
fixes in homology solver, handling of embedded entities, and Plugin(Crack).

2.10.1 (July 30, 2015): minor fixes.

2.10.0 (July 21, 2015): improved periodic meshing constraints; new Physical
specification with both label and numeric id; images can now be used as glyphs
in post-processing views, using text annotations with the `file://' prefix;
Views can be grouped and organized in subtrees; improved visibility browser
navigation; geometrical entities and post-processing views can now react to
double-clicks, via new generic DoubleClicked options; new Get/SetNumber and
Get/SetString for direct access to ONELAB variables; small bug fixes and code
cleanups.

2.9.3 (April 18, 2015): updated versions of PETSc/SLEPc and OpenCASCADE/OCE
libraries used in official binary builds; new Find() command; miscellaneous code
cleanups and small fixes.

2.9.2 (March 31, 2015): added support for extrusion of embedded points/curves;
improved hex-dominant algorithm; fixed crashes in quad algorithm; fix regression
in MED reader introduced in 2.9.0; new dark interface mode.

2.9.1 (March 18, 2015): minor bug fixes.

2.9.0 (March 12, 2015): improved robustness of spatial searches (extruded meshes,
geometry coherence); improved reproductibility of 2D and 3D meshes; added
support for high resolution ("retina") graphics; interactive graph point
commands; on-the-fly creation of onelab clients in scripts; general periodic
meshes using afine transforms; scripted selection of entities in bounding boxes;
extended string and list handling functions; many small improvements and bug
fixes.

2.8.5 (Jul 9, 2014): improved stability and error handling, better Coherence
function, updated onelab API version and inline parameter definitions, new
background image modes, more robust Triangulate/Tetrahedralize plugins, new PGF
output, improved support for string~index variable names in parser, small
improvements and bug fixes all over the place.

2.8.4 (Feb 7, 2014): better reproductibility of 2D meshes; new mandatory 'Name'
attribute to define onelab variables in DefineConstant[] & co; new
-setnumber/-setstring command line arguments; small improvements and bug fixes.

2.8.3 (Sep 27, 2013): new quick access menu and multiple view selection in GUI;
enhanced animation creation; many small enhancements and bug fixes.

2.8.2 (Jul 16, 2013): improved high order tools interface; minor bug fixes.

2.8.1 (Jul 11, 2013): improved compound surfaces and transfinite arrangements.

2.8.0 (Jul 8, 2013): improved Delaunay point insertion; fixed mesh orientation
of plane surfaces; fixed mesh size prescribed at embedded points; improved
display of vectors at COG; new experimental text string display engines;
improved fullscreen mode; access time/step in transformations; new experimental
features: AdaptMesh and Surface In Volume; accept unicode file paths on Windows;
compilation and bug fixes.

2.7.1 (May 11, 2013): improved Delaunay point insertion; updated onelab; better
Abaqus and UNV export; small bug and compilation fixes.

2.7.0 (Mar 9, 2013): new single-window GUI, with dynamically customizable
widget tree; faster STEP/BRep import; arbitrary size image export; faster 2D
Delaunay/Frontal algorithms; full option viewer/editor; many bug fixes.

2.6.1 (Jul 15, 2012): minor improvements and bug fixes.

2.6.0 (Jun 19, 2012): new quadrilateral meshing algorithms (Blossom and
Delaunay-Frontal for quads); new solver module based on ONELAB project (requires
FLTK 1.3); new tensor field visualization modes (eigenvectors, ellipsoid, etc.);
added support for interpolation schemes in .msh file; added support for MED3
format; rescale viewport around visible entities (shift+1:1 in GUI); unified
post-processing field export; new experimental stereo+camera visualization mode;
added experimental BAMG & Mmg3D support for anisotropic mesh generation; new OCC
cut & merge algorithm imported from Salome; new ability to connect extruded
meshes to tetrahedral grids using pyramids; new homology solver; Abaqus (INP)
mesh export; new Python and Java wrappers; bug fixes and small improvements all
over the place.

2.5.0 (Oct 15, 2010): new compound geometrical entities (for remeshing and/or
trans-patch meshing); improved mesh reclassification tool; new client/server
visualization mode; new ability to watch a pattern of files to merge; new
integrated MPEG export; new option to force the type of views dynamically;
bumped mesh version format to 2.2 (small change in the meaning of the partition
tags; this only affects partitioned (i.e. parallel) meshes); renamed several
post-processing plugins (as well as plugin options) to make them easier to
understand; many bug fixes and usability improvements all over the place.

2.4.2 (Sep 21, 2009): solver code refactoring + better IDE integration.

2.4.1 (Sep 1, 2009): fixed surface mesh orientation bug introduced in 2.4.0;
mesh and graphics code refactoring, small usability enhancements and bug fixes.

2.4.0 (Aug 22, 2009): switched build system to CMake; optionally copy
transfinite mesh constraints during geometry transformations; bumped mesh
version format to 2.1 (small change in the $PhysicalNames section, where the
group dimension is now required); ported most plugins to the new
post-processing API; switched from MathEval to MathEx and Flu_Tree_Browser to
Fl_Tree; small bug fixes and improvements all over the place.

2.3.1 (Mar 18, 2009): removed GSL dependency (Gmsh now simply uses Blas and
Lapack); new per-window visibility; added support for composite window printing
and background images; fixed string option affectation in parser; fixed surface
mesh orientation for OpenCASCADE models; fixed random triangle orientations in
Delaunay and Frontal algorithms.

2.3.0 (Jan 23, 2009): major graphics and GUI code refactoring; new
full-quad/hexa subdivision algorithm; improved automatic transfinite corner
selection (now also for volumes); improved visibility browser; new automatic
adaptive visualization for high-order simplices; modified arrow size, clipping
planes and transform options; many improvements and bug fixes all over the
place.

2.2.6 (Nov 21, 2008): better transfinite smoothing and automatic corner
selection; fixed high order meshing crashes on Windows and Linux; new uniform
mesh refinement (thanks Brian!); fixed various other small bugs.

2.2.5 (Oct 25, 2008): Gmsh now requires FLTK 1.1.7 or above; various small
improvements (STL and VTK mesh I/O, Netgen upgrade, Visual C++ support, Fields,
Mesh.{Msh,Stl,...}Binary changed to Mesh.Binary) and bug fixes (pyramid
interpolation, Chaco crashes).

2.2.4 (Aug 14, 2008): integrated Metis and Chaco mesh partitioners; variables
can now be deleted in geo files; added support for point datasets in model-based
postprocessing views; small bug fixes.

2.2.3 (Jul 14, 2008): enhanced clipping interface; API cleanup; fixed various
bugs (Plugin(Integrate), high order meshes, surface info crash).

2.2.2 (Jun 20, 2008): added geometrical transformations on volumes; fixed bug in
high order mesh generation.

2.2.1 (Jun 15, 2008): various small improvements (adaptive views, GUI, code
cleanup) and bug fixes (high order meshes, Netgen interface).

2.2.0 (Apr 19, 2008): new model-based post-processing backend; added MED I/O for
mesh and post-processing; fixed BDF vertex ordering for 2nd order elements;
replaced Mesh.ConstrainedBackgroundMesh with
Mesh.CharacteristicLength{FromPoints,ExtendFromBoundary}; new Fields interface;
control windows are now non-modal by default; new experimental 2D frontal
algorithm; fixed various bugs.

2.1.1 (Mar 1, 2008): small bug fixes (second order meshes, combine views, divide
and conquer crash, ...).

2.1.0 (Feb 23, 2008): new post-processing database; complete rewrite of
post-processing drawing code; improved surface mesh algorithms; improved
STEP/IGES/BREP support; new 3D mesh optimization algorithm; new default native
file choosers; fixed 'could not find extruded vertex' in extrusions; many
improvements and bug fixes all over the place.

2.0.8 (Jul 13, 2007): unused vertices are not saved in mesh files anymore; new
plugin GUI; automatic GUI font size selection; renamed
Plugin(DecomposeInSimplex) into Plugin(MakeSimplex); reintroduced enhanced
Plugin(SphericalRaise); clarified meshing algo names; new option to save groups
of nodes in UNV meshes; new background mesh infrastructure; many small
improvements and small bug fixes.

2.0.7 (Apr 3, 2007): volumes can now be defined from external CAD surfaces;
Delaunay/Tetgen algorithm is now used by default when available; re-added
support for Plot3D structured mesh format; added ability to export external CAD
models as GEO files (this only works for the limited set of geometrical
primitives available in the GEO language, of course--so trying to convert e.g. a
trimmed NURBS from a STEP file into a GEO file will fail); "lateral" entities
are now added at the end of the list returned by extrusion commands; fixed
various bugs.

2.0.0 (Feb 5, 2007): new geometry and mesh databases, with support for STEP and
IGES import via OpenCASCADE; complete rewrite of geometry and mesh drawing
code; complete rewrite of mesh I/O layer (with new native binary MSH format and
support for import/export of I-deas UNV, Nastran BDF, STL, Medit MESH and VRML
1.0 files); added support for incomplete second order elements; new 2D and 3D
meshing algorithms; improved integration of Netgen and TetGen algorithms;
removed anisotropic meshing algorithm (as well as attractors); removed explicit
region number specification in extrusions; option changes in the graphical
interface are now applied instantaneously; added support for offscreen rendering
using OSMesa; added support for SVG output; added string labels for Physical
entities; lots of other improvements all over the place.

1.65 (May 15, 2006): new Plugin(ExtractEdges); fixed compilation errors with
gcc4.1; replaced Plugin(DisplacementRaise) and Plugin(SphericalRaise) with the
more flexible Plugin(Warp); better handling of discrete curves; new Status
command in parser; added option to renumber nodes in .msh files (to avoid holes
in the numbering sequence); fixed 2 special cases in quad->prism extrusion;
fixed saving of 2nd order hexas with negative volume; small bug fixes and
cleanups.

1.64 (Mar 18, 2006): Windows versions do no depend on Cygwin anymore; various
bug fixes and cleanups.

1.63 (Feb 01, 2006): post-processing views can now be exported as meshes;
improved background mesh handling (a lot faster, and more accurate); improved
support for input images; new Plugin(ExtractElements); small bug fixes and
enhancements.

1.62 (Jan 15, 2006): new option to draw color gradients in the background;
enhanced perspective projection mode; new "lasso" selection mode (same as
"lasso" zoom, but in selection mode); new "invert selection" button in the
visibility browser; new snapping grid when adding points in the GUI; nicer
normal smoothing; new extrude syntax (old syntax still available, but
deprecated); various small bug fixes and enhancements.

1.61 (Nov 29, 2005): added support for second order (curved) elements in
post-processor; new version (1.4) of post-processing file formats; new stippling
options for 2D plots; removed limit on allowed number of files on command line;
all "Combine" operations are now available in the parser; changed
View.ArrowLocation into View.GlyphLocation; optimized memory usage when loading
many (>1000) views; optimized loading and drawing of line meshes and 2D iso
views; optimized handling of meshes with large number of physical entities;
optimized vertex array creation for large post-processing views on
Windows/Cygwin; removed Discrete Line and Discrete Surface commands (the same
functionality can now be obtained by simply loading a mesh in .msh format);
fixed coloring by mesh partition; added option to light wireframe meshes and
views; new "mesh statistics" export format; new full-quad recombine option; new
Plugin(ModulusPhase); hexas and prisms are now always saved with positive
volume; improved interactive entity selection; new experimental Tetgen
integration; new experimental STL remeshing algorithm; various small bug fixes
and improvements.

1.60 (Mar 15, 2005): added support for discrete curves; new Window menu on Mac
OS X; generalized all octree-based plugins (CutGrid, StreamLines, Probe, etc.)
to handle all element types (and not only scalar and vector
triangles+tetrahedra); generalized Plugin(Evaluate), Plugin(Extract) and
Plugin(Annotate); enhanced clipping plane interface; new grid/axes/rulers for 3D
post-processing views (renamed the AbscissaName, NbAbscissa and AbscissaFormat
options to more general names in the process); better automatic positioning of
2D graphs; new manipulator dialog to specify rotations, translations and
scalings "by hand"; various small enhancements and bug fixes.

1.59 (Feb 06, 2005): added support for discrete (triangulated) surfaces, either
in STL format or with the new "Discrete Surface" command; added STL and Text
output format for post-processing views and STL output format for surface
meshes; all levelset-based plugins can now also compute isovolumes; generalized
Plugin(Evaluate) to handle external view data (based on the same or on a
different mesh); generalized Plugin(CutGrid); new plugins (Eigenvalues,
Gradient, Curl, Divergence); changed default colormap to match Matlab's "Jet"
colormap; new transformation matrix option for views (for non-destructive
rotations, symmetries, etc.); improved solver interface to keep the GUI
responsive during solver calls; new C++ and Python solver examples; simplified
Tools->Visibility GUI; transfinite lines with "Progression" now allow negative
line numbers to reverse the progression; added ability to retrieve Gmsh's
version number in the parser (to help write backward compatible scripts); fixed
white space in unv mesh output; fixed various small bugs.

1.58 (Jan 01, 2005): fixed UNIX socket interface on Windows (broken by the TCP
solver patch in 1.57); bumped version number of default post-processing file
formats to 1.3 (the only small modification is the handling of the end-of-string
character for text2d and text3d objects in the ASCII format); new File->Rename
menu; new colormaps+improved colormap handling; new color+min/max options in
views; new GetValue() function to ask for values interactively in scripts;
generalized For/EndFor loops in parser; new plugins (Annotate, Remove, Probe);
new text attributes in views; renamed some shortcuts; fixed TeX output for large
scenes; new option dialogs for various output formats; fixed many small memory
leaks in parser; many small enhancements to polish the graphics and the user
interface.

1.57 (Dec 23, 2004): generalized displacement maps to display arbitrary view
types; the arrows representing a vector field can now also be colored by the
values from other scalar, vector or tensor fields; new adaptive high order
visualization mode; new options (Solver.SocketCommand, Solver.NameCommand,
View.ArrowSizeProportional, View.Normals, View.Tangents and General.ClipFactor);
fixed display of undesired solver plugin popups; enhanced interactive plugin
behavior; new plugins (HarmonicToTime, Integrate, Eigenvectors); tetrahedral
mesh file reading speedup (50% faster on large meshes); large memory footprint
reduction (up to 50%) for the visualization of triangular/tetrahedral meshes;
the solver interface now supports TCP/IP connections; new generalized raise mode
(allows one to use complex expressions to offset post-processing maps); upgraded
Netgen kernel to version 4.4; new optional TIME list in parsed views to specify
the values of the time steps; several bug fixes in the Elliptic mesh algorithm;
various other small bug fixes and enhancements.

1.56 (Oct 17, 2004): new post-processing option to draw a scalar view raised by
a displacement view without using Plugin(DisplacementRaise) (makes drawing
arbitrary scalar fields on deformed meshes much easier); better post-processing
menu (arbitrary number of views+scrollable+show view number); improved
view->combine; new horizontal post-processing scales; new option to draw the
mesh nodes per element; views can now also be saved in "parsed" format; fixed
various path problems on Windows; small bug fixes.

1.55 (Aug 21, 2004): added background mesh support for Triangle; meshes can now
be displayed using "smoothed" normals (like post-processing views); added GUI
for clipping planes; new interactive clipping/cutting plane definition;
reorganized the Options GUI; enhanced 3D iso computation; enhanced lighting;
many small bug fixes.

1.54 (Jul 03, 2004): integrated Netgen (3D mesh quality optimization +
alternative 3D algorithm); Extrude Surface now always automatically creates a
new volume (in the same way Extrude Point or Extrude Line create new lines and
surfaces, respectively); fixed UNV output; made the "Layers" region numbering
consistent between lines, surfaces and volumes; fixed home directory problem on
Win98; new Plugin(CutParametric); the default project file is now created in the
home directory if no current directory is defined (e.g., when double-clicking on
the icon on Windows/Mac); fixed the discrepancy between the orientation of
geometrical surfaces and the associated surface meshes; added automatic
orientation of surfaces in surface loops; generalized Plugin(Triangulate) to
handle vector and tensor views; much nicer display of discrete iso-surfaces and
custom ranges using smooth normals; small bug fixes and cleanups.

1.53 (Jun 04, 2004): completed support for second order elements in the mesh
module (line, triangles, quadrangles, tetrahedra, hexahedra, prisms and
pyramids); various background mesh fixes and enhancements; major performance
improvements in mesh and post-processing drawing routines (OpenGL vertex arrays
for tri/quads); new Plugin(Evaluate) to evaluate arbitrary expressions on
post-processing views; generalized Plugin(Extract) to handle any combination of
components; generalized "Coherence" to handle transfinite surface/volume
attributes; plugin options can now be set in the option file (like all other
options); added "undo" capability during geometry creation; rewrote the contour
guessing routines so that entities can be selected in an arbitrary order; Mac
users can now double click on geo/msh/pos files in the Finder to launch Gmsh;
removed support for FLTK 1.0; rewrote most of the code related to quadrangles;
fixed 2d elliptic algorithm; removed all OpenGL display list code and options;
fixed light positioning; new BoundingBox command to set the bounding box
explicitly; added support for inexpensive "fake" transparency mode; many code
cleanups.

1.52 (May 06, 2004): new raster ("bitmap") PostScript/EPS/PDF output formats;
new Plugin(Extract) to extract a given component from a post-processing view;
new Plugin(CutGrid) and Plugin(StreamLines); improved mesh projection on
non-planar surfaces; added support for second order tetrahedral elements; added
interactive control of element order; refined mesh entity drawing selection (and
renamed most of the corresponding options); enhanced log scale in
post-processing; better font selection; simplified View.Raise{X,Y,Z} by removing
the scaling; various bug fixes (default postscript printing mode, drawing of 3D
arrows/cylinders on Linux, default home directory on Windows, default initial
file browser directory, extrusion of points with non-normalized axes of
rotation, computation of the scene bounding box in scripts, + the usual
documentation updates).

1.51 (Feb 29, 2004): initial support for visualizing mesh partitions; integrated
version 2.0 of the MSH mesh file format; new option to compute post-processing
ranges (min/max) per time step; Multiple views can now be combined into multi
time step ones (e.g. for programs that generate data one time step at a time);
new syntax: #var[] returns the size of the list var[]; enhanced "gmsh -convert";
temporary and error files are now created in the home directory to avoid file
permission issues; new 3D arrows; better lighting support; STL facets can now be
converted into individual geometrical surfaces; many other small improvements
and bug fixes (multi timestep tensors, color by physical entity, parser cleanup,
etc.).

1.50 (Dec 06, 2003): small changes to the visibility browser + made visibility
scriptable (new Show/Hide commands); fixed (rare) crash when deleting views;
split File->Open into File->Open and File->New to behave like most other
programs; Mac versions now use the system menu bar by default (if possible);
fixed bug leading to degenerate and/or duplicate tetrahedra in extruded meshes;
fixed crash when reloading sms meshes.

1.49 (Nov 30, 2003): made Merge, Save and Print behave like Include (i.e., open
files in the same directory as the main project file if the path is relative);
new Plugin(DecomposeInSimplex); new option View.AlphaChannel to set the
transparency factor globally for a post-processing view; new "Combine Views"
command; various bug fixes and cleanups.

1.48 (Nov 23, 2003): new DisplacementRaise plugin to plot arbitrary fields on
deformed meshes; generalized CutMap, CutPlane, CutSphere and Skin plugins to
handle all kinds of elements and fields; new "Save View[n]" command to save
views from a script; many small bug fixes (configure tests for libpng, handling
of erroneous options, multi time step scalar prism drawings, copy of surface
mesh attributes, etc.).

1.47 (Nov 12, 2003): fixed extrusion of surfaces defined by only two curves; new
syntax to retrieve point coordinates and indices of entities created through
geometrical transformations; new PDF and compressed PostScript output formats;
fixed numbering of elements created with "Extrude Point/Line"; use $GMSH_HOME as
home directory if defined.

1.46 (Aug 23, 2003): fixed crash for very long command lines; new options for
setting the displacement factor and Triangle's parameters + renamed a couple of
options to more sensible names (View.VectorType, View.ArrowSize); various small
bug fixes; documentation update.

1.45 (Jun 14, 2003): small bug fixes (min/max computation for tensor views,
missing physical points in read mesh, "jumping" geometry during interactive
manipulation of large models, etc.); variable definition speedup; restored
support for second order elements in one- and two-dimensional meshes;
documentation updates.

1.44 (Apr 21, 2003): new reference manual; added support for PNG output; fixed
small configure script bugs.

1.43 (Mar 28, 2003): fixed solver interface problem on Mac OS X; new option to
specify the interactive rotation center (default is now the pseudo "center of
gravity" of the object, instead of (0,0,0)).

1.42 (Mar 19, 2003): suppressed the automatic addition of a ".geo" extension if
the file given on the command line is not recognized; added missing Layer option
for Extrude Point; fixed various small bugs.

1.41 (Mar 04, 2003): Gmsh is now licensed under the GNU General Public License;
general code cleanup (indent).

1.40 (Feb 26, 2003): various small bug fixes (mainly GSL-related).

1.39 (Feb 23, 2003): removed all non-free routines; more build system work;
implemented Von-Mises tensor display for all element types; fixed small GUI
bugs.

1.38 (Feb 17, 2003): fixed custom range selection for 3D iso graphs; new build
system based on autoconf; new image reading code to import bitmaps as
post-processing views.

1.37 (Jan 25, 2003): generalized smoothing and cuts of post-processing views;
better Windows integration (solvers, external editors, etc.); small bug fixes.

1.36 (Nov 20, 2002): enhanced view duplication (one can now use "Duplicata
View[num]" in the input file); merged all option dialogs in a new general option
window; enhanced discoverability of the view option menus; new 3D point and line
display; many small bug fixes and enhancements ("Print" format in parser,
post-processing statistics, smooth normals, save window positions, restore
default options, etc.).

1.35 (Sep 11, 2002): graphical user interface upgraded to FLTK 1.1 (tooltips,
new file chooser with multiple selection, full keyboard navigation, cut/paste of
messages, etc.); colors can be now be directly assigned to mesh entities;
initial tensor visualization; new keyboard animation (right/left arrow for time
steps; up/down arrow for view cycling); new VRML output format for surface
meshes; new plugin for spherical elevation plots; new post-processing file
format (version 1.2) supporting quadrangles, hexahedra, prisms and pyramids;
transparency is now enabled by default for post-processing plots; many small bug
fixes (read mesh, ...).

1.34 (Feb 18, 2002): improved surface mesh of non-plane surfaces; fixed
orientation of elements in 2D anisotropic algorithm; minor user interface polish
and additions (mostly in post-processing options); various small bug fixes.

1.33 (Jan 24, 2002): new parameterizable solver interface (allowing up to 5
user-defined solvers); enhanced 2D aniso algorithm; 3D initial mesh speedup.

1.32 (Oct 04, 2001): new visibility browser; better floating point exception
checks; fixed infinite looping when merging meshes in project files; various
small clean ups (degenerate 2D extrusion, view->reload, ...).

1.31 (Nov 30, 2001): corrected ellipses; PostScript output update (better
shading, new combined PS/LaTeX output format); more interface polish; fixed
extra memory allocation in 2D meshes; Physical Volume handling in unv format;
various small fixes.

1.30 (Nov 16, 2001): interface polish; fix crash when extruding quadrangles.

1.29 (Nov 12, 2001): translations and rotations can now be combined in
extrusions; fixed coherence bug in Extrude Line; various small bug fixes and
additions.

1.28 (Oct 30, 2001): corrected the 'Using Progression' attribute for tranfinite
meshes to actually match a real geometric progression; new Triangulate plugin;
new 2D graphs (space+time charts); better performance of geometrical
transformations (warning: the numbering of some automatically created entities
has changed); new text primitives in post-processing views (file format updated
to version 1.1); more robust mean plane computation and error checks; various
other small additions and clean-ups.

1.27 (Oct 05, 2001): added ability to extrude curves with Layers/Recombine
attributes; new PointSize/LineWidth options; fixed For/EndFor loops in included
files; fixed error messages (line numbers+file names) in loops and functions;
made the automatic removal of duplicate geometrical entities optional
(Geometry.AutoCoherence=0); various other small bug fixes and clean-ups.

1.26 (Sep 06, 2001): enhanced 2D anisotropic mesh generator (metric
intersections); fixed small bug in 3D initial mesh; added alternative syntax for
built-in functions (for GetDP compatibility); added line element display; Gmsh
now saves all the elements in the mesh if no physical groups are defined (or if
Mesh.SaveAll=1).

1.25 (Sep 01, 2001): fixed bug with mixed recombined/non-recombined extruded
meshes; Linux versions are now build with no optimization, due to bugs in gcc
2.95.X.

1.24 (Aug 30, 2001): fixed characteristic length interpolation for Splines;
fixed edge swapping bug in 3D initial mesh; fixed degenerated case in
geometrical extrusion (ruled surface with 3 borders); fixed generation of
degenerated hexahedra and prisms for recombined+extruded meshes; added BSplines
creation in the GUI; integrated Jonathan Shewchuk's Triangle as an alternative
isotropic 2D mesh generator; added AngleSmoothNormals to control sharp edge
display with smoothed normals; fixed random crash for lighted 3D iso surfaces.

1.23 (Aug, 2001): fixed duplicate elements generation + non-matching tetrahedra
faces in 3D extruded meshes; better display of displacement maps; fixed
interactive ellipsis construction; generalized boundary operator; added new
explode option for post-processing views; enhanced link view behavior (to update
only the changed items); added new default plugins: Skin, Transform, Smooth;
fixed various other small bugs (mostly in the post-processing module and for
extruded meshes).

1.22 (Aug 03, 2001): fixed (yet another) bug for 2D mesh in the mean plane;
fixed surface coherence bug in extruded meshes; new double logarithmic scale,
saturate value and smoothed normals option for post-processing views; plugins
are now enabled by default; three new experimental statically linked plugins:
CutMap (extracts a given iso surface from a 3D scalar map), CutPlane (cuts a 3D
scalar map with a plane section), CutSphere (cuts a 3D scalar map with a
sphere); various other bug fixes, additions and clean-ups.

1.21 (Jul 25, 2001): fixed more memory leaks; added -opt command line option to
parse definitions directly from the command line; fixed missing screen refreshes
during contour/surface/volume selection; enhanced string manipulation functions
(Sprintf, StrCat, StrPrefix); many other small fixes and clean-ups.

1.20 (Jun 14, 2001): fixed various bugs (memory leaks, functions in included
files, solver command selection, ColorTable option, duplicate nodes in extruded
meshes (not finished yet), infinite loop on empty views, orientation of
recombined quadrangles, ...); reorganized the interface menus; added constrained
background mesh and mesh visibility options; added mesh quality histograms;
changed default mesh colors; reintegrated the old command-line extrusion mesh
generator.

1.19 (May 07, 2001): fixed seg. fault for scalar simplex post-processing; new
Solver menu; interface for GetDP solver through sockets; fixed multiple scale
alignment; added some options + full option descriptions.

1.18 (Apr 26, 2001): fixed many small bugs and incoherences in post-processing;
fixed broken background mesh in 1D mesh generation.

1.17 (Apr 17, 2001): corrected physical points saving; fixed parsing of DOS
files (carriage return problems); easier geometrical selections (cursor change);
plugin manager; enhanced variable arrays (sublist selection and affectation);
line loop check; New arrow display; reduced number of 'fatal' errors + better
handling in interactive mode; fixed bug when opening meshes; enhanced File->Open
behavior for meshes and post-processing views.

1.16 (Feb 26, 2001): added single/double buffer selection (only useful for Unix
versions of Gmsh run from remote hosts without GLX); fixed a bug for recent
versions of the opengl32.dll on Windows, which caused OpenGL fonts not to show
up.

1.15 (Feb 23, 2001): added automatic visibility setting during entity selection;
corrected geometrical extrusion bug.

1.14 (Feb 17, 2001): corrected a few bugs in the GUI (most of them were
introduced in 1.13); added interactive color selection; made the option database
bidirectional (i.e. scripts now correctly update the GUI); default options can
now be saved and automatically reloaded at startup; made some changes to the
scripting syntax (PostProcessing.View[n] becomes View[n]; Offset0 becomes
OffsetX, etc.); corrected the handling of simple triangular surfaces with large
characteristic lengths in the 2D isotropic algorithm; added an ASCII to binary
post-processing view converter.

1.13 (Feb 09, 2001): added support for JPEG output on Windows.

1.12: corrected vector lines in the post-processing parsed format; corrected
animation on Windows; corrected file creation in scripts on Windows; direct
affectation of variable arrays.

1.11 (Feb 07, 2001): corrected included file loading problem.

1.10 (Feb 04, 2001): switched from Motif to FLTK for the GUI. Many small tweaks.

1.00 (Jan 15, 2001): added PPM and YUV output; corrected nested If/Endif;
Corrected several bugs for pixel output and enhanced GIF output (dithering,
transparency); slightly changed the post-processing file format to allow both
single and double precision numbers.

0.999 (Dec 20, 2000): added JPEG output and easy MPEG generation (see t8.geo in
the tutorial); clean up of export functions; small fixes; Linux versions are now
compiled with gcc 2.95.2, which should fix the problems encountered with
Mandrake 7.2.

0.998 (Dec 19, 2000): corrected bug introduced in 0.997 in the generation of the
initial 3D mesh.

0.997 (Dec 14, 2000): corrected bug in interactive surface/volume selection;
Added interactive symmetry; corrected geometrical extrusion with rotation in
degenerated or partially degenerated cases; corrected bug in 2D mesh when
meshing in the mean plane.

0.996: arrays of variables; enhanced Printf and Sprintf; Simplified options
(suppression of option arrays).

0.995 (Dec 11, 2000): totally rewritten geometrical database (performance has
been drastically improved for all geometrical transformations, and most notably
for extrusion). As a consequence, the internal numbering of geometrical entities
has changed: this will cause incompatibilities with old .geo files, and will
require a partial rewrite of your old .geo files if these files made use of
geometrical transformations. The syntax of the .geo file has also been
clarified. Many additions for scripting purposes. New extrusion mesh
generator. Preliminary version of the coupling between extruded and Delaunay
meshes. New option and procedural database. All interactive operations can be
scripted in the input files. See the last example in the tutorial for an
example. Many stability enhancements in the 2D and 3D mesh
algorithms. Performance boost of the 3D algorithm. Gmsh is still slow, but the
performance becomes acceptable. An average 1000 tetrahedra/second is obtained on
a 600Mhz computer for a mesh of one million tetrahedra. New anisotropic 2D mesh
algorithm. New (ASCII and binary) post-processing file format and clarified mesh
file format. New handling for interactive rotations (trackball mode). New
didactic interactive mesh construction (watch the Delaunay algorithm in real
time on complex geometries: that's exciting ;-). And many, many bug fixes and
cleanups.

0.992 (Nov 13, 2000): corrected recombined extrusion; corrected ellipses; added
simple automatic animation of post-processing maps; fixed various bugs.

0.991 (Oct 24, 2000): fixed a serious allocation bug in 2D algorithm, which
caused random crashes. All users should upgrade to 0.991.

0.990: bug fix in non-recombined 3D transfinite meshes.

0.989 (Sep 01, 2000): added ability to reload previously saved meshes; some new
command line options; reorganization of the scale menu; GIF output.

0.987: fixed bug with smoothing (leading to the possible generation of erroneous
3d meshes); corrected bug for mixed 3D meshes; moved the 'toggle view link'
option to Opt->Postprocessing_Options.

0.986: fixed overlay problems; SGI version should now also run on 32 bits
machines; fixed small 3d mesh bug.

0.985: corrected colormap bug on HP, SUN, SGI and IBM versions; corrected small
initialization bug in postscript output.

0.984: corrected bug in display lists; added some options in Opt->General.

0.983: corrected some seg. faults in interactive mode; corrected bug in
rotations; changed default window sizes for better match with 1024x768 screens
(default X resources can be changed: see ex03.geo).

0.982: lighting for mesh and post-processing; corrected 2nd order mesh on non
plane surfaces; added example 13.<|MERGE_RESOLUTION|>--- conflicted
+++ resolved
@@ -1,10 +1,6 @@
 4.10.2 (Work-in-progress): fixed regression introduced in 4.9 for recombined
-<<<<<<< HEAD
-meshes with boundary layers; generalized Crack plugin; small bug fixes.
-=======
 meshes with boundary layers; new HealShapes command in .geo files; simplified
-calculation of OCC STL bounding boxes; small bug fixes.
->>>>>>> da80b2e0
+calculation of OCC STL bounding boxes; generalized Crack plugin; small bug fixes.
 
 4.10.1 (May 1, 2022): small bug fixes.
 
