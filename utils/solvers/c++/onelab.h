// ONELAB - Copyright (C) 2011-2016 ULg-UCL
//
// Permission is hereby granted, free of charge, to any person
// obtaining a copy of this software and associated documentation
// files (the "Software"), to deal in the Software without
// restriction, including without limitation the rights to use, copy,
// modify, merge, publish, distribute, and/or sell copies of the
// Software, and to permit persons to whom the Software is furnished
// to do so, provided that the above copyright notice(s) and this
// permission notice appear in all copies of the Software and that
// both the above copyright notice(s) and this permission notice
// appear in supporting documentation.
//
// THE SOFTWARE IS PROVIDED "AS IS", WITHOUT WARRANTY OF ANY KIND,
// EXPRESS OR IMPLIED, INCLUDING BUT NOT LIMITED TO THE WARRANTIES OF
// MERCHANTABILITY, FITNESS FOR A PARTICULAR PURPOSE AND
// NONINFRINGEMENT OF THIRD PARTY RIGHTS. IN NO EVENT SHALL THE
// COPYRIGHT HOLDER OR HOLDERS INCLUDED IN THIS NOTICE BE LIABLE FOR
// ANY CLAIM, OR ANY SPECIAL INDIRECT OR CONSEQUENTIAL DAMAGES, OR ANY
// DAMAGES WHATSOEVER RESULTING FROM LOSS OF USE, DATA OR PROFITS,
// WHETHER IN AN ACTION OF CONTRACT, NEGLIGENCE OR OTHER TORTIOUS
// ACTION, ARISING OUT OF OR IN CONNECTION WITH THE USE OR PERFORMANCE
// OF THIS SOFTWARE.
//
// Please report all bugs and problems to the public mailing list
// <gmsh@onelab.info>.

#ifndef _ONELAB_H_
#define _ONELAB_H_

#include <time.h>
#include <stdio.h>
#include <string>
#include <vector>
#include <set>
#include <map>
#include <iostream>
#include <algorithm>
#include <sstream>
#include "GmshSocket.h"

//#define HAVE_PICOJSON
#if defined(HAVE_PICOJSON)
#include "picojson.h"
#endif

<<<<<<< HEAD
namespace onelab{
=======
namespace onelab {
>>>>>>> f8ab7744

  // The base parameter class.
  class parameter {
  private:
    // the name of the parameter, including its '/'-separated path in the
    // parameter hierarchy. Parameters or subpaths can start with numbers to
    // force their relative ordering (such numbers are automatically hidden in
    // the interface). All strings in onelab are supposed to be UTF8-encoded.
    std::string _name;
    // the parameter label: if provided it serves as a better way to display the
    // parameter in the interface
    std::string _label;
    // a help string
    std::string _help;
    // map of clients that use this parameter, associated with a "changed" flag
    // (set to 0 if the client has already been run with the current value of
    // the parameter; set to defaultChangedValue() when the value of a parameter
    // has been changed; values between 1 and defaultChangedValue() can be used
    // to "modulate" the degree of change, e.g. to change the action to be
    // performed depending on the "severity" of the change)
    std::map<std::string, int> _clients;
    // flag indicating what the "changed" value should be set to when a
    // parameter is updated to a different value (if set to 0, the parameter
    // will appear as never being changed)
    int _changedValue;
    // should the parameter be visible in the interface?
    bool _visible;
    // sould the paramete be "read-only" (not settable by the user)
    bool _readOnly;

  protected:
    // optional additional attributes
    std::map<std::string, std::string> _attributes;

  public:
    parameter(const std::string &name = "", const std::string &label = "",
              const std::string &help = "")
      : _name(name), _label(label), _help(help), _visible(true),
        _readOnly(false)
    {
      _changedValue = defaultChangedValue();
    }
    virtual ~parameter() {}
    void setName(const std::string &name) { _name = name; }
    void setLabel(const std::string &label) { _label = label; }
    void setHelp(const std::string &help) { _help = help; }
    void setChanged(int changed, const std::string &client = "")
    {
      if(client.size()) {
        std::map<std::string, int>::iterator it = _clients.find(client);
        if(it != _clients.end()) it->second = changed;
      }
      else {
        for(std::map<std::string, int>::iterator it = _clients.begin();
            it != _clients.end(); it++)
          it->second = changed;
      }
    }
    void setChangedValue(int value) { _changedValue = value; }
    void setNeverChanged(bool never)
    {
      _changedValue = never ? 0 : defaultChangedValue();
    }
    void setVisible(bool visible) { _visible = visible; }
    void setReadOnly(bool readOnly) { _readOnly = readOnly; }
    void setAttribute(const std::string &key, const std::string &value)
    {
      _attributes[key] = value;
    }
    void setAttributes(const std::map<std::string, std::string> &attributes)
    {
      _attributes = attributes;
    }
    void setClients(const std::map<std::string, int> &clients)
    {
      _clients = clients;
    }
    void addClient(const std::string &client, int changed)
    {
      if(_clients.find(client) == _clients.end()) _clients[client] = changed;
    }
    void addClients(const std::map<std::string, int> &clients)
    {
      _clients.insert(clients.begin(), clients.end());
    }
    bool hasClient(const std::string &client)
    {
      return (_clients.find(client) != _clients.end());
    }
    int getNumClients() { return (int)_clients.size(); };
    virtual std::string getType() const = 0;
    const std::string &getName() const { return _name; }
    const std::string &getLabel() const { return _label; }
    const std::string &getHelp() const { return _help; }
    std::string getPath() const
    {
      std::string::size_type last = _name.find_last_of('/');
      return _name.substr(0, last);
    }
    std::string getShortName() const
    {
      std::string units = getAttribute("Units");
      if(_label.size()) {
        if(units.empty())
          return _label;
        else
          return _label + " [" + units + "]";
      }
      std::string s = _name;
      // remove path
      std::string::size_type last = _name.find_last_of('/');
      if(last != std::string::npos) s = _name.substr(last + 1);
      // remove starting white space
      while(s.size() && s[0] == ' ') s = s.substr(1);
      // remove starting braces: can be used to order parameters 'from the end',
      // as the ASCII code is after numbers and letters
      while(s.size() && (s[0] == '}' || s[0] == '{')) s = s.substr(1);
      // remove starting numbers: can be used to order parameters 'from the
      // start'
      while(s.size() && s[0] >= '0' && s[0] <= '9') s = s.substr(1);
      if(units.empty())
        return s;
      else
        return s + " [" + units + "]";
    }
    int getChanged(const std::string &client = "") const
    {
      if(client.size()) {
        std::map<std::string, int>::const_iterator it = _clients.find(client);
        if(it != _clients.end())
          return it->second;
        else
          return 0;
      }
      else {
        int changed = 0;
        for(std::map<std::string, int>::const_iterator it = _clients.begin();
            it != _clients.end(); it++) {
          changed = std::max(changed, it->second);
        }
        return changed;
      }
    }
    int getChangedValue() const { return _changedValue; }
    bool getNeverChanged() const { return _changedValue ? false : true; }
    bool getVisible() const { return _visible; }
    bool getReadOnly() const { return _readOnly; }
    std::string getAttribute(const std::string &key) const
    {
      std::map<std::string, std::string>::const_iterator it =
        _attributes.find(key);
      if(it != _attributes.end()) return it->second;
      return "";
    }
    const std::map<std::string, std::string> &getAttributes() const
    {
      return _attributes;
    }
    const std::map<std::string, int> &getClients() const { return _clients; }
    static char charSep() { return '\0'; }
    static double maxNumber() { return 1e200; }
    static std::string version() { return "1.3"; }
    static int defaultChangedValue() { return 31; }
    static std::string getNextToken(const std::string &msg,
                                    std::string::size_type &first,
                                    char separator = charSep())
    {
      if(first == std::string::npos) return "";
      std::string::size_type last = msg.find_first_of(separator, first);
      std::string next("");
      if(last == std::string::npos) {
        next = msg.substr(first);
        first = last;
      }
      else if(first == last) {
        next = "";
        first = last + 1;
      }
      else {
        next = msg.substr(first, last - first);
        first = last + 1;
      }
      return next;
    }
    static std::vector<std::string> split(const std::string &msg,
                                          char separator = charSep())
    {
      std::vector<std::string> out;
      std::string::size_type first = 0;
      while(first != std::string::npos)
        out.push_back(getNextToken(msg, first, separator));
      return out;
    }
    static std::string trim(const std::string &str,
                            const std::string &whitespace = " \t\n")
    {
      std::string::size_type strBegin = str.find_first_not_of(whitespace);
<<<<<<< HEAD
      if(strBegin == std::string::npos)
        return ""; // no content
=======
      if(strBegin == std::string::npos) return ""; // no content
>>>>>>> f8ab7744
      std::string::size_type strEnd = str.find_last_not_of(whitespace);
      std::string::size_type strRange = strEnd - strBegin + 1;
      return str.substr(strBegin, strRange);
    }
    std::string sanitize(const std::string &in) const
    {
      std::string out(in);
      for(unsigned int i = 0; i < in.size(); i++)
        if(out[i] == charSep()) out[i] = ' ';
      return out;
    }
    virtual std::string toChar() const
    {
      std::ostringstream sstream;
      sstream << version() << charSep() << getType() << charSep()
              << sanitize(getName()) << charSep() << sanitize(getLabel())
              << charSep() << sanitize(getHelp()) << charSep()
              << getChangedValue() << charSep() << (getVisible() ? 1 : 0)
              << charSep() << (getReadOnly() ? 1 : 0) << charSep()
              << _attributes.size() << charSep();
      for(std::map<std::string, std::string>::const_iterator it =
            _attributes.begin();
          it != _attributes.end(); it++)
        sstream << sanitize(it->first) << charSep() << sanitize(it->second)
                << charSep();
      sstream << getClients().size() << charSep();
      for(std::map<std::string, int>::const_iterator it = getClients().begin();
          it != getClients().end(); it++)
        sstream << sanitize(it->first) << charSep() << (it->second ? 1 : 0)
                << charSep();
      return sstream.str();
    }
    virtual std::string::size_type fromChar(const std::string &msg)
    {
      std::string::size_type pos = 0;
      if(getNextToken(msg, pos) != version()) return 0;
      if(getNextToken(msg, pos) != getType()) return 0;
      setName(getNextToken(msg, pos));
      setLabel(getNextToken(msg, pos));
      setHelp(getNextToken(msg, pos));
      setChangedValue(atoi(getNextToken(msg, pos).c_str()));
      setVisible(atoi(getNextToken(msg, pos).c_str()));
      setReadOnly(atoi(getNextToken(msg, pos).c_str()));
      int numAttributes = atoi(getNextToken(msg, pos).c_str());
      for(int i = 0; i < numAttributes; i++) {
        std::string key(getNextToken(msg, pos));
        setAttribute(key, getNextToken(msg, pos));
      }
      int numClients = atoi(getNextToken(msg, pos).c_str());
      for(int i = 0; i < numClients; i++) {
        std::string client(getNextToken(msg, pos));
        int changed = atoi(getNextToken(msg, pos).c_str());
        addClient(client, changed);
      }
      return pos;
    }
    static void getInfoFromChar(const std::string &msg, std::string &version,
                                std::string &type, std::string &name)
    {
      std::string::size_type first = 0;
      version = getNextToken(msg, first);
      type = getNextToken(msg, first);
      name = getNextToken(msg, first);
    }
    static bool fromFile(std::vector<std::string> &msg, FILE *fp)
    {
      msg.clear();
      char tmp[1000];
      if(!fgets(tmp, sizeof(tmp), fp)) return false; // first line is comment
      while(!feof(fp)) {
        int numc = 0;
        if(!fscanf(fp, "%d ", &numc)) break; // space is important
        if(!numc) break;
        msg.push_back("");
        for(int i = 0; i < numc; i++) msg.back() += fgetc(fp);
        if(!fgets(tmp, sizeof(tmp), fp)) break; // end of line
      }
      return true;
    }
    static bool toFile(const std::vector<std::string> &msg, FILE *fp,
                       const std::string &creator)
    {
      time_t now;
      time(&now);
      fprintf(fp, "ONELAB database created by %s on %s", creator.c_str(),
              ctime(&now));
      for(unsigned int i = 0; i < msg.size(); i++) {
        fprintf(fp, "%d ", (int)msg[i].size());
        for(unsigned int j = 0; j < msg[i].size(); j++) fputc(msg[i][j], fp);
        fputc('\n', fp);
      }
      return true;
    }
    std::string sanitizeJSON(const std::string &in) const
    {
      // FIXME: replace \n with \\n, \t with \\t, etc.
      return in;
    }
    virtual std::string toJSON() const
    {
      std::ostringstream sstream;
      sstream << "\"type\":\"" << getType() << "\""
              << ", \"name\":\"" << sanitizeJSON(getName()) << "\"";
      if(getLabel().size())
        sstream << ", \"label\":\"" << sanitizeJSON(getLabel()) << "\"";
      if(getHelp().size())
        sstream << ", \"help\":\"" << sanitizeJSON(getHelp()) << "\"";
      sstream << ", \"changedValue\":" << getChangedValue()
              << ", \"visible\":" << (getVisible() ? "true" : "false")
              << ", \"readOnly\":" << (getReadOnly() ? "true" : "false");
<<<<<<< HEAD
      if(_attributes.size()){
        sstream << ", \"attributes\":{ ";
        for(std::map<std::string, std::string>::const_iterator it = _attributes.begin();
            it != _attributes.end(); it++){
=======
      if(_attributes.size()) {
        sstream << ", \"attributes\":{ ";
        for(std::map<std::string, std::string>::const_iterator it =
              _attributes.begin();
            it != _attributes.end(); it++) {
>>>>>>> f8ab7744
          if(it != _attributes.begin()) sstream << ", ";
          sstream << "\"" << sanitizeJSON(it->first) << "\":\""
                  << sanitizeJSON(it->second) << "\"";
        }
        sstream << " }";
      }
<<<<<<< HEAD
      if(getClients().size()){
        sstream << ", \"clients\":{ ";
        for(std::map<std::string, int>::const_iterator it = getClients().begin();
            it != getClients().end(); it++){
          if(it != getClients().begin()) sstream << ", ";
          sstream << "\"" << sanitizeJSON(it->first) << "\":"
                  << it->second;
=======
      if(getClients().size()) {
        sstream << ", \"clients\":{ ";
        for(std::map<std::string, int>::const_iterator it =
              getClients().begin();
            it != getClients().end(); it++) {
          if(it != getClients().begin()) sstream << ", ";
          sstream << "\"" << sanitizeJSON(it->first) << "\":" << it->second;
>>>>>>> f8ab7744
        }
        sstream << " }";
      }
      return sstream.str();
    }
#if defined(HAVE_PICOJSON)
<<<<<<< HEAD
    virtual bool fromJSON(const picojson::value::object& par)
    {
      for(picojson::value::object::const_iterator it = par.begin(); it != par.end(); ++it){
        if(it->first == "name"){
          if(!it->second.is<std::string>()) return false;
          setName(it->second.get<std::string>());
        }
        else if(it->first == "label"){
          if(!it->second.is<std::string>()) return false;
          setLabel(it->second.get<std::string>());
        }
        else if(it->first == "help"){
          if(!it->second.is<std::string>()) return false;
          setHelp(it->second.get<std::string>());
        }
        else if(it->first == "changedValue"){
          if(!it->second.is<double>()) return false;
          setChangedValue((int)it->second.get<double>());
        }
        else if(it->first == "visible"){
          if(!it->second.is<bool>()) return false;
          setVisible(it->second.get<bool>());
        }
        else if(it->first == "readOnly"){
          if(!it->second.is<bool>()) return false;
          setReadOnly(it->second.get<bool>());
        }
        else if(it->first == "attributes"){
          if(!it->second.is<picojson::object>()) return false;
          const picojson::value::object &obj = it->second.get<picojson::object>();
          for (picojson::value::object::const_iterator i = obj.begin(); i != obj.end(); ++i) {
=======
    virtual bool fromJSON(const picojson::value::object &par)
    {
      for(picojson::value::object::const_iterator it = par.begin();
          it != par.end(); ++it) {
        if(it->first == "name") {
          if(!it->second.is<std::string>()) return false;
          setName(it->second.get<std::string>());
        }
        else if(it->first == "label") {
          if(!it->second.is<std::string>()) return false;
          setLabel(it->second.get<std::string>());
        }
        else if(it->first == "help") {
          if(!it->second.is<std::string>()) return false;
          setHelp(it->second.get<std::string>());
        }
        else if(it->first == "changedValue") {
          if(!it->second.is<double>()) return false;
          setChangedValue((int)it->second.get<double>());
        }
        else if(it->first == "visible") {
          if(!it->second.is<bool>()) return false;
          setVisible(it->second.get<bool>());
        }
        else if(it->first == "readOnly") {
          if(!it->second.is<bool>()) return false;
          setReadOnly(it->second.get<bool>());
        }
        else if(it->first == "attributes") {
          if(!it->second.is<picojson::object>()) return false;
          const picojson::value::object &obj =
            it->second.get<picojson::object>();
          for(picojson::value::object::const_iterator i = obj.begin();
              i != obj.end(); ++i) {
>>>>>>> f8ab7744
            std::string key(i->first);
            if(!i->second.is<std::string>()) return false;
            setAttribute(key, i->second.get<std::string>());
          }
        }
<<<<<<< HEAD
        else if(it->first == "clients"){
          if(!it->second.is<picojson::object>()) return false;
          const picojson::value::object &obj = it->second.get<picojson::object>();
          for (picojson::value::object::const_iterator i = obj.begin(); i != obj.end(); ++i) {
=======
        else if(it->first == "clients") {
          if(!it->second.is<picojson::object>()) return false;
          const picojson::value::object &obj =
            it->second.get<picojson::object>();
          for(picojson::value::object::const_iterator i = obj.begin();
              i != obj.end(); ++i) {
>>>>>>> f8ab7744
            std::string client(i->first);
            if(!i->second.is<double>()) return false;
            addClient(client, (int)i->second.get<double>());
          }
        }
      }
      return true;
    }
#endif
  };

  class parameterLessThan {
  public:
    bool operator()(const parameter *p1, const parameter *p2) const
    {
      return p1->getName() < p2->getName();
    }
  };

  // The number class. Numbers are stored internally as double precision real
  // numbers.
  class number : public parameter {
  private:
    std::vector<double> _values, _choices;
    double _min, _max, _step;
    // when in a loop, indicates current index in the vector _choices; is -1
    // when not in a loop
    int _index;
    std::map<double, std::string> _valueLabels;

  public:
    number(const std::string &name = "", double value = 0.,
           const std::string &label = "", const std::string &help = "")
      : parameter(name, label, help), _values(std::vector<double>(1, value)),
        _min(-maxNumber()), _max(maxNumber()), _step(0.), _index(-1)
    {
    }
    number(const std::string &name, const std::vector<double> &values,
           const std::string &label = "", const std::string &help = "")
      : parameter(name, label, help), _values(values), _min(-maxNumber()),
        _max(maxNumber()), _step(0.), _index(-1)
    {
    }
    void setValue(double value)
    {
      _values.resize(1);
      _values[0] = value;
    }
    void setValues(const std::vector<double> &values) { _values = values; }
    void setMin(double min) { _min = min; }
    void setMax(double max) { _max = max; }
    void setStep(double step) { _step = step; }
    void setIndex(int index) { _index = index; }
    void setChoices(const std::vector<double> &choices) { _choices = choices; }
    void setChoiceLabels(const std::vector<std::string> &labels)
    {
      if(labels.size() != _choices.size()) return;
      if(_valueLabels.size()) _valueLabels.clear();
      for(unsigned int i = 0; i < _choices.size(); i++)
        _valueLabels[_choices[i]] = labels[i];
    }
    void setValueLabels(const std::map<double, std::string> &valueLabels)
    {
      _valueLabels = valueLabels;
    }
    void setValueLabel(double value, const std::string &label)
    {
      _valueLabels[value] = label;
    }
    std::string getType() const { return "number"; }
    double getValue() const
    {
      if(_values.empty()) return 0.;
      return _values[0];
    }
    const std::vector<double> &getValues() const { return _values; }
    unsigned int getNumValues() const { return _values.size(); }
    double getMin() const { return _min; }
    double getMax() const { return _max; }
    double getStep() const { return _step; }
    int getIndex() const { return _index; }
    const std::vector<double> &getChoices() const { return _choices; }
    const std::map<double, std::string> &getValueLabels() const
    {
      return _valueLabels;
    }
    std::string getValueLabel(double value) const
    {
      std::map<double, std::string>::const_iterator it =
        _valueLabels.find(value);
      if(it != _valueLabels.end()) return it->second;
      return "";
    }
    void update(const number &p)
    {
      addClients(p.getClients());
      setLabel(p.getLabel());
      setHelp(p.getHelp());
      setVisible(p.getVisible());
      setReadOnly(p.getReadOnly());
      setAttributes(p.getAttributes());
      bool changed = false;
<<<<<<< HEAD
      for(unsigned int i = 0; i < p.getValues().size(); i++){
        if(p.getValues()[i] != getValues()[i]){
=======
      for(unsigned int i = 0; i < p.getValues().size(); i++) {
        if(p.getValues()[i] != getValues()[i]) {
>>>>>>> f8ab7744
          changed = true;
          break;
        }
      }
<<<<<<< HEAD
      if(changed){
=======
      if(changed) {
>>>>>>> f8ab7744
        setValues(p.getValues());
        setChanged(getChangedValue());
      }
      setMin(p.getMin());
      setMax(p.getMax());
      setStep(p.getStep());
      setIndex(p.getIndex());
      setChoices(p.getChoices());
      setValueLabels(p.getValueLabels());
      if(getNeverChanged()) setChanged(0);
    }
    std::string toChar() const
    {
      std::ostringstream sstream;
      sstream.precision(16);
      sstream << parameter::toChar() << _values.size() << charSep();
      for(unsigned int i = 0; i < _values.size(); i++)
        sstream << _values[i] << charSep();
      sstream << _min << charSep() << _max << charSep() << _step << charSep()
              << _index << charSep() << _choices.size() << charSep();
      for(unsigned int i = 0; i < _choices.size(); i++)
        sstream << _choices[i] << charSep();
      sstream << _valueLabels.size() << charSep();
      for(std::map<double, std::string>::const_iterator it =
            _valueLabels.begin();
          it != _valueLabels.end(); it++) {
        sstream << it->first << charSep() << sanitize(it->second) << charSep();
      }
      return sstream.str();
    }
    std::string::size_type fromChar(const std::string &msg)
    {
      std::string::size_type pos = parameter::fromChar(msg);
      if(!pos) return 0;
      _values.resize(atoi(getNextToken(msg, pos).c_str()));
      for(unsigned int i = 0; i < _values.size(); i++)
        _values[i] = atof(getNextToken(msg, pos).c_str());
      setMin(atof(getNextToken(msg, pos).c_str()));
      setMax(atof(getNextToken(msg, pos).c_str()));
      setStep(atof(getNextToken(msg, pos).c_str()));
      setIndex(atoi(getNextToken(msg, pos).c_str()));
      _choices.resize(atoi(getNextToken(msg, pos).c_str()));
      for(unsigned int i = 0; i < _choices.size(); i++)
        _choices[i] = atof(getNextToken(msg, pos).c_str());
      int numValueLabels = atoi(getNextToken(msg, pos).c_str());
      for(int i = 0; i < numValueLabels; i++) {
        double value = atof(getNextToken(msg, pos).c_str());
        _valueLabels[value] = getNextToken(msg, pos);
      }
      return pos;
    }
    std::string toJSON() const
    {
      std::ostringstream sstream;
      sstream.precision(16);
<<<<<<< HEAD
      sstream << "{ " << parameter::toJSON()
              << ", \"values\":[ ";
      for(unsigned int i = 0; i < _values.size(); i++){
=======
      sstream << "{ " << parameter::toJSON() << ", \"values\":[ ";
      for(unsigned int i = 0; i < _values.size(); i++) {
>>>>>>> f8ab7744
        if(i) sstream << ", ";
        sstream << _values[i];
      }
      sstream << " ]"
<<<<<<< HEAD
              << ", \"min\":" << _min
              << ", \"max\":" << _max
              << ", \"step\":" << _step
              << ", \"index\":" << _index;
      if(_choices.size()){
        sstream << ", \"choices\":[ ";
        for(unsigned int i = 0; i < _choices.size(); i++){
=======
              << ", \"min\":" << _min << ", \"max\":" << _max
              << ", \"step\":" << _step << ", \"index\":" << _index;
      if(_choices.size()) {
        sstream << ", \"choices\":[ ";
        for(unsigned int i = 0; i < _choices.size(); i++) {
>>>>>>> f8ab7744
          if(i) sstream << ", ";
          sstream << _choices[i];
        }
        sstream << " ]";
      }
<<<<<<< HEAD
      if(_valueLabels.size()){
        sstream << ", \"valueLabels\":{ ";
        for(std::map<double, std::string>::const_iterator it = _valueLabels.begin();
            it != _valueLabels.end(); it++){
=======
      if(_valueLabels.size()) {
        sstream << ", \"valueLabels\":{ ";
        for(std::map<double, std::string>::const_iterator it =
              _valueLabels.begin();
            it != _valueLabels.end(); it++) {
>>>>>>> f8ab7744
          if(it != _valueLabels.begin()) sstream << ", ";
          sstream << "\"" << sanitizeJSON(it->second) << "\":" << it->first;
        }
        sstream << " }";
      }
      sstream << " }";
      return sstream.str();
    }
#if defined(HAVE_PICOJSON)
<<<<<<< HEAD
    bool fromJSON(const picojson::value::object& par)
    {
      if(!parameter::fromJSON(par)) return false;
      for(picojson::value::object::const_iterator it = par.begin(); it != par.end(); ++it){
        if(it->first == "values"){
          if(!it->second.is<picojson::array>()) return false;
          const picojson::value::array &arr = it->second.get<picojson::array>();
          _values.resize(arr.size());
          for(unsigned int i = 0; i < arr.size(); i++){
=======
    bool fromJSON(const picojson::value::object &par)
    {
      if(!parameter::fromJSON(par)) return false;
      for(picojson::value::object::const_iterator it = par.begin();
          it != par.end(); ++it) {
        if(it->first == "values") {
          if(!it->second.is<picojson::array>()) return false;
          const picojson::value::array &arr = it->second.get<picojson::array>();
          _values.resize(arr.size());
          for(unsigned int i = 0; i < arr.size(); i++) {
>>>>>>> f8ab7744
            if(!arr[i].is<double>()) return false;
            _values[i] = arr[i].get<double>();
          }
        }
<<<<<<< HEAD
        else if(it->first == "min"){
          if(!it->second.is<double>()) return false;
          setMin(it->second.get<double>());
        }
        else if(it->first == "max"){
          if(!it->second.is<double>()) return false;
          setMax(it->second.get<double>());
        }
        else if(it->first == "step"){
          if(!it->second.is<double>()) return false;
          setStep(it->second.get<double>());
        }
        else if(it->first == "index"){
          if(!it->second.is<double>()) return false;
          setIndex((int)it->second.get<double>());
        }
        else if(it->first == "choices"){
          if(!it->second.is<picojson::array>()) return false;
          const picojson::value::array &arr = it->second.get<picojson::array>();
          _choices.resize(arr.size());
          for(unsigned int i = 0; i < arr.size(); i++){
=======
        else if(it->first == "min") {
          if(!it->second.is<double>()) return false;
          setMin(it->second.get<double>());
        }
        else if(it->first == "max") {
          if(!it->second.is<double>()) return false;
          setMax(it->second.get<double>());
        }
        else if(it->first == "step") {
          if(!it->second.is<double>()) return false;
          setStep(it->second.get<double>());
        }
        else if(it->first == "index") {
          if(!it->second.is<double>()) return false;
          setIndex((int)it->second.get<double>());
        }
        else if(it->first == "choices") {
          if(!it->second.is<picojson::array>()) return false;
          const picojson::value::array &arr = it->second.get<picojson::array>();
          _choices.resize(arr.size());
          for(unsigned int i = 0; i < arr.size(); i++) {
>>>>>>> f8ab7744
            if(!arr[i].is<double>()) return false;
            _choices[i] = arr[i].get<double>();
          }
        }
<<<<<<< HEAD
        else if(it->first == "valueLabels"){
          if(!it->second.is<picojson::object>()) return false;
          const picojson::value::object &obj = it->second.get<picojson::object>();
          for (picojson::value::object::const_iterator i = obj.begin(); i != obj.end(); ++i) {
=======
        else if(it->first == "valueLabels") {
          if(!it->second.is<picojson::object>()) return false;
          const picojson::value::object &obj =
            it->second.get<picojson::object>();
          for(picojson::value::object::const_iterator i = obj.begin();
              i != obj.end(); ++i) {
>>>>>>> f8ab7744
            if(!i->second.is<double>()) return false;
            _valueLabels[i->second.get<double>()] = i->first;
          }
        }
      }
      return true;
    }
#endif
  };

  // The string class. A string has a mutable "kind", that can be changed at
  // runtime. Kinds leading to specific behavior in Gmsh are: "file".
  class string : public parameter {
  private:
    std::vector<std::string> _values, _choices;
    std::string _kind;

  public:
    string(const std::string &name = "", const std::string &value = "",
           const std::string &label = "", const std::string &help = "")
      : parameter(name, label, help),
        _values(std::vector<std::string>(1, value)), _kind("generic")
    {
    }
    string(const std::string &name, const std::vector<std::string> &values,
           const std::string &label = "", const std::string &help = "")
      : parameter(name, label, help), _values(values), _kind("generic")
    {
    }
    void setValue(const std::string &value)
    {
      _values.resize(1);
      _values[0] = value;
    }
    void setValues(const std::vector<std::string> &values) { _values = values; }
    void setKind(const std::string &kind) { _kind = kind; }
    void setChoices(const std::vector<std::string> &choices)
    {
      _choices = choices;
    }
    std::string getType() const { return "string"; }
    const std::string &getValue() const
    {
      static std::string n("");
      if(_values.empty()) return n;
      return _values[0];
    }
    const std::vector<std::string> &getValues() const { return _values; }
    unsigned int getNumValues() const { return _values.size(); }
    const std::string &getKind() const { return _kind; }
    const std::vector<std::string> &getChoices() const { return _choices; }
    void update(const string &p)
    {
      addClients(p.getClients());
      setLabel(p.getLabel());
      setHelp(p.getHelp());
      setVisible(p.getVisible());
      setReadOnly(p.getReadOnly());
      setAttributes(p.getAttributes());
      bool changed = false;
<<<<<<< HEAD
      for(unsigned int i = 0; i < p.getValues().size(); i++){
        if(p.getValues()[i] != getValues()[i]){
=======
      for(unsigned int i = 0; i < p.getValues().size(); i++) {
        if(p.getValues()[i] != getValues()[i]) {
>>>>>>> f8ab7744
          changed = true;
          break;
        }
      }
<<<<<<< HEAD
      if(changed){
=======
      if(changed) {
>>>>>>> f8ab7744
        setValues(p.getValues());
        setChanged(getChangedValue());
      }
      if(p.getKind() != getKind()) {
        setKind(p.getKind());
        setChanged(getChangedValue());
      }
      setChoices(p.getChoices());
      if(getNeverChanged()) setChanged(0);
    }
    std::string toChar() const
    {
      std::ostringstream sstream;
      sstream << parameter::toChar() << _values.size() << charSep();
      for(unsigned int i = 0; i < _values.size(); i++)
        sstream << sanitize(_values[i]) << charSep();
      sstream << sanitize(_kind) << charSep() << _choices.size() << charSep();
      for(unsigned int i = 0; i < _choices.size(); i++)
        sstream << sanitize(_choices[i]) << charSep();
      return sstream.str();
    }
    std::string::size_type fromChar(const std::string &msg)
    {
      std::string::size_type pos = parameter::fromChar(msg);
      if(!pos) return 0;
      _values.resize(atoi(getNextToken(msg, pos).c_str()));
      for(unsigned int i = 0; i < _values.size(); i++)
        _values[i] = getNextToken(msg, pos);
      setKind(getNextToken(msg, pos));
      _choices.resize(atoi(getNextToken(msg, pos).c_str()));
      for(unsigned int i = 0; i < _choices.size(); i++)
        _choices[i] = getNextToken(msg, pos);
      return pos;
    }
    std::string toJSON() const
    {
      std::ostringstream sstream;
      sstream << "{ " << parameter::toJSON() << ", \"values\":[ ";
      for(unsigned int i = 0; i < _values.size(); i++) {
        if(i) sstream << ", ";
        sstream << "\"" << sanitizeJSON(_values[i]) << "\"";
      }
      sstream << " ] ";
      if(_kind.size())
<<<<<<< HEAD
        sstream << ", \"kind\":\"" << sanitizeJSON(_kind) <<  "\"";
      if(_choices.size()){
        sstream << ", \"choices\":[ ";
        for(unsigned int i = 0; i < _choices.size(); i++){
=======
        sstream << ", \"kind\":\"" << sanitizeJSON(_kind) << "\"";
      if(_choices.size()) {
        sstream << ", \"choices\":[ ";
        for(unsigned int i = 0; i < _choices.size(); i++) {
>>>>>>> f8ab7744
          if(i) sstream << ", ";
          sstream << "\"" << sanitizeJSON(_choices[i]) << "\"";
        }
        sstream << " ]";
      }
      sstream << " }";
      return sstream.str();
    }
#if defined(HAVE_PICOJSON)
<<<<<<< HEAD
    bool fromJSON(const picojson::value::object& par)
    {
      if(!parameter::fromJSON(par)) return false;
      for(picojson::value::object::const_iterator it = par.begin(); it != par.end(); ++it){
        if(it->first == "values"){
          if(!it->second.is<picojson::array>()) return false;
          const picojson::value::array &arr = it->second.get<picojson::array>();
          _values.resize(arr.size());
          for(unsigned int i = 0; i < arr.size(); i++){
=======
    bool fromJSON(const picojson::value::object &par)
    {
      if(!parameter::fromJSON(par)) return false;
      for(picojson::value::object::const_iterator it = par.begin();
          it != par.end(); ++it) {
        if(it->first == "values") {
          if(!it->second.is<picojson::array>()) return false;
          const picojson::value::array &arr = it->second.get<picojson::array>();
          _values.resize(arr.size());
          for(unsigned int i = 0; i < arr.size(); i++) {
>>>>>>> f8ab7744
            if(!arr[i].is<std::string>()) return false;
            _values[i] = arr[i].get<std::string>();
          }
        }
<<<<<<< HEAD
        else if(it->first == "kind"){
          if(!it->second.is<std::string>()) return false;
          setKind(it->second.get<std::string>());
        }
        else if(it->first == "choices"){
          if(!it->second.is<picojson::array>()) return false;
          const picojson::value::array &arr = it->second.get<picojson::array>();
          _choices.resize(arr.size());
          for(unsigned int i = 0; i < arr.size(); i++){
=======
        else if(it->first == "kind") {
          if(!it->second.is<std::string>()) return false;
          setKind(it->second.get<std::string>());
        }
        else if(it->first == "choices") {
          if(!it->second.is<picojson::array>()) return false;
          const picojson::value::array &arr = it->second.get<picojson::array>();
          _choices.resize(arr.size());
          for(unsigned int i = 0; i < arr.size(); i++) {
>>>>>>> f8ab7744
            if(!arr[i].is<std::string>()) return false;
            _choices[i] = arr[i].get<std::string>();
          }
        }
      }
      return true;
    }
#endif
  };

  // The parameter space, i.e., the set of parameters stored and handled by the
  // onelab server.
  class parameterSpace {
  private:
    std::set<number *, parameterLessThan> _numbers;
    std::set<string *, parameterLessThan> _strings;
    // delete a parameter from the parameter space
    template <class T>
    bool _clear(const std::string &name, const std::string &client,
                std::set<T *, parameterLessThan> &ps)
    {
      if(name.empty() && client.size()) {
        std::vector<T *> toDelete;
        for(typename std::set<T *, parameterLessThan>::iterator it = ps.begin();
            it != ps.end();) {
          T *p = *it;
          if(p->hasClient(client)) {
            ps.erase(it++); // to avoid invalid iterator
            delete p;
          }
          else {
            it++;
          }
        }
      }
      else {
        T tmp(name);
        typename std::set<T *, parameterLessThan>::iterator it = ps.find(&tmp);
        if(it != ps.end()) {
          T *p = *it;
          if(client.empty() || p->hasClient(client)) {
            ps.erase(it);
            delete p;
            return true;
          }
        }
      }
      return false;
    }
    // set a parameter in the parameter space; if it already exists, update it
    // (adding new clients if necessary). This would need to be locked to avoid
    // race conditions when several clients try to set a parameter at the same
    // time.
    template <class T>
    bool _set(const T &p, const std::string &client,
              std::set<T *, parameterLessThan> &ps)
    {
      typename std::set<T *, parameterLessThan>::iterator it = ps.find((T *)&p);
      if(it != ps.end()) {
        (*it)->update(p);
        if(client.size())
          (*it)->addClient(client, parameter::defaultChangedValue());
      }
      else {
        T *newp = new T(p);
        if(client.size())
          newp->addClient(client, parameter::defaultChangedValue());
        ps.insert(newp);
      }
      return true;
    }
    // get the parameter matching the given name, or all the parameters in the
    // category if no name is given. If we find a given parameter by name, we
    // add the client requesting the parameter to the list of clients for this
    // parameter. This would also need to be locked.
    template <class T>
    bool _get(std::vector<T> &p, const std::string &name,
              const std::string &client, std::set<T *, parameterLessThan> &ps)
    {
      p.clear();
      if(name.empty()) {
        for(typename std::set<T *, parameterLessThan>::iterator it = ps.begin();
            it != ps.end(); it++)
          p.push_back(**it);
      }
      else {
        T tmp(name);
        typename std::set<T *, parameterLessThan>::iterator it = ps.find(&tmp);
        if(it != ps.end()) {
          if(client.size())
            (*it)->addClient(client, parameter::defaultChangedValue());
          p.push_back(**it);
        }
      }
      return true;
    }
    template <class T>
    T *_getPtr(std::string name, const std::string client,
               std::set<T *, parameterLessThan> ps)
    {
      T tmp(name);
      typename std::set<T *, parameterLessThan>::iterator it = ps.find(&tmp);
      if(it != ps.end()) {
        if(client.size())
          (*it)->addClient(client, parameter::defaultChangedValue());
        return *it;
      }
      return NULL;
    }
<<<<<<< HEAD
  public:
    parameterSpace(){}
    ~parameterSpace(){ clear(); }
    void clear(const std::string &name="", const std::string &client="")
    {
      if(name.empty() && client.empty()){
        std::set<parameter*, parameterLessThan> ps;
        getAllParameters(ps);
        for(std::set<parameter*, parameterLessThan>::iterator it = ps.begin();
=======

  public:
    parameterSpace() {}
    ~parameterSpace() { clear(); }
    void clear(const std::string &name = "", const std::string &client = "")
    {
      if(name.empty() && client.empty()) {
        std::set<parameter *, parameterLessThan> ps;
        getAllParameters(ps);
        for(std::set<parameter *, parameterLessThan>::iterator it = ps.begin();
>>>>>>> f8ab7744
            it != ps.end(); it++)
          delete *it;
        _numbers.clear();
        _strings.clear();
      }
      else {
        bool done = _clear(name, client, _numbers);
        if(!done) done = _clear(name, client, _strings);
      }
    }
    bool set(const number &p, const std::string &client = "")
    {
      return _set(p, client, _numbers);
    }
    bool set(const string &p, const std::string &client = "")
    {
      return _set(p, client, _strings);
    }
    bool get(std::vector<number> &ps, const std::string &name = "",
             const std::string &client = "")
    {
      return _get(ps, name, client, _numbers);
    }
    bool get(std::vector<string> &ps, const std::string &name = "",
             const std::string &client = "")
    {
      return _get(ps, name, client, _strings);
    }
    void getPtr(number **ptr, const std::string &name,
                const std::string &client = "")
    {
      *ptr = _getPtr(name, client, _numbers);
    }
    void getPtr(string **ptr, const std::string &name,
                const std::string &client = "")
    {
      *ptr = _getPtr(name, client, _strings);
    }
    void getAllParameters(std::set<parameter *, parameterLessThan> &ps) const
    {
      ps.insert(_numbers.begin(), _numbers.end());
      ps.insert(_strings.begin(), _strings.end());
    }
    unsigned int getNumParameters()
    {
      return (int)(_numbers.size() + _strings.size());
    }
    // check if at least one parameter depends on the given client
    bool hasClient(const std::string &client) const
    {
<<<<<<< HEAD
      std::set<parameter*, parameterLessThan> ps;
      getAllParameters(ps);
      for(std::set<parameter*, parameterLessThan>::iterator it = ps.begin();
=======
      std::set<parameter *, parameterLessThan> ps;
      getAllParameters(ps);
      for(std::set<parameter *, parameterLessThan>::iterator it = ps.begin();
>>>>>>> f8ab7744
          it != ps.end(); it++)
        if((*it)->hasClient(client)) return true;
      return false;
    }
    // check if some parameters have changed (optionnally only check the
    // parameters that depend on a given client)
    int getChanged(const std::string &client = "") const
    {
<<<<<<< HEAD
      std::set<parameter*, parameterLessThan> ps;
=======
      std::set<parameter *, parameterLessThan> ps;
>>>>>>> f8ab7744
      getAllParameters(ps);
      int changed = 0;
      for(std::set<parameter *, parameterLessThan>::iterator it = ps.begin();
          it != ps.end(); it++) {
        changed = std::max(changed, (*it)->getChanged(client));
      }
      return changed;
    }
    // set the changed flag for all the parameters that depend on the given
    // client (or for all parameters if no client name is provided)
    void setChanged(int changed, const std::string &client = "")
    {
<<<<<<< HEAD
      std::set<parameter*, parameterLessThan> ps;
      getAllParameters(ps);
      for(std::set<parameter*, parameterLessThan>::iterator it = ps.begin();
=======
      std::set<parameter *, parameterLessThan> ps;
      getAllParameters(ps);
      for(std::set<parameter *, parameterLessThan>::iterator it = ps.begin();
>>>>>>> f8ab7744
          it != ps.end(); it++)
        (*it)->setChanged(changed, client);
    }
    void thresholdChanged(int threshold, const std::string &client = "")
    {
<<<<<<< HEAD
      std::set<parameter*, parameterLessThan> ps;
      getAllParameters(ps);
      for(std::set<parameter*, parameterLessThan>::iterator it = ps.begin();
          it != ps.end(); it++){
=======
      std::set<parameter *, parameterLessThan> ps;
      getAllParameters(ps);
      for(std::set<parameter *, parameterLessThan>::iterator it = ps.begin();
          it != ps.end(); it++) {
>>>>>>> f8ab7744
        int changed = (*it)->getChanged(client);
        if(changed > threshold) (*it)->setChanged(threshold, client);
      }
    }
    // serialize the parameter space (optionally only serialize those parameters
    // that depend on the given client)
    std::vector<std::string> toChar(const std::string &client = "") const
    {
      std::vector<std::string> s;
<<<<<<< HEAD
      std::set<parameter*, parameterLessThan> ps;
      getAllParameters(ps);
      for(std::set<parameter*, parameterLessThan>::const_iterator it = ps.begin();
=======
      std::set<parameter *, parameterLessThan> ps;
      getAllParameters(ps);
      for(std::set<parameter *, parameterLessThan>::const_iterator it =
            ps.begin();
>>>>>>> f8ab7744
          it != ps.end(); it++)
        if(client.empty() || (*it)->hasClient(client)) {
          if((*it)->getAttribute("NotInDb") != "True")
            s.push_back((*it)->toChar());
        }
      return s;
    }
    // unserialize the parameter space
    bool fromChar(const std::vector<std::string> &msg,
                  const std::string &client = "")
    {
      for(unsigned int i = 0; i < msg.size(); i++) {
        std::string version, type, name;
        onelab::parameter::getInfoFromChar(msg[i], version, type, name);
        if(onelab::parameter::version() != version) return false;
        if(type == "number") {
          number p;
          p.fromChar(msg[i]);
          set(p, client);
        }
        else if(type == "string") {
          string p;
          p.fromChar(msg[i]);
          set(p, client);
        }
        else
          return false;
      }
      return true;
    }
<<<<<<< HEAD
    bool toJSON(std::string &json, const std::string &creator="",
                const std::string &client="") const
=======
    bool toJSON(std::string &json, const std::string &creator = "",
                const std::string &client = "") const
>>>>>>> f8ab7744
    {
      time_t now;
      time(&now);
      std::string t(ctime(&now));
      t.resize(t.size() - 1);
      json.clear();
      json += "{ \"onelab\":{\n";
      json += "  \"creator\":\"" + creator + "\",\n";
      json += "  \"date\":\"" + t + "\",\n";
      json += "  \"version\":\"" + parameter::version() + "\",\n";
      json += "  \"parameters\":[\n";
<<<<<<< HEAD
      std::set<parameter*, parameterLessThan> ps;
      getAllParameters(ps);
      for(std::set<parameter*, parameterLessThan>::const_iterator it = ps.begin();
          it != ps.end(); it++){
        if(it != ps.begin()) json += ",\n";
        if(client.empty() || (*it)->hasClient(client)){
	  if((*it)->getAttribute("NotInDb") != "True"){
	    json += "    " + (*it)->toJSON();
          }
	}
      }
      json += "\n  ] }\n}\n";
      return true;
    }
    bool fromJSON(const std::string &json, const std::string &client="")
    {
#if defined(HAVE_PICOJSON)
      picojson::value v;
      std::string err = picojson::parse(v, json);
      if(err.size()) return false;
      if(!v.is<picojson::object>()) return false;
      const picojson::value::object &obj = v.get<picojson::object>();
      for (picojson::value::object::const_iterator i = obj.begin(); i != obj.end(); ++i) {
        if(i->first == "onelab"){ // onelab database
          if(!i->second.is<picojson::object>()) return false;
          const picojson::value::object &db = i->second.get<picojson::object>();
          for (picojson::value::object::const_iterator j = db.begin(); j != db.end(); ++j) {
            if(j->first == "version"){
              if(!j->second.is<std::string>()) return false;
              if(j->second.get<std::string>() != parameter::version()) return false;
            }
            else if(j->first == "parameters"){
              if(!j->second.is<picojson::array>()) return false;
              const picojson::value::array &arr = j->second.get<picojson::array>();
              for(unsigned int k = 0; k < arr.size(); k++){
                if(!arr[k].is<picojson::object>()) return false;
                const picojson::value::object &par = arr[k].get<picojson::object>();
                picojson::value::object::const_iterator it = par.find("type");
                if(it == par.end()) return false;
                if(it->second.to_str() == "number"){
                  number p; p.fromJSON(par); set(p, client);
                }
                else if(it->second.to_str() == "string"){
                  string p; p.fromJSON(par); set(p, client);
                }
              }
            }
          }
        }
      }
=======
      std::set<parameter *, parameterLessThan> ps;
      getAllParameters(ps);
      for(std::set<parameter *, parameterLessThan>::const_iterator it =
            ps.begin();
          it != ps.end(); it++) {
        if(it != ps.begin()) json += ",\n";
        if(client.empty() || (*it)->hasClient(client)) {
          if((*it)->getAttribute("NotInDb") != "True") {
            json += "    " + (*it)->toJSON();
          }
        }
      }
      json += "\n  ] }\n}\n";
      return true;
    }
    bool fromJSON(const std::string &json, const std::string &client = "")
    {
#if defined(HAVE_PICOJSON)
      picojson::value v;
      std::string err = picojson::parse(v, json);
      if(err.size()) return false;
      if(!v.is<picojson::object>()) return false;
      const picojson::value::object &obj = v.get<picojson::object>();
      for(picojson::value::object::const_iterator i = obj.begin();
          i != obj.end(); ++i) {
        if(i->first == "onelab") { // onelab database
          if(!i->second.is<picojson::object>()) return false;
          const picojson::value::object &db = i->second.get<picojson::object>();
          for(picojson::value::object::const_iterator j = db.begin();
              j != db.end(); ++j) {
            if(j->first == "version") {
              if(!j->second.is<std::string>()) return false;
              if(j->second.get<std::string>() != parameter::version())
                return false;
            }
            else if(j->first == "parameters") {
              if(!j->second.is<picojson::array>()) return false;
              const picojson::value::array &arr =
                j->second.get<picojson::array>();
              for(unsigned int k = 0; k < arr.size(); k++) {
                if(!arr[k].is<picojson::object>()) return false;
                const picojson::value::object &par =
                  arr[k].get<picojson::object>();
                picojson::value::object::const_iterator it = par.find("type");
                if(it == par.end()) return false;
                if(it->second.to_str() == "number") {
                  number p;
                  p.fromJSON(par);
                  set(p, client);
                }
                else if(it->second.to_str() == "string") {
                  string p;
                  p.fromJSON(par);
                  set(p, client);
                }
              }
            }
          }
        }
      }
>>>>>>> f8ab7744
      return true;
#else
      return false;
#endif
    }
  };

  // The onelab client: a class that communicates with the onelab server. Each
  // client should be derived from this one. A client can be understood as "one
  // simulation step in a complex computation".
  class client {
  protected:
    // the name of the client
    std::string _name;
    // the id of the client, used to create a unique socket for this client
    int _id;
    // the index of the client in an external client list (if any)
    int _index;

  public:
    client(const std::string &name) : _name(name), _id(0), _index(-1) {}
    virtual ~client() {}
    std::string getName() { return _name; }
    void setId(int id) { _id = id; }
    int getId() { return _id; }
    void setIndex(int index) { _index = index; }
    int getIndex() { return _index; }
    virtual bool run() { return false; }
    virtual bool isNetworkClient() { return false; }
    virtual bool kill() { return false; }
    virtual void sendInfo(const std::string &msg)
    {
      std::cout << msg << std::endl;
    }
    virtual void sendWarning(const std::string &msg)
    {
      std::cerr << msg << std::endl;
    }
    virtual void sendError(const std::string &msg)
    {
      std::cerr << msg << std::endl;
    }
    virtual void sendProgress(const std::string &msg)
    {
      std::cout << msg << std::endl;
    }
    virtual void sendMergeFileRequest(const std::string &msg) {}
    virtual void sendOpenProjectRequest(const std::string &msg) {}
    virtual void sendParseStringRequest(const std::string &msg) {}
    virtual void sendVertexArray(const std::string &msg) {}
    virtual bool clear(const std::string &name) = 0;
    virtual bool set(const number &p) = 0;
    virtual bool set(const string &p) = 0;
    virtual bool get(std::vector<number> &ps, const std::string &name = "") = 0;
    virtual bool get(std::vector<string> &ps, const std::string &name = "") = 0;
    virtual bool setAndAppendChoices(const number &p) = 0;
    virtual bool setAndAppendChoices(const string &p) = 0;
    virtual bool getWithoutChoices(std::vector<number> &ps,
                                   const std::string &name = "") = 0;
    virtual bool getWithoutChoices(std::vector<string> &ps,
                                   const std::string &name = "") = 0;
    std::vector<std::string> toChar()
    {
      std::vector<std::string> out;
      std::vector<number> n;
      get(n);
      for(unsigned int i = 0; i < n.size(); i++) out.push_back(n[i].toChar());
      std::vector<string> s;
      get(s);
      for(unsigned int i = 0; i < s.size(); i++) out.push_back(s[i].toChar());
      return out;
    }
    bool fromChar(const std::vector<std::string> &msg)
    {
      for(unsigned int i = 0; i < msg.size(); i++) {
        std::string version, type, name;
        onelab::parameter::getInfoFromChar(msg[i], version, type, name);
        if(onelab::parameter::version() != version) return false;
        if(type == "number") {
          number p;
          p.fromChar(msg[i]);
          set(p);
        }
        else if(type == "string") {
          string p;
          p.fromChar(msg[i]);
          set(p);
        }
        else
          return false;
      }
      return true;
    }
    bool toFile(FILE *fp) { return parameter::toFile(toChar(), fp, getName()); }
    bool fromFile(FILE *fp)
    {
      std::vector<std::string> msg;
      if(parameter::fromFile(msg, fp)) return fromChar(msg);
      return false;
    }
  };

  // The onelab server: a singleton that stores the parameter space and
  // interacts with onelab clients.
  class server {
  private:
    // the unique server (singleton behaviour due to the "static" specifier)
    static server *_server;
    // the address of the server
    std::string _address;
    // the connected clients
    std::set<client *> _clients;
    // the parameter space
    parameterSpace _parameterSpace;

  public:
    server(const std::string &address = "") : _address(address) {}
    ~server() {}
    static server *instance(const std::string &address = "")
    {
      if(!_server) _server = new server(address);
      return _server;
    }
    static void setInstance(server *s) { _server = s; }
    void clear(const std::string &name = "", const std::string &client = "")
    {
      _parameterSpace.clear(name, client);
    }
    template <class T> bool set(const T &p, const std::string &client = "")
    {
      return _parameterSpace.set(p, client);
    }
    template <class T>
    bool get(std::vector<T> &ps, const std::string &name = "",
             const std::string &client = "")
    {
      return _parameterSpace.get(ps, name, client);
    }
    typedef std::set<client *>::iterator citer;
    citer firstClient() { return _clients.begin(); }
    citer lastClient() { return _clients.end(); }
    int getNumClients() { return (int)_clients.size(); };
    citer findClient(const std::string &name)
    {
      for(citer it = _clients.begin(); it != _clients.end(); it++)
        if((*it)->getName() == name) return it;
      return _clients.end();
    }
    void registerClient(client *c)
    {
      _clients.insert(c);
      c->setId(_clients.size());
    }
    void unregisterClient(client *c) { _clients.erase(c); }
    void setChanged(int changed, const std::string &client = "")
    {
      _parameterSpace.setChanged(changed, client);
    }
    int getChanged(const std::string &client = "")
    {
      return _parameterSpace.getChanged(client);
    }
    void thresholdChanged(int value, const std::string &client = "")
    {
      _parameterSpace.thresholdChanged(value, client);
    }
    unsigned int getNumParameters()
    {
      return _parameterSpace.getNumParameters();
    }
    std::vector<std::string> toChar(const std::string &client = "")
    {
      return _parameterSpace.toChar(client);
    }
    bool fromChar(const std::vector<std::string> &msg,
                  const std::string &client = "")
    {
      return _parameterSpace.fromChar(msg, client);
    }
    bool toFile(FILE *fp, const std::string &client = "")
    {
      return parameter::toFile(toChar(client), fp, "onelab server");
    }
    bool fromFile(FILE *fp, const std::string &client = "")
    {
      std::vector<std::string> msg;
      if(parameter::fromFile(msg, fp)) return fromChar(msg, client);
      return false;
    }
<<<<<<< HEAD
    bool toJSON(std::string &json, const std::string &client="")
    {
      return _parameterSpace.toJSON(json, client);
    }
    bool fromJSON(const std::string &json, const std::string &client="")
    {
=======
    bool toJSON(std::string &json, const std::string &client = "")
    {
      return _parameterSpace.toJSON(json, client);
    }
    bool fromJSON(const std::string &json, const std::string &client = "")
    {
>>>>>>> f8ab7744
      return _parameterSpace.fromJSON(json, client);
    }
  };

  // A local client, which lives in the same memory space as the server.
  class localClient : public client {
  private:
    template <class T> bool _set(const T &p)
    {
      server::instance()->set(p, _name);
      return true;
    }
    template <class T>
    bool _get(std::vector<T> &ps, const std::string &name = "")
    {
      server::instance()->get(ps, name, _name);
      return true;
    }

  public:
    localClient(const std::string &name) : client(name)
    {
      server::instance()->registerClient(this);
    }
    virtual ~localClient() { server::instance()->unregisterClient(this); }
    virtual bool clear(const std::string &name = "")
    {
      server::instance()->clear(name);
      return true;
    }
    virtual bool set(const number &p) { return _set(p); }
    virtual bool set(const string &p) { return _set(p); }
    virtual bool get(std::vector<number> &ps, const std::string &name = "")
    {
      return _get(ps, name);
    }
    virtual bool get(std::vector<string> &ps, const std::string &name = "")
    {
      return _get(ps, name);
    }
    virtual bool setAndAppendChoices(const number &p)
    {
      std::vector<number> ps;
      _get(ps, _name);
      std::vector<double> choices;
      if(ps.size()) choices = ps[0].getChoices();
      choices.insert(choices.end(), p.getChoices().begin(),
                     p.getChoices().end());
      number p2(p);
      p2.setChoices(choices);
      return _set(p2);
    }
    virtual bool setAndAppendChoices(const string &p)
    {
      std::vector<string> ps;
      _get(ps, _name);
      std::vector<std::string> choices;
      if(ps.size()) choices = ps[0].getChoices();
      choices.insert(choices.end(), p.getChoices().begin(),
                     p.getChoices().end());
      string p2(p);
      p2.setChoices(choices);
      return _set(p2);
    }
    virtual bool getWithoutChoices(std::vector<number> &ps,
                                   const std::string &name = "")
    {
      bool ret = _get(ps, name);
      for(unsigned int i = 0; i < ps.size(); i++)
        ps[i].setChoices(std::vector<double>());
      return ret;
    }
    virtual bool getWithoutChoices(std::vector<string> &ps,
                                   const std::string &name = "")
    {
      bool ret = _get(ps, name);
      for(unsigned int i = 0; i < ps.size(); i++)
        ps[i].setChoices(std::vector<std::string>());
      return ret;
    }
  };

  // The local part of a network client.
  class localNetworkClient : public localClient {
  private:
    // executable of the client (including filesystem path, if necessary)
    std::string _executable;
    // treat the executable name as a full command line (will prevent the
    // escaping of the exe name, and will assume that the command line has been
    // correcly escaped)
    bool _treatExecutableAsFullCommandLine;
    // command to login to a remote host (if necessary)
    std::string _remoteLogin;
    // command line option to specify socket
    std::string _socketSwitch;
    // pid of the remote network client while it is running (-1 otherwise)
    int _pid;
    // underlying GmshServer
    GmshServer *_gmshServer;

  public:
    localNetworkClient(const std::string &name, const std::string &executable,
                       const std::string &remoteLogin = "",
                       bool treatExecutableAsFullCommandLine = false)
      : localClient(name), _executable(executable),
        _treatExecutableAsFullCommandLine(treatExecutableAsFullCommandLine),
        _remoteLogin(remoteLogin), _socketSwitch("-onelab"), _pid(-1),
        _gmshServer(0)
    {
    }
    virtual ~localNetworkClient() {}
    virtual bool isNetworkClient() { return true; }
    const std::string &getExecutable() { return _executable; }
    void setExecutable(const std::string &s) { _executable = s; }
    const std::string &getRemoteLogin() { return _remoteLogin; }
    bool treatExecutableAsFullCommandLine() const
    {
      return _treatExecutableAsFullCommandLine;
    }
    void setRemoteLogin(const std::string &s) { _remoteLogin = s; }
    const std::string &getSocketSwitch() { return _socketSwitch; }
    void setSocketSwitch(const std::string &s) { _socketSwitch = s; }
    int getPid() { return _pid; }
    void setPid(int pid) { _pid = pid; }
    GmshServer *getGmshServer() { return _gmshServer; }
    void setGmshServer(GmshServer *server) { _gmshServer = server; }
    virtual bool run() = 0;
    virtual bool kill() = 0;
  };

  // The remote part of a network client.
  class remoteNetworkClient : public client {
  private:
    // address (inet:port or unix socket) of the server
    std::string _serverAddress;
    // underlying GmshClient
    GmshClient *_gmshClient;
    // number of subclients
    int _numSubClients;
    template <class T> bool _set(const T &p, bool withChoices = true)
    {
      if(!_gmshClient) return false;
      std::string msg = p.toChar();
      _gmshClient->SendMessage(withChoices ?
                                 GmshSocket::GMSH_PARAMETER :
                                 GmshSocket::GMSH_PARAMETER_WITHOUT_CHOICES,
                               msg.size(), &msg[0]);
      return true;
    }
    template <class T>
    bool _get(std::vector<T> &ps, const std::string &name = "",
              bool withChoices = true)
    {
      ps.clear();
      if(!_gmshClient) return false;
      T p(name);
      std::string msg = p.toChar();
      if(name.size())
        _gmshClient->SendMessage(
          withChoices ? GmshSocket::GMSH_PARAMETER_QUERY :
                        GmshSocket::GMSH_PARAMETER_QUERY_WITHOUT_CHOICES,
          msg.size(), &msg[0]);
      else // get all parameters
        _gmshClient->SendMessage(GmshSocket::GMSH_PARAMETER_QUERY_ALL,
                                 msg.size(), &msg[0]);

      while(1) {
        // stop if we have no communications for 5 minutes
        int ret = _gmshClient->Select(500, 0);
        if(!ret) {
          _gmshClient->Info("Timeout: aborting remote get");
          return false;
        }
        else if(ret < 0) {
          _gmshClient->Error("Error on select: aborting remote get");
          return false;
        }
        int type, length, swap;
        if(!_gmshClient->ReceiveHeader(&type, &length, &swap)) {
          _gmshClient->Error(
            "Did not receive message header: aborting remote get");
          return false;
        }
        std::string msg(length, ' ');
        if(!_gmshClient->ReceiveMessage(length, &msg[0])) {
          _gmshClient->Error(
            "Did not receive message body: aborting remote get");
          return false;
        }
        if(type == GmshSocket::GMSH_PARAMETER) {
          T p;
          p.fromChar(msg);
          ps.push_back(p);
          return true;
        }
        if(type == GmshSocket::GMSH_PARAMETER_QUERY_ALL) {
          T p;
          p.fromChar(msg);
          ps.push_back(p);
          // do NOT return until all parameters have been downloaded
        }
        else if(type == GmshSocket::GMSH_PARAMETER_QUERY_END) {
          // all parameters have been sent
          return true;
        }
        else if(type == GmshSocket::GMSH_PARAMETER_NOT_FOUND) {
          // parameter not found
          return true;
        }
        else if(type == GmshSocket::GMSH_INFO) {
          return true;
        }
        else {
          _gmshClient->Error("Unknown message type: aborting remote get");
          return false;
        }
      }
      return true;
    }

  public:
    void waitOnSubClients()
    {
      if(!_gmshClient) return;
      while(_numSubClients > 0) {
        int ret = _gmshClient->Select(500, 0);
        if(!ret) {
          _gmshClient->Info("Timeout: aborting wait on subclients");
          return;
        }
        else if(ret < 0) {
          _gmshClient->Error("Error on select: aborting wait on subclients");
          return;
        }
        int type, length, swap;
        if(!_gmshClient->ReceiveHeader(&type, &length, &swap)) {
          _gmshClient->Error(
            "Did not receive message header: aborting wait on subclients");
          return;
        }
        std::string msg(length, ' ');
        if(!_gmshClient->ReceiveMessage(length, &msg[0])) {
          _gmshClient->Error(
            "Did not receive message body: aborting wait on subclients");
          return;
        }
        if(type == GmshSocket::GMSH_STOP) _numSubClients -= 1;
      }
    }

  public:
    remoteNetworkClient(const std::string &name,
                        const std::string &serverAddress)
      : client(name), _serverAddress(serverAddress), _numSubClients(0)
    {
      _gmshClient = new GmshClient();
      if(_gmshClient->Connect(_serverAddress.c_str()) < 0) {
        delete _gmshClient;
        _gmshClient = 0;
      }
      else {
        _gmshClient->Start();
      }
    }
    virtual ~remoteNetworkClient()
    {
      if(_gmshClient) {
        waitOnSubClients();
        _gmshClient->Stop();
        _gmshClient->Disconnect();
        delete _gmshClient;
        _gmshClient = 0;
      }
    }
    GmshClient *getGmshClient() { return _gmshClient; }
    virtual bool isNetworkClient() { return true; }
    virtual bool clear(const std::string &name = "")
    {
      if(!_gmshClient) return false;
      std::string msg = name;
      if(msg.empty()) msg = "*";
      _gmshClient->SendMessage(GmshSocket::GMSH_PARAMETER_CLEAR, msg.size(),
                               &msg[0]);
      return true;
    }
    virtual bool set(const number &p) { return _set(p); }
    virtual bool set(const string &p) { return _set(p); }
    virtual bool get(std::vector<number> &ps, const std::string &name = "")
    {
      return _get(ps, name);
    }
    virtual bool get(std::vector<string> &ps, const std::string &name = "")
    {
      return _get(ps, name);
    }
    virtual bool setAndAppendChoices(const number &p) { return _set(p, false); }
    virtual bool setAndAppendChoices(const string &p) { return _set(p, false); }
    virtual bool getWithoutChoices(std::vector<number> &ps,
                                   const std::string &name = "")
    {
      return _get(ps, name, false);
    }
    virtual bool getWithoutChoices(std::vector<string> &ps,
                                   const std::string &name = "")
    {
      return _get(ps, name, false);
    }
    void sendInfo(const std::string &msg)
    {
      if(_gmshClient) _gmshClient->Info(msg.c_str());
    }
    void sendWarning(const std::string &msg)
    {
      if(_gmshClient) _gmshClient->Warning(msg.c_str());
    }
    void sendError(const std::string &msg)
    {
      if(_gmshClient) _gmshClient->Error(msg.c_str());
    }
    void sendProgress(const std::string &msg)
    {
      if(_gmshClient) _gmshClient->Progress(msg.c_str());
    }
    void sendMergeFileRequest(const std::string &msg)
    {
      if(_gmshClient) _gmshClient->MergeFile(msg.c_str());
    }
    void sendOpenProjectRequest(const std::string &msg)
    {
      if(_gmshClient) _gmshClient->OpenProject(msg.c_str());
    }
    void sendParseStringRequest(const std::string &msg)
    {
      if(_gmshClient) _gmshClient->ParseString(msg.c_str());
    }
    void runNonBlockingSubClient(const std::string &name,
                                 const std::string &command)
    {
#if !defined(BUILD_IOS)
<<<<<<< HEAD
      if(!_gmshClient){
=======
      if(!_gmshClient) {
>>>>>>> f8ab7744
        int res = system(command.c_str());
        if(res) {
          // report error
        }
        return;
      }
#endif
      std::string msg = name + parameter::charSep() + command;
      _gmshClient->SendMessage(GmshSocket::GMSH_CONNECT, msg.size(), &msg[0]);
      _numSubClients += 1;
    }
    void runSubClient(const std::string &name, const std::string &command)
    {
      runNonBlockingSubClient(name, command);
      waitOnSubClients();
    }
  };

} // namespace onelab

#endif<|MERGE_RESOLUTION|>--- conflicted
+++ resolved
@@ -44,11 +44,7 @@
 #include "picojson.h"
 #endif
 
-<<<<<<< HEAD
-namespace onelab{
-=======
 namespace onelab {
->>>>>>> f8ab7744
 
   // The base parameter class.
   class parameter {
@@ -246,12 +242,7 @@
                             const std::string &whitespace = " \t\n")
     {
       std::string::size_type strBegin = str.find_first_not_of(whitespace);
-<<<<<<< HEAD
-      if(strBegin == std::string::npos)
-        return ""; // no content
-=======
       if(strBegin == std::string::npos) return ""; // no content
->>>>>>> f8ab7744
       std::string::size_type strEnd = str.find_last_not_of(whitespace);
       std::string::size_type strRange = strEnd - strBegin + 1;
       return str.substr(strBegin, strRange);
@@ -362,80 +353,30 @@
       sstream << ", \"changedValue\":" << getChangedValue()
               << ", \"visible\":" << (getVisible() ? "true" : "false")
               << ", \"readOnly\":" << (getReadOnly() ? "true" : "false");
-<<<<<<< HEAD
-      if(_attributes.size()){
-        sstream << ", \"attributes\":{ ";
-        for(std::map<std::string, std::string>::const_iterator it = _attributes.begin();
-            it != _attributes.end(); it++){
-=======
       if(_attributes.size()) {
         sstream << ", \"attributes\":{ ";
         for(std::map<std::string, std::string>::const_iterator it =
               _attributes.begin();
             it != _attributes.end(); it++) {
->>>>>>> f8ab7744
-          if(it != _attributes.begin()) sstream << ", ";
+        if(it != _attributes.begin()) sstream << ", ";
           sstream << "\"" << sanitizeJSON(it->first) << "\":\""
                   << sanitizeJSON(it->second) << "\"";
-        }
+      }
         sstream << " }";
       }
-<<<<<<< HEAD
-      if(getClients().size()){
-        sstream << ", \"clients\":{ ";
-        for(std::map<std::string, int>::const_iterator it = getClients().begin();
-            it != getClients().end(); it++){
-          if(it != getClients().begin()) sstream << ", ";
-          sstream << "\"" << sanitizeJSON(it->first) << "\":"
-                  << it->second;
-=======
       if(getClients().size()) {
         sstream << ", \"clients\":{ ";
         for(std::map<std::string, int>::const_iterator it =
               getClients().begin();
             it != getClients().end(); it++) {
-          if(it != getClients().begin()) sstream << ", ";
+        if(it != getClients().begin()) sstream << ", ";
           sstream << "\"" << sanitizeJSON(it->first) << "\":" << it->second;
->>>>>>> f8ab7744
         }
         sstream << " }";
       }
       return sstream.str();
     }
 #if defined(HAVE_PICOJSON)
-<<<<<<< HEAD
-    virtual bool fromJSON(const picojson::value::object& par)
-    {
-      for(picojson::value::object::const_iterator it = par.begin(); it != par.end(); ++it){
-        if(it->first == "name"){
-          if(!it->second.is<std::string>()) return false;
-          setName(it->second.get<std::string>());
-        }
-        else if(it->first == "label"){
-          if(!it->second.is<std::string>()) return false;
-          setLabel(it->second.get<std::string>());
-        }
-        else if(it->first == "help"){
-          if(!it->second.is<std::string>()) return false;
-          setHelp(it->second.get<std::string>());
-        }
-        else if(it->first == "changedValue"){
-          if(!it->second.is<double>()) return false;
-          setChangedValue((int)it->second.get<double>());
-        }
-        else if(it->first == "visible"){
-          if(!it->second.is<bool>()) return false;
-          setVisible(it->second.get<bool>());
-        }
-        else if(it->first == "readOnly"){
-          if(!it->second.is<bool>()) return false;
-          setReadOnly(it->second.get<bool>());
-        }
-        else if(it->first == "attributes"){
-          if(!it->second.is<picojson::object>()) return false;
-          const picojson::value::object &obj = it->second.get<picojson::object>();
-          for (picojson::value::object::const_iterator i = obj.begin(); i != obj.end(); ++i) {
-=======
     virtual bool fromJSON(const picojson::value::object &par)
     {
       for(picojson::value::object::const_iterator it = par.begin();
@@ -470,25 +411,17 @@
             it->second.get<picojson::object>();
           for(picojson::value::object::const_iterator i = obj.begin();
               i != obj.end(); ++i) {
->>>>>>> f8ab7744
             std::string key(i->first);
             if(!i->second.is<std::string>()) return false;
             setAttribute(key, i->second.get<std::string>());
           }
         }
-<<<<<<< HEAD
-        else if(it->first == "clients"){
-          if(!it->second.is<picojson::object>()) return false;
-          const picojson::value::object &obj = it->second.get<picojson::object>();
-          for (picojson::value::object::const_iterator i = obj.begin(); i != obj.end(); ++i) {
-=======
         else if(it->first == "clients") {
           if(!it->second.is<picojson::object>()) return false;
           const picojson::value::object &obj =
             it->second.get<picojson::object>();
           for(picojson::value::object::const_iterator i = obj.begin();
               i != obj.end(); ++i) {
->>>>>>> f8ab7744
             std::string client(i->first);
             if(!i->second.is<double>()) return false;
             addClient(client, (int)i->second.get<double>());
@@ -591,22 +524,13 @@
       setReadOnly(p.getReadOnly());
       setAttributes(p.getAttributes());
       bool changed = false;
-<<<<<<< HEAD
-      for(unsigned int i = 0; i < p.getValues().size(); i++){
-        if(p.getValues()[i] != getValues()[i]){
-=======
       for(unsigned int i = 0; i < p.getValues().size(); i++) {
         if(p.getValues()[i] != getValues()[i]) {
->>>>>>> f8ab7744
           changed = true;
           break;
         }
       }
-<<<<<<< HEAD
-      if(changed){
-=======
       if(changed) {
->>>>>>> f8ab7744
         setValues(p.getValues());
         setChanged(getChangedValue());
       }
@@ -662,51 +586,28 @@
     {
       std::ostringstream sstream;
       sstream.precision(16);
-<<<<<<< HEAD
-      sstream << "{ " << parameter::toJSON()
-              << ", \"values\":[ ";
-      for(unsigned int i = 0; i < _values.size(); i++){
-=======
       sstream << "{ " << parameter::toJSON() << ", \"values\":[ ";
       for(unsigned int i = 0; i < _values.size(); i++) {
->>>>>>> f8ab7744
         if(i) sstream << ", ";
         sstream << _values[i];
       }
       sstream << " ]"
-<<<<<<< HEAD
-              << ", \"min\":" << _min
-              << ", \"max\":" << _max
-              << ", \"step\":" << _step
-              << ", \"index\":" << _index;
-      if(_choices.size()){
-        sstream << ", \"choices\":[ ";
-        for(unsigned int i = 0; i < _choices.size(); i++){
-=======
               << ", \"min\":" << _min << ", \"max\":" << _max
               << ", \"step\":" << _step << ", \"index\":" << _index;
       if(_choices.size()) {
         sstream << ", \"choices\":[ ";
         for(unsigned int i = 0; i < _choices.size(); i++) {
->>>>>>> f8ab7744
-          if(i) sstream << ", ";
-          sstream << _choices[i];
-        }
+        if(i) sstream << ", ";
+        sstream << _choices[i];
+      }
         sstream << " ]";
       }
-<<<<<<< HEAD
-      if(_valueLabels.size()){
-        sstream << ", \"valueLabels\":{ ";
-        for(std::map<double, std::string>::const_iterator it = _valueLabels.begin();
-            it != _valueLabels.end(); it++){
-=======
       if(_valueLabels.size()) {
         sstream << ", \"valueLabels\":{ ";
         for(std::map<double, std::string>::const_iterator it =
               _valueLabels.begin();
             it != _valueLabels.end(); it++) {
->>>>>>> f8ab7744
-          if(it != _valueLabels.begin()) sstream << ", ";
+        if(it != _valueLabels.begin()) sstream << ", ";
           sstream << "\"" << sanitizeJSON(it->second) << "\":" << it->first;
         }
         sstream << " }";
@@ -715,17 +616,6 @@
       return sstream.str();
     }
 #if defined(HAVE_PICOJSON)
-<<<<<<< HEAD
-    bool fromJSON(const picojson::value::object& par)
-    {
-      if(!parameter::fromJSON(par)) return false;
-      for(picojson::value::object::const_iterator it = par.begin(); it != par.end(); ++it){
-        if(it->first == "values"){
-          if(!it->second.is<picojson::array>()) return false;
-          const picojson::value::array &arr = it->second.get<picojson::array>();
-          _values.resize(arr.size());
-          for(unsigned int i = 0; i < arr.size(); i++){
-=======
     bool fromJSON(const picojson::value::object &par)
     {
       if(!parameter::fromJSON(par)) return false;
@@ -736,34 +626,10 @@
           const picojson::value::array &arr = it->second.get<picojson::array>();
           _values.resize(arr.size());
           for(unsigned int i = 0; i < arr.size(); i++) {
->>>>>>> f8ab7744
             if(!arr[i].is<double>()) return false;
             _values[i] = arr[i].get<double>();
           }
         }
-<<<<<<< HEAD
-        else if(it->first == "min"){
-          if(!it->second.is<double>()) return false;
-          setMin(it->second.get<double>());
-        }
-        else if(it->first == "max"){
-          if(!it->second.is<double>()) return false;
-          setMax(it->second.get<double>());
-        }
-        else if(it->first == "step"){
-          if(!it->second.is<double>()) return false;
-          setStep(it->second.get<double>());
-        }
-        else if(it->first == "index"){
-          if(!it->second.is<double>()) return false;
-          setIndex((int)it->second.get<double>());
-        }
-        else if(it->first == "choices"){
-          if(!it->second.is<picojson::array>()) return false;
-          const picojson::value::array &arr = it->second.get<picojson::array>();
-          _choices.resize(arr.size());
-          for(unsigned int i = 0; i < arr.size(); i++){
-=======
         else if(it->first == "min") {
           if(!it->second.is<double>()) return false;
           setMin(it->second.get<double>());
@@ -785,24 +651,16 @@
           const picojson::value::array &arr = it->second.get<picojson::array>();
           _choices.resize(arr.size());
           for(unsigned int i = 0; i < arr.size(); i++) {
->>>>>>> f8ab7744
             if(!arr[i].is<double>()) return false;
             _choices[i] = arr[i].get<double>();
           }
         }
-<<<<<<< HEAD
-        else if(it->first == "valueLabels"){
-          if(!it->second.is<picojson::object>()) return false;
-          const picojson::value::object &obj = it->second.get<picojson::object>();
-          for (picojson::value::object::const_iterator i = obj.begin(); i != obj.end(); ++i) {
-=======
         else if(it->first == "valueLabels") {
           if(!it->second.is<picojson::object>()) return false;
           const picojson::value::object &obj =
             it->second.get<picojson::object>();
           for(picojson::value::object::const_iterator i = obj.begin();
               i != obj.end(); ++i) {
->>>>>>> f8ab7744
             if(!i->second.is<double>()) return false;
             _valueLabels[i->second.get<double>()] = i->first;
           }
@@ -863,22 +721,13 @@
       setReadOnly(p.getReadOnly());
       setAttributes(p.getAttributes());
       bool changed = false;
-<<<<<<< HEAD
-      for(unsigned int i = 0; i < p.getValues().size(); i++){
-        if(p.getValues()[i] != getValues()[i]){
-=======
       for(unsigned int i = 0; i < p.getValues().size(); i++) {
         if(p.getValues()[i] != getValues()[i]) {
->>>>>>> f8ab7744
           changed = true;
           break;
         }
       }
-<<<<<<< HEAD
-      if(changed){
-=======
       if(changed) {
->>>>>>> f8ab7744
         setValues(p.getValues());
         setChanged(getChangedValue());
       }
@@ -923,18 +772,11 @@
       }
       sstream << " ] ";
       if(_kind.size())
-<<<<<<< HEAD
-        sstream << ", \"kind\":\"" << sanitizeJSON(_kind) <<  "\"";
-      if(_choices.size()){
-        sstream << ", \"choices\":[ ";
-        for(unsigned int i = 0; i < _choices.size(); i++){
-=======
         sstream << ", \"kind\":\"" << sanitizeJSON(_kind) << "\"";
       if(_choices.size()) {
         sstream << ", \"choices\":[ ";
         for(unsigned int i = 0; i < _choices.size(); i++) {
->>>>>>> f8ab7744
-          if(i) sstream << ", ";
+        if(i) sstream << ", ";
           sstream << "\"" << sanitizeJSON(_choices[i]) << "\"";
         }
         sstream << " ]";
@@ -943,17 +785,6 @@
       return sstream.str();
     }
 #if defined(HAVE_PICOJSON)
-<<<<<<< HEAD
-    bool fromJSON(const picojson::value::object& par)
-    {
-      if(!parameter::fromJSON(par)) return false;
-      for(picojson::value::object::const_iterator it = par.begin(); it != par.end(); ++it){
-        if(it->first == "values"){
-          if(!it->second.is<picojson::array>()) return false;
-          const picojson::value::array &arr = it->second.get<picojson::array>();
-          _values.resize(arr.size());
-          for(unsigned int i = 0; i < arr.size(); i++){
-=======
     bool fromJSON(const picojson::value::object &par)
     {
       if(!parameter::fromJSON(par)) return false;
@@ -964,22 +795,10 @@
           const picojson::value::array &arr = it->second.get<picojson::array>();
           _values.resize(arr.size());
           for(unsigned int i = 0; i < arr.size(); i++) {
->>>>>>> f8ab7744
             if(!arr[i].is<std::string>()) return false;
             _values[i] = arr[i].get<std::string>();
           }
         }
-<<<<<<< HEAD
-        else if(it->first == "kind"){
-          if(!it->second.is<std::string>()) return false;
-          setKind(it->second.get<std::string>());
-        }
-        else if(it->first == "choices"){
-          if(!it->second.is<picojson::array>()) return false;
-          const picojson::value::array &arr = it->second.get<picojson::array>();
-          _choices.resize(arr.size());
-          for(unsigned int i = 0; i < arr.size(); i++){
-=======
         else if(it->first == "kind") {
           if(!it->second.is<std::string>()) return false;
           setKind(it->second.get<std::string>());
@@ -989,7 +808,6 @@
           const picojson::value::array &arr = it->second.get<picojson::array>();
           _choices.resize(arr.size());
           for(unsigned int i = 0; i < arr.size(); i++) {
->>>>>>> f8ab7744
             if(!arr[i].is<std::string>()) return false;
             _choices[i] = arr[i].get<std::string>();
           }
@@ -1099,17 +917,6 @@
       }
       return NULL;
     }
-<<<<<<< HEAD
-  public:
-    parameterSpace(){}
-    ~parameterSpace(){ clear(); }
-    void clear(const std::string &name="", const std::string &client="")
-    {
-      if(name.empty() && client.empty()){
-        std::set<parameter*, parameterLessThan> ps;
-        getAllParameters(ps);
-        for(std::set<parameter*, parameterLessThan>::iterator it = ps.begin();
-=======
 
   public:
     parameterSpace() {}
@@ -1120,7 +927,6 @@
         std::set<parameter *, parameterLessThan> ps;
         getAllParameters(ps);
         for(std::set<parameter *, parameterLessThan>::iterator it = ps.begin();
->>>>>>> f8ab7744
             it != ps.end(); it++)
           delete *it;
         _numbers.clear();
@@ -1171,15 +977,9 @@
     // check if at least one parameter depends on the given client
     bool hasClient(const std::string &client) const
     {
-<<<<<<< HEAD
-      std::set<parameter*, parameterLessThan> ps;
-      getAllParameters(ps);
-      for(std::set<parameter*, parameterLessThan>::iterator it = ps.begin();
-=======
       std::set<parameter *, parameterLessThan> ps;
       getAllParameters(ps);
       for(std::set<parameter *, parameterLessThan>::iterator it = ps.begin();
->>>>>>> f8ab7744
           it != ps.end(); it++)
         if((*it)->hasClient(client)) return true;
       return false;
@@ -1188,11 +988,7 @@
     // parameters that depend on a given client)
     int getChanged(const std::string &client = "") const
     {
-<<<<<<< HEAD
-      std::set<parameter*, parameterLessThan> ps;
-=======
       std::set<parameter *, parameterLessThan> ps;
->>>>>>> f8ab7744
       getAllParameters(ps);
       int changed = 0;
       for(std::set<parameter *, parameterLessThan>::iterator it = ps.begin();
@@ -1205,31 +1001,18 @@
     // client (or for all parameters if no client name is provided)
     void setChanged(int changed, const std::string &client = "")
     {
-<<<<<<< HEAD
-      std::set<parameter*, parameterLessThan> ps;
-      getAllParameters(ps);
-      for(std::set<parameter*, parameterLessThan>::iterator it = ps.begin();
-=======
       std::set<parameter *, parameterLessThan> ps;
       getAllParameters(ps);
       for(std::set<parameter *, parameterLessThan>::iterator it = ps.begin();
->>>>>>> f8ab7744
           it != ps.end(); it++)
         (*it)->setChanged(changed, client);
     }
     void thresholdChanged(int threshold, const std::string &client = "")
     {
-<<<<<<< HEAD
-      std::set<parameter*, parameterLessThan> ps;
-      getAllParameters(ps);
-      for(std::set<parameter*, parameterLessThan>::iterator it = ps.begin();
-          it != ps.end(); it++){
-=======
       std::set<parameter *, parameterLessThan> ps;
       getAllParameters(ps);
       for(std::set<parameter *, parameterLessThan>::iterator it = ps.begin();
           it != ps.end(); it++) {
->>>>>>> f8ab7744
         int changed = (*it)->getChanged(client);
         if(changed > threshold) (*it)->setChanged(threshold, client);
       }
@@ -1239,16 +1022,10 @@
     std::vector<std::string> toChar(const std::string &client = "") const
     {
       std::vector<std::string> s;
-<<<<<<< HEAD
-      std::set<parameter*, parameterLessThan> ps;
-      getAllParameters(ps);
-      for(std::set<parameter*, parameterLessThan>::const_iterator it = ps.begin();
-=======
       std::set<parameter *, parameterLessThan> ps;
       getAllParameters(ps);
       for(std::set<parameter *, parameterLessThan>::const_iterator it =
             ps.begin();
->>>>>>> f8ab7744
           it != ps.end(); it++)
         if(client.empty() || (*it)->hasClient(client)) {
           if((*it)->getAttribute("NotInDb") != "True")
@@ -1279,13 +1056,8 @@
       }
       return true;
     }
-<<<<<<< HEAD
-    bool toJSON(std::string &json, const std::string &creator="",
-                const std::string &client="") const
-=======
     bool toJSON(std::string &json, const std::string &creator = "",
                 const std::string &client = "") const
->>>>>>> f8ab7744
     {
       time_t now;
       time(&now);
@@ -1297,58 +1069,6 @@
       json += "  \"date\":\"" + t + "\",\n";
       json += "  \"version\":\"" + parameter::version() + "\",\n";
       json += "  \"parameters\":[\n";
-<<<<<<< HEAD
-      std::set<parameter*, parameterLessThan> ps;
-      getAllParameters(ps);
-      for(std::set<parameter*, parameterLessThan>::const_iterator it = ps.begin();
-          it != ps.end(); it++){
-        if(it != ps.begin()) json += ",\n";
-        if(client.empty() || (*it)->hasClient(client)){
-	  if((*it)->getAttribute("NotInDb") != "True"){
-	    json += "    " + (*it)->toJSON();
-          }
-	}
-      }
-      json += "\n  ] }\n}\n";
-      return true;
-    }
-    bool fromJSON(const std::string &json, const std::string &client="")
-    {
-#if defined(HAVE_PICOJSON)
-      picojson::value v;
-      std::string err = picojson::parse(v, json);
-      if(err.size()) return false;
-      if(!v.is<picojson::object>()) return false;
-      const picojson::value::object &obj = v.get<picojson::object>();
-      for (picojson::value::object::const_iterator i = obj.begin(); i != obj.end(); ++i) {
-        if(i->first == "onelab"){ // onelab database
-          if(!i->second.is<picojson::object>()) return false;
-          const picojson::value::object &db = i->second.get<picojson::object>();
-          for (picojson::value::object::const_iterator j = db.begin(); j != db.end(); ++j) {
-            if(j->first == "version"){
-              if(!j->second.is<std::string>()) return false;
-              if(j->second.get<std::string>() != parameter::version()) return false;
-            }
-            else if(j->first == "parameters"){
-              if(!j->second.is<picojson::array>()) return false;
-              const picojson::value::array &arr = j->second.get<picojson::array>();
-              for(unsigned int k = 0; k < arr.size(); k++){
-                if(!arr[k].is<picojson::object>()) return false;
-                const picojson::value::object &par = arr[k].get<picojson::object>();
-                picojson::value::object::const_iterator it = par.find("type");
-                if(it == par.end()) return false;
-                if(it->second.to_str() == "number"){
-                  number p; p.fromJSON(par); set(p, client);
-                }
-                else if(it->second.to_str() == "string"){
-                  string p; p.fromJSON(par); set(p, client);
-                }
-              }
-            }
-          }
-        }
-      }
-=======
       std::set<parameter *, parameterLessThan> ps;
       getAllParameters(ps);
       for(std::set<parameter *, parameterLessThan>::const_iterator it =
@@ -1358,8 +1078,8 @@
         if(client.empty() || (*it)->hasClient(client)) {
           if((*it)->getAttribute("NotInDb") != "True") {
             json += "    " + (*it)->toJSON();
-          }
-        }
+	}
+      }
       }
       json += "\n  ] }\n}\n";
       return true;
@@ -1409,7 +1129,6 @@
           }
         }
       }
->>>>>>> f8ab7744
       return true;
 #else
       return false;
@@ -1599,21 +1318,12 @@
       if(parameter::fromFile(msg, fp)) return fromChar(msg, client);
       return false;
     }
-<<<<<<< HEAD
-    bool toJSON(std::string &json, const std::string &client="")
+    bool toJSON(std::string &json, const std::string &client = "")
     {
       return _parameterSpace.toJSON(json, client);
     }
-    bool fromJSON(const std::string &json, const std::string &client="")
-    {
-=======
-    bool toJSON(std::string &json, const std::string &client = "")
-    {
-      return _parameterSpace.toJSON(json, client);
-    }
     bool fromJSON(const std::string &json, const std::string &client = "")
     {
->>>>>>> f8ab7744
       return _parameterSpace.fromJSON(json, client);
     }
   };
@@ -1953,11 +1663,7 @@
                                  const std::string &command)
     {
 #if !defined(BUILD_IOS)
-<<<<<<< HEAD
-      if(!_gmshClient){
-=======
       if(!_gmshClient) {
->>>>>>> f8ab7744
         int res = system(command.c_str());
         if(res) {
           // report error
