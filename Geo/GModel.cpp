// Gmsh - Copyright (C) 1997-2019 C. Geuzaine, J.-F. Remacle
//
// See the LICENSE.txt file for license information. Please report all
// issues on https://gitlab.onelab.info/gmsh/gmsh/issues.

#include <limits>
#include <stdlib.h>
#include <sstream>
#include <stack>
#include "GmshConfig.h"
#include "GmshMessage.h"
#include "GModel.h"
#include "GModelIO_GEO.h"
#include "GModelIO_OCC.h"
#include "MPoint.h"
#include "MLine.h"
#include "MTriangle.h"
#include "MQuadrangle.h"
#include "MTetrahedron.h"
#include "MHexahedron.h"
#include "MPrism.h"
#include "MPyramid.h"
#include "MTrihedron.h"
#include "MElementCut.h"
#include "MElementOctree.h"
#include "discreteRegion.h"
#include "discreteFace.h"
#include "discreteEdge.h"
#include "discreteVertex.h"
#include "partitionRegion.h"
#include "partitionFace.h"
#include "partitionEdge.h"
#include "partitionVertex.h"
#include "gmshSurface.h"
#include "SmoothData.h"
#include "Context.h"
#include "OS.h"
#include "StringUtils.h"
#include "GEdgeLoop.h"
#include "MVertexRTree.h"
#include "OpenFile.h"
#include "CreateFile.h"
#include "Options.h"
#include "GModelCreateTopologyFromMesh.h"

#if defined(HAVE_MESH)
#include "meshGEdge.h"
#include "meshGFace.h"
#include "meshGRegion.h"
#include "Field.h"
#include "Generator.h"
#include "meshGFaceOptimize.h"
#include "meshPartition.h"
#include "HighOrder.h"
#include "meshMetric.h"
#include "meshGRegionMMG3D.h"
#include "meshGFaceBamg.h"
#endif

#if defined(HAVE_KBIPACK)
#include "Homology.h"
#endif

std::vector<GModel *> GModel::list;
int GModel::_current = -1;

GModel::GModel(const std::string &name)
  : _maxVertexNum(0), _maxElementNum(0), _checkPointedMaxVertexNum(0),
    _checkPointedMaxElementNum(0), _destroying(false), _name(name), _visible(1),
    _elementOctree(0), _geo_internals(0), _occ_internals(0), _acis_internals(0),
    _fields(0), _currentMeshEntity(0), _numPartitions(0), normals(0)
{
  // hide all other models
  for(std::size_t i = 0; i < list.size(); i++) list[i]->setVisibility(0);

  // push new one into the list
  list.push_back(this);

  // we always create an internal GEO model; other CAD internals are created
  // on-demand
  _createGEOInternals();

#if defined(HAVE_MESH)
  _fields = new FieldManager();
#endif
}

GModel::~GModel()
{
  std::vector<GModel *>::iterator it =
    std::find(list.begin(), list.end(), this);
  if(it != list.end()) list.erase(it);

  if(getVisibility()) {
    // if no other model is visible, make the last one visible
    bool othervisible = false;
    for(std::size_t i = 0; i < list.size(); i++) {
      if(list[i]->getVisibility()) othervisible = true;
    }
    if(!othervisible && list.size()) list.back()->setVisibility(1);
  }

  destroy();
  _deleteGEOInternals();
  _deleteOCCInternals();
#if defined(HAVE_MESH)
  delete _fields;
#endif
}

void GModel::setFileName(const std::string &fileName)
{
  _fileName = fileName;
  _fileNames.insert(fileName);

  Msg::SetOnelabString("Gmsh/Model name", fileName,
                       Msg::GetNumOnelabClients() > 1, false, true, 0, "file");
  Msg::SetOnelabString("Gmsh/Model absolute path",
                       SplitFileName(GetAbsolutePath(fileName))[0], false,
                       false, true, 0);
  Msg::SetWindowTitle(fileName);
}

GModel *GModel::current(int index)
{
  if(list.empty()) {
    Msg::Info("No current model available: creating one");
    new GModel();
  }
  if(index >= 0) _current = index;
  if(_current < 0 || _current >= (int)list.size()) return list.back();
  return list[_current];
}

int GModel::setCurrent(GModel *m)
{
  for(std::size_t i = 0; i < list.size(); i++) {
    if(list[i] == m) {
      _current = i;
      break;
    }
  }
  return _current;
}

GModel *GModel::findByName(const std::string &name, const std::string &fileName)
{
  // return last mesh with given name
  for(int i = list.size() - 1; i >= 0; i--)
    if(list[i]->getName() == name &&
       (fileName.empty() || !list[i]->hasFileName(fileName)))
      return list[i];
  return 0;
}

void GModel::destroy(bool keepName)
{
  Msg::Debug("Destroying model %s", getName().c_str());
  _destroying = true;

  if(!keepName) {
    _name.clear();
    _fileNames.clear();
  }

  _maxVertexNum = _maxElementNum = 0;
  _checkPointedMaxVertexNum = _checkPointedMaxElementNum = 0;
  _currentMeshEntity = 0;
  _lastMeshEntityError.clear();
  _lastMeshVertexError.clear();

  for(riter it = firstRegion(); it != lastRegion(); ++it) delete *it;
  regions.clear();
  std::set<GRegion *, GEntityLessThan>().swap(regions);

  for(fiter it = firstFace(); it != lastFace(); ++it) delete *it;
  faces.clear();
  std::set<GFace *, GEntityLessThan>().swap(faces);

  for(eiter it = firstEdge(); it != lastEdge(); ++it) delete *it;
  edges.clear();
  std::set<GEdge *, GEntityLessThan>().swap(edges);

  for(viter it = firstVertex(); it != lastVertex(); ++it) delete *it;
  vertices.clear();
  std::set<GVertex *, GEntityLessThan>().swap(vertices);

  destroyMeshCaches();

  _resetOCCInternals();

  if(normals) delete normals;
  normals = 0;

#if defined(HAVE_MESH)
  _fields->reset();
#endif
  gmshSurface::reset();

  _destroying = false;
}

void GModel::destroyMeshCaches()
{
  _vertexVectorCache.clear();
  std::vector<MVertex *>().swap(_vertexVectorCache);
  _vertexMapCache.clear();
  std::map<int, MVertex *>().swap(_vertexMapCache);
  _elementVectorCache.clear();
  std::vector<MElement *>().swap(_elementVectorCache);
  _elementMapCache.clear();
  std::map<int, MElement *>().swap(_elementMapCache);
  _elementIndexCache.clear();
  std::map<int, int>().swap(_elementIndexCache);
  delete _elementOctree;
  _elementOctree = 0;
}

void GModel::deleteMesh(bool deleteOnlyElements)
{
  for(riter it = firstRegion(); it != lastRegion(); ++it)
    (*it)->deleteMesh(deleteOnlyElements);
  for(fiter it = firstFace(); it != lastFace(); ++it)
    (*it)->deleteMesh(deleteOnlyElements);
  for(eiter it = firstEdge(); it != lastEdge(); ++it)
    (*it)->deleteMesh(deleteOnlyElements);
  for(viter it = firstVertex(); it != lastVertex(); ++it)
    (*it)->deleteMesh(deleteOnlyElements);
  destroyMeshCaches();
  _currentMeshEntity = 0;
  _lastMeshEntityError.clear();
  _lastMeshVertexError.clear();
}

bool GModel::empty() const
{
  return vertices.empty() && edges.empty() && faces.empty() && regions.empty();
}

GRegion *GModel::getRegionByTag(int n) const
{
  GEntity tmp((GModel *)this, n);
  std::set<GRegion *, GEntityLessThan>::const_iterator it =
    regions.find((GRegion *)&tmp);
  if(it != regions.end())
    return *it;
  else
    return 0;
}

GFace *GModel::getFaceByTag(int n) const
{
  GEntity tmp((GModel *)this, n);
  std::set<GFace *, GEntityLessThan>::const_iterator it =
    faces.find((GFace *)&tmp);
  if(it != faces.end())
    return *it;
  else
    return 0;
}

GEdge *GModel::getEdgeByTag(int n) const
{
  GEntity tmp((GModel *)this, n);
  std::set<GEdge *, GEntityLessThan>::const_iterator it =
    edges.find((GEdge *)&tmp);
  if(it != edges.end())
    return *it;
  else
    return 0;
}

GVertex *GModel::getVertexByTag(int n) const
{
  GEntity tmp((GModel *)this, n);
  std::set<GVertex *, GEntityLessThan>::const_iterator it =
    vertices.find((GVertex *)&tmp);
  if(it != vertices.end())
    return *it;
  else
    return 0;
}

GEntity *GModel::getEntityByTag(int dim, int n) const
{
  switch(dim) {
  case 0: return getVertexByTag(n);
  case 1: return getEdgeByTag(n);
  case 2: return getFaceByTag(n);
  case 3: return getRegionByTag(n);
  }
  return 0;
}

std::vector<int> GModel::getTagsForPhysicalName(int dim,
                                                const std::string &name)
{
  std::vector<int> tags;
  std::map<int, std::vector<GEntity *> > physicalGroups;
  getPhysicalGroups(dim, physicalGroups);
  std::vector<GEntity *> entities =
    physicalGroups[getPhysicalNumber(dim, name)];
  for(std::vector<GEntity *>::iterator it = entities.begin();
      it != entities.end(); it++) {
    GEntity *ge = *it;
    tags.push_back(ge->tag());
  }
  return tags;
}

void GModel::remove(GRegion *r)
{
  riter it = std::find(firstRegion(), lastRegion(), r);
  if(it != (riter)regions.end()) regions.erase(it);
}

void GModel::remove(GFace *f)
{
  fiter it = std::find(firstFace(), lastFace(), f);
  if(it != faces.end()) faces.erase(it);
}

void GModel::remove(GEdge *e)
{
  eiter it = std::find(firstEdge(), lastEdge(), e);
  if(it != edges.end()) edges.erase(it);
}

void GModel::remove(GVertex *v)
{
  viter it = std::find(firstVertex(), lastVertex(), v);
  if(it != vertices.end()) vertices.erase(it);
}

void GModel::remove(int dim, int tag, bool recursive)
{
  // TODO: we should also check dependencies in embedded entities
  if(dim == 3) {
    GRegion *gr = getRegionByTag(tag);
    if(gr) {
      remove(gr);
      if(recursive) {
        std::vector<GFace *> f = gr->faces();
        for(std::vector<GFace *>::iterator it = f.begin(); it != f.end(); it++)
          remove(2, (*it)->tag(), recursive);
      }
    }
  }
  else if(dim == 2) {
    GFace *gf = getFaceByTag(tag);
    if(gf) {
      bool skip = false;
      for(riter it = firstRegion(); it != lastRegion(); it++) {
        std::vector<GFace *> f = (*it)->faces();
        if(std::find(f.begin(), f.end(), gf) != f.end()) {
          skip = true;
          break;
        }
      }
      if(!skip) {
        remove(gf);
        if(recursive) {
          std::vector<GEdge *> const &e = gf->edges();
          for(std::vector<GEdge *>::const_iterator it = e.begin();
              it != e.end(); it++)
            remove(1, (*it)->tag(), recursive);
        }
      }
    }
  }
  else if(dim == 1) {
    GEdge *ge = getEdgeByTag(tag);
    if(ge) {
      bool skip = false;
      for(fiter it = firstFace(); it != lastFace(); it++) {
        std::vector<GEdge *> const &e = (*it)->edges();
        if(std::find(e.begin(), e.end(), ge) != e.end()) {
          skip = true;
          break;
        }
      }
      if(!skip) {
        remove(ge);
        if(recursive) {
          if(ge->getBeginVertex()) remove(0, ge->getBeginVertex()->tag());
          if(ge->getEndVertex()) remove(0, ge->getEndVertex()->tag());
        }
      }
    }
  }
  else if(dim == 0) {
    GVertex *gv = getVertexByTag(tag);
    if(gv) {
      bool skip = false;
      for(eiter it = firstEdge(); it != lastEdge(); it++) {
        GEdge *ge = *it;
        if(ge->getBeginVertex() == gv || ge->getEndVertex() == gv) {
          skip = true;
          break;
        }
      }
      if(!skip) { remove(gv); }
    }
  }
}

void GModel::remove(const std::vector<std::pair<int, int> > &dimTags,
                    bool recursive)
{
  for(std::size_t i = 0; i < dimTags.size(); i++)
    remove(dimTags[i].first, dimTags[i].second, recursive);
}

void GModel::remove()
{
  regions.clear();
  faces.clear();
  edges.clear();
  vertices.clear();
}

void GModel::snapVertices()
{
  viter vit = firstVertex();

  double tol = CTX::instance()->geom.tolerance;

  while(vit != lastVertex()) {
    std::vector<GEdge *> const &edges = (*vit)->edges();
    for(std::vector<GEdge *>::const_iterator it = edges.begin();
        it != edges.end(); ++it) {
      Range<double> parb = (*it)->parBounds(0);
      double t;
      if((*it)->getBeginVertex() == *vit) { t = parb.low(); }
      else if((*it)->getEndVertex() == *vit) {
        t = parb.high();
      }
      else {
        Msg::Error("Weird vertex: impossible to snap");
        break;
      }
      GPoint gp = (*it)->point(t);
      double d = sqrt((gp.x() - (*vit)->x()) * (gp.x() - (*vit)->x()) +
                      (gp.y() - (*vit)->y()) * (gp.y() - (*vit)->y()) +
                      (gp.z() - (*vit)->z()) * (gp.z() - (*vit)->z()));
      if(d > tol) {
        (*vit)->setPosition(gp);
        Msg::Info(
          "Snapping geometry vertex %d to curve control point (dist = %g)",
          (*vit)->tag(), d);
      }
    }
    vit++;
  }
}

void GModel::getEntities(std::vector<GEntity *> &entities, int dim) const
{
  entities.clear();
  switch(dim) {
  case 0:
    entities.insert(entities.end(), vertices.begin(), vertices.end());
    break;
  case 1: entities.insert(entities.end(), edges.begin(), edges.end()); break;
  case 2: entities.insert(entities.end(), faces.begin(), faces.end()); break;
  case 3:
    entities.insert(entities.end(), regions.begin(), regions.end());
    break;
  default:
    entities.insert(entities.end(), vertices.begin(), vertices.end());
    entities.insert(entities.end(), edges.begin(), edges.end());
    entities.insert(entities.end(), faces.begin(), faces.end());
    entities.insert(entities.end(), regions.begin(), regions.end());
    break;
  }
}

void GModel::getEntitiesInBox(std::vector<GEntity *> &entities,
                              const SBoundingBox3d &box, int dim) const
{
  entities.clear();
  std::vector<GEntity *> all;
  getEntities(all, dim);
  // if we use this often, create an rtree to avoid the linear search
  for(std::size_t i = 0; i < all.size(); i++) {
    SBoundingBox3d bbox = all[i]->bounds();
    if(bbox.min().x() >= box.min().x() && bbox.max().x() <= box.max().x() &&
       bbox.min().y() >= box.min().y() && bbox.max().y() <= box.max().y() &&
       bbox.min().z() >= box.min().z() && bbox.max().z() <= box.max().z())
      entities.push_back(all[i]);
  }
}

class AbsIntLessThan {
public:
  bool operator()(const int &i1, const int &i2) const
  {
    if(std::abs(i1) < std::abs(i2)) return true;
    return false;
  }
};

bool GModel::getBoundaryTags(const std::vector<std::pair<int, int> > &inDimTags,
                             std::vector<std::pair<int, int> > &outDimTags,
                             bool combined, bool oriented, bool recursive)
{
  bool ret = true;
  for(std::size_t i = 0; i < inDimTags.size(); i++) {
    int dim = inDimTags[i].first;
    int tag = std::abs(inDimTags[i].second); // abs for backward compatibility
    bool reverse = (inDimTags[i].second < 0);
    if(dim == 3) {
      GRegion *gr = getRegionByTag(tag);
      if(gr) {
        if(recursive) {
          std::vector<GVertex *> const &vert = gr->vertices();
          for(std::vector<GVertex *>::const_iterator it = vert.begin();
              it != vert.end(); it++)
            outDimTags.push_back(std::pair<int, int>(0, (*it)->tag()));
        }
        else {
          std::vector<GFace *> faces(gr->faces());
          std::vector<int> const &orientations = gr->faceOrientations();
          std::vector<int>::const_iterator ito = orientations.begin();
          for(std::vector<GFace *>::iterator it = faces.begin();
              it != faces.end(); it++) {
            int t = (*it)->tag();
            if(oriented && ito != orientations.end()) {
              t *= *ito;
              ito++;
            }
            outDimTags.push_back(std::pair<int, int>(2, t));
          }
        }
      }
      else {
        Msg::Error("Unknown model region with tag %d", tag);
        ret = false;
      }
    }
    else if(dim == 2) {
      GFace *gf = getFaceByTag(tag);
      if(gf) {
        if(recursive) {
          std::vector<GVertex *> const &vert = gf->vertices();
          for(std::vector<GVertex *>::const_iterator it = vert.begin();
              it != vert.end(); it++)
            outDimTags.push_back(std::pair<int, int>(0, (*it)->tag()));
        }
        else {
          std::vector<GEdge *> const &edges = gf->edges();
          std::vector<int> orientations(gf->edgeOrientations());
          std::vector<int>::iterator ito = orientations.begin();
          for(std::vector<GEdge *>::const_iterator it = edges.begin();
              it != edges.end(); it++) {
            int t = (*it)->tag();
            if(oriented && ito != orientations.end()) {
              t *= *ito;
              ito++;
            }
            outDimTags.push_back(std::pair<int, int>(1, t));
          }
        }
      }
      else {
        Msg::Error("Unknown model face with tag %d", tag);
        ret = false;
      }
    }
    else if(dim == 1) {
      GEdge *ge = getEdgeByTag(tag);
      if(ge) {
        if(reverse) { // for backward compatibility
          if(ge->getEndVertex())
            outDimTags.push_back(
              std::pair<int, int>(0, ge->getEndVertex()->tag()));
          if(ge->getBeginVertex())
            outDimTags.push_back(
              std::pair<int, int>(0, ge->getBeginVertex()->tag()));
        }
        else {
          if(ge->getBeginVertex())
            outDimTags.push_back(
              std::pair<int, int>(0, ge->getBeginVertex()->tag()));
          if(ge->getEndVertex())
            outDimTags.push_back(
              std::pair<int, int>(0, ge->getEndVertex()->tag()));
        }
      }
      else {
        Msg::Error("Unknown model curve with tag %d", tag);
        ret = false;
      }
    }
    else if(dim == 0) {
      GVertex *gv = getVertexByTag(tag);
      if(gv && recursive) {
        outDimTags.push_back(std::pair<int, int>(0, gv->tag()));
      }
    }
  }

  if(combined) {
    // compute boundary of the combined shapes
    std::set<int, AbsIntLessThan> c[3];
    for(std::size_t i = 0; i < outDimTags.size(); i++) {
      int dim = outDimTags[i].first;
      int tag = outDimTags[i].second;
      if(dim >= 0 && dim < 3) {
        std::set<int, AbsIntLessThan>::iterator it = c[dim].find(tag);
        if(it == c[dim].end())
          c[dim].insert(tag);
        else {
          c[dim].erase(it);
        }
      }
    }
    outDimTags.clear();
    for(int dim = 0; dim < 3; dim++) {
      for(std::set<int, AbsIntLessThan>::iterator it = c[dim].begin();
          it != c[dim].end(); it++)
        outDimTags.push_back(std::pair<int, int>(dim, *it));
    }
  }
  return ret;
}

int GModel::getMaxElementaryNumber(int dim)
{
  std::vector<GEntity *> entities;
  getEntities(entities);
  int num = 0;
  for(std::size_t i = 0; i < entities.size(); i++)
    if(dim < 0 || entities[i]->dim() == dim)
      num = std::max(num, std::abs(entities[i]->tag()));
  return num;
}

bool GModel::noPhysicalGroups()
{
  std::vector<GEntity *> entities;
  getEntities(entities);
  for(std::size_t i = 0; i < entities.size(); i++)
    if(entities[i]->physicals.size()) return false;
  return true;
}

void GModel::getPhysicalGroups(
  std::map<int, std::vector<GEntity *> > groups[4]) const
{
  std::vector<GEntity *> entities;
  getEntities(entities);
  for(std::size_t i = 0; i < entities.size(); i++) {
    std::map<int, std::vector<GEntity *> > &group(groups[entities[i]->dim()]);
    for(std::size_t j = 0; j < entities[i]->physicals.size(); j++) {
      // physicals can be stored with negative signs when the entity should be
      // "reversed"
      int p = std::abs(entities[i]->physicals[j]);
      group[p].push_back(entities[i]);
    }
  }
  for(int dim = 0; dim < 4; ++dim) {
    std::map<int, std::vector<GEntity *> > &group(groups[dim]);
    for(std::map<int, std::vector<GEntity *> >::iterator it = group.begin();
        it != group.end(); ++it) {
      std::vector<GEntity *> &v = it->second;
      std::sort(v.begin(), v.end());
      std::unique(v.begin(), v.end());
    }
  }
}

void GModel::getPhysicalGroups(
  int dim, std::map<int, std::vector<GEntity *> > &groups) const
{
  std::vector<GEntity *> entities;
  getEntities(entities, dim);
  for(std::size_t i = 0; i < entities.size(); i++) {
    for(std::size_t j = 0; j < entities[i]->physicals.size(); j++) {
      // physicals can be stored with negative signs when the entity should be
      // "reversed"
      int p = std::abs(entities[i]->physicals[j]);
      groups[p].push_back(entities[i]);
    }
  }
  for(std::map<int, std::vector<GEntity *> >::iterator it = groups.begin();
      it != groups.end(); ++it) {
    std::vector<GEntity *> &v = it->second;
    std::sort(v.begin(), v.end());
    std::unique(v.begin(), v.end());
  }
}

void GModel::removePhysicalGroups()
{
  std::vector<GEntity *> entities;
  getEntities(entities);
  for(std::size_t i = 0; i < entities.size(); i++)
    entities[i]->physicals.clear();

  // we cannot remove the names here, as removePhysicalGroups() is used in
  // GModelIO_GEO for the synchronization. We need to add an explicit cleanup of
  // physical names + move all physical defintions directly in GModel.
  // _physicalNames.clear();
}

void GModel::removePhysicalGroup(int dim, int tag)
{
  // FIXME: this is very inefficient - needs to be rewriten (and we should
  // generalize the function by taking a list of dim, tag pairs)
  std::vector<GEntity *> entities;
  getEntities(entities, dim);
  for(std::size_t i = 0; i < entities.size(); i++) {
    std::vector<int> p;
    for(std::size_t j = 0; j < entities[i]->physicals.size(); j++)
      if(entities[i]->physicals[j] != tag)
        p.push_back(entities[i]->physicals[j]);
    entities[i]->physicals = p;
  }
  _physicalNames.erase(std::pair<int, int>(dim, tag));
}

int GModel::getMaxPhysicalNumber(int dim)
{
  std::vector<GEntity *> entities;
  getEntities(entities);
  int num = 0;
  for(std::size_t i = 0; i < entities.size(); i++)
    if(dim < 0 || entities[i]->dim() == dim)
      for(std::size_t j = 0; j < entities[i]->physicals.size(); j++)
        num = std::max(num, std::abs(entities[i]->physicals[j]));
  return num;
}

void GModel::getInnerPhysicalNamesIterators(std::vector<piter> &iterators)
{
  iterators.resize(4, firstPhysicalName());

  for(piter physIt = firstPhysicalName(); physIt != lastPhysicalName();
      ++physIt)
    iterators[physIt->first.first] = physIt;
}

int GModel::setPhysicalName(const std::string &name, int dim, int number)
{
  // check if the name is already used
  int findPhy = getPhysicalNumber(dim, name);
  if(findPhy != -1) return findPhy;

  // if no number is given, find the next available one
  if(!number) number = getMaxPhysicalNumber(dim) + 1;
  _physicalNames.insert(std::pair<std::pair<int, int>, std::string>(
    std::pair<int, int>(dim, number), name));
  return number;
}

GModel::piter GModel::setPhysicalName(piter pos, const std::string &name,
                                      int dim, int number)
{
  // if no number is given, find the next available one
  if(!number) number = getMaxPhysicalNumber(dim) + 1;
#if __cplusplus >= 201103L
  // Insertion complexity in O(1) if position points to the element that will
  // FOLLOW the inserted element.
  if(pos != lastPhysicalName()) ++pos;
  return _physicalNames.insert(pos, std::pair<std::pair<int, int>, std::string>(
                                      std::pair<int, int>(dim, number), name));
#else
  // Insertion complexity in O(1) if position points to the element that will
  // PRECEDE the inserted element.
  return _physicalNames.insert(pos, std::pair<std::pair<int, int>, std::string>(
                                      std::pair<int, int>(dim, number), name));
#endif
}

std::string GModel::getPhysicalName(int dim, int number) const
{
  std::map<std::pair<int, int>, std::string>::const_iterator it =
    _physicalNames.find(std::pair<int, int>(dim, number));
  if(it != _physicalNames.end()) return it->second;
  return "";
}

void GModel::removePhysicalName(const std::string &name)
{
  std::map<std::pair<int, int>, std::string>::iterator it =
    _physicalNames.begin();
  while(it != _physicalNames.end()) {
    if(it->second == name)
      // it = _physicalNames.erase(it); // C++11 only
      _physicalNames.erase(it++);
    else
      ++it;
  }
}

int GModel::getPhysicalNumber(const int &dim, const std::string &name)
{
  for(piter physIt = firstPhysicalName(); physIt != lastPhysicalName();
      ++physIt)
    if(dim == physIt->first.first && name == physIt->second)
      return physIt->first.second;

  return -1;
}

int GModel::getDim() const
{
  if(getNumRegions() > 0) return 3;
  if(getNumFaces() > 0) return 2;
  if(getNumEdges() > 0) return 1;
  if(getNumVertices() > 0) return 0;
  return -1;
}

int GModel::getMeshDim() const
{
  if(getNumMeshElements(3)) return 3;
  if(getNumMeshElements(2)) return 2;
  if(getNumMeshElements(1)) return 1;
  if(getNumMeshElements(0)) return 0;
  return -1;
}

std::string GModel::getElementaryName(int dim, int number)
{
  std::map<std::pair<int, int>, std::string>::iterator it =
    _elementaryNames.find(std::pair<int, int>(dim, number));
  if(it != _elementaryNames.end()) return it->second;
  return "";
}

void GModel::removeElementaryName(const std::string &name)
{
  std::map<std::pair<int, int>, std::string>::iterator it =
    _elementaryNames.begin();
  while(it != _elementaryNames.end()) {
    if(it->second == name)
      // it = _elementaryNames.erase(it); // C++11 only
      _elementaryNames.erase(it++);
    else
      ++it;
  }
}

void GModel::setSelection(int val)
{
  std::vector<GEntity *> entities;
  getEntities(entities);

  for(std::size_t i = 0; i < entities.size(); i++) {
    entities[i]->setSelection(val);
    // reset selection in elements (stored in the visibility flag to
    // save space)
    if(val == 0) {
      for(std::size_t j = 0; j < entities[i]->getNumMeshElements(); j++)
        if(entities[i]->getMeshElement(j)->getVisibility() == 2)
          entities[i]->getMeshElement(j)->setVisibility(1);
    }
  }
}

SBoundingBox3d GModel::bounds(bool aroundVisible)
{
  std::vector<GEntity *> entities;
  getEntities(entities);
  SBoundingBox3d bb;
  for(std::size_t i = 0; i < entities.size(); i++) {
    if(!aroundVisible || entities[i]->getVisibility()) {
      if(entities[i]->getNativeType() == GEntity::OpenCascadeModel) {
        bb += entities[i]->bounds();
      }
      else {
        // using the mesh vertices for now
        if(entities[i]->dim() == 0)
          bb += static_cast<GVertex *>(entities[i])->xyz();
        else
          for(std::size_t j = 0; j < entities[i]->mesh_vertices.size(); j++)
            bb += entities[i]->mesh_vertices[j]->point();
      }
    }
  }
  return bb;
}

int GModel::mesh(int dimension)
{
#if defined(HAVE_MESH)
  GenerateMesh(this, dimension);
  return true;
#else
  Msg::Error("Mesh module not compiled");
  return false;
#endif
}

bool GModel::setAllVolumesPositive()
{
  bool ok = true;
  for(riter it = regions.begin(); it != regions.end(); ++it)
    for(std::size_t i = 0; i < (*it)->getNumMeshElements(); ++i)
      if(!(*it)->getMeshElement(i)->setVolumePositive()) ok = false;
  return ok;
}

static void
addToMap(std::multimap<MFace, MElement *, Less_Face> &faceToElement,
         std::map<MElement *, std::vector<std::pair<MElement *, bool> > >
           &elToNeighbors,
         const MFace &face, MElement *el)
{
  std::multimap<MFace, MElement *, Less_Face>::iterator fit =
    faceToElement.find(face);
  if(fit == faceToElement.end()) {
    faceToElement.insert(std::pair<MFace, MElement *>(face, el));
  }
  else { // We found the neighbor face outFace
    faceToElement.insert(std::pair<MFace, MElement *>(face, el));
    if(faceToElement.count(face) > 2) {
      Msg::Error(
        "Topological fault: Face sharing two other faces. Element %i. "
        "Number of nodes %i. Count of faces: %i Three first nodes %i %i %i",
        el->getNum(), face.getNumVertices(), faceToElement.count(face),
        face.getVertex(0)->getNum(), face.getVertex(1)->getNum(),
        face.getVertex(2)->getNum());
      return;
    }
    MFace outFace = fit->first;
    std::vector<std::pair<MElement *, bool> > &neigh = elToNeighbors[el];
    for(size_t iN = 0; iN < neigh.size(); iN++)
      if(neigh[iN].first == fit->second) // Neigbor is already in the map
        return;
    int i0 = -1;
    while(face.getVertex(0) != outFace.getVertex(++i0))
      ;
    bool sameOrientation =
      face.getVertex(1) == outFace.getVertex((i0 + 1) % face.getNumVertices());
    neigh.push_back(std::make_pair(fit->second, !sameOrientation));
    elToNeighbors[fit->second].push_back(std::make_pair(el, !sameOrientation));
  }
}

static void
checkConformity(std::multimap<MFace, MElement *, Less_Face> &faceToElement,
                std::map<MElement *, std::vector<std::pair<MElement *, bool> > >
                  &elToNeighbors,
                const MFace &face, MElement *el)
{
  int connectivity = faceToElement.count(face);
  if(ElementType::getParentType(el->getType()) == TYPE_TRIH) {
    // Each face of a trihedron should exist twice (no face on the boundary)
    if(connectivity != 2)
      Msg::Error("Non conforming trihedron %i (nb connections for a face %i)",
                 el->getNum(), faceToElement.count(face));
  }
  else {
    // A face can exist  twice (inside) or once (boundary)
    if(connectivity != 2) {
      for(std::size_t iV = 0; iV < face.getNumVertices(); iV++)
        if(face.getVertex(iV)->onWhat()->dim() == 3 || connectivity != 1) {
          for(std::size_t jV = 0; jV < face.getNumVertices(); jV++)
            Msg::Info("Vertex %i dim %i", face.getVertex(jV)->getNum(),
                      face.getVertex(iV)->onWhat()->dim());
          Msg::Error("Non conforming element %i (%i connection(s) for a face "
                     "located on dim %i (vertex %i))",
                     el->getNum(), connectivity,
                     face.getVertex(iV)->onWhat()->dim(),
                     face.getVertex(iV)->getNum());
        }
    }
  }
}

void GModel::setAllVolumesPositiveTopology()
{
  Msg::Info("Orienting volumes according to topology");
  std::map<MElement *, std::vector<std::pair<MElement *, bool> > >
    elToNeighbors;
  std::multimap<MFace, MElement *, Less_Face> faceToElement;

  MElement *el;
  for(riter it = regions.begin(); it != regions.end(); ++it) {
    for(std::size_t iEl = 0; iEl < (*it)->getNumMeshElements(); ++iEl) {
      el = (*it)->getMeshElement(iEl);
      for(int iFace = 0; iFace < el->getNumFaces(); iFace++) {
        addToMap(faceToElement, elToNeighbors, el->getFace(iFace), el);
      }
    }
  }
  for(riter it = regions.begin(); it != regions.end(); ++it) {
    for(std::size_t iEl = 0; iEl < (*it)->getNumMeshElements(); ++iEl) {
      el = (*it)->getMeshElement(iEl);
      for(int iFace = 0; iFace < el->getNumFaces(); iFace++) {
        checkConformity(faceToElement, elToNeighbors, el->getFace(iFace), el);
      }
    }
  }
  std::vector<std::pair<MElement *, bool> > queue;
  std::set<MElement *> queued;
  if((*regions.begin())->tetrahedra.size() == 0) {
    Msg::Error(
      "setAllVolumePositiveTopology needs at least one tetrahedron to start");
    return;
  }
  el = (*regions.begin())->tetrahedra[0];
  queue.push_back(std::make_pair(el, true));
  for(size_t i = 0; i < queue.size(); i++) {
    el = queue[i].first;
    if(!queue[i].second) {
      el->reverse();
      // Msg::Info("Reverted element %i of type %i", el->getNum(),
      // el->getType());
    }
    const std::vector<std::pair<MElement *, bool> > &neigh = elToNeighbors[el];
    for(size_t iN = 0; iN < neigh.size(); iN++)
      if(queued.count(neigh[iN].first) == 0) {
        queue.push_back(
          std::make_pair(neigh[iN].first, neigh[iN].second == queue[i].second));
        // if(!(neigh[iN].second == queue[i].second))
        //  Msg::Info("Queuing  element %i (%i) from el %i (%i)",
        //             neigh[iN].first->getNum(), neigh[iN].second,
        //             el->getNum(), queue[i].second);
        queued.insert(neigh[iN].first);
      }
  }
}

int GModel::adaptMesh(std::vector<int> technique,
                      std::vector<simpleFunction<double> *> f,
                      std::vector<std::vector<double> > parameters, int niter,
                      bool meshAll)
{
  // For all algorithms:
  //
  // parameters[1] = lcmin (default : in global gmsh options
  //           CTX::instance()->mesh.lcMin)
  // parameters[2] = lcmax (default : in global gmsh options
  //   CTX::instance()->mesh.lcMax) niter is the maximum number of iterations

  // Available algorithms:
  //
  //    1) Assume that the function is a levelset -> adapt using Coupez
  //    technique (technique = 1)
  //           parameters[0] = thickness of the interface (mandatory)
  //    2) Assume that the function is a physical quantity -> adapt using the
  //    Hessian (technique = 2)
  //           parameters[0] = N, the final number of elements
  //    3) A variant of 1) by P. Frey (= Coupez + takes curvature function into
  //    account)
  //           parameters[0] = thickness of the interface (mandatory)
  //           parameters[3] = the required minimum number of elements to
  //             represent a circle - used for curvature-based metric (default:
  //             = 15)
  //    4) A variant (3), direct implementation in the metric eigendirections,
  //    assuming a level set (ls):
  //        - hmin is imposed in the ls gradient,
  //        - hmax is imposed in the two eigendirections of the ls hessian that
  //        are
  //          (almost ?) tangent to the iso-zero plane
  //          + the latter eigenvalues (1/hmax^2) are modified if necessary to
  //          capture the iso-zero curvature
  //      parameters[0] = thickness of the interface in the positive ls
  //      direction (mandatory) parameters[4] = thickness of the interface in
  //      the negative ls direction
  //         (=parameters[0] if not specified)
  //      parameters[3] = the required minimum number of elements to represent a
  //      circle
  //         - used for curvature-based metric (default: = 15)
  //    5) Same as 4, except that the transition in band E uses linear
  //    interpolation
  //       of h, instead of linear interpolation of metric

#if defined(HAVE_MESH)
  // copy context (in order to allow multiple calls)
  CTX _backup = *(CTX::instance());

  if(getNumMeshElements() == 0) mesh(getDim());
  int nbElemsOld = getNumMeshElements();
  int nbElems;

  FieldManager *fields = getFields();
  fields->reset();

  int ITER = 0;
  if(meshAll) {
    while(1) {
      Msg::Info(" - Adapt mesh (all dimensions) iter. = %d", ITER);
      fields->reset();
      meshMetric *metric = new meshMetric(this);
      for(std::size_t imetric = 0; imetric < technique.size(); imetric++) {
        metric->addMetric(technique[imetric], f[imetric], parameters[imetric]);
      }
      fields->setBackgroundField(metric);

      opt_mesh_lc_integration_precision(0, GMSH_SET, 1.e-4);
      opt_mesh_algo2d(0, GMSH_SET, 7.0); // bamg
      opt_mesh_algo3d(0, GMSH_SET, 7.0); // mmg3d
      opt_mesh_lc_from_points(0, GMSH_SET, 0.0); // do not mesh lines with lc

      std::for_each(firstRegion(), lastRegion(), deMeshGRegion());
      std::for_each(firstFace(), lastFace(), deMeshGFace());
      std::for_each(firstEdge(), lastEdge(), deMeshGEdge());

      GenerateMesh(this, getDim());
      nbElems = getNumMeshElements();

      char name[256];
      sprintf(name, "meshAdapt-%d.msh", ITER);
      writeMSH(name);
      // metric->exportInfo(name);

      if(ITER++ >= niter) break;
      if(ITER > 3 && fabs((double)(nbElems - nbElemsOld)) < 0.01 * nbElemsOld)
        break;

      nbElemsOld = nbElems;
    }
  }
  else { // adapt only upper most dimension
    while(1) {
      Msg::Info(" - Adapt mesh iter. = %d ", ITER);
      std::vector<MElement *> elements;

      if(getDim() == 2) {
        for(fiter fit = firstFace(); fit != lastFace(); ++fit) {
          if((*fit)->quadrangles.size()) return -1;
          for(unsigned i = 0; i < (*fit)->triangles.size(); i++) {
            elements.push_back((*fit)->triangles[i]);
          }
        }
      }
      else if(getDim() == 3) {
        for(riter rit = firstRegion(); rit != lastRegion(); ++rit) {
          if((*rit)->hexahedra.size()) return -1;
          for(unsigned i = 0; i < (*rit)->tetrahedra.size(); i++) {
            elements.push_back((*rit)->tetrahedra[i]);
          }
        }
      }

      if(elements.size() == 0) return -1;

      fields->reset();
      meshMetric *metric = new meshMetric(this);
      for(std::size_t imetric = 0; imetric < technique.size(); imetric++) {
        metric->addMetric(technique[imetric], f[imetric], parameters[imetric]);
      }
      fields->setBackgroundField(metric);

      if(getDim() == 2) {
        for(fiter fit = firstFace(); fit != lastFace(); ++fit) {
          if((*fit)->geomType() != GEntity::DiscreteSurface) {
            meshGFaceBamg(*fit);
            laplaceSmoothing(*fit, CTX::instance()->mesh.nbSmoothing);
          }
          if(_elementOctree) delete _elementOctree;
          _elementOctree = 0;
        }
      }
      else if(getDim() == 3) {
        for(riter rit = firstRegion(); rit != lastRegion(); ++rit) {
          refineMeshMMG(*rit);
          if(_elementOctree) delete _elementOctree;
          _elementOctree = 0;
        }
      }

      char name[256];
      sprintf(name, "meshAdapt-%d.msh", ITER);
      writeMSH(name);

      nbElems = getNumMeshElements();
      if(++ITER >= niter) break;
      if(ITER > 3 && fabs((double)(nbElems - nbElemsOld)) < 0.01 * nbElemsOld)
        break;

      nbElemsOld = nbElems;
    }
  }

  fields->reset();
  // copy context (in order to allow multiple calls)
  *(CTX::instance()) = _backup;

  return 0;
#else
  Msg::Error("Mesh module not compiled");
  return -1;
#endif
}

int GModel::refineMesh(int linear)
{
#if defined(HAVE_MESH)
  RefineMesh(this, linear);
  return 1;
#else
  Msg::Error("Mesh module not compiled");
  return 0;
#endif
}

int GModel::recombineMesh()
{
#if defined(HAVE_MESH)
  RecombineMesh(this);
  return 1;
#else
  Msg::Error("Mesh module not compiled");
  return 0;
#endif
}

int GModel::smoothMesh()
{
#if defined(HAVE_MESH)
  SmoothMesh(this);
  return 1;
#else
  Msg::Error("Mesh module not compiled");
  return 0;
#endif
}

int GModel::optimizeMesh(const std::string &how)
{
#if defined(HAVE_MESH)
  if(how == "HighOrder")
    OptimizeHighOrderMesh(this);
  else if(how == "HighOrderElastic")
    OptimizeHighOrderMeshElastic(this);
  else if(how == "Netgen")
    OptimizeMeshNetgen(this);
  else
    OptimizeMesh(this);
  return 1;
#else
  Msg::Error("Mesh module not compiled");
  return 0;
#endif
}

int GModel::setOrderN(int order, int linear, int incomplete)
{
#if defined(HAVE_MESH)
  SetOrderN(this, order, linear, incomplete);
  return true;
#else
  Msg::Error("Mesh module not compiled");
  return false;
#endif
}

int GModel::getMeshStatus(bool countDiscrete)
{
  for(riter it = firstRegion(); it != lastRegion(); ++it)
    if((countDiscrete || ((*it)->geomType() != GEntity::DiscreteVolume &&
                          (*it)->meshAttributes.method != MESH_NONE)) &&
       ((*it)->tetrahedra.size() || (*it)->hexahedra.size() ||
        (*it)->prisms.size() || (*it)->pyramids.size() ||
        (*it)->polyhedra.size() || (*it)->trihedra.size()))
      return 3;
  for(fiter it = firstFace(); it != lastFace(); ++it)
    if((countDiscrete || ((*it)->geomType() != GEntity::DiscreteSurface &&
                          (*it)->meshAttributes.method != MESH_NONE)) &&
       ((*it)->triangles.size() || (*it)->quadrangles.size() ||
        (*it)->polygons.size()))
      return 2;
  for(eiter it = firstEdge(); it != lastEdge(); ++it)
    if((countDiscrete || ((*it)->geomType() != GEntity::DiscreteCurve &&
                          (*it)->meshAttributes.method != MESH_NONE)) &&
       (*it)->lines.size())
      return 1;
  for(viter it = firstVertex(); it != lastVertex(); ++it)
    if((*it)->mesh_vertices.size()) return 0;
  return -1;
}

std::size_t GModel::getNumMeshVertices(int dim) const
{
  std::vector<GEntity *> entities;
  getEntities(entities);
  std::size_t n = 0;
  for(std::size_t i = 0; i < entities.size(); i++)
    if(entities[i]->dim() == dim || dim < 0)
      n += entities[i]->getNumMeshVertices();
  return n;
}

std::size_t GModel::getNumMeshElements(int dim) const
{
  std::vector<GEntity *> entities;
  getEntities(entities);
  std::size_t n = 0;
  for(std::size_t i = 0; i < entities.size(); i++)
    if(entities[i]->dim() == dim || dim < 0)
      n += entities[i]->getNumMeshElements();
  return n;
}

std::size_t GModel::getNumMeshParentElements() const
{
  std::vector<GEntity *> entities;
  getEntities(entities);
  std::size_t n = 0;
  for(std::size_t i = 0; i < entities.size(); i++)
    n += entities[i]->getNumMeshParentElements();
  return n;
}

int GModel::addMEdge(const MEdge &edge)
{
  std::pair<MEdge, int> key(edge, _mapEdgeNum.size());
  std::pair<hashmapMEdge::iterator, bool> it = _mapEdgeNum.insert(key);
  return it.first->second;
}

int GModel::addMFace(const MFace &face)
{
  std::pair<MFace, int> key(face, _mapFaceNum.size());
  std::pair<hashmapMFace::iterator, bool> it = _mapFaceNum.insert(key);
  return it.first->second;
}

void GModel::renumberMeshVertices()
{
  destroyMeshCaches();
  setMaxVertexNumber(0);
  std::vector<GEntity *> entities;
  getEntities(entities);

  // check if we will potentially only save a subset of elements, i.e. those
  // belonging to physical groups
  bool potentiallySaveSubset = false;
  if(!CTX::instance()->mesh.saveAll) {
    for(std::size_t i = 0; i < entities.size(); i++) {
      if(entities[i]->physicals.size()) {
        potentiallySaveSubset = true;
        break;
      }
    }
  }

  std::size_t n = 0;
  if(potentiallySaveSubset) {
    Msg::Debug("Renumbering for potentially partial mesh save");
    // if we potentially only save a subset of elements, make sure to first
    // renumber the vertices that belong to those elements (so that we end up
    // with a dense vertex numbering in the output file)
    std::size_t nv = 0;
    for(std::size_t i = 0; i < entities.size(); i++) {
      GEntity *ge = entities[i];
      nv += ge->getNumMeshVertices();
    }
    for(std::size_t i = 0; i < entities.size(); i++) {
      GEntity *ge = entities[i];
      for(std::size_t j = 0; j < ge->getNumMeshVertices(); j++) {
        ge->getMeshVertex(j)->forceNum(nv + 1);
      }
    }
    for(std::size_t i = 0; i < entities.size(); i++) {
      GEntity *ge = entities[i];
      if(ge->physicals.size()) {
        for(std::size_t j = 0; j < ge->getNumMeshElements(); j++) {
          MElement *e = ge->getMeshElement(j);
          for(std::size_t k = 0; k < e->getNumVertices(); k++) {
            e->getVertex(k)->forceNum(0);
          }
        }
      }
    }
    for(std::size_t i = 0; i < entities.size(); i++) {
      GEntity *ge = entities[i];
      for(std::size_t j = 0; j < ge->getNumMeshVertices(); j++) {
        MVertex *v = ge->getMeshVertex(j);
        if(v->getNum() == 0) v->forceNum(++n);
      }
    }
    for(std::size_t i = 0; i < entities.size(); i++) {
      GEntity *ge = entities[i];
      for(std::size_t j = 0; j < ge->getNumMeshVertices(); j++) {
        MVertex *v = ge->getMeshVertex(j);
        if(v->getNum() == nv + 1) v->forceNum(++n);
      }
    }
  }
  else {
    // no physical groups
    for(std::size_t i = 0; i < entities.size(); i++) {
      GEntity *ge = entities[i];
      for(std::size_t j = 0; j < ge->getNumMeshVertices(); j++) {
        ge->getMeshVertex(j)->forceNum(++n);
      }
    }
  }
}

void GModel::renumberMeshElements()
{
  destroyMeshCaches();
  setMaxElementNumber(0);
  std::vector<GEntity *> entities;
  getEntities(entities);

  // check if we will potentially only save a subset of elements, i.e. those
  // belonging to physical groups
  bool potentiallySaveSubset = false;
  if(!CTX::instance()->mesh.saveAll) {
    for(std::size_t i = 0; i < entities.size(); i++) {
      if(entities[i]->physicals.size()) {
        potentiallySaveSubset = true;
        break;
      }
    }
  }

  std::size_t n = 0;
  if(potentiallySaveSubset) {
    for(std::size_t i = 0; i < entities.size(); i++) {
      GEntity *ge = entities[i];
      if(ge->physicals.size()) {
        for(std::size_t j = 0; j < ge->getNumMeshElements(); j++) {
          ge->getMeshElement(j)->forceNum(++n);
        }
      }
    }
    for(std::size_t i = 0; i < entities.size(); i++) {
      GEntity *ge = entities[i];
      if(ge->physicals.empty()) {
        for(std::size_t j = 0; j < ge->getNumMeshElements(); j++) {
          ge->getMeshElement(j)->forceNum(++n);
        }
      }
    }
  }
  else {
    for(std::size_t i = 0; i < entities.size(); i++) {
      GEntity *ge = entities[i];
      for(std::size_t j = 0; j < ge->getNumMeshElements(); j++) {
        ge->getMeshElement(j)->forceNum(++n);
      }
    }
  }
}

std::size_t GModel::getNumMeshElements(unsigned c[6])
{
  c[0] = 0;
  c[1] = 0;
  c[2] = 0;
  c[3] = 0;
  c[4] = 0;
  c[5] = 0;
  for(riter it = firstRegion(); it != lastRegion(); ++it)
    (*it)->getNumMeshElements(c);
  if(c[0] + c[1] + c[2] + c[3] + c[4] + c[5]) return 3;
  for(fiter it = firstFace(); it != lastFace(); ++it)
    (*it)->getNumMeshElements(c);
  if(c[0] + c[1] + c[2]) return 2;
  for(eiter it = firstEdge(); it != lastEdge(); ++it)
    (*it)->getNumMeshElements(c);
  if(c[0]) return 1;
  return 0;
}

MElement *GModel::getMeshElementByCoord(SPoint3 &p, SPoint3 &param,
                                        int dim, bool strict)
{
  if(!_elementOctree) {
    Msg::Debug("Rebuilding mesh element octree");
    _elementOctree = new MElementOctree(this);
  }
  MElement *e = _elementOctree->find(p.x(), p.y(), p.z(), dim, strict);
  if(e){
    double xyz[3] = {p.x(), p.y(), p.z()}, uvw[3];
    e->xyz2uvw(xyz, uvw);
    param.setPosition(uvw[0], uvw[1], uvw[2]);
  }
  else{
    param.setPosition(0, 0, 0);
  }
  return e;
}

std::vector<MElement *> GModel::getMeshElementsByCoord(SPoint3 &p, int dim,
                                                       bool strict)
{
  if(!_elementOctree) {
    Msg::Debug("Rebuilding mesh element octree");
    _elementOctree = new MElementOctree(this);
  }
  return _elementOctree->findAll(p.x(), p.y(), p.z(), dim, strict);
}

void GModel::rebuildMeshVertexCache(bool onlyIfNecessary)
{
  if(!onlyIfNecessary ||
     (_vertexVectorCache.empty() && _vertexMapCache.empty())) {
    _vertexVectorCache.clear();
    _vertexMapCache.clear();
    bool dense = false;
    if(_maxVertexNum == getNumMeshVertices()) {
      Msg::Debug("We have a dense vertex numbering in the cache");
      dense = true;
    }
    else if(_maxVertexNum < 10 * getNumMeshVertices()) {
      Msg::Debug(
        "We have a fairly dense vertex numbering - still using cache vector");
      dense = true;
    }
    std::vector<GEntity *> entities;
    getEntities(entities);
    if(dense) {
      // numbering starts at 1
      _vertexVectorCache.resize(_maxVertexNum + 1, (MVertex *)0);
      for(std::size_t i = 0; i < entities.size(); i++)
        for(std::size_t j = 0; j < entities[i]->mesh_vertices.size(); j++)
          _vertexVectorCache[entities[i]->mesh_vertices[j]->getNum()] =
            entities[i]->mesh_vertices[j];
    }
    else {
      for(std::size_t i = 0; i < entities.size(); i++)
        for(std::size_t j = 0; j < entities[i]->mesh_vertices.size(); j++)
          _vertexMapCache[entities[i]->mesh_vertices[j]->getNum()] =
            entities[i]->mesh_vertices[j];
    }
  }
}

MVertex *GModel::getMeshVertexByTag(int n)
{
  if(_vertexVectorCache.empty() && _vertexMapCache.empty()) {
    Msg::Debug("Rebuilding mesh vertex cache");
    rebuildMeshVertexCache();
  }

  if(n < (int)_vertexVectorCache.size())
    return _vertexVectorCache[n];
  else
    return _vertexMapCache[n];
}

void GModel::getMeshVerticesForPhysicalGroup(int dim, int num,
                                             std::vector<MVertex *> &v)
{
  v.clear();
  std::map<int, std::vector<GEntity *> > groups;
  getPhysicalGroups(dim, groups);
  std::map<int, std::vector<GEntity *> >::const_iterator it = groups.find(num);
  if(it == groups.end()) return;
  const std::vector<GEntity *> &entities = it->second;
  std::set<MVertex *> sv;
  for(std::size_t i = 0; i < entities.size(); i++) {
    if(dim == 0) {
      GVertex *g = (GVertex *)entities[i];
      sv.insert(g->mesh_vertices[0]);
    }
    else {
      for(std::size_t j = 0; j < entities[i]->getNumMeshElements(); j++) {
        MElement *e = entities[i]->getMeshElement(j);
        for(std::size_t k = 0; k < e->getNumVertices(); k++)
          sv.insert(e->getVertex(k));
      }
    }
  }
  v.insert(v.begin(), sv.begin(), sv.end());
}

MElement *GModel::getMeshElementByTag(int n)
{
  if(_elementVectorCache.empty() && _elementMapCache.empty()) {
    Msg::Debug("Rebuilding mesh element cache");
    _elementVectorCache.clear();
    _elementMapCache.clear();
    bool dense = false;
    if(_maxElementNum == getNumMeshElements()) {
      Msg::Debug("We have a dense element numbering in the cache");
      dense = true;
    }
    else if(_maxElementNum < 10 * getNumMeshElements()) {
      Msg::Debug(
        "We have a fairly dense element numbering - still using cache vector");
      dense = true;
    }
    std::vector<GEntity *> entities;
    getEntities(entities);
    if(dense) {
      // numbering starts at 1
      _elementVectorCache.resize(_maxElementNum + 1, (MElement *)0);
      for(std::size_t i = 0; i < entities.size(); i++)
        for(std::size_t j = 0; j < entities[i]->getNumMeshElements(); j++) {
          MElement *e = entities[i]->getMeshElement(j);
          _elementVectorCache[e->getNum()] = e;
        }
    }
    else {
      for(std::size_t i = 0; i < entities.size(); i++)
        for(std::size_t j = 0; j < entities[i]->getNumMeshElements(); j++) {
          MElement *e = entities[i]->getMeshElement(j);
          _elementMapCache[e->getNum()] = e;
        }
    }
  }

  if(n < (int)_elementVectorCache.size())
    return _elementVectorCache[n];
  else
    return _elementMapCache[n];
}

int GModel::getMeshElementIndex(MElement *e)
{
  if(!e) return 0;
  if(_elementIndexCache.empty()) return e->getNum();
  std::map<int, int>::iterator it = _elementIndexCache.find(e->getNum());
  if(it != _elementIndexCache.end()) return it->second;
  return e->getNum();
}

void GModel::setMeshElementIndex(MElement *e, int index)
{
  _elementIndexCache[e->getNum()] = index;
}

template <class T>
static void removeInvisible(std::vector<T *> &elements, bool all)
{
  std::vector<T *> tmp;
  for(std::size_t i = 0; i < elements.size(); i++) {
    if(all || !elements[i]->getVisibility())
      delete elements[i];
    else
      tmp.push_back(elements[i]);
  }
  elements.clear();
  elements = tmp;
}

void GModel::removeInvisibleElements()
{
  for(riter it = firstRegion(); it != lastRegion(); ++it) {
    bool all = !(*it)->getVisibility();
    removeInvisible((*it)->tetrahedra, all);
    removeInvisible((*it)->hexahedra, all);
    removeInvisible((*it)->prisms, all);
    removeInvisible((*it)->pyramids, all);
    removeInvisible((*it)->trihedra, all);
    removeInvisible((*it)->polyhedra, all);
    (*it)->deleteVertexArrays();
  }
  for(fiter it = firstFace(); it != lastFace(); ++it) {
    bool all = !(*it)->getVisibility();
    removeInvisible((*it)->triangles, all);
    removeInvisible((*it)->quadrangles, all);
    removeInvisible((*it)->polygons, all);
    (*it)->deleteVertexArrays();
  }
  for(eiter it = firstEdge(); it != lastEdge(); ++it) {
    bool all = !(*it)->getVisibility();
    removeInvisible((*it)->lines, all);
    (*it)->deleteVertexArrays();
  }
  destroyMeshCaches();
}

std::size_t GModel::indexMeshVertices(bool all, int singlePartition,
                                      bool renumber)
{
  std::vector<GEntity *> entities;
  getEntities(entities);

  // tag all mesh vertices with -1 (negative vertices will not be
  // saved)
  for(std::size_t i = 0; i < entities.size(); i++)
    for(std::size_t j = 0; j < entities[i]->mesh_vertices.size(); j++)
      entities[i]->mesh_vertices[j]->setIndex(-1);

  // tag all mesh vertices belonging to elements that need to be saved with 0,
  // or with -2 if they need to be taken into account in the numbering but need
  // not to be saved (because we save a single partition and they are not used
  // in that partition)
  for(std::size_t i = 0; i < entities.size(); i++) {
    if(all || entities[i]->physicals.size() ||
       (entities[i]->getParentEntity() &&
        entities[i]->getParentEntity()->physicals.size())) {
      for(std::size_t j = 0; j < entities[i]->getNumMeshElements(); j++) {
        MElement *e = entities[i]->getMeshElement(j);
        for(std::size_t k = 0; k < e->getNumVertices(); k++) {
          if(singlePartition <= 0 || e->getPartition() == singlePartition)
            e->getVertex(k)->setIndex(0);
          else if(e->getVertex(k)->getIndex() == -1)
            e->getVertex(k)->setIndex(-2);
        }
      }
    }
  }

  // renumber all the mesh vertices tagged with 0
  std::size_t numVertices = 0;
  long int index = 0;
  for(std::size_t i = 0; i < entities.size(); i++) {
    for(std::size_t j = 0; j < entities[i]->mesh_vertices.size(); j++) {
      MVertex *v = entities[i]->mesh_vertices[j];
      if(!v->getIndex()) {
        index++;
        numVertices++;
        if(renumber)
          v->setIndex(index);
        else
          v->setIndex(v->getNum());
      }
      else if(v->getIndex() == -2) {
        index++;
      }
    }
  }

  return numVertices;
}

void GModel::scaleMesh(double factor)
{
  std::vector<GEntity *> entities;
  getEntities(entities);
  for(std::size_t i = 0; i < entities.size(); i++)
    for(std::size_t j = 0; j < entities[i]->mesh_vertices.size(); j++) {
      MVertex *v = entities[i]->mesh_vertices[j];
      v->x() *= factor;
      v->y() *= factor;
      v->z() *= factor;
    }
}

int GModel::partitionMesh(int numPart)
{
#if defined(HAVE_MESH) && (defined(HAVE_METIS))
  opt_mesh_partition_num(0, GMSH_SET, numPart);
  if(numPart > 0) {
    if(_numPartitions > 0) UnpartitionMesh(this);
    int ier = PartitionMesh(this);
    return ier;
  }
  else {
    return 1;
  }
#else
  Msg::Error("Mesh module not compiled");
  return 1;
#endif
}

int GModel::unpartitionMesh()
{
#if defined(HAVE_MESH)
  return UnpartitionMesh(this);
#else
  Msg::Error("Mesh module not compiled");
  return 1;
#endif
}

int GModel::convertOldPartitioningToNewOne()
{
#if defined(HAVE_MESH) && (defined(HAVE_METIS))
  int ier = ConvertOldPartitioningToNewOne(this);
  return ier;
#else
  Msg::Error("Mesh module not compiled");
  return 1;
#endif
}

void GModel::storeChain(int dim,
                        std::map<int, std::vector<MElement *> > &entityMap,
                        std::map<int, std::map<int, std::string> > &physicalMap)
{
  _storeElementsInEntities(entityMap);
  _storePhysicalTagsInEntities(dim, physicalMap);
  std::map<int, std::vector<MElement *> >::iterator it;
  for(it = entityMap.begin(); it != entityMap.end(); it++) {
    if(dim == 0)
      _chainVertices.insert(getVertexByTag(it->first));
    else if(dim == 1)
      _chainEdges.insert(getEdgeByTag(it->first));
    else if(dim == 2)
      _chainFaces.insert(getFaceByTag(it->first));
    else if(dim == 3)
      _chainRegions.insert(getRegionByTag(it->first));
  }
}

template <class T>
static void _addElements(std::vector<T *> &dst,
                         const std::vector<MElement *> &src)
{
  for(std::size_t i = 0; i < src.size(); i++) dst.push_back((T *)src[i]);
}

void GModel::_storeElementsInEntities(
  std::map<int, std::vector<MElement *> > &map)
{
  std::map<int, std::vector<MElement *> >::const_iterator it = map.begin();
  for(; it != map.end(); ++it) {
    if(!it->second.size()) continue;
    int type = it->second[0]->getType();
    switch(type) {
    case TYPE_PNT: {
      GVertex *v = getVertexByTag(it->first);
      if(!v) {
        double x = it->second[0]->getVertex(0)->x();
        double y = it->second[0]->getVertex(0)->y();
        double z = it->second[0]->getVertex(0)->z();
        v = new discreteVertex(this, it->first, x, y, z);
        add(v);
      }
      if(!v->points.empty()) { // CAD points already have one by default
        v->points.clear();
        v->mesh_vertices.clear();
      }
      _addElements(v->points, it->second);
    } break;
    case TYPE_LIN: {
      GEdge *e = getEdgeByTag(it->first);
      if(!e) {
        e = new discreteEdge(this, it->first, 0, 0);
        add(e);
      }
      _addElements(e->lines, it->second);
    } break;
    case TYPE_TRI:
    case TYPE_QUA:
    case TYPE_POLYG: {
      GFace *f = getFaceByTag(it->first);
      if(!f) {
        f = new discreteFace(this, it->first);
        add(f);
      }
      if(type == TYPE_TRI)
        _addElements(f->triangles, it->second);
      else if(type == TYPE_QUA)
        _addElements(f->quadrangles, it->second);
      else
        _addElements(f->polygons, it->second);
    } break;
    case TYPE_TET:
    case TYPE_HEX:
    case TYPE_PYR:
    case TYPE_TRIH:
    case TYPE_PRI:
    case TYPE_POLYH: {
      GRegion *r = getRegionByTag(it->first);
      if(!r) {
        r = new discreteRegion(this, it->first);
        add(r);
      }
      if(type == TYPE_TET)
        _addElements(r->tetrahedra, it->second);
      else if(type == TYPE_HEX)
        _addElements(r->hexahedra, it->second);
      else if(type == TYPE_PRI)
        _addElements(r->prisms, it->second);
      else if(type == TYPE_PYR)
        _addElements(r->pyramids, it->second);
      else if(type == TYPE_TRIH)
        _addElements(r->trihedra, it->second);
      else
        _addElements(r->polyhedra, it->second);
    } break;
    }
  }
}

void GModel::_storeParentsInSubElements(
  std::map<int, std::vector<MElement *> > &map)
{
  std::map<int, std::vector<MElement *> >::const_iterator it;
  for(it = map.begin(); it != map.end(); ++it)
    for(std::size_t i = 0; i < it->second.size(); ++i)
      it->second[i]->updateParent(this);
}

template <class T>
static void _associateEntityWithElementVertices(GEntity *ge,
                                                std::vector<T *> &elements,
                                                bool force = false)
{
  for(std::size_t i = 0; i < elements.size(); i++) {
    for(std::size_t j = 0; j < elements[i]->getNumVertices(); j++) {
      if(force || !elements[i]->getVertex(j)->onWhat() ||
         elements[i]->getVertex(j)->onWhat()->dim() > ge->dim())
        elements[i]->getVertex(j)->setEntity(ge);
    }
  }
}

void GModel::createGeometryOfDiscreteEntities()
{
  createTopologyFromMeshNew();
  exportDiscreteGEOInternals();

  Msg::StatusBar(true, "Creating geometry of discrete surfaces...");
  double t1 = Cpu();
  for(fiter it = firstFace(); it != lastFace(); ++it) {
    if((*it)->geomType() == GEntity::DiscreteSurface)
      static_cast<discreteFace *>(*it)->createGeometry();
  }
  double t2 = Cpu();
  Msg::StatusBar(true, "Done creating geometry of discrete surfaces (%g s)",
                 t2 - t1);

  Msg::StatusBar(true, "Creating geometry of discrete curves...");
  t1 = Cpu();
  for(eiter it = firstEdge(); it != lastEdge(); ++it) {
    if((*it)->geomType() == GEntity::DiscreteCurve)
      static_cast<discreteEdge *>(*it)->createGeometry();
  }
  t2 = Cpu();
  Msg::StatusBar(true, "Done creating geometry of discrete curves (%g s)",
                 t2 - t1);
}

void GModel::_associateEntityWithMeshVertices(bool force)
{
  // loop on regions, then on faces, edges and vertices and store the entity
  // pointer in the the elements' vertices (this way we associate the entity of
  // lowest geometrical degree with each vertex)
  for(riter it = firstRegion(); it != lastRegion(); ++it) {
    _associateEntityWithElementVertices(*it, (*it)->tetrahedra, force);
    _associateEntityWithElementVertices(*it, (*it)->hexahedra, force);
    _associateEntityWithElementVertices(*it, (*it)->prisms, force);
    _associateEntityWithElementVertices(*it, (*it)->pyramids, force);
    _associateEntityWithElementVertices(*it, (*it)->trihedra, force);
    _associateEntityWithElementVertices(*it, (*it)->polyhedra, force);
  }
  for(fiter it = firstFace(); it != lastFace(); ++it) {
    _associateEntityWithElementVertices(*it, (*it)->triangles, force);
    _associateEntityWithElementVertices(*it, (*it)->quadrangles, force);
    _associateEntityWithElementVertices(*it, (*it)->polygons, force);
  }
  for(eiter it = firstEdge(); it != lastEdge(); ++it) {
    _associateEntityWithElementVertices(*it, (*it)->lines, force);
  }
  for(viter it = firstVertex(); it != lastVertex(); ++it) {
    _associateEntityWithElementVertices(*it, (*it)->points, force);
  }
}

void GModel::_storeVerticesInEntities(std::map<int, MVertex *> &vertices)
{
  std::map<int, MVertex *>::iterator it = vertices.begin();
  for(; it != vertices.end(); ++it) {
    MVertex *v = it->second;
    GEntity *ge = v->onWhat();
    if(ge)
      ge->mesh_vertices.push_back(v);
    else {
      delete v; // we delete all unused vertices
      it->second = 0;
    }
  }
}

void GModel::_storeVerticesInEntities(std::vector<MVertex *> &vertices)
{
  for(std::size_t i = 0; i < vertices.size(); i++) {
    MVertex *v = vertices[i];
    if(v) { // the vector is allowed to have null entries
      GEntity *ge = v->onWhat();
      if(ge)
        ge->mesh_vertices.push_back(v);
      else {
        delete v; // we delete all unused vertices
        vertices[i] = 0;
      }
    }
  }
}

void GModel::pruneMeshVertexAssociations()
{
  std::vector<GEntity *> entities;
  std::vector<MVertex *> vertices;
  getEntities(entities);
  for(std::size_t i = 0; i < entities.size(); i++) {
    for(std::size_t j = 0; j < entities[i]->mesh_vertices.size(); j++) {
      MVertex *v = entities[i]->mesh_vertices[j];
      v->setEntity(0);
      vertices.push_back(v);
    }
    entities[i]->mesh_vertices.clear();
  }
  _associateEntityWithMeshVertices();
  // associate mesh vertices primarily with chain entities
  for(riter it = _chainRegions.begin(); it != _chainRegions.end(); ++it) {
    _associateEntityWithElementVertices(*it, (*it)->tetrahedra, true);
    _associateEntityWithElementVertices(*it, (*it)->hexahedra, true);
    _associateEntityWithElementVertices(*it, (*it)->prisms, true);
    _associateEntityWithElementVertices(*it, (*it)->pyramids, true);
    _associateEntityWithElementVertices(*it, (*it)->trihedra, true);
    _associateEntityWithElementVertices(*it, (*it)->polyhedra, true);
  }
  for(fiter it = _chainFaces.begin(); it != _chainFaces.end(); ++it) {
    _associateEntityWithElementVertices(*it, (*it)->triangles, true);
    _associateEntityWithElementVertices(*it, (*it)->quadrangles, true);
    _associateEntityWithElementVertices(*it, (*it)->polygons, true);
  }
  for(eiter it = _chainEdges.begin(); it != _chainEdges.end(); ++it) {
    _associateEntityWithElementVertices(*it, (*it)->lines, true);
  }
  for(viter it = _chainVertices.begin(); it != _chainVertices.end(); ++it) {
    _associateEntityWithElementVertices(*it, (*it)->points, true);
  }
  _storeVerticesInEntities(vertices);
}

void GModel::_storePhysicalTagsInEntities(
  int dim, std::map<int, std::map<int, std::string> > &map)
{
  std::map<int, std::map<int, std::string> >::const_iterator it = map.begin();
  for(; it != map.end(); ++it) {
    GEntity *ge = 0;
    switch(dim) {
    case 0: ge = getVertexByTag(it->first); break;
    case 1: ge = getEdgeByTag(it->first); break;
    case 2: ge = getFaceByTag(it->first); break;
    case 3: ge = getRegionByTag(it->first); break;
    }

    if(ge) {
      std::map<int, std::string>::const_iterator it2 = it->second.begin();
      for(; it2 != it->second.end(); ++it2) {
        if(std::find(ge->physicals.begin(), ge->physicals.end(), it2->first) ==
           ge->physicals.end()) {
          ge->physicals.push_back(it2->first);
        }
      }
    }
  }
}

void GModel::checkMeshCoherence(double tolerance)
{
  int numEle = getNumMeshElements();
  if(!numEle) return;

  Msg::StatusBar(true, "Checking mesh coherence (%d elements)...", numEle);

  SBoundingBox3d bbox = bounds();
  double lc = bbox.empty() ? 1. : norm(SVector3(bbox.max(), bbox.min()));
  double eps = lc * tolerance;

  std::vector<GEntity *> entities;
  getEntities(entities);

  // check for duplicate mesh vertices
  {
    Msg::Info("Checking for duplicate vertices...");
    std::vector<MVertex *> vertices;
    for(std::size_t i = 0; i < entities.size(); i++)
      vertices.insert(vertices.end(), entities[i]->mesh_vertices.begin(),
                      entities[i]->mesh_vertices.end());
    MVertexRTree pos(eps);
    std::set<MVertex *> duplicates;
    int num = pos.insert(vertices, true, &duplicates);
    if(num) {
      Msg::Error("%d duplicate vert%s: see `duplicate_vertices.pos'", num,
                 num > 1 ? "ices" : "ex");
      FILE *fp = Fopen("duplicate_vertices.pos", "w");
      if(fp) {
        fprintf(fp, "View \"duplicate vertices\"{\n");
        for(std::set<MVertex *>::iterator it = duplicates.begin();
            it != duplicates.end(); it++) {
          MVertex *v = *it;
          fprintf(fp, "SP(%.16g,%.16g,%.16g){%lu};\n", v->x(), v->y(), v->z(),
                  v->getNum());
        }
        fprintf(fp, "};\n");
        fclose(fp);
      }
    }
  }

  // check for duplicate elements
  {
    Msg::Info("Checking for duplicate elements...");
    std::vector<MVertex *> vertices;
    for(std::size_t i = 0; i < entities.size(); i++) {
      for(std::size_t j = 0; j < entities[i]->getNumMeshElements(); j++) {
        MElement *e = entities[i]->getMeshElement(j);
        double vol = e->getVolume();
        if(vol < 0)
          Msg::Warning("Element %d has negative volume", e->getNum());
        else if(vol < eps * eps * eps)
          Msg::Warning("Element %d has zero volume", e->getNum());
        SPoint3 p = e->barycenter();
        vertices.push_back(new MVertex(p.x(), p.y(), p.z()));
      }
    }
    MVertexRTree pos(eps);
    int num = pos.insert(vertices, true);
    for(std::size_t i = 0; i < vertices.size(); i++) delete vertices[i];
    if(num) Msg::Error("%d duplicate element%s", num, num > 1 ? "s" : "");
  }

  Msg::StatusBar(true, "Done checking mesh coherence");
}

int GModel::removeDuplicateMeshVertices(double tolerance)
{
  Msg::StatusBar(true, "Removing duplicate mesh vertices...");

  SBoundingBox3d bbox = bounds();
  double lc = bbox.empty() ? 1. : norm(SVector3(bbox.max(), bbox.min()));
  double eps = lc * tolerance;

  std::vector<GEntity *> entities;
  getEntities(entities);

  // re-index all vertices (don't use MVertex::getNum(), as we want to be able
  // to remove diplicate vertices from "incorrect" meshes, where vertices with
  // the same number are duplicated)
  int n = 0;
  for(std::size_t i = 0; i < entities.size(); i++) {
    GEntity *ge = entities[i];
    for(std::size_t j = 0; j < ge->mesh_vertices.size(); j++) {
      MVertex *v = ge->mesh_vertices[j];
      v->setIndex(++n);
    }
  }

  MVertexRTree pos(eps);
  std::map<int, MVertex *> vertices;
  std::map<MVertex *, MVertex *> duplicates;
  for(std::size_t i = 0; i < entities.size(); i++) {
    GEntity *ge = entities[i];
    for(std::size_t j = 0; j < ge->mesh_vertices.size(); j++) {
      MVertex *v = ge->mesh_vertices[j];
      MVertex *v2 = pos.insert(v);
      if(v2)
        duplicates[v] = v2; // v should be removed
      else
        vertices[v->getIndex()] = v;
    }
  }

  int num = (int)duplicates.size();
  Msg::Info("Found %d duplicate vertices ", num);

  if(!num) {
    Msg::Info("No duplicate vertices found");
    return 0;
  }

  for(std::size_t i = 0; i < entities.size(); i++) {
    GEntity *ge = entities[i];
    // clear list of vertices owned by entity
    ge->mesh_vertices.clear();
    // replace vertices in element
    for(std::size_t j = 0; j < ge->getNumMeshElements(); j++) {
      MElement *e = ge->getMeshElement(j);
      for(std::size_t k = 0; k < e->getNumVertices(); k++) {
        std::map<MVertex *, MVertex *>::iterator it =
          duplicates.find(e->getVertex(k));
        if(it != duplicates.end()) e->setVertex(k, it->second);
      }
    }
    // replace vertices in periodic copies
    std::map<MVertex *, MVertex *> &corrVtcs = ge->correspondingVertices;
    if(corrVtcs.size()) {
      std::map<MVertex *, MVertex *>::iterator cIter;
      for(cIter = duplicates.begin(); cIter != duplicates.end(); ++cIter) {
        MVertex *oldTgt = cIter->first;
        MVertex *newTgt = cIter->second;
        std::map<MVertex *, MVertex *>::iterator cvIter = corrVtcs.find(oldTgt);
        if(cvIter != corrVtcs.end()) {
          MVertex *src = cvIter->second;
          corrVtcs.erase(cvIter);
          corrVtcs[newTgt] = src;
        }
      }
      for(cIter = corrVtcs.begin(); cIter != corrVtcs.end(); ++cIter) {
        MVertex *oldSrc = cIter->second;
        std::map<MVertex *, MVertex *>::iterator nIter =
          duplicates.find(oldSrc);
        if(nIter != duplicates.end()) {
          MVertex *tgt = cIter->first;
          MVertex *newSrc = nIter->second;
          corrVtcs[tgt] = newSrc;
        }
      }
    }
  }

  destroyMeshCaches();
  _associateEntityWithMeshVertices();
  _storeVerticesInEntities(vertices);

  // delete duplicates
  std::vector<MVertex *> to_delete;
  for(std::map<MVertex *, MVertex *>::iterator it = duplicates.begin();
      it != duplicates.end(); it++)
    to_delete.push_back(it->first);
  for(std::size_t i = 0; i < to_delete.size(); i++) delete to_delete[i];

  if(num)
    Msg::Info("Removed %d duplicate mesh %s", num,
              num > 1 ? "vertices" : "vertex");

  Msg::StatusBar(true, "Done removing duplicate mesh vertices");
  return num;
}

/*
struct ElementSort{
  MElement *ele;
  std::vector<int> sortedVertexNum;
};

struct Less_ElementSort{
  return a->sortedVertexNum < b->sortedVertexNum;
};

int GModel::removeDuplicateMeshElements()
{

}
*/

static void
connectMElementsByMFace(const MFace &f,
                        std::multimap<MFace, MElement *, Less_Face> &e2f,
                        std::set<MElement *> &group,
                        std::set<MFace, Less_Face> &touched, int recur_level)
{
  // this is very slow...
  std::stack<MFace> _stack;
  _stack.push(f);

  while(!_stack.empty()) {
    MFace ff = _stack.top();
    _stack.pop();
    if(touched.find(ff) == touched.end()) {
      touched.insert(ff);
      for(std::multimap<MFace, MElement *, Less_Face>::iterator it =
            e2f.lower_bound(ff);
          it != e2f.upper_bound(ff); ++it) {
        group.insert(it->second);
        for(int i = 0; i < it->second->getNumFaces(); ++i) {
          _stack.push(it->second->getFace(i));
        }
      }
    }
  }
}

static int connectedVolumes(std::vector<MElement *> &elements,
                            std::vector<std::vector<MElement *> > &regs)
{
  std::multimap<MFace, MElement *, Less_Face> e2f;
  for(std::size_t i = 0; i < elements.size(); ++i) {
    for(int j = 0; j < elements[i]->getNumFaces(); j++) {
      e2f.insert(std::make_pair(elements[i]->getFace(j), elements[i]));
    }
  }
  while(!e2f.empty()) {
    std::set<MElement *> group;
    std::set<MFace, Less_Face> touched;
    connectMElementsByMFace(e2f.begin()->first, e2f, group, touched, 0);
    std::vector<MElement *> temp;
    temp.insert(temp.begin(), group.begin(), group.end());
    regs.push_back(temp);
    for(std::set<MFace, Less_Face>::iterator it = touched.begin();
        it != touched.end(); ++it)
      e2f.erase(*it);
  }
  return regs.size();
}

static void connectMElementsByMEdge(
  const MEdge &e, std::multimap<MEdge, MElement *, Less_Edge> &e2e,
  std::set<MElement *> &group, std::set<MEdge, Less_Edge> &touched)
{
  // this is very slow...
  std::stack<MEdge> _stack;
  _stack.push(e);

  while(!_stack.empty()) {
    MEdge ee = _stack.top();
    _stack.pop();
    if(touched.find(ee) == touched.end()) {
      touched.insert(ee);
      for(std::multimap<MEdge, MElement *, Less_Edge>::iterator it =
            e2e.lower_bound(ee);
          it != e2e.upper_bound(ee); ++it) {
        group.insert(it->second);
        for(int i = 0; i < it->second->getNumEdges(); ++i) {
          _stack.push(it->second->getEdge(i));
        }
      }
    }
  }
}

static int connectedSurfaces(std::vector<MElement *> &elements,
                             std::vector<std::vector<MElement *> > &faces)
{
  std::multimap<MEdge, MElement *, Less_Edge> e2e;
  for(std::size_t i = 0; i < elements.size(); ++i) {
    for(int j = 0; j < elements[i]->getNumEdges(); j++) {
      e2e.insert(std::make_pair(elements[i]->getEdge(j), elements[i]));
    }
  }
  while(!e2e.empty()) {
    std::set<MElement *> group;
    std::set<MEdge, Less_Edge> touched;
    connectMElementsByMEdge(e2e.begin()->first, e2e, group, touched);
    std::vector<MElement *> temp;
    temp.insert(temp.begin(), group.begin(), group.end());
    faces.push_back(temp);
    for(std::set<MEdge, Less_Edge>::iterator it = touched.begin();
        it != touched.end(); ++it)
      e2e.erase(*it);
  }
  return faces.size();
}

void GModel::alignPeriodicBoundaries()
{
  // Is this still necessary/useful?
  // 1) It's quite horrible
  // 2) It's only called when reading MSH2 files

  Msg::Debug("Aligning periodic boundaries");

  // realigning edges

  for(eiter it = firstEdge(); it != lastEdge(); ++it) {
    GEdge *tgt = *it;
    GEdge *src = dynamic_cast<GEdge *>(tgt->getMeshMaster());

    if(src != NULL && src != tgt) {
      // compose a search list on master edge

      std::map<MEdge, MLine *, Less_Edge> srcLines;
      for(std::size_t i = 0; i < src->getNumMeshElements(); i++) {
        MLine *srcLine = dynamic_cast<MLine *>(src->getMeshElement(i));
        if(!srcLine) {
          Msg::Debug("Master element %d is not a line",
                     src->getMeshElement(i)->getNum());
          return;
        }
        srcLines[MEdge(srcLine->getVertex(0), srcLine->getVertex(1))] = srcLine;
      }

      // run through slave edge elements
      // - check whether we find a counterpart (if not, abort)
      // - check orientation and reorient if necessary

      for(std::size_t i = 0; i < tgt->getNumMeshElements(); ++i) {
        MLine *tgtLine = dynamic_cast<MLine *>(tgt->getMeshElement(i));

        if(!tgtLine) {
          Msg::Debug("Slave element %d is not a line",
                     tgt->getMeshElement(i)->getNum());
          return;
        }

        MVertex *tgtVtcs[2];
        for(int iVtx = 0; iVtx < 2; iVtx++) {
          MVertex *tgtVtx = tgtLine->getVertex(iVtx);
          GEntity *ge = tgtVtx->onWhat();
          std::map<MVertex *, MVertex *> &geV2v = ge->correspondingVertices;
          std::map<MVertex *, MVertex *> &v2v = tgt->correspondingVertices;
          std::map<MVertex *, MVertex *>::iterator srcIter = v2v.find(tgtVtx);
          if(srcIter == v2v.end() || !srcIter->second) {
            srcIter = geV2v.find(tgtVtx);
            if(srcIter == geV2v.end() || !srcIter->second) {
              Msg::Debug("Could not find periodic counterpart of node %d on curve %d "
                         "or on entity %d of dimension %d",
                         tgtVtx->getNum(), tgt->tag(), ge->tag(), ge->dim());
              return;
            }
            else
              tgtVtcs[iVtx] = srcIter->second;
          }
          else
            tgtVtcs[iVtx] = srcIter->second;
        }

        MEdge tgtEdge(tgtVtcs[0], tgtVtcs[1]);

        std::map<MEdge, MLine *, Less_Edge>::iterator sIter =
          srcLines.find(tgtEdge);

        if(sIter == srcLines.end() || !sIter->second) {
          Msg::Debug("Could not find periodic counterpart of mesh edge %d-%d on "
                     "curve %d for mesh edge %d-%d on curve %d",
                     tgtLine->getVertex(0)->getNum(),
                     tgtLine->getVertex(1)->getNum(), tgt->tag(),
                     tgtVtcs[0]->getNum(), tgtVtcs[1]->getNum(), src->tag());
          return;
        }
        else {
          MLine *srcLine = sIter->second;
          MEdge srcEdge(srcLine->getVertex(0), srcLine->getVertex(1));
          if(tgtEdge.computeCorrespondence(srcEdge) == -1) tgtLine->reverse();
        }
      }
    }
  }

  // run through all model faces

  for(GModel::fiter it = firstFace(); it != lastFace(); ++it) {
    GFace *tgt = *it;
    GFace *src = dynamic_cast<GFace *>(tgt->getMeshMaster());
    if(src != NULL && src != tgt) {
      std::map<MFace, MElement *, Less_Face> srcElmts;

      for(std::size_t i = 0; i < src->getNumMeshElements(); ++i) {
        MElement *srcElmt = src->getMeshElement(i);
        int nbVtcs = 0;
        if(dynamic_cast<MTriangle *>(srcElmt)) nbVtcs = 3;
        if(dynamic_cast<MQuadrangle *>(srcElmt)) nbVtcs = 4;
        std::vector<MVertex *> vtcs;
        vtcs.reserve(nbVtcs);
        for(int iVtx = 0; iVtx < nbVtcs; iVtx++) {
          vtcs.push_back(srcElmt->getVertex(iVtx));
        }
        srcElmts[MFace(vtcs)] = srcElmt;
      }

      for(std::size_t i = 0; i < tgt->getNumMeshElements(); ++i) {
        MElement *tgtElmt = tgt->getMeshElement(i);
        MTriangle *tgtTri = dynamic_cast<MTriangle *>(tgtElmt);
        MQuadrangle *tgtQua = dynamic_cast<MQuadrangle *>(tgtElmt);

        int nbVtcs = 0;
        if(tgtTri) nbVtcs = 3;
        if(tgtQua) nbVtcs = 4;

        std::vector<MVertex *> vtcs;
        for(int iVtx = 0; iVtx < nbVtcs; iVtx++) {
          MVertex *vtx = tgtElmt->getVertex(iVtx);
          GEntity *ge = vtx->onWhat();

          std::map<MVertex *, MVertex *> &geV2v = ge->correspondingVertices;
          std::map<MVertex *, MVertex *> &v2v = tgt->correspondingVertices;

          std::map<MVertex *, MVertex *>::iterator vIter = v2v.find(vtx);
          if(vIter == v2v.end() || !vIter->second) {
            vIter = geV2v.find(vtx);
            if(vIter == geV2v.end() || !vIter->second) {
              Msg::Debug("Could not find periodic counterpart of node %d in "
                         "surface %d or in entity %d of dimension %d",
                         vtx->getNum(), tgt->tag(), ge->tag(), ge->dim());
              return;
            }
            else
              vtcs.push_back(vIter->second);
          }
          else
            vtcs.push_back(vIter->second);
        }
        MFace tgtFace(vtcs);

        std::map<MFace, MElement *>::iterator mIter = srcElmts.find(tgtFace);
        if(mIter == srcElmts.end()) {
          std::ostringstream faceDef;
          for(int iVtx = 0; iVtx < nbVtcs; iVtx++) {
            faceDef << vtcs[iVtx]->getNum() << " ";
          }
          Msg::Debug("Could not find periodic counterpart of mesh face %s in "
                     "surface %d connected to surface %d",
                     faceDef.str().c_str(), tgt->tag(), src->tag());
          return;
        }
        else {
          const MFace &srcFace = mIter->first;
          MElement *srcElmt = mIter->second;
          std::vector<MVertex *> srcVtcs;

          if(tgtTri && !dynamic_cast<MTriangle *>(srcElmt)) throw;
          if(tgtQua && !dynamic_cast<MQuadrangle *>(srcElmt)) throw;

          int rotation = 0;
          bool swap = false;

          if(!tgtFace.computeCorrespondence(srcFace, rotation, swap)) {
            Msg::Debug("Could not find correspondance between mesh face %d-%d-%d (slave) "
                       "and %d-%d-%d (master)",
                       tgtElmt->getVertex(0)->getNum(), tgtElmt->getVertex(1)->getNum(),
                       tgtElmt->getVertex(2)->getNum(), srcElmt->getVertex(0)->getNum(),
                       srcElmt->getVertex(1)->getNum(), srcElmt->getVertex(2)->getNum());
            return;
          }

          if(tgtTri) tgtTri->reorient(rotation, swap);
          if(tgtQua) tgtQua->reorient(rotation, swap);
        }
      }
    }
  }
  Msg::Debug("Done aligning periodic boundaries");
}

void GModel::makeDiscreteRegionsSimplyConnected()
{
  Msg::Info("Making discrete regions simply connected...");

  std::vector<discreteRegion *> discRegions;
  for(riter it = firstRegion(); it != lastRegion(); it++)
    if((*it)->geomType() == GEntity::DiscreteVolume)
      discRegions.push_back((discreteRegion *)*it);

  std::set<MVertex *> touched;

  for(std::vector<discreteRegion *>::iterator itR = discRegions.begin();
      itR != discRegions.end(); itR++) {
    std::vector<MElement *> allElements((*itR)->getNumMeshElements());
    for(std::size_t i = 0; i < (*itR)->getNumMeshElements(); i++)
      allElements[i] = (*itR)->getMeshElement(i);

    std::vector<std::vector<MElement *> > conRegions;
    int nbRegions = connectedVolumes(allElements, conRegions);
    if(nbRegions > 1) remove(*itR);

    for(int ire = 0; ire < nbRegions; ire++) {
      int numR =
        (nbRegions == 1) ? (*itR)->tag() : getMaxElementaryNumber(3) + 1;
      discreteRegion *r = new discreteRegion(this, numR);
      add(r);
      std::vector<MElement *> myElements = conRegions[ire];
      std::set<MVertex *> myVertices;
      for(std::size_t i = 0; i < myElements.size(); i++) {
        MElement *e = myElements[i];
        std::vector<MVertex *> verts;
        e->getVertices(verts);
        for(std::size_t k = 0; k < verts.size(); k++) {
          if(verts[k]->onWhat() && verts[k]->onWhat()->dim() == 3) {
            if(touched.find(verts[k]) == touched.end()) {
              verts[k]->setEntity(r);
              myVertices.insert(verts[k]);
              touched.insert(verts[k]);
            }
          }
        }
        MElementFactory factory;
        MElement *e2 = factory.create(e->getTypeForMSH(), verts, e->getNum(),
                                      e->getPartition());
        switch(e2->getType()) {
        case TYPE_TET: r->tetrahedra.push_back((MTetrahedron *)e2); break;
        case TYPE_HEX: r->hexahedra.push_back((MHexahedron *)e2); break;
        case TYPE_PRI: r->prisms.push_back((MPrism *)e2); break;
        case TYPE_PYR: r->pyramids.push_back((MPyramid *)e2); break;
        case TYPE_TRIH: r->trihedra.push_back((MTrihedron *)e2); break;
        }
      }
      r->mesh_vertices.insert(r->mesh_vertices.begin(), myVertices.begin(),
                              myVertices.end());
    }
  }

  Msg::Info("Done making discrete regions simply connected");
}

void GModel::makeDiscreteFacesSimplyConnected()
{
  Msg::Info("Making discrete faces simply connected...");

  std::vector<discreteFace *> discFaces;
  for(fiter it = firstFace(); it != lastFace(); it++)
    if((*it)->geomType() == GEntity::DiscreteSurface)
      discFaces.push_back((discreteFace *)*it);

  std::set<MVertex *> touched;

  for(std::vector<discreteFace *>::iterator itF = discFaces.begin();
      itF != discFaces.end(); itF++) {
    std::vector<MElement *> allElements((*itF)->getNumMeshElements());
    for(std::size_t i = 0; i < (*itF)->getNumMeshElements(); i++)
      allElements[i] = (*itF)->getMeshElement(i);

    std::vector<std::vector<MElement *> > conFaces;
    int nbFaces = connectedSurfaces(allElements, conFaces);
    if(nbFaces > 1) remove(*itF);

    for(int ifa = 0; ifa < nbFaces; ifa++) {
      int numF = (nbFaces == 1) ? (*itF)->tag() : getMaxElementaryNumber(2) + 1;
      discreteFace *f = new discreteFace(this, numF);
      add(f);
      std::vector<MElement *> myElements = conFaces[ifa];
      std::set<MVertex *> myVertices;
      for(std::size_t i = 0; i < myElements.size(); i++) {
        MElement *e = myElements[i];
        std::vector<MVertex *> verts;
        e->getVertices(verts);
        for(std::size_t k = 0; k < verts.size(); k++) {
          if(verts[k]->onWhat() && verts[k]->onWhat()->dim() == 2) {
            if(touched.find(verts[k]) == touched.end()) {
              verts[k]->setEntity(f);
              myVertices.insert(verts[k]);
              touched.insert(verts[k]);
            }
          }
        }
        MElementFactory factory;
        MElement *e2 = factory.create(e->getTypeForMSH(), verts, e->getNum(),
                                      e->getPartition());
        if(e2->getType() == TYPE_TRI)
          f->triangles.push_back((MTriangle *)e2);
        else
          f->quadrangles.push_back((MQuadrangle *)e2);
      }
      f->mesh_vertices.insert(f->mesh_vertices.begin(), myVertices.begin(),
                              myVertices.end());
    }
  }

  Msg::Info("Done making discrete faces simply connected");
}

void GModel::createTopologyFromMesh()
{
  makeDiscreteRegionsSimplyConnected();
  makeDiscreteFacesSimplyConnected();
  createTopologyFromMeshNew();
  exportDiscreteGEOInternals();
}

static void
makeSimplyConnected(std::map<int, std::vector<MElement *> > elements[11])
{
  // only for tetras and triangles
  Msg::Info("Make simply connected regions and surfaces");
  std::vector<int> regs;
  for(std::map<int, std::vector<MElement *> >::iterator it =
        elements[4].begin();
      it != elements[4].end(); it++)
    regs.push_back(it->first);
  std::multimap<MFace, MElement *, Less_Face> f2e;
  if(regs.size() > 2) {
    for(std::size_t i = 0; i < regs.size(); i++) {
      for(std::size_t j = 0; j < elements[4][regs[i]].size(); j++) {
        MElement *el = elements[4][regs[i]][j];
        for(int k = 0; k < el->getNumFaces(); k++)
          f2e.insert(std::make_pair(el->getFace(k), el));
      }
    }
  }
  for(std::size_t i = 0; i < regs.size(); i++) {
    int ri = regs[i];
    std::vector<MElement *> allElements;
    for(std::size_t j = 0; j < elements[4][ri].size(); j++)
      allElements.push_back(elements[4][ri][j]);
    std::vector<std::vector<MElement *> > conRegions;
    int nbConRegions = connectedVolumes(allElements, conRegions);
    Msg::Info("%d connected regions (reg=%d)", nbConRegions, ri);
    std::size_t maxNumEl = 1;
    for(int j = 0; j < nbConRegions; j++)
      if(conRegions[j].size() > maxNumEl) maxNumEl = conRegions[j].size();
    for(int j = 0; j < nbConRegions; j++) {
      // remove conRegions containing few elements
      if(conRegions[j].size() < maxNumEl * 1.e-4) {
        // find adjacent region
        int r2 = ri;
        if(regs.size() == 2)
          r2 = (ri + 1) % 2;
        else {
          for(std::size_t k = 0; k < conRegions[j].size(); k++) {
            MElement *el = conRegions[j][k];
            for(int l = 0; l < el->getNumFaces(); l++) {
              MFace mf = el->getFace(l);
              std::multimap<MFace, MElement *, Less_Face>::iterator itl =
                f2e.lower_bound(mf);
              for(; itl != f2e.upper_bound(mf); itl++) {
                if(itl->second != el) break;
              }
              MElement *el2 = itl->second;
              bool sameRegion = false;
              for(std::size_t m = 0; m < conRegions[j].size(); m++)
                if(conRegions[j][m] == el2) {
                  sameRegion = true;
                  break;
                }
              if(sameRegion) continue;
              for(std::size_t m = 0; m < regs.size(); m++) {
                int rm = regs[m];
                if(rm == ri) continue;
                for(std::size_t n = 0; n < elements[4][rm].size(); n++)
                  if(elements[4][rm][n] == el2) {
                    r2 = rm;
                    break;
                  }
                if(r2 != ri) break;
              }
              if(r2 != ri) break;
            }
            if(r2 != ri) break;
          }
          if(r2 == ri)
            Msg::Warning("Element not found for simply connected regions");
        }

        for(std::size_t k = 0; k < conRegions[j].size(); k++) {
          MElement *el = conRegions[j][k];
          std::size_t l = 0;
          for(; l < elements[4][ri].size(); l++)
            if(elements[4][ri][l] == el) break;
          elements[4][ri].erase(elements[4][ri].begin() + l);
          elements[4][r2].push_back(el);
        }
      }
    }
  }

  std::vector<int> faces;
  for(std::map<int, std::vector<MElement *> >::iterator it =
        elements[2].begin();
      it != elements[2].end(); it++)
    faces.push_back(it->first);
  std::multimap<MEdge, MElement *, Less_Edge> e2e;
  if(faces.size() > 2) {
    for(std::size_t i = 0; i < faces.size(); i++) {
      for(std::size_t j = 0; j < elements[2][faces[i]].size(); j++) {
        MElement *el = elements[2][faces[i]][j];
        for(int k = 0; k < el->getNumEdges(); k++)
          e2e.insert(std::make_pair(el->getEdge(k), el));
      }
    }
  }
  for(std::size_t i = 0; i < faces.size(); i++) {
    int fi = faces[i];
    std::vector<MElement *> allElements;
    for(std::size_t j = 0; j < elements[2][fi].size(); j++)
      allElements.push_back(elements[2][fi][j]);
    std::vector<std::vector<MElement *> > conSurfaces;
    int nbConSurfaces = connectedSurfaces(allElements, conSurfaces);
    Msg::Info("%d connected surfaces (reg=%d)", nbConSurfaces, fi);
    std::size_t maxNumEl = 1;
    for(int j = 0; j < nbConSurfaces; j++)
      if(conSurfaces[j].size() > maxNumEl) maxNumEl = conSurfaces[j].size();
    for(int j = 0; j < nbConSurfaces; j++) {
      // remove conSurfaces containing few elements
      if(conSurfaces[j].size() < maxNumEl * 1.e-4) {
        // find adjacent surface
        int f2 = fi;
        if(faces.size() == 2)
          f2 = (fi + 1) % 2;
        else {
          for(std::size_t k = 0; k < conSurfaces[j].size(); k++) {
            MElement *el = conSurfaces[j][k];
            for(int l = 0; l < el->getNumEdges(); l++) {
              MEdge me = el->getEdge(l);
              std::multimap<MEdge, MElement *, Less_Edge>::iterator itl =
                e2e.lower_bound(me);
              for(; itl != e2e.upper_bound(me); itl++) {
                if(itl->second != el) break;
              }
              MElement *el2 = itl->second;
              bool sameSurface = false;
              for(std::size_t m = 0; m < conSurfaces[j].size(); m++)
                if(conSurfaces[j][m] == el2) {
                  sameSurface = true;
                  break;
                }
              if(sameSurface) continue;
              for(std::size_t m = 0; m < faces.size(); m++) {
                int fm = faces[m];
                if(fm == fi) continue;
                for(std::size_t n = 0; n < elements[2][fm].size(); n++)
                  if(elements[2][fm][n] == el2) {
                    f2 = fm;
                    break;
                  }
                if(f2 != fi) break;
              }
              if(f2 != fi) break;
            }
            if(f2 != fi) break;
          }
          if(f2 == fi)
            Msg::Warning("Element not found for simply connected surfaces");
        }
        for(std::size_t k = 0; k < conSurfaces[j].size(); k++) {
          MElement *el = conSurfaces[j][k];
          std::size_t l = 0;
          for(; l < elements[2][fi].size(); l++)
            if(elements[2][fi][l] == el) break;
          elements[2][fi].erase(elements[2][fi].begin() + l);
          elements[2][f2].push_back(el);
        }
      }
    }
  }
}

GModel *GModel::buildCutGModel(gLevelset *ls, bool cutElem, bool saveTri)
{
  if(saveTri)
    CTX::instance()->mesh.saveTri = 1;
  else
    CTX::instance()->mesh.saveTri = 0;

  std::map<int, std::vector<MElement *> > elements[11];
  std::map<int, std::map<int, std::string> > physicals[4];
  std::map<int, MVertex *> vertexMap;

  if(cutElem)
    Msg::Info("Cutting mesh...");
  else
    Msg::Info("Splitting mesh...");
  double t1 = Cpu();

  GModel *cutGM =
    buildCutMesh(this, ls, elements, vertexMap, physicals, cutElem);

  if(!cutElem) makeSimplyConnected(elements);

  for(int i = 0; i < (int)(sizeof(elements) / sizeof(elements[0])); i++)
    cutGM->_storeElementsInEntities(elements[i]);
  cutGM->_associateEntityWithMeshVertices();
  cutGM->_storeVerticesInEntities(vertexMap);

  for(int i = 0; i < 4; i++) {
    cutGM->_storePhysicalTagsInEntities(i, physicals[i]);
    std::map<int, std::map<int, std::string> >::iterator it =
      physicals[i].begin();
    for(; it != physicals[i].end(); it++) {
      std::map<int, std::string>::iterator it2 = it->second.begin();
      for(; it2 != it->second.end(); it2++)
        if(it2->second != "")
          cutGM->setPhysicalName(it2->second, i, it2->first);
    }
  }

  if(cutElem)
    Msg::Info("Mesh cutting completed (%g s)", Cpu() - t1);
  else
    Msg::Info("Mesh splitting completed (%g s)", Cpu() - t1);

  return cutGM;
}

void GModel::load(const std::string &fileName)
{
  GModel *temp = GModel::current();
  GModel::setCurrent(this);
  MergeFile(fileName, true);
  GModel::setCurrent(temp);
}

void GModel::save(const std::string &fileName)
{
  GModel *temp = GModel::current();
  GModel::setCurrent(this);
  CreateOutputFile(fileName, FORMAT_AUTO);
  GModel::setCurrent(temp);
}

int GModel::readGEO(const std::string &name)
{
  // readGEO is static, because it can create several models
  ParseFile(name, true);
  // sync OCC first, as GEO_Internals currently contains attributes (physicals)
  // that should also be applied to entities from OCC_Internals
  if(GModel::current()->getOCCInternals())
    GModel::current()->getOCCInternals()->synchronize(GModel::current());
  GModel::current()->getGEOInternals()->synchronize(GModel::current());
  return 1;
}

void GModel::setPhysicalNumToEntitiesInBox(int EntityDimension,
                                           int PhysicalNumber,
                                           const SBoundingBox3d &box)
{
  std::vector<GEntity *> entities;
  getEntitiesInBox(entities, box, EntityDimension);
  for(std::size_t i = 0; i < entities.size(); i++)
    entities[i]->addPhysicalEntity(PhysicalNumber);
}

void GModel::setPhysicalNumToEntitiesInBox(int EntityDimension,
                                           int PhysicalNumber,
                                           std::vector<double> p1,
                                           std::vector<double> p2)
{
  if(p1.size() != 3 || p2.size() != 3) return;
  SBoundingBox3d box(p1[0], p1[2], p1[2], p2[0], p2[1], p2[3]);
  setPhysicalNumToEntitiesInBox(EntityDimension, PhysicalNumber, box);
}

GEdge *getNewModelEdge(GFace *gf1, GFace *gf2,
                       std::map<std::pair<int, int>, GEdge *> &newEdges)
{
  int t1 = gf1 ? gf1->tag() : -1;
  int t2 = gf2 ? gf2->tag() : -1;
  int i1 = std::min(t1, t2);
  int i2 = std::max(t1, t2);

<<<<<<< HEAD
  /// FIXME REMOVE INTERNAL EDGES !!!!
=======
  // FIXME remove internal edges!
>>>>>>> 8458fc59
  if(i1 == i2) return 0;

  std::map<std::pair<int, int>, GEdge *>::iterator it =
    newEdges.find(std::make_pair(i1, i2));
  if(it == newEdges.end()) {
    discreteEdge *ge =
      new discreteEdge(GModel::current(),
                       GModel::current()->getMaxElementaryNumber(1) + 1, 0, 0);
    GModel::current()->add(ge);
<<<<<<< HEAD
    if(i1 == i2) printf("internal edge %d\n",ge->tag());
=======
    //if(i1 == i2) printf("internal edge %d\n", ge->tag());
>>>>>>> 8458fc59
    newEdges[std::make_pair(i1, i2)] = ge;
    return ge;
  }
  else
    return it->second;
}

void GModel::classifyAllFaces(double angleThreshold, bool includeBoundary)
{
#if defined(HAVE_MESH)
  Msg::StatusBar(true, "Classifying surfaces (angle: %g)...",
                 angleThreshold * 180. / M_PI);
  double t1 = Cpu();

  std::set<GFace *> faces;
  std::vector<MElement *> elements;
  for(GModel::fiter it = this->firstFace(); it != this->lastFace(); ++it) {
    faces.insert(*it);
    elements.insert(elements.end(), (*it)->triangles.begin(),
                    (*it)->triangles.end());
    elements.insert(elements.end(), (*it)->quadrangles.begin(),
                    (*it)->quadrangles.end());
  }

  discreteEdge *edge = new discreteEdge(
    GModel::current(), GModel::current()->getMaxElementaryNumber(1) + 1, 0, 0);
  GModel::current()->add(edge);

  e2t_cont adj;
  buildEdgeToElements(elements, adj);
  std::vector<edge_angle> edges_detected, edges_lonely;
  buildListOfEdgeAngle(adj, edges_detected, edges_lonely);
  for(std::size_t i = 0; i < edges_detected.size(); i++) {
    edge_angle ea = edges_detected[i];
    if(ea.angle <= angleThreshold) break;
    edge->lines.push_back(new MLine(ea.v1, ea.v2));
  }
  if(includeBoundary) {
    for(std::size_t i = 0; i < edges_lonely.size(); i++) {
      edge_angle ea = edges_lonely[i];
      edge->lines.push_back(new MLine(ea.v1, ea.v2));
    }
  }

  this->classifyFaces();

  GModel::current()->remove(edge);
  edge->lines.clear();
  delete edge;
  elements.clear();
  edges_detected.clear();
  edges_lonely.clear();

  double t2 = Cpu();
  Msg::StatusBar(true, "Done classifying surfaces (%g s)", t2 - t1);

#else
  Msg::Error("Surface classification requires the mesh module");
#endif
}

#if defined(HAVE_MESH)
static void recurClassifyEdges(MTri3 *t, std::map<MTriangle *, GFace *> &reverse,
                        std::map<MLine *, GEdge *, compareMLinePtr> &lines,
                        std::set<MLine *> &touched,
                        std::set<MTri3 *> &trisTouched,
                        std::map<std::pair<int, int>, GEdge *> &newEdges)
{
<<<<<<< HEAD
  if(!t->isDeleted()) {
    trisTouched.erase(t);
    t->setDeleted(true);
    GFace *gf1 = reverse[t->tri()];
    for(int i = 0; i < 3; i++) {
      GFace *gf2 = 0;
      MTri3 *tn = t->getNeigh(i);
      if(tn) gf2 = reverse[tn->tri()];
      edgeXface exf(t, i);
      MLine ml(exf._v(0), exf._v(1));
      std::map<MLine *, GEdge *, compareMLinePtr>::iterator it =
        lines.find(&ml);
      if(it != lines.end()) {
	if(touched.find(it->first) == touched.end()) {
          GEdge *ge = getNewModelEdge(gf1, gf2, newEdges);
          if(ge) ge->lines.push_back(it->first);
	  touched.insert(it->first);
	}
      }
      if(tn)
        recurClassifyEdges(tn, reverse, lines, touched, trisTouched, newEdges);
    }
  }
}
=======
>>>>>>> 8458fc59

  std::stack<MTri3 *> _stack;
  _stack.push(t);

  while (!_stack.empty()){
    t = _stack.top();
    _stack.pop();
    if(!t->isDeleted()) {
      trisTouched.erase(t);
      t->setDeleted(true);
      GFace *gf1 = reverse[t->tri()];
      for(int i = 0; i < 3; i++) {
	GFace *gf2 = 0;
	MTri3 *tn = t->getNeigh(i);
	if(tn) gf2 = reverse[tn->tri()];
	edgeXface exf(t, i);
	MLine ml(exf._v(0), exf._v(1));
	std::map<MLine *, GEdge *, compareMLinePtr>::iterator it =
	  lines.find(&ml);
	if(it != lines.end()) {
	  if(touched.find(it->first) == touched.end()) {
	    GEdge *ge = getNewModelEdge(gf1, gf2, newEdges);
	    if(ge) ge->lines.push_back(it->first);
	    touched.insert(it->first);
	  }
	}
	if(tn){
	  _stack.push(tn);
	  //	  recurClassifyEdges(tn, reverse, lines, touched, trisTouched, newEdges,rec+1);
	}
      }
    }
  }
}

static void recurClassify(MTri3 *t, GFace *gf,
                   std::map<MLine *, GEdge *, compareMLinePtr> &lines,
                   std::map<MTriangle *, GFace *> &reverse)
{
  std::stack<MTri3 *> _stack;
  _stack.push(t);
  
  while (!_stack.empty()){
    t = _stack.top();
    _stack.pop();
    if(!t->isDeleted()) {
      gf->triangles.push_back(t->tri());
      reverse[t->tri()] = gf;
      t->setDeleted(true);
      for(int i = 0; i < 3; i++) {
	MTri3 *tn = t->getNeigh(i);
	if(tn) {
	  edgeXface exf(t, i);
	  MLine ml(exf._v(0), exf._v(1));
	  std::map<MLine *, GEdge *, compareMLinePtr>::iterator it =
	    lines.find(&ml);
	  if(it == lines.end()) _stack.push(tn);//recurClassify(tn, gf, lines, reverse);
	}
      }
    }
  }
}

#endif

void GModel::classifyFaces()
{
#if defined(HAVE_MESH)
  // faces are ALL faces of the mesh, if not, this makes NO sense
  std::map<MLine *, GEdge *, compareMLinePtr> lines;
<<<<<<< HEAD
  
  /// create a structure from mesh edges edges to geometrical edges
  /// remove existing GEdges but keep track of their traces ...
  /// remove existing Model Vertices
  std::vector<GEdge*> __edges;
  for(GModel::eiter it = GModel::current()->firstEdge();
      it != GModel::current()->lastEdge(); ++it) {
    for(std::size_t i = 0; i < (*it)->lines.size(); i++){
      lines[(*it)->lines[i]] = *it;
    }
    if ((*it)->getBeginVertex())__edges.push_back(*it);
  }

  //  for(GModel::viter it = GModel::current()->firstVertex();
  //      it != GModel::current()->lastVertex(); ++it) {
    //    delete *it;
  //  }
  //  vertices.clear();
  for (size_t i=0;i<__edges.size();++i){
    remove(__edges[i]);
    //    delete __edges[i];
=======

  // create a structure from mesh edges edges to geometrical edges
  // remove existing GEdges but keep track of their traces ...
  // remove existing Model Vertices
  std::vector<GEdge *> edgesToRemove;
  for(GModel::eiter it = GModel::current()->firstEdge();
      it != GModel::current()->lastEdge(); ++it) {
    for(std::size_t i = 0; i < (*it)->lines.size(); i++) {
      lines[(*it)->lines[i]] = *it;
    }
    if((*it)->getBeginVertex()) edgesToRemove.push_back(*it);
  }

  for(size_t i = 0; i < edgesToRemove.size(); ++i) {
    remove(edgesToRemove[i]);
>>>>>>> 8458fc59
  }
  //  printf("cpoc<<<s\n");

<<<<<<< HEAD
  
=======
>>>>>>> 8458fc59
  // create triangle 2 triangle connections
  std::map<MTriangle *, GFace *> reverse_old;
  std::list<MTri3 *> tris;
  {
    std::set<GFace *>::iterator it = faces.begin();
    while(it != faces.end()) {
      GFace *gf = *it;
      for(std::size_t i = 0; i < gf->triangles.size(); i++) {
        tris.push_back(new MTri3(gf->triangles[i], 0));
        reverse_old[gf->triangles[i]] = gf;
      }
      gf->triangles.clear();
      gf->mesh_vertices.clear();
      ++it;
    }
  }
  if(tris.empty()) return;
<<<<<<< HEAD
=======
  //  printf("cpoc<<<ss\n");
>>>>>>> 8458fc59
  connectTriangles(tris);
  //  printf("cpoc<<<sq\n");

  // classify
  std::map<MTriangle *, GFace *> reverse;
  std::multimap<GFace *, GFace *> replacedBy;
  // color all triangles
  std::list<MTri3 *>::iterator it = tris.begin();
  std::list<GFace *> newf;
  while(it != tris.end()) {
    if(!(*it)->isDeleted()) {
      discreteFace *gf = new discreteFace(
        GModel::current(), GModel::current()->getMaxElementaryNumber(2) + 1);
      recurClassify(*it, gf, lines, reverse);
      GModel::current()->add(gf);
      newf.push_back(gf);

      for(std::size_t i = 0; i < gf->triangles.size(); i++) {
        replacedBy.insert(std::make_pair(reverse_old[gf->triangles[i]], gf));
      }
    }
    ++it;
  }
  //  printf("cpoc<<<s\n");

  // now we have all faces coloured. If some regions were existing, replace
  // their faces by the new ones

  for(riter rit = firstRegion(); rit != lastRegion(); ++rit) {
    std::vector<GFace *> _xfaces = (*rit)->faces();
    std::set<GFace *> _newFaces;
    for(std::vector<GFace *>::iterator itf = _xfaces.begin();
        itf != _xfaces.end(); ++itf) {
      std::multimap<GFace *, GFace *>::iterator itLow =
        replacedBy.lower_bound(*itf);
      std::multimap<GFace *, GFace *>::iterator itUp =
        replacedBy.upper_bound(*itf);

      for(; itLow != itUp; ++itLow) _newFaces.insert(itLow->second);
    }
    (*rit)->set(std::vector<GFace *>(_newFaces.begin(), _newFaces.end()));
  }
  //  printf("cpoc<<<s\n");

  // color some lines
  it = tris.begin();
  while(it != tris.end()) {
    (*it)->setDeleted(false);
    ++it;
  }

  // classify edges that are bound by different GFaces
  std::map<std::pair<int, int>, GEdge *> newEdges;
  std::set<MLine *> touched;
  std::set<MTri3 *> trisTouched;
  // bug fix : multiply connected domains

  trisTouched.insert(tris.begin(), tris.end());
  while(!trisTouched.empty())
    recurClassifyEdges(*trisTouched.begin(), reverse, lines, touched,
                       trisTouched, newEdges);

  //  printf("cpoc<<<s\n");
  std::map<discreteFace *, std::vector<int> > newFaceTopology;

  // check if new edges should not be splitted
  // splitted if composed of several open or closed edges

  std::map<MVertex *, GVertex *> modelVertices;

  for(std::map<std::pair<int, int>, GEdge *>::iterator ite = newEdges.begin();
      ite != newEdges.end(); ++ite) {
<<<<<<< HEAD
    //    printf("%d %d --> %d\n",ite->first.first,ite->first.second,ite->second->tag());
=======

    printf("%d %d -->  %d\n",ite->first.first,ite->first.second,ite->second->tag());
>>>>>>> 8458fc59
    std::list<MLine *> allSegments;
    for(std::size_t i = 0; i < ite->second->lines.size(); i++)
      allSegments.push_back(ite->second->lines[i]);

    while(!allSegments.empty()) {
      std::list<MLine *> segmentsForThisDiscreteEdge;
      MVertex *vB = (*allSegments.begin())->getVertex(0);
      MVertex *vE = (*allSegments.begin())->getVertex(1);
      segmentsForThisDiscreteEdge.push_back(*allSegments.begin());
      allSegments.erase(allSegments.begin());
      while(1) {
        bool found = false;
        for(std::list<MLine *>::iterator it = allSegments.begin();
            it != allSegments.end(); ++it) {
          MVertex *v1 = (*it)->getVertex(0);
          MVertex *v2 = (*it)->getVertex(1);
          if(v1 == vE || v2 == vE) {
            segmentsForThisDiscreteEdge.push_back(*it);
            if(v2 == vE) (*it)->reverse();
            vE = (v1 == vE) ? v2 : v1;
            found = true;
            allSegments.erase(it);
            break;
          }
          if(v1 == vB || v2 == vB) {
            segmentsForThisDiscreteEdge.push_front(*it);
            if(v1 == vB) (*it)->reverse();
            vB = (v1 == vB) ? v2 : v1;
            found = true;
            allSegments.erase(it);
            break;
          }
        }
        if(vE == vB) break;
        if(!found) break;
      }

      std::map<MVertex *, GVertex *>::iterator itMV = modelVertices.find(vB);
      if(itMV == modelVertices.end()) {
        GVertex *newGv = new discreteVertex(
          GModel::current(), GModel::current()->getMaxElementaryNumber(0) + 1,
          vB->x(), vB->y(), vB->z());
        newGv->mesh_vertices.push_back(vB);
        vB->setEntity(newGv);
        newGv->points.push_back(new MPoint(vB));
        GModel::current()->add(newGv);
        modelVertices[vB] = newGv;
      }
      itMV = modelVertices.find(vE);
      if(itMV == modelVertices.end()) {
        GVertex *newGv = new discreteVertex(
          GModel::current(), GModel::current()->getMaxElementaryNumber(0) + 1,
          vE->x(), vE->y(), vE->z());
        newGv->mesh_vertices.push_back(vE);
        newGv->points.push_back(new MPoint(vE));
        vE->setEntity(newGv);
        GModel::current()->add(newGv);
        modelVertices[vE] = newGv;
      }

      GEdge *newGe = new discreteEdge(
        GModel::current(), GModel::current()->getMaxElementaryNumber(1) + 1,
        modelVertices[vB], modelVertices[vE]);
      newGe->lines.insert(newGe->lines.end(),
                          segmentsForThisDiscreteEdge.begin(),
                          segmentsForThisDiscreteEdge.end());

      for(std::list<MLine *>::iterator itL =
            segmentsForThisDiscreteEdge.begin();
          itL != segmentsForThisDiscreteEdge.end(); ++itL) {
        if(/*1 ||*/ (*itL)->getVertex(0)->onWhat()->dim() != 0) {
          newGe->mesh_vertices.push_back((*itL)->getVertex(0));
          (*itL)->getVertex(0)->setEntity(newGe);
        }
      }

      GModel::current()->add(newGe);
      discreteFace *gf1 = dynamic_cast<discreteFace *>(
        GModel::current()->getFaceByTag(ite->first.first));
      discreteFace *gf2 = dynamic_cast<discreteFace *>(
        GModel::current()->getFaceByTag(ite->first.second));
      if(gf1) newFaceTopology[gf1].push_back(newGe->tag());
      if(gf2) newFaceTopology[gf2].push_back(newGe->tag());
    }
  }
  //  printf("edededededecpocss<<<s\n");

  std::map<discreteFace *, std::vector<int> >::iterator itFT =
    newFaceTopology.begin();
  for(; itFT != newFaceTopology.end(); ++itFT) {
    itFT->first->setBoundEdges(itFT->second);
  }
  //  printf("edededededecpocss<<<s\n");

  for(std::map<std::pair<int, int>, GEdge *>::iterator it = newEdges.begin();
      it != newEdges.end(); ++it) {
    GEdge *ge = it->second;
    GModel::current()->remove(ge);
    // delete ge;
  }

  it = tris.begin();
  while(it != tris.end()) {
    delete *it;
    ++it;
  }

  //  printf("cpoc<<<s\n");
  // delete empty mesh faces and reclasssify
  std::set<GFace *, GEntityLessThan> fac = faces;
  for(fiter fit = fac.begin(); fit != fac.end(); ++fit) {
    std::set<MVertex *> _verts;
    (*fit)->mesh_vertices.clear();
    for(std::size_t i = 0; i < (*fit)->triangles.size(); i++) {
      for(int j = 0; j < 3; j++) {
        if((*fit)->triangles[i]->getVertex(j)->onWhat()->dim() > 1) {
          (*fit)->triangles[i]->getVertex(j)->setEntity(*fit);
          _verts.insert((*fit)->triangles[i]->getVertex(j));
        }
      }
    }
    //    printf("FACE %d with %d triangles\n",(*fit)->tag(),(*fit)->triangles.size());
    if((*fit)->triangles.size())
      (*fit)->mesh_vertices.insert((*fit)->mesh_vertices.begin(),
                                   _verts.begin(), _verts.end());
    else
      remove(*fit);
  }

  /*
  std::vector<GEdge*> eds; eds.insert(eds.begin(),edges.begin(),edges.end());
  std::vector<discreteEdge*> toSplit;
  std::vector<MVertex*> vtoSplit;
  for(size_t k = 0;k<eds.size();++k) {
    for (size_t i=0;i<eds[k]->mesh_vertices.size();i++){
      GEntity *ge = eds[k]->mesh_vertices[i]->onWhat();
      if (ge != eds[k]->getBeginVertex() && ge != eds[k]->getEndVertex() ){
	if (ge->dim() == 0 && eds[k]->getBeginVertex()){
	  discreteEdge *de = dynamic_cast<discreteEdge*>(eds[k]);
	  toSplit.push_back(de);
	  vtoSplit.push_back(eds[k]->mesh_vertices[i]);
	}
      }
    }
  }
  int TAG = getMaxElementNumber() + 1;
  for (size_t i=0;i<toSplit.size();++i){
    Msg::Info ("edge %d (%d %d)  split on model vertex %d",toSplit[i]->tag(),toSplit[i]->getBeginVertex()->tag(), toSplit[i]->getEndVertex()->tag(),vtoSplit[i]->onWhat()->tag());
    printf("edge %d (%d %d)  split on model vertex %d \n",toSplit[i]->tag(),toSplit[i]->getBeginVertex()->tag(), toSplit[i]->getEndVertex()->tag(),vtoSplit[i]->onWhat()->tag());
    toSplit[i]->split (vtoSplit[i],(GVertex*)vtoSplit[i]->onWhat(),TAG);
  }
  setMaxElementNumber(TAG);
  */

#endif
}

void GModel::addHomologyRequest(const std::string &type,
                                const std::vector<int> &domain,
                                const std::vector<int> &subdomain,
                                const std::vector<int> &dim)
{
  typedef std::pair<const std::vector<int>, const std::vector<int> > dpair;
  typedef std::pair<const std::string, const std::vector<int> > tpair;
  dpair p(domain, subdomain);
  tpair p2(type, dim);
  _homologyRequests.insert(std::pair<dpair, tpair>(p, p2));
}

void GModel::computeHomology()
{
  if(_homologyRequests.empty()) return;

#if defined(HAVE_KBIPACK)
  Msg::StatusBar(true, "Homology and cohomology computation...");
  double t1 = Cpu();

  // find unique domain/subdomain requests
  typedef std::pair<const std::vector<int>, const std::vector<int> > dpair;
  typedef std::pair<const std::string, const std::vector<int> > tpair;
  std::set<dpair> domains;
  for(std::multimap<dpair, tpair>::iterator it = _homologyRequests.begin();
      it != _homologyRequests.end(); it++)
    domains.insert(it->first);
  Msg::Info("Number of cell complexes to construct: %d", domains.size());

  for(std::set<dpair>::iterator it = domains.begin(); it != domains.end();
      it++) {
    std::pair<std::multimap<dpair, tpair>::iterator,
              std::multimap<dpair, tpair>::iterator>
      itp = _homologyRequests.equal_range(*it);
    bool prepareToRestore = (itp.first != --itp.second);
    itp.second++;
    std::vector<int> imdomain;
    Homology *homology =
      new Homology(this, itp.first->first.first, itp.first->first.second,
                   imdomain, prepareToRestore);

    for(std::multimap<dpair, tpair>::iterator itt = itp.first;
        itt != itp.second; itt++) {
      std::string type = itt->second.first;
      std::vector<int> dim0 = itt->second.second;
      if(dim0.empty())
        for(int i = 0; i < getDim(); i++) dim0.push_back(i);
      std::vector<int> dim;

      std::stringstream ss;
      for(std::size_t i = 0; i < dim0.size(); i++) {
        int d = dim0.at(i);
        if(d >= 0 && d <= getDim()) {
          dim.push_back(d);
          ss << "H";
          if(type == "Homology") ss << "_";
          if(type == "Cohomology") ss << "^";
          ss << d;
          if(i < dim0.size() - 1 && dim0.at(i + 1) >= 0 &&
             dim0.at(i + 1) <= getDim())
            ss << ", ";
        }
      }
      std::string dims = ss.str();

      if(type != "Homology" && type != "Cohomology" && type != "Betti") {
        Msg::Error("Unknown type of homology computation: %s", type.c_str());
      }
      else if(dim.empty()) {
        Msg::Error("Invalid homology computation dimensions given");
      }
      else if(type == "Betti") {
        homology->findBettiNumbers();
      }
      else if(type == "Homology" && !homology->isHomologyComputed(dim)) {
        homology->findHomologyBasis(dim);
        Msg::Info("Homology space basis chains to save: %s", dims.c_str());
        for(std::size_t i = 0; i < dim.size(); i++) {
          homology->addChainsToModel(dim.at(i));
        }
      }
      else if(type == "Cohomology" && !homology->isCohomologyComputed(dim)) {
        homology->findCohomologyBasis(dim);
        Msg::Info("Cohomology space basis cochains to save: %s", dims.c_str());
        for(std::size_t i = 0; i < dim.size(); i++) {
          homology->addCochainsToModel(dim.at(i));
        }
      }
    }
    pruneMeshVertexAssociations();
    delete homology;
  }
  Msg::Info("");

  double t2 = Cpu();
  Msg::StatusBar(true, "Done homology and cohomology computation (%g s)",
                 t2 - t1);

#else
  Msg::Error("Homology computation requires KBIPACK");
#endif
}<|MERGE_RESOLUTION|>--- conflicted
+++ resolved
@@ -2898,11 +2898,7 @@
   int i1 = std::min(t1, t2);
   int i2 = std::max(t1, t2);
 
-<<<<<<< HEAD
-  /// FIXME REMOVE INTERNAL EDGES !!!!
-=======
   // FIXME remove internal edges!
->>>>>>> 8458fc59
   if(i1 == i2) return 0;
 
   std::map<std::pair<int, int>, GEdge *>::iterator it =
@@ -2912,11 +2908,7 @@
       new discreteEdge(GModel::current(),
                        GModel::current()->getMaxElementaryNumber(1) + 1, 0, 0);
     GModel::current()->add(ge);
-<<<<<<< HEAD
-    if(i1 == i2) printf("internal edge %d\n",ge->tag());
-=======
     //if(i1 == i2) printf("internal edge %d\n", ge->tag());
->>>>>>> 8458fc59
     newEdges[std::make_pair(i1, i2)] = ge;
     return ge;
   }
@@ -2985,33 +2977,6 @@
                         std::set<MTri3 *> &trisTouched,
                         std::map<std::pair<int, int>, GEdge *> &newEdges)
 {
-<<<<<<< HEAD
-  if(!t->isDeleted()) {
-    trisTouched.erase(t);
-    t->setDeleted(true);
-    GFace *gf1 = reverse[t->tri()];
-    for(int i = 0; i < 3; i++) {
-      GFace *gf2 = 0;
-      MTri3 *tn = t->getNeigh(i);
-      if(tn) gf2 = reverse[tn->tri()];
-      edgeXface exf(t, i);
-      MLine ml(exf._v(0), exf._v(1));
-      std::map<MLine *, GEdge *, compareMLinePtr>::iterator it =
-        lines.find(&ml);
-      if(it != lines.end()) {
-	if(touched.find(it->first) == touched.end()) {
-          GEdge *ge = getNewModelEdge(gf1, gf2, newEdges);
-          if(ge) ge->lines.push_back(it->first);
-	  touched.insert(it->first);
-	}
-      }
-      if(tn)
-        recurClassifyEdges(tn, reverse, lines, touched, trisTouched, newEdges);
-    }
-  }
-}
-=======
->>>>>>> 8458fc59
 
   std::stack<MTri3 *> _stack;
   _stack.push(t);
@@ -3082,29 +3047,6 @@
 #if defined(HAVE_MESH)
   // faces are ALL faces of the mesh, if not, this makes NO sense
   std::map<MLine *, GEdge *, compareMLinePtr> lines;
-<<<<<<< HEAD
-  
-  /// create a structure from mesh edges edges to geometrical edges
-  /// remove existing GEdges but keep track of their traces ...
-  /// remove existing Model Vertices
-  std::vector<GEdge*> __edges;
-  for(GModel::eiter it = GModel::current()->firstEdge();
-      it != GModel::current()->lastEdge(); ++it) {
-    for(std::size_t i = 0; i < (*it)->lines.size(); i++){
-      lines[(*it)->lines[i]] = *it;
-    }
-    if ((*it)->getBeginVertex())__edges.push_back(*it);
-  }
-
-  //  for(GModel::viter it = GModel::current()->firstVertex();
-  //      it != GModel::current()->lastVertex(); ++it) {
-    //    delete *it;
-  //  }
-  //  vertices.clear();
-  for (size_t i=0;i<__edges.size();++i){
-    remove(__edges[i]);
-    //    delete __edges[i];
-=======
 
   // create a structure from mesh edges edges to geometrical edges
   // remove existing GEdges but keep track of their traces ...
@@ -3120,14 +3062,9 @@
 
   for(size_t i = 0; i < edgesToRemove.size(); ++i) {
     remove(edgesToRemove[i]);
->>>>>>> 8458fc59
   }
   //  printf("cpoc<<<s\n");
 
-<<<<<<< HEAD
-  
-=======
->>>>>>> 8458fc59
   // create triangle 2 triangle connections
   std::map<MTriangle *, GFace *> reverse_old;
   std::list<MTri3 *> tris;
@@ -3145,10 +3082,7 @@
     }
   }
   if(tris.empty()) return;
-<<<<<<< HEAD
-=======
   //  printf("cpoc<<<ss\n");
->>>>>>> 8458fc59
   connectTriangles(tris);
   //  printf("cpoc<<<sq\n");
 
@@ -3221,12 +3155,8 @@
 
   for(std::map<std::pair<int, int>, GEdge *>::iterator ite = newEdges.begin();
       ite != newEdges.end(); ++ite) {
-<<<<<<< HEAD
-    //    printf("%d %d --> %d\n",ite->first.first,ite->first.second,ite->second->tag());
-=======
 
     printf("%d %d -->  %d\n",ite->first.first,ite->first.second,ite->second->tag());
->>>>>>> 8458fc59
     std::list<MLine *> allSegments;
     for(std::size_t i = 0; i < ite->second->lines.size(); i++)
       allSegments.push_back(ite->second->lines[i]);
@@ -3297,7 +3227,7 @@
       for(std::list<MLine *>::iterator itL =
             segmentsForThisDiscreteEdge.begin();
           itL != segmentsForThisDiscreteEdge.end(); ++itL) {
-        if(/*1 ||*/ (*itL)->getVertex(0)->onWhat()->dim() != 0) {
+        if((*itL)->getVertex(0)->onWhat()->dim() != 0) {
           newGe->mesh_vertices.push_back((*itL)->getVertex(0));
           (*itL)->getVertex(0)->setEntity(newGe);
         }
@@ -3348,39 +3278,12 @@
         }
       }
     }
-    //    printf("FACE %d with %d triangles\n",(*fit)->tag(),(*fit)->triangles.size());
     if((*fit)->triangles.size())
       (*fit)->mesh_vertices.insert((*fit)->mesh_vertices.begin(),
                                    _verts.begin(), _verts.end());
     else
       remove(*fit);
   }
-
-  /*
-  std::vector<GEdge*> eds; eds.insert(eds.begin(),edges.begin(),edges.end());
-  std::vector<discreteEdge*> toSplit;
-  std::vector<MVertex*> vtoSplit;
-  for(size_t k = 0;k<eds.size();++k) {
-    for (size_t i=0;i<eds[k]->mesh_vertices.size();i++){
-      GEntity *ge = eds[k]->mesh_vertices[i]->onWhat();
-      if (ge != eds[k]->getBeginVertex() && ge != eds[k]->getEndVertex() ){
-	if (ge->dim() == 0 && eds[k]->getBeginVertex()){
-	  discreteEdge *de = dynamic_cast<discreteEdge*>(eds[k]);
-	  toSplit.push_back(de);
-	  vtoSplit.push_back(eds[k]->mesh_vertices[i]);
-	}
-      }
-    }
-  }
-  int TAG = getMaxElementNumber() + 1;
-  for (size_t i=0;i<toSplit.size();++i){
-    Msg::Info ("edge %d (%d %d)  split on model vertex %d",toSplit[i]->tag(),toSplit[i]->getBeginVertex()->tag(), toSplit[i]->getEndVertex()->tag(),vtoSplit[i]->onWhat()->tag());
-    printf("edge %d (%d %d)  split on model vertex %d \n",toSplit[i]->tag(),toSplit[i]->getBeginVertex()->tag(), toSplit[i]->getEndVertex()->tag(),vtoSplit[i]->onWhat()->tag());
-    toSplit[i]->split (vtoSplit[i],(GVertex*)vtoSplit[i]->onWhat(),TAG);
-  }
-  setMaxElementNumber(TAG);
-  */
-
 #endif
 }
 
