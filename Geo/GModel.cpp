--- conflicted
+++ resolved
@@ -786,11 +786,7 @@
     _physicalNames.begin();
   while(it != _physicalNames.end()) {
     if(it->second == name)
-<<<<<<< HEAD
-      // it = physicalNames.erase(it); // C++11 only
-=======
       // it = _physicalNames.erase(it); // C++11 only
->>>>>>> b7c568f1
       _physicalNames.erase(it++);
     else
       ++it;
