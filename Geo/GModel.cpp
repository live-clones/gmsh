// Gmsh - Copyright (C) 1997-2019 C. Geuzaine, J.-F. Remacle
//
// See the LICENSE.txt file for license information. Please report all
// issues on https://gitlab.onelab.info/gmsh/gmsh/issues.

#include <limits>
#include <stdlib.h>
#include <sstream>
#include <stack>
#include "GmshConfig.h"
#include "GmshMessage.h"
#include "GModel.h"
#include "GModelIO_GEO.h"
#include "GModelIO_OCC.h"
#include "MPoint.h"
#include "MLine.h"
#include "MTriangle.h"
#include "MQuadrangle.h"
#include "MTetrahedron.h"
#include "MHexahedron.h"
#include "MPrism.h"
#include "MPyramid.h"
#include "MTrihedron.h"
#include "MElementCut.h"
#include "MElementOctree.h"
#include "discreteRegion.h"
#include "discreteFace.h"
#include "discreteEdge.h"
#include "discreteVertex.h"
#include "partitionRegion.h"
#include "partitionFace.h"
#include "partitionEdge.h"
#include "partitionVertex.h"
#include "gmshSurface.h"
#include "SmoothData.h"
#include "Context.h"
#include "OS.h"
#include "StringUtils.h"
#include "GEdgeLoop.h"
#include "MVertexRTree.h"
#include "OpenFile.h"
#include "CreateFile.h"
#include "Options.h"
#include "GModelCreateTopologyFromMesh.h"

#if defined(HAVE_MESH)
#include "meshGEdge.h"
#include "meshGFace.h"
#include "meshGRegion.h"
#include "Field.h"
#include "Generator.h"
#include "meshGFaceOptimize.h"
#include "meshPartition.h"
#include "HighOrder.h"
#include "meshMetric.h"
#include "meshGRegionMMG3D.h"
#include "meshGFaceBamg.h"

static const float EDGE_ANGLE_THRESHOLD = 0.698132;
#endif

#if defined(HAVE_KBIPACK)
#include "Homology.h"
#endif

std::vector<GModel *> GModel::list;
int GModel::_current = -1;

GModel::GModel(const std::string &name)
  : _maxVertexNum(0), _maxElementNum(0), _checkPointedMaxVertexNum(0),
    _checkPointedMaxElementNum(0), _destroying(false), _name(name), _visible(1),
    _elementOctree(0), _geo_internals(0), _occ_internals(0), _acis_internals(0),
    _fields(0), _currentMeshEntity(0), _numPartitions(0),
    normals(0)
{
  // hide all other models
  for(unsigned int i = 0; i < list.size(); i++) list[i]->setVisibility(0);

  // push new one into the list
  list.push_back(this);

  // we always create an internal GEO model; other CAD internals are created
  // on-demand
  _createGEOInternals();

#if defined(HAVE_MESH)
  _fields = new FieldManager();
#endif
}

GModel::~GModel()
{
  std::vector<GModel *>::iterator it =
    std::find(list.begin(), list.end(), this);
  if(it != list.end()) list.erase(it);

  if(getVisibility()) {
    // if no other model is visible, make the last one visible
    bool othervisible = false;
    for(unsigned int i = 0; i < list.size(); i++) {
      if(list[i]->getVisibility()) othervisible = true;
    }
    if(!othervisible && list.size()) list.back()->setVisibility(1);
  }

  destroy();
  _deleteGEOInternals();
  _deleteOCCInternals();
#if defined(HAVE_MESH)
  delete _fields;
#endif
}

void GModel::setFileName(const std::string &fileName)
{
  _fileName = fileName;
  _fileNames.insert(fileName);

  Msg::SetOnelabString("Gmsh/Model name", fileName,
                       Msg::GetNumOnelabClients() > 1, false, true, 0, "file");
  Msg::SetOnelabString("Gmsh/Model absolute path",
                       SplitFileName(GetAbsolutePath(fileName))[0], false,
                       false, true, 0);
  Msg::SetWindowTitle(fileName);
}

GModel *GModel::current(int index)
{
  if(list.empty()) {
    Msg::Info("No current model available: creating one");
    new GModel();
  }
  if(index >= 0) _current = index;
  if(_current < 0 || _current >= (int)list.size()) return list.back();
  return list[_current];
}

int GModel::setCurrent(GModel *m)
{
  for(unsigned int i = 0; i < list.size(); i++) {
    if(list[i] == m) {
      _current = i;
      break;
    }
  }
  return _current;
}

GModel *GModel::findByName(const std::string &name, const std::string &fileName)
{
  // return last mesh with given name
  for(int i = list.size() - 1; i >= 0; i--)
    if(list[i]->getName() == name &&
       (fileName.empty() || !list[i]->hasFileName(fileName)))
      return list[i];
  return 0;
}

void GModel::destroy(bool keepName)
{
  Msg::Debug("Destroying model %s", getName().c_str());
  _destroying = true;

  if(!keepName) {
    _name.clear();
    _fileNames.clear();
  }

  _maxVertexNum = _maxElementNum = 0;
  _checkPointedMaxVertexNum = _checkPointedMaxElementNum = 0;
  _currentMeshEntity = 0;
  _lastMeshEntityError.clear();
  _lastMeshVertexError.clear();

  for(riter it = firstRegion(); it != lastRegion(); ++it) delete *it;
  regions.clear();
  std::set<GRegion *, GEntityLessThan>().swap(regions);

  for(fiter it = firstFace(); it != lastFace(); ++it) delete *it;
  faces.clear();
  std::set<GFace *, GEntityLessThan>().swap(faces);

  for(eiter it = firstEdge(); it != lastEdge(); ++it) delete *it;
  edges.clear();
  std::set<GEdge *, GEntityLessThan>().swap(edges);

  for(viter it = firstVertex(); it != lastVertex(); ++it) delete *it;
  vertices.clear();
  std::set<GVertex *, GEntityLessThan>().swap(vertices);

  destroyMeshCaches();

  _resetOCCInternals();

  if(normals) delete normals;
  normals = 0;

#if defined(HAVE_MESH)
  _fields->reset();
#endif
  gmshSurface::reset();

  _destroying = false;
}

void GModel::destroyMeshCaches()
{
  _vertexVectorCache.clear();
  std::vector<MVertex *>().swap(_vertexVectorCache);
  _vertexMapCache.clear();
  std::map<int, MVertex *>().swap(_vertexMapCache);
  _elementVectorCache.clear();
  std::vector<MElement *>().swap(_elementVectorCache);
  _elementMapCache.clear();
  std::map<int, MElement *>().swap(_elementMapCache);
  _elementIndexCache.clear();
  std::map<int, int>().swap(_elementIndexCache);
  delete _elementOctree;
  _elementOctree = 0;
}

void GModel::deleteMesh(bool deleteOnlyElements)
{
  for(riter it = firstRegion(); it != lastRegion(); ++it)
    (*it)->deleteMesh(deleteOnlyElements);
  for(fiter it = firstFace(); it != lastFace(); ++it)
    (*it)->deleteMesh(deleteOnlyElements);
  for(eiter it = firstEdge(); it != lastEdge(); ++it)
    (*it)->deleteMesh(deleteOnlyElements);
  for(viter it = firstVertex(); it != lastVertex(); ++it)
    (*it)->deleteMesh(deleteOnlyElements);
  destroyMeshCaches();
  _currentMeshEntity = 0;
  _lastMeshEntityError.clear();
  _lastMeshVertexError.clear();
}

bool GModel::empty() const
{
  return vertices.empty() && edges.empty() && faces.empty() && regions.empty();
}

GRegion *GModel::getRegionByTag(int n) const
{
  GEntity tmp((GModel *)this, n);
  std::set<GRegion *, GEntityLessThan>::const_iterator it =
    regions.find((GRegion *)&tmp);
  if(it != regions.end())
    return *it;
  else
    return 0;
}

GFace *GModel::getFaceByTag(int n) const
{
  GEntity tmp((GModel *)this, n);
  std::set<GFace *, GEntityLessThan>::const_iterator it =
    faces.find((GFace *)&tmp);
  if(it != faces.end())
    return *it;
  else
    return 0;
}

GEdge *GModel::getEdgeByTag(int n) const
{
  GEntity tmp((GModel *)this, n);
  std::set<GEdge *, GEntityLessThan>::const_iterator it =
    edges.find((GEdge *)&tmp);
  if(it != edges.end())
    return *it;
  else
    return 0;
}

GVertex *GModel::getVertexByTag(int n) const
{
  GEntity tmp((GModel *)this, n);
  std::set<GVertex *, GEntityLessThan>::const_iterator it =
    vertices.find((GVertex *)&tmp);
  if(it != vertices.end())
    return *it;
  else
    return 0;
}

GEntity *GModel::getEntityByTag(int dim, int n) const
{
  switch(dim) {
  case 0: return getVertexByTag(n);
  case 1: return getEdgeByTag(n);
  case 2: return getFaceByTag(n);
  case 3: return getRegionByTag(n);
  }
  return 0;
}

std::vector<int> GModel::getTagsForPhysicalName(int dim,
                                                const std::string &name)
{
  std::vector<int> tags;
  std::map<int, std::vector<GEntity *> > physicalGroups;
  getPhysicalGroups(dim, physicalGroups);
  std::vector<GEntity *> entities =
    physicalGroups[getPhysicalNumber(dim, name)];
  for(std::vector<GEntity *>::iterator it = entities.begin();
      it != entities.end(); it++) {
    GEntity *ge = *it;
    tags.push_back(ge->tag());
  }
  return tags;
}

void GModel::remove(GRegion *r)
{
  riter it = std::find(firstRegion(), lastRegion(), r);
  if(it != (riter)regions.end()) regions.erase(it);
}

void GModel::remove(GFace *f)
{
  fiter it = std::find(firstFace(), lastFace(), f);
  if(it != faces.end()) faces.erase(it);
}

void GModel::remove(GEdge *e)
{
  eiter it = std::find(firstEdge(), lastEdge(), e);
  if(it != edges.end()) edges.erase(it);
}

void GModel::remove(GVertex *v)
{
  viter it = std::find(firstVertex(), lastVertex(), v);
  if(it != vertices.end()) vertices.erase(it);
}

void GModel::remove(int dim, int tag, bool recursive)
{
  // TODO: we should also check dependencies in embedded entities
  if(dim == 3) {
    GRegion *gr = getRegionByTag(tag);
    if(gr) {
      remove(gr);
      if(recursive) {
        std::vector<GFace *> f = gr->faces();
        for(std::vector<GFace *>::iterator it = f.begin(); it != f.end(); it++)
          remove(2, (*it)->tag(), recursive);
      }
    }
  }
  else if(dim == 2) {
    GFace *gf = getFaceByTag(tag);
    if(gf) {
      bool skip = false;
      for(riter it = firstRegion(); it != lastRegion(); it++) {
        std::vector<GFace *> f = (*it)->faces();
        if(std::find(f.begin(), f.end(), gf) != f.end()) {
          skip = true;
          break;
        }
      }
      if(!skip) {
        remove(gf);
        if(recursive) {
          std::vector<GEdge *> const &e = gf->edges();
          for(std::vector<GEdge *>::const_iterator it = e.begin();
              it != e.end(); it++)
            remove(1, (*it)->tag(), recursive);
        }
      }
    }
  }
  else if(dim == 1) {
    GEdge *ge = getEdgeByTag(tag);
    if(ge) {
      bool skip = false;
      for(fiter it = firstFace(); it != lastFace(); it++) {
        std::vector<GEdge *> const &e = (*it)->edges();
        if(std::find(e.begin(), e.end(), ge) != e.end()) {
          skip = true;
          break;
        }
      }
      if(!skip) {
        remove(ge);
        if(recursive) {
          if(ge->getBeginVertex()) remove(0, ge->getBeginVertex()->tag());
          if(ge->getEndVertex()) remove(0, ge->getEndVertex()->tag());
        }
      }
    }
  }
  else if(dim == 0) {
    GVertex *gv = getVertexByTag(tag);
    if(gv) {
      bool skip = false;
      for(eiter it = firstEdge(); it != lastEdge(); it++) {
        GEdge *ge = *it;
        if(ge->getBeginVertex() == gv || ge->getEndVertex() == gv) {
          skip = true;
          break;
        }
      }
      if(!skip) {
        remove(gv);
      }
    }
  }
}

void GModel::remove(const std::vector<std::pair<int, int> > &dimTags,
                    bool recursive)
{
  for(unsigned int i = 0; i < dimTags.size(); i++)
    remove(dimTags[i].first, dimTags[i].second, recursive);
}

void GModel::remove()
{
  regions.clear();
  faces.clear();
  edges.clear();
  vertices.clear();
}

void GModel::snapVertices()
{
  viter vit = firstVertex();

  double tol = CTX::instance()->geom.tolerance;

  while(vit != lastVertex()) {
    std::vector<GEdge *> const &edges = (*vit)->edges();
    for(std::vector<GEdge *>::const_iterator it = edges.begin();
        it != edges.end(); ++it) {
      Range<double> parb = (*it)->parBounds(0);
      double t;
      if((*it)->getBeginVertex() == *vit) {
        t = parb.low();
      }
      else if((*it)->getEndVertex() == *vit) {
        t = parb.high();
      }
      else {
        Msg::Error("Weird vertex: impossible to snap");
        break;
      }
      GPoint gp = (*it)->point(t);
      double d = sqrt((gp.x() - (*vit)->x()) * (gp.x() - (*vit)->x()) +
                      (gp.y() - (*vit)->y()) * (gp.y() - (*vit)->y()) +
                      (gp.z() - (*vit)->z()) * (gp.z() - (*vit)->z()));
      if(d > tol) {
        (*vit)->setPosition(gp);
        Msg::Info(
          "Snapping geometry vertex %d to curve control point (dist = %g)",
          (*vit)->tag(), d);
      }
    }
    vit++;
  }
}

void GModel::getEntities(std::vector<GEntity *> &entities, int dim) const
{
  entities.clear();
  switch(dim) {
  case 0:
    entities.insert(entities.end(), vertices.begin(), vertices.end());
    break;
  case 1: entities.insert(entities.end(), edges.begin(), edges.end()); break;
  case 2: entities.insert(entities.end(), faces.begin(), faces.end()); break;
  case 3:
    entities.insert(entities.end(), regions.begin(), regions.end());
    break;
  default:
    entities.insert(entities.end(), vertices.begin(), vertices.end());
    entities.insert(entities.end(), edges.begin(), edges.end());
    entities.insert(entities.end(), faces.begin(), faces.end());
    entities.insert(entities.end(), regions.begin(), regions.end());
    break;
  }
}

void GModel::getEntitiesInBox(std::vector<GEntity *> &entities,
                              const SBoundingBox3d &box, int dim) const
{
  entities.clear();
  std::vector<GEntity *> all;
  getEntities(all, dim);
  // if we use this often, create an rtree to avoid the linear search
  for(unsigned int i = 0; i < all.size(); i++) {
    SBoundingBox3d bbox = all[i]->bounds();
    if(bbox.min().x() >= box.min().x() && bbox.max().x() <= box.max().x() &&
       bbox.min().y() >= box.min().y() && bbox.max().y() <= box.max().y() &&
       bbox.min().z() >= box.min().z() && bbox.max().z() <= box.max().z())
      entities.push_back(all[i]);
  }
}

class AbsIntLessThan {
public:
  bool operator()(const int &i1, const int &i2) const
  {
    if(std::abs(i1) < std::abs(i2)) return true;
    return false;
  }
};

bool GModel::getBoundaryTags(const std::vector<std::pair<int, int> > &inDimTags,
                             std::vector<std::pair<int, int> > &outDimTags,
                             bool combined, bool oriented, bool recursive)
{
  bool ret = true;
  for(unsigned int i = 0; i < inDimTags.size(); i++) {
    int dim = inDimTags[i].first;
    int tag = std::abs(inDimTags[i].second); // abs for backward compatibility
    bool reverse = (inDimTags[i].second < 0);
    if(dim == 3) {
      GRegion *gr = getRegionByTag(tag);
      if(gr) {
        if(recursive) {
          std::vector<GVertex *> const &vert = gr->vertices();
          for(std::vector<GVertex *>::const_iterator it = vert.begin();
              it != vert.end(); it++)
            outDimTags.push_back(std::pair<int, int>(0, (*it)->tag()));
        }
        else {
          std::vector<GFace *> faces(gr->faces());
          std::vector<int> const &orientations = gr->faceOrientations();
          std::vector<int>::const_iterator ito = orientations.begin();
          for(std::vector<GFace *>::iterator it = faces.begin();
              it != faces.end(); it++) {
            int t = (*it)->tag();
            if(oriented && ito != orientations.end()) {
              t *= *ito;
              ito++;
            }
            outDimTags.push_back(std::pair<int, int>(2, t));
          }
        }
      }
      else {
        Msg::Error("Unknown model region with tag %d", tag);
        ret = false;
      }
    }
    else if(dim == 2) {
      GFace *gf = getFaceByTag(tag);
      if(gf) {
        if(recursive) {
          std::vector<GVertex *> const &vert = gf->vertices();
          for(std::vector<GVertex *>::const_iterator it = vert.begin();
              it != vert.end(); it++)
            outDimTags.push_back(std::pair<int, int>(0, (*it)->tag()));
        }
        else {
          std::vector<GEdge *> const &edges = gf->edges();
          std::vector<int> orientations(gf->edgeOrientations());
          std::vector<int>::iterator ito = orientations.begin();
          for(std::vector<GEdge *>::const_iterator it = edges.begin();
              it != edges.end(); it++) {
            int t = (*it)->tag();
            if(oriented && ito != orientations.end()) {
              t *= *ito;
              ito++;
            }
            outDimTags.push_back(std::pair<int, int>(1, t));
          }
        }
      }
      else {
        Msg::Error("Unknown model face with tag %d", tag);
        ret = false;
      }
    }
    else if(dim == 1) {
      GEdge *ge = getEdgeByTag(tag);
      if(ge) {
        if(reverse) { // for backward compatibility
          if(ge->getEndVertex())
            outDimTags.push_back(
              std::pair<int, int>(0, ge->getEndVertex()->tag()));
          if(ge->getBeginVertex())
            outDimTags.push_back(
              std::pair<int, int>(0, ge->getBeginVertex()->tag()));
        }
        else {
          if(ge->getBeginVertex())
            outDimTags.push_back(
              std::pair<int, int>(0, ge->getBeginVertex()->tag()));
          if(ge->getEndVertex())
            outDimTags.push_back(
              std::pair<int, int>(0, ge->getEndVertex()->tag()));
        }
      }
      else {
        Msg::Error("Unknown model edge with tag %d", tag);
        ret = false;
      }
    }
    else if(dim == 0) {
      GVertex *gv = getVertexByTag(tag);
      if(gv && recursive) {
        outDimTags.push_back(std::pair<int, int>(0, gv->tag()));
      }
    }
  }

  if(combined) {
    // compute boundary of the combined shapes
    std::set<int, AbsIntLessThan> c[3];
    for(unsigned int i = 0; i < outDimTags.size(); i++) {
      int dim = outDimTags[i].first;
      int tag = outDimTags[i].second;
      if(dim >= 0 && dim < 3) {
        std::set<int>::iterator it = c[dim].find(tag);
        if(it == c[dim].end())
          c[dim].insert(tag);
        else {
          c[dim].erase(it);
        }
      }
    }
    outDimTags.clear();
    for(int dim = 0; dim < 3; dim++) {
      for(std::set<int>::iterator it = c[dim].begin(); it != c[dim].end(); it++)
        outDimTags.push_back(std::pair<int, int>(dim, *it));
    }
  }
  return ret;
}

int GModel::getMaxElementaryNumber(int dim)
{
  std::vector<GEntity *> entities;
  getEntities(entities);
  int num = 0;
  for(unsigned int i = 0; i < entities.size(); i++)
    if(dim < 0 || entities[i]->dim() == dim)
      num = std::max(num, std::abs(entities[i]->tag()));
  return num;
}

bool GModel::noPhysicalGroups()
{
  std::vector<GEntity *> entities;
  getEntities(entities);
  for(unsigned int i = 0; i < entities.size(); i++)
    if(entities[i]->physicals.size()) return false;
  return true;
}

void GModel::getPhysicalGroups(
  std::map<int, std::vector<GEntity *> > groups[4]) const
{
  std::vector<GEntity *> entities;
  getEntities(entities);
  for(unsigned int i = 0; i < entities.size(); i++) {
    std::map<int, std::vector<GEntity *> > &group(groups[entities[i]->dim()]);
    for(unsigned int j = 0; j < entities[i]->physicals.size(); j++) {
      // physicals can be stored with negative signs when the entity should be
      // "reversed"
      int p = std::abs(entities[i]->physicals[j]);
      group[p].push_back(entities[i]);
    }
  }
  for(int dim = 0; dim < 4; ++dim) {
    std::map<int, std::vector<GEntity *> > &group(groups[dim]);
    for(std::map<int, std::vector<GEntity *> >::iterator it = group.begin();
        it != group.end(); ++it) {
      std::vector<GEntity *> &v = it->second;
      std::sort(v.begin(), v.end());
      std::unique(v.begin(), v.end());
    }
  }
}

void GModel::getPhysicalGroups(
  int dim, std::map<int, std::vector<GEntity *> > &groups) const
{
  std::vector<GEntity *> entities;
  getEntities(entities, dim);
  for(unsigned int i = 0; i < entities.size(); i++) {
    for(unsigned int j = 0; j < entities[i]->physicals.size(); j++) {
      // physicals can be stored with negative signs when the entity should be
      // "reversed"
      int p = std::abs(entities[i]->physicals[j]);
      groups[p].push_back(entities[i]);
    }
  }
  for(std::map<int, std::vector<GEntity *> >::iterator it = groups.begin();
      it != groups.end(); ++it) {
    std::vector<GEntity *> &v = it->second;
    std::sort(v.begin(), v.end());
    std::unique(v.begin(), v.end());
  }
}

void GModel::removePhysicalGroups()
{
  std::vector<GEntity *> entities;
  getEntities(entities);
  for(unsigned int i = 0; i < entities.size(); i++)
    entities[i]->physicals.clear();

  // we cannot remove the names here, as removePhysicalGroups() is used in
  // GModelIO_GEO for the synchronization. We need to add an explicit cleanup of
  // physical names + move all physical defintions directly in GModel.
  //physicalNames.clear();
}

void GModel::removePhysicalGroup(int dim, int tag)
{
  // FIXME: this is very inefficient - needs to be rewriten (and we should
  // generalize the function by taking a list of dim, tag pairs)
  std::vector<GEntity *> entities;
  getEntities(entities, dim);
  for(unsigned int i = 0; i < entities.size(); i++) {
    std::vector<int> p;
    for(unsigned int j = 0; j < entities[i]->physicals.size(); j++)
      if(entities[i]->physicals[j] != tag)
        p.push_back(entities[i]->physicals[j]);
    entities[i]->physicals = p;
  }
  physicalNames.erase(std::pair<int, int>(dim, tag));
}

int GModel::getMaxPhysicalNumber(int dim)
{
  std::vector<GEntity *> entities;
  getEntities(entities);
  int num = 0;
  for(unsigned int i = 0; i < entities.size(); i++)
    if(dim < 0 || entities[i]->dim() == dim)
      for(unsigned int j = 0; j < entities[i]->physicals.size(); j++)
        num = std::max(num, std::abs(entities[i]->physicals[j]));
  return num;
}

void GModel::getInnerPhysicalNamesIterators(std::vector<piter> &iterators)
{
  iterators.resize(4, firstPhysicalName());

  for(piter physIt = firstPhysicalName(); physIt != lastPhysicalName();
      ++physIt)
    iterators[physIt->first.first] = physIt;
}

int GModel::setPhysicalName(const std::string &name, int dim, int number)
{
  // check if the name is already used
  int findPhy = getPhysicalNumber(dim, name);
  if(findPhy != -1) return findPhy;

  // if no number is given, find the next available one
  if(!number) number = getMaxPhysicalNumber(dim) + 1;
  physicalNames.insert(std::pair<std::pair<int, int>, std::string>(
    std::pair<int, int>(dim, number), name));
  return number;
}

GModel::piter GModel::setPhysicalName(piter pos, const std::string &name,
                                      int dim, int number)
{
  // if no number is given, find the next available one
  if(!number) number = getMaxPhysicalNumber(dim) + 1;
#if __cplusplus >= 201103L
  // Insertion complexity in O(1) if position points to the element that will
  // FOLLOW the inserted element.
  if(pos != lastPhysicalName()) ++pos;
  return physicalNames.insert(pos, std::pair<std::pair<int, int>, std::string>(
                                     std::pair<int, int>(dim, number), name));
#else
  // Insertion complexity in O(1) if position points to the element that will
  // PRECEDE the inserted element.
  return physicalNames.insert(pos, std::pair<std::pair<int, int>, std::string>(
                                     std::pair<int, int>(dim, number), name));
#endif
}

std::string GModel::getPhysicalName(int dim, int number) const
{
  std::map<std::pair<int, int>, std::string>::const_iterator it =
    physicalNames.find(std::pair<int, int>(dim, number));
  if(it != physicalNames.end()) return it->second;
  return "";
}

void GModel::removePhysicalName(const std::string &name)
{
  std::map<std::pair<int, int>, std::string>::iterator it =
    physicalNames.begin();
  while(it != physicalNames.end()){
    if(it->second == name)
      //it = physicalNames.erase(it); // C++11 only
      physicalNames.erase(it++);
    else
      ++it;
  }
}

int GModel::getPhysicalNumber(const int &dim, const std::string &name)
{
  for(piter physIt = firstPhysicalName(); physIt != lastPhysicalName();
      ++physIt)
    if(dim == physIt->first.first && name == physIt->second)
      return physIt->first.second;

  return -1;
}

int GModel::getDim() const
{
  if(getNumRegions() > 0) return 3;
  if(getNumFaces() > 0) return 2;
  if(getNumEdges() > 0) return 1;
  if(getNumVertices() > 0) return 0;
  return -1;
}

std::string GModel::getElementaryName(int dim, int number)
{
  std::map<std::pair<int, int>, std::string>::iterator it =
    elementaryNames.find(std::pair<int, int>(dim, number));
  if(it != elementaryNames.end()) return it->second;
  return "";
}

void GModel::setSelection(int val)
{
  std::vector<GEntity *> entities;
  getEntities(entities);

  for(unsigned int i = 0; i < entities.size(); i++) {
    entities[i]->setSelection(val);
    // reset selection in elements (stored in the visibility flag to
    // save space)
    if(val == 0) {
      for(unsigned int j = 0; j < entities[i]->getNumMeshElements(); j++)
        if(entities[i]->getMeshElement(j)->getVisibility() == 2)
          entities[i]->getMeshElement(j)->setVisibility(1);
    }
  }
}

SBoundingBox3d GModel::bounds(bool aroundVisible)
{
  std::vector<GEntity *> entities;
  getEntities(entities);
  SBoundingBox3d bb;
  for(unsigned int i = 0; i < entities.size(); i++) {
    if(!aroundVisible || entities[i]->getVisibility()) {
      if(entities[i]->getNativeType() == GEntity::OpenCascadeModel) {
        bb += entities[i]->bounds();
      }
      else {
        // using the mesh vertices for now
        if(entities[i]->dim() == 0)
          bb += static_cast<GVertex *>(entities[i])->xyz();
        else
          for(unsigned int j = 0; j < entities[i]->mesh_vertices.size(); j++)
            bb += entities[i]->mesh_vertices[j]->point();
      }
    }
  }
  return bb;
}

int GModel::mesh(int dimension)
{
#if defined(HAVE_MESH)
  GenerateMesh(this, dimension);
  return true;
#else
  Msg::Error("Mesh module not compiled");
  return false;
#endif
}

bool GModel::setAllVolumesPositive()
{
  bool ok = true;
  for(riter it = regions.begin(); it != regions.end(); ++it)
    for(unsigned int i = 0; i < (*it)->getNumMeshElements(); ++i)
      if(!(*it)->getMeshElement(i)->setVolumePositive()) ok = false;
  return ok;
}

static void
addToMap(std::multimap<MFace, MElement *, Less_Face> &faceToElement,
         std::map<MElement *, std::vector<std::pair<MElement *, bool> > >
           &elToNeighbors,
         const MFace &face, MElement *el)
{
  std::map<MFace, MElement *, Less_Face>::iterator fit =
    faceToElement.find(face);
  if(fit == faceToElement.end()) {
    faceToElement.insert(std::pair<MFace, MElement *>(face, el));
  }
  else { // We found the neighbor face outFace
    faceToElement.insert(std::pair<MFace, MElement *>(face, el));
    if(faceToElement.count(face) > 2) {
      Msg::Error(
        "Topological fault: Face sharing two other faces. Element %i. "
        "Number of nodes %i. Count of faces: %i Three first nodes %i %i %i",
        el->getNum(), face.getNumVertices(), faceToElement.count(face),
        face.getVertex(0)->getNum(), face.getVertex(1)->getNum(),
        face.getVertex(2)->getNum());
      return;
    }
    MFace outFace = fit->first;
    std::vector<std::pair<MElement *, bool> > &neigh = elToNeighbors[el];
    for(size_t iN = 0; iN < neigh.size(); iN++)
      if(neigh[iN].first == fit->second) // Neigbor is already in the map
        return;
    int i0 = -1;
    while(face.getVertex(0) != outFace.getVertex(++i0))
      ;
    bool sameOrientation =
      face.getVertex(1) == outFace.getVertex((i0 + 1) % face.getNumVertices());
    neigh.push_back(std::make_pair(fit->second, !sameOrientation));
    elToNeighbors[fit->second].push_back(std::make_pair(el, !sameOrientation));
  }
}

static void
checkConformity(std::multimap<MFace, MElement *, Less_Face> &faceToElement,
                std::map<MElement *, std::vector<std::pair<MElement *, bool> > >
                  &elToNeighbors,
                const MFace &face, MElement *el)
{
  int connectivity = faceToElement.count(face);
  if(ElementType::getParentType(el->getType()) == TYPE_TRIH) {
    // Each face of a trihedron should exist twice (no face on the boundary)
    if(connectivity != 2)
      Msg::Error("Non conforming trihedron %i (nb connections for a face %i)",
                 el->getNum(), faceToElement.count(face));
  }
  else {
    // A face can exist  twice (inside) or once (boundary)
    if(connectivity != 2) {
      for(std::size_t iV = 0; iV < face.getNumVertices(); iV++)
        if(face.getVertex(iV)->onWhat()->dim() == 3 || connectivity != 1) {
          for(std::size_t jV = 0; jV < face.getNumVertices(); jV++)
            Msg::Info("Vertex %i dim %i", face.getVertex(jV)->getNum(),
                      face.getVertex(iV)->onWhat()->dim());
          Msg::Error("Non conforming element %i (%i connection(s) for a face "
                     "located on dim %i (vertex %i))",
                     el->getNum(), connectivity,
                     face.getVertex(iV)->onWhat()->dim(),
                     face.getVertex(iV)->getNum());
        }
    }
  }
}

void GModel::setAllVolumesPositiveTopology()
{
  Msg::Info("Orienting volumes according to topology");
  std::map<MElement *, std::vector<std::pair<MElement *, bool> > >
    elToNeighbors;
  std::multimap<MFace, MElement *, Less_Face> faceToElement;

  MElement *el;
  for(riter it = regions.begin(); it != regions.end(); ++it) {
    for(unsigned int iEl = 0; iEl < (*it)->getNumMeshElements(); ++iEl) {
      el = (*it)->getMeshElement(iEl);
      for(int iFace = 0; iFace < el->getNumFaces(); iFace++) {
        addToMap(faceToElement, elToNeighbors, el->getFace(iFace), el);
      }
    }
  }
  for(riter it = regions.begin(); it != regions.end(); ++it) {
    for(unsigned int iEl = 0; iEl < (*it)->getNumMeshElements(); ++iEl) {
      el = (*it)->getMeshElement(iEl);
      for(int iFace = 0; iFace < el->getNumFaces(); iFace++) {
        checkConformity(faceToElement, elToNeighbors, el->getFace(iFace), el);
      }
    }
  }
  std::vector<std::pair<MElement *, bool> > queue;
  std::set<MElement *> queued;
  if((*regions.begin())->tetrahedra.size() == 0) {
    Msg::Error(
      "setAllVolumePositiveTopology needs at least one tetrahedron to start");
    return;
  }
  el = (*regions.begin())->tetrahedra[0];
  queue.push_back(std::make_pair(el, true));
  for(size_t i = 0; i < queue.size(); i++) {
    el = queue[i].first;
    if(!queue[i].second) {
      el->reverse();
      // Msg::Info("Reverted element %i of type %i", el->getNum(),
      // el->getType());
    }
    const std::vector<std::pair<MElement *, bool> > &neigh = elToNeighbors[el];
    for(size_t iN = 0; iN < neigh.size(); iN++)
      if(queued.count(neigh[iN].first) == 0) {
        queue.push_back(
          std::make_pair(neigh[iN].first, neigh[iN].second == queue[i].second));
        // if(!(neigh[iN].second == queue[i].second))
        //  Msg::Info("Queuing  element %i (%i) from el %i (%i)",
        //             neigh[iN].first->getNum(), neigh[iN].second,
        //             el->getNum(), queue[i].second);
        queued.insert(neigh[iN].first);
      }
  }
}

int GModel::adaptMesh(std::vector<int> technique,
                      std::vector<simpleFunction<double> *> f,
                      std::vector<std::vector<double> > parameters, int niter,
                      bool meshAll)
{
// For all algorithms:
//
// parameters[1] = lcmin (default : in global gmsh options
//           CTX::instance()->mesh.lcMin)
// parameters[2] = lcmax (default : in global gmsh options
//   CTX::instance()->mesh.lcMax) niter is the maximum number of iterations

// Available algorithms:
//
//    1) Assume that the function is a levelset -> adapt using Coupez
//    technique (technique = 1)
//           parameters[0] = thickness of the interface (mandatory)
//    2) Assume that the function is a physical quantity -> adapt using the
//    Hessian (technique = 2)
//           parameters[0] = N, the final number of elements
//    3) A variant of 1) by P. Frey (= Coupez + takes curvature function into
//    account)
//           parameters[0] = thickness of the interface (mandatory)
//           parameters[3] = the required minimum number of elements to
//             represent a circle - used for curvature-based metric (default: =
//             15)
//    4) A variant (3), direct implementation in the metric eigendirections,
//    assuming a level set (ls):
//        - hmin is imposed in the ls gradient,
//        - hmax is imposed in the two eigendirections of the ls hessian that
//        are
//          (almost ?) tangent to the iso-zero plane
//          + the latter eigenvalues (1/hmax^2) are modified if necessary to
//          capture the iso-zero curvature
//      parameters[0] = thickness of the interface in the positive ls direction
//      (mandatory) parameters[4] = thickness of the interface in the negative
//      ls direction
//         (=parameters[0] if not specified)
//      parameters[3] = the required minimum number of elements to represent a
//      circle
//         - used for curvature-based metric (default: = 15)
//    5) Same as 4, except that the transition in band E uses linear
//    interpolation
//       of h, instead of linear interpolation of metric

#if defined(HAVE_MESH)
  // copy context (in order to allow multiple calls)
  CTX _backup = *(CTX::instance());

  if(getNumMeshElements() == 0) mesh(getDim());
  int nbElemsOld = getNumMeshElements();
  int nbElems;

  FieldManager *fields = getFields();
  fields->reset();

  int ITER = 0;
  if(meshAll) {
    while(1) {
      Msg::Info("-- adaptMesh (allDim) ITER =%d ", ITER);
      fields->reset();
      meshMetric *metric = new meshMetric(this);
      for(unsigned int imetric = 0; imetric < technique.size(); imetric++) {
        metric->addMetric(technique[imetric], f[imetric], parameters[imetric]);
      }
      fields->setBackgroundField(metric);

      opt_mesh_lc_integration_precision(0, GMSH_SET, 1.e-4);
      opt_mesh_algo2d(0, GMSH_SET, 7.0); // bamg
      opt_mesh_algo3d(0, GMSH_SET, 7.0); // mmg3d
      opt_mesh_lc_from_points(0, GMSH_SET, 0.0); // do not mesh lines with lc

      std::for_each(firstRegion(), lastRegion(), deMeshGRegion());
      std::for_each(firstFace(), lastFace(), deMeshGFace());
      std::for_each(firstEdge(), lastEdge(), deMeshGEdge());

      GenerateMesh(this, getDim());
      nbElems = getNumMeshElements();

      char name[256];
      sprintf(name, "meshAdapt-%d.msh", ITER);
      writeMSH(name);
      // metric->exportInfo(name);

      if(ITER++ >= niter) break;
      if(ITER > 3 && fabs((double)(nbElems - nbElemsOld)) < 0.01 * nbElemsOld)
        break;

      nbElemsOld = nbElems;
    }
  }
  else { // adapt only upper most dimension
    while(1) {
      Msg::Info("-- adaptMesh ITER =%d ", ITER);
      std::vector<MElement *> elements;

      if(getDim() == 2) {
        for(fiter fit = firstFace(); fit != lastFace(); ++fit) {
          if((*fit)->quadrangles.size()) return -1;
          for(unsigned i = 0; i < (*fit)->triangles.size(); i++) {
            elements.push_back((*fit)->triangles[i]);
          }
        }
      }
      else if(getDim() == 3) {
        for(riter rit = firstRegion(); rit != lastRegion(); ++rit) {
          if((*rit)->hexahedra.size()) return -1;
          for(unsigned i = 0; i < (*rit)->tetrahedra.size(); i++) {
            elements.push_back((*rit)->tetrahedra[i]);
          }
        }
      }

      if(elements.size() == 0) return -1;

      fields->reset();
      meshMetric *metric = new meshMetric(this);
      for(unsigned int imetric = 0; imetric < technique.size(); imetric++) {
        metric->addMetric(technique[imetric], f[imetric], parameters[imetric]);
      }
      fields->setBackgroundField(metric);

      if(getDim() == 2) {
        for(fiter fit = firstFace(); fit != lastFace(); ++fit) {
          if((*fit)->geomType() != GEntity::DiscreteSurface) {
            meshGFaceBamg(*fit);
            laplaceSmoothing(*fit, CTX::instance()->mesh.nbSmoothing);
          }
          if(_elementOctree) delete _elementOctree;
          _elementOctree = 0;
        }
      }
      else if(getDim() == 3) {
        for(riter rit = firstRegion(); rit != lastRegion(); ++rit) {
          refineMeshMMG(*rit);
          if(_elementOctree) delete _elementOctree;
          _elementOctree = 0;
        }
      }

      char name[256];
      sprintf(name, "meshAdapt-%d.msh", ITER);
      writeMSH(name);

      nbElems = getNumMeshElements();
      if(++ITER >= niter) break;
      if(ITER > 3 && fabs((double)(nbElems - nbElemsOld)) < 0.01 * nbElemsOld)
        break;

      nbElemsOld = nbElems;
    }
  }

  fields->reset();
  // copy context (in order to allow multiple calls)
  *(CTX::instance()) = _backup;

  return 0;
#else
  Msg::Error("Mesh module not compiled");
  return -1;
#endif
}

int GModel::refineMesh(int linear)
{
#if defined(HAVE_MESH)
  RefineMesh(this, linear);
  return 1;
#else
  Msg::Error("Mesh module not compiled");
  return 0;
#endif
}

int GModel::optimizeMesh(const std::string &how)
{
#if defined(HAVE_MESH)
  if(how == "Netgen")
    OptimizeMeshNetgen(this);
  else
    OptimizeMesh(this);
  return 1;
#else
  Msg::Error("Mesh module not compiled");
  return 0;
#endif
}

int GModel::setOrderN(int order, int linear, int incomplete)
{
#if defined(HAVE_MESH)
  SetOrderN(this, order, linear, incomplete);
  return true;
#else
  Msg::Error("Mesh module not compiled");
  return false;
#endif
}

int GModel::getMeshStatus(bool countDiscrete)
{
  for(riter it = firstRegion(); it != lastRegion(); ++it)
    if((countDiscrete || ((*it)->geomType() != GEntity::DiscreteVolume &&
                          (*it)->meshAttributes.method != MESH_NONE)) &&
       ((*it)->tetrahedra.size() || (*it)->hexahedra.size() ||
        (*it)->prisms.size() || (*it)->pyramids.size() ||
        (*it)->polyhedra.size() || (*it)->trihedra.size()))
      return 3;
  for(fiter it = firstFace(); it != lastFace(); ++it)
    if((countDiscrete || ((*it)->geomType() != GEntity::DiscreteSurface &&
                          (*it)->meshAttributes.method != MESH_NONE)) &&
       ((*it)->triangles.size() || (*it)->quadrangles.size() ||
        (*it)->polygons.size()))
      return 2;
  for(eiter it = firstEdge(); it != lastEdge(); ++it)
    if((countDiscrete || ((*it)->geomType() != GEntity::DiscreteCurve &&
                          (*it)->meshAttributes.method != MESH_NONE)) &&
       (*it)->lines.size())
      return 1;
  for(viter it = firstVertex(); it != lastVertex(); ++it)
    if((*it)->mesh_vertices.size()) return 0;
  return -1;
}

int GModel::getNumMeshVertices(int dim) const
{
  std::vector<GEntity *> entities;
  getEntities(entities);
  unsigned int n = 0;
  for(unsigned int i = 0; i < entities.size(); i++)
    if(entities[i]->dim() == dim || dim < 0)
      n += entities[i]->getNumMeshVertices();
  return n;
}

int GModel::getNumMeshElements(int dim)
{
  std::vector<GEntity *> entities;
  getEntities(entities);
  unsigned int n = 0;
  for(unsigned int i = 0; i < entities.size(); i++)
    if(entities[i]->dim() == dim || dim < 0)
      n += entities[i]->getNumMeshElements();
  return n;
}

int GModel::getNumMeshParentElements()
{
  std::vector<GEntity *> entities;
  getEntities(entities);
  unsigned int n = 0;
  for(unsigned int i = 0; i < entities.size(); i++)
    n += entities[i]->getNumMeshParentElements();
  return n;
}

void GModel::renumberMeshVertices()
{
  destroyMeshCaches();
  setMaxVertexNumber(0);
  std::vector<GEntity *> entities;
  getEntities(entities);

  // check if we will potentially only save a subset of elements, i.e. those
  // belonging to physical groups
  bool potentiallySaveSubset = false;
  if(!CTX::instance()->mesh.saveAll){
    for(unsigned int i = 0; i < entities.size(); i++){
      if(entities[i]->physicals.size()){
        potentiallySaveSubset = true;
        break;
      }
    }
  }

  unsigned int n = 0;
  if(potentiallySaveSubset){
    Msg::Debug("Renumbering for potentially partial mesh save");
    // if we potentially only save a subset of elements, make sure to first
    // renumber the vertices that belong to those elements (so that we end up
    // with a dense vertex numbering in the output file)
    for(unsigned int i = 0; i < entities.size(); i++) {
      GEntity *ge = entities[i];
      for(unsigned int j = 0; j < ge->getNumMeshVertices(); j++) {
        ge->getMeshVertex(j)->forceNum(-1);
      }
    }
    for(unsigned int i = 0; i < entities.size(); i++) {
      GEntity *ge = entities[i];
      if(ge->physicals.size()){
        for(unsigned int j = 0; j < ge->getNumMeshElements(); j++) {
          MElement *e = ge->getMeshElement(j);
          for(unsigned int k = 0; k < e->getNumVertices(); k++){
            e->getVertex(k)->forceNum(0);
          }
        }
      }
    }
    for(unsigned int i = 0; i < entities.size(); i++) {
      GEntity *ge = entities[i];
      for(unsigned int j = 0; j < ge->getNumMeshVertices(); j++) {
        MVertex *v = ge->getMeshVertex(j);
        if(v->getNum() == 0) v->forceNum(++n);
      }
    }
    for(unsigned int i = 0; i < entities.size(); i++) {
      GEntity *ge = entities[i];
      for(unsigned int j = 0; j < ge->getNumMeshVertices(); j++) {
        MVertex *v = ge->getMeshVertex(j);
        if(v->getNum() == -1) v->forceNum(++n);
      }
    }
  }
  else{
    // no physical groups
    for(unsigned int i = 0; i < entities.size(); i++) {
      GEntity *ge = entities[i];
      for(unsigned int j = 0; j < ge->getNumMeshVertices(); j++) {
        ge->getMeshVertex(j)->forceNum(++n);
      }
    }
  }
}

void GModel::renumberMeshElements()
{
  destroyMeshCaches();
  setMaxElementNumber(0);
  std::vector<GEntity *> entities;
  getEntities(entities);

  // check if we will potentially only save a subset of elements, i.e. those
  // belonging to physical groups
  bool potentiallySaveSubset = false;
  if(!CTX::instance()->mesh.saveAll){
    for(unsigned int i = 0; i < entities.size(); i++){
      if(entities[i]->physicals.size()){
        potentiallySaveSubset = true;
        break;
      }
    }
  }

  unsigned int n = 0;
  if(potentiallySaveSubset){
    for(unsigned int i = 0; i < entities.size(); i++) {
      GEntity *ge = entities[i];
      if(ge->physicals.size()){
        for(unsigned int j = 0; j < ge->getNumMeshElements(); j++) {
          ge->getMeshElement(j)->forceNum(++n);
        }
      }
    }
    for(unsigned int i = 0; i < entities.size(); i++) {
      GEntity *ge = entities[i];
      if(ge->physicals.empty()){
        for(unsigned int j = 0; j < ge->getNumMeshElements(); j++) {
          ge->getMeshElement(j)->forceNum(++n);
        }
      }
    }
  }
  else{
    for(unsigned int i = 0; i < entities.size(); i++) {
      GEntity *ge = entities[i];
      for(unsigned int j = 0; j < ge->getNumMeshElements(); j++) {
        ge->getMeshElement(j)->forceNum(++n);
      }
    }
  }
}

int GModel::getNumMeshElements(unsigned c[6])
{
  c[0] = 0;
  c[1] = 0;
  c[2] = 0;
  c[3] = 0;
  c[4] = 0;
  c[5] = 0;
  for(riter it = firstRegion(); it != lastRegion(); ++it)
    (*it)->getNumMeshElements(c);
  if(c[0] + c[1] + c[2] + c[3] + c[4] + c[5]) return 3;
  for(fiter it = firstFace(); it != lastFace(); ++it)
    (*it)->getNumMeshElements(c);
  if(c[0] + c[1] + c[2]) return 2;
  for(eiter it = firstEdge(); it != lastEdge(); ++it)
    (*it)->getNumMeshElements(c);
  if(c[0]) return 1;
  return 0;
}

MElement *GModel::getMeshElementByCoord(SPoint3 &p, int dim, bool strict)
{
  if(!_elementOctree) {
    Msg::Debug("Rebuilding mesh element octree");
    _elementOctree = new MElementOctree(this);
  }
  return _elementOctree->find(p.x(), p.y(), p.z(), dim, strict);
}

std::vector<MElement *> GModel::getMeshElementsByCoord(SPoint3 &p, int dim,
                                                       bool strict)
{
  if(!_elementOctree) {
    Msg::Debug("Rebuilding mesh element octree");
    _elementOctree = new MElementOctree(this);
  }
  return _elementOctree->findAll(p.x(), p.y(), p.z(), dim, strict);
}

void GModel::rebuildMeshVertexCache(bool onlyIfNecessary)
{
  if(!onlyIfNecessary ||
     (_vertexVectorCache.empty() && _vertexMapCache.empty())) {
    _vertexVectorCache.clear();
    _vertexMapCache.clear();
    bool dense = false;
    if(_maxVertexNum == getNumMeshVertices()) {
      Msg::Debug("We have a dense vertex numbering in the cache");
      dense = true;
    }
    else if(_maxVertexNum < 10 * getNumMeshVertices()) {
      Msg::Debug(
        "We have a fairly dense vertex numbering - still using cache vector");
      dense = true;
    }
    std::vector<GEntity *> entities;
    getEntities(entities);
    if(dense) {
      // numbering starts at 1
      _vertexVectorCache.resize(_maxVertexNum + 1, (MVertex *)0);
      for(unsigned int i = 0; i < entities.size(); i++)
        for(unsigned int j = 0; j < entities[i]->mesh_vertices.size(); j++)
          _vertexVectorCache[entities[i]->mesh_vertices[j]->getNum()] =
            entities[i]->mesh_vertices[j];
    }
    else {
      for(unsigned int i = 0; i < entities.size(); i++)
        for(unsigned int j = 0; j < entities[i]->mesh_vertices.size(); j++)
          _vertexMapCache[entities[i]->mesh_vertices[j]->getNum()] =
            entities[i]->mesh_vertices[j];
    }
  }
}

MVertex *GModel::getMeshVertexByTag(int n)
{
  if(_vertexVectorCache.empty() && _vertexMapCache.empty()) {
    Msg::Debug("Rebuilding mesh vertex cache");
    rebuildMeshVertexCache();
  }

  if(n < (int)_vertexVectorCache.size())
    return _vertexVectorCache[n];
  else
    return _vertexMapCache[n];
}

void GModel::getMeshVerticesForPhysicalGroup(int dim, int num,
                                             std::vector<MVertex *> &v)
{
  v.clear();
  std::map<int, std::vector<GEntity *> > groups;
  getPhysicalGroups(dim, groups);
  std::map<int, std::vector<GEntity *> >::const_iterator it = groups.find(num);
  if(it == groups.end()) return;
  const std::vector<GEntity *> &entities = it->second;
  std::set<MVertex *> sv;
  for(unsigned int i = 0; i < entities.size(); i++) {
    if(dim == 0) {
      GVertex *g = (GVertex *)entities[i];
      sv.insert(g->mesh_vertices[0]);
    }
    else {
      for(std::size_t j = 0; j < entities[i]->getNumMeshElements(); j++) {
        MElement *e = entities[i]->getMeshElement(j);
        for(std::size_t k = 0; k < e->getNumVertices(); k++)
          sv.insert(e->getVertex(k));
      }
    }
  }
  v.insert(v.begin(), sv.begin(), sv.end());
}

MElement *GModel::getMeshElementByTag(int n)
{
  if(_elementVectorCache.empty() && _elementMapCache.empty()) {
    Msg::Debug("Rebuilding mesh element cache");
    _elementVectorCache.clear();
    _elementMapCache.clear();
    bool dense = false;
    if(_maxElementNum == getNumMeshElements()) {
      Msg::Debug("We have a dense element numbering in the cache");
      dense = true;
    }
    else if(_maxElementNum < 10 * getNumMeshElements()) {
      Msg::Debug(
        "We have a fairly dense element numbering - still using cache vector");
      dense = true;
    }
    std::vector<GEntity *> entities;
    getEntities(entities);
    if(dense) {
      // numbering starts at 1
      _elementVectorCache.resize(_maxElementNum + 1, (MElement *)0);
      for(unsigned int i = 0; i < entities.size(); i++)
        for(unsigned int j = 0; j < entities[i]->getNumMeshElements(); j++) {
          MElement *e = entities[i]->getMeshElement(j);
          _elementVectorCache[e->getNum()] = e;
        }
    }
    else {
      for(unsigned int i = 0; i < entities.size(); i++)
        for(unsigned int j = 0; j < entities[i]->getNumMeshElements(); j++) {
          MElement *e = entities[i]->getMeshElement(j);
          _elementMapCache[e->getNum()] = e;
        }
    }
  }

  if(n < (int)_elementVectorCache.size())
    return _elementVectorCache[n];
  else
    return _elementMapCache[n];
}

int GModel::getMeshElementIndex(MElement *e)
{
  if(!e) return 0;
  if(_elementIndexCache.empty()) return e->getNum();
  std::map<int, int>::iterator it = _elementIndexCache.find(e->getNum());
  if(it != _elementIndexCache.end()) return it->second;
  return e->getNum();
}

void GModel::setMeshElementIndex(MElement *e, int index)
{
  _elementIndexCache[e->getNum()] = index;
}

template <class T>
static void removeInvisible(std::vector<T *> &elements, bool all)
{
  std::vector<T *> tmp;
  for(unsigned int i = 0; i < elements.size(); i++) {
    if(all || !elements[i]->getVisibility())
      delete elements[i];
    else
      tmp.push_back(elements[i]);
  }
  elements.clear();
  elements = tmp;
}

void GModel::removeInvisibleElements()
{
  for(riter it = firstRegion(); it != lastRegion(); ++it) {
    bool all = !(*it)->getVisibility();
    removeInvisible((*it)->tetrahedra, all);
    removeInvisible((*it)->hexahedra, all);
    removeInvisible((*it)->prisms, all);
    removeInvisible((*it)->pyramids, all);
    removeInvisible((*it)->trihedra, all);
    removeInvisible((*it)->polyhedra, all);
    (*it)->deleteVertexArrays();
  }
  for(fiter it = firstFace(); it != lastFace(); ++it) {
    bool all = !(*it)->getVisibility();
    removeInvisible((*it)->triangles, all);
    removeInvisible((*it)->quadrangles, all);
    removeInvisible((*it)->polygons, all);
    (*it)->deleteVertexArrays();
  }
  for(eiter it = firstEdge(); it != lastEdge(); ++it) {
    bool all = !(*it)->getVisibility();
    removeInvisible((*it)->lines, all);
    (*it)->deleteVertexArrays();
  }
  destroyMeshCaches();
}

int GModel::indexMeshVertices(bool all, int singlePartition, bool renumber)
{
  std::vector<GEntity *> entities;
  getEntities(entities);

  // tag all mesh vertices with -1 (negative vertices will not be
  // saved)
  for(unsigned int i = 0; i < entities.size(); i++)
    for(unsigned int j = 0; j < entities[i]->mesh_vertices.size(); j++)
      entities[i]->mesh_vertices[j]->setIndex(-1);

  // tag all mesh vertices belonging to elements that need to be saved with 0,
  // or with -2 if they need to be taken into account in the numbering but need
  // not to be saved (because we save a single partition and they are not used
  // in that partition)
  for(unsigned int i = 0; i < entities.size(); i++) {
    if(all || entities[i]->physicals.size() ||
       (entities[i]->getParentEntity() &&
        entities[i]->getParentEntity()->physicals.size())) {
      for(std::size_t j = 0; j < entities[i]->getNumMeshElements(); j++) {
        MElement *e = entities[i]->getMeshElement(j);
        for(std::size_t k = 0; k < e->getNumVertices(); k++) {
          if(singlePartition <= 0 || e->getPartition() == singlePartition)
            e->getVertex(k)->setIndex(0);
          else if(e->getVertex(k)->getIndex() == -1)
            e->getVertex(k)->setIndex(-2);
        }
      }
    }
  }

  // renumber all the mesh vertices tagged with 0
  int numVertices = 0, index = 0;
  for(std::size_t i = 0; i < entities.size(); i++) {
    for(std::size_t j = 0; j < entities[i]->mesh_vertices.size(); j++) {
      MVertex *v = entities[i]->mesh_vertices[j];
      if(!v->getIndex()) {
        index++;
        numVertices++;
        if(renumber)
          v->setIndex(index);
        else
          v->setIndex(v->getNum());
      }
      else if(v->getIndex() == -2) {
        index++;
      }
    }
  }

  return numVertices;
}

void GModel::scaleMesh(double factor)
{
  std::vector<GEntity *> entities;
  getEntities(entities);
  for(std::size_t i = 0; i < entities.size(); i++)
    for(std::size_t j = 0; j < entities[i]->mesh_vertices.size(); j++) {
      MVertex *v = entities[i]->mesh_vertices[j];
      v->x() *= factor;
      v->y() *= factor;
      v->z() *= factor;
    }
}

int GModel::partitionMesh(int numPart)
{
#if defined(HAVE_MESH) && (defined(HAVE_METIS))
  opt_mesh_partition_num(0, GMSH_SET, numPart);
  if(numPart > 0) {
    if(_numPartitions > 0) UnpartitionMesh(this);
    int ier = PartitionMesh(this);
    return ier;
  }
  else {
    return 1;
  }
#else
  Msg::Error("Mesh module not compiled");
  return 1;
#endif
}

int GModel::unpartitionMesh()
{
#if defined(HAVE_MESH)
  return UnpartitionMesh(this);
#else
  Msg::Error("Mesh module not compiled");
  return 1;
#endif
}

int GModel::convertOldPartitioningToNewOne()
{
#if defined(HAVE_MESH) && (defined(HAVE_METIS))
  int ier = ConvertOldPartitioningToNewOne(this);
  return ier;
#else
  Msg::Error("Mesh module not compiled");
  return 1;
#endif
}

void GModel::store(std::vector<MVertex *> &vertices, int dim,
                   std::map<int, std::vector<MElement *> > &entityMap,
                   std::map<int, std::map<int, std::string> > &physicalMap)
{
  _storeVerticesInEntities(vertices);
  _storeElementsInEntities(entityMap);
  _storePhysicalTagsInEntities(dim, physicalMap);
  _associateEntityWithMeshVertices();
}

void GModel::storeChain(int dim,
                        std::map<int, std::vector<MElement *> > &entityMap,
                        std::map<int, std::map<int, std::string> > &physicalMap)
{
  _storeElementsInEntities(entityMap);
  _storePhysicalTagsInEntities(dim, physicalMap);
  std::map<int, std::vector<MElement *> >::iterator it;
  for(it = entityMap.begin(); it != entityMap.end(); it++) {
    if(dim == 0)
      _chainVertices.insert(getVertexByTag(it->first));
    else if(dim == 1)
      _chainEdges.insert(getEdgeByTag(it->first));
    else if(dim == 2)
      _chainFaces.insert(getFaceByTag(it->first));
    else if(dim == 3)
      _chainRegions.insert(getRegionByTag(it->first));
  }
}

template <class T>
static void _addElements(std::vector<T *> &dst,
                         const std::vector<MElement *> &src)
{
  for(unsigned int i = 0; i < src.size(); i++) dst.push_back((T *)src[i]);
}

void GModel::_storeElementsInEntities(
  std::map<int, std::vector<MElement *> > &map)
{
  std::map<int, std::vector<MElement *> >::const_iterator it = map.begin();
  for(; it != map.end(); ++it) {
    if(!it->second.size()) continue;
    int type = it->second[0]->getType();
    switch(type) {
    case TYPE_PNT: {
      GVertex *v = getVertexByTag(it->first);
      if(!v) {
        double x = it->second[0]->getVertex(0)->x();
        double y = it->second[0]->getVertex(0)->y();
        double z = it->second[0]->getVertex(0)->z();
        v = new discreteVertex(this, it->first, x, y, z);
        add(v);
      }
      if(!v->points.empty()) { // CAD points already have one by default
        v->points.clear();
        v->mesh_vertices.clear();
      }
      _addElements(v->points, it->second);
    } break;
    case TYPE_LIN: {
      GEdge *e = getEdgeByTag(it->first);
      if(!e) {
        e = new discreteEdge(this, it->first, 0, 0);
        add(e);
      }
      _addElements(e->lines, it->second);
    } break;
    case TYPE_TRI:
    case TYPE_QUA:
    case TYPE_POLYG: {
      GFace *f = getFaceByTag(it->first);
      if(!f) {
        f = new discreteFace(this, it->first);
        add(f);
      }
      if(type == TYPE_TRI)
        _addElements(f->triangles, it->second);
      else if(type == TYPE_QUA)
        _addElements(f->quadrangles, it->second);
      else
        _addElements(f->polygons, it->second);
    } break;
    case TYPE_TET:
    case TYPE_HEX:
    case TYPE_PYR:
    case TYPE_TRIH:
    case TYPE_PRI:
    case TYPE_POLYH: {
      GRegion *r = getRegionByTag(it->first);
      if(!r) {
        r = new discreteRegion(this, it->first);
        add(r);
      }
      if(type == TYPE_TET)
        _addElements(r->tetrahedra, it->second);
      else if(type == TYPE_HEX)
        _addElements(r->hexahedra, it->second);
      else if(type == TYPE_PRI)
        _addElements(r->prisms, it->second);
      else if(type == TYPE_PYR)
        _addElements(r->pyramids, it->second);
      else if(type == TYPE_TRIH)
        _addElements(r->trihedra, it->second);
      else
        _addElements(r->polyhedra, it->second);
    } break;
    }
  }
}

void GModel::_storeParentsInSubElements(
  std::map<int, std::vector<MElement *> > &map)
{
  std::map<int, std::vector<MElement *> >::const_iterator it;
  for(it = map.begin(); it != map.end(); ++it)
    for(unsigned int i = 0; i < it->second.size(); ++i)
      it->second[i]->updateParent(this);
}

template <class T>
static void _associateEntityWithElementVertices(GEntity *ge,
                                                std::vector<T *> &elements,
                                                bool force = false)
{
  for(unsigned int i = 0; i < elements.size(); i++) {
    for(std::size_t j = 0; j < elements[i]->getNumVertices(); j++) {
      if(force || !elements[i]->getVertex(j)->onWhat() ||
         elements[i]->getVertex(j)->onWhat()->dim() > ge->dim())
        elements[i]->getVertex(j)->setEntity(ge);
    }
  }
}

void GModel::createGeometryOfDiscreteEntities()
{
  createTopologyFromMeshNew();
  exportDiscreteGEOInternals();

  Msg::Info("Creating the geometry of discrete surfaces");
  for(fiter it = firstFace(); it != lastFace(); ++it) {
    if((*it)->geomType() == GEntity::DiscreteSurface)
      static_cast<discreteFace *>(*it)->createGeometry();
  }

  Msg::Info("Creating the geometry of discrete curves");
  for(eiter it = firstEdge(); it != lastEdge(); ++it) {
    if((*it)->geomType() == GEntity::DiscreteCurve)
      static_cast<discreteEdge *>(*it)->createGeometry();
  }
}

void GModel::_associateEntityWithMeshVertices()
{
  // loop on regions, then on faces, edges and vertices and store the entity
  // pointer in the the elements' vertices (this way we associate the entity of
  // lowest geometrical degree with each vertex)
  for(riter it = firstRegion(); it != lastRegion(); ++it) {
    _associateEntityWithElementVertices(*it, (*it)->tetrahedra);
    _associateEntityWithElementVertices(*it, (*it)->hexahedra);
    _associateEntityWithElementVertices(*it, (*it)->prisms);
    _associateEntityWithElementVertices(*it, (*it)->pyramids);
    _associateEntityWithElementVertices(*it, (*it)->trihedra);
    _associateEntityWithElementVertices(*it, (*it)->polyhedra);
  }
  for(fiter it = firstFace(); it != lastFace(); ++it) {
    _associateEntityWithElementVertices(*it, (*it)->triangles);
    _associateEntityWithElementVertices(*it, (*it)->quadrangles);
    _associateEntityWithElementVertices(*it, (*it)->polygons);
  }
  for(eiter it = firstEdge(); it != lastEdge(); ++it) {
    _associateEntityWithElementVertices(*it, (*it)->lines);
  }
  for(viter it = firstVertex(); it != lastVertex(); ++it) {
    _associateEntityWithElementVertices(*it, (*it)->points);
  }
}

void GModel::_storeVerticesInEntities(std::map<int, MVertex *> &vertices)
{
  std::map<int, MVertex *>::iterator it = vertices.begin();
  for(; it != vertices.end(); ++it) {
    MVertex *v = it->second;
    GEntity *ge = v->onWhat();
    if(ge)
      ge->mesh_vertices.push_back(v);
    else {
      delete v; // we delete all unused vertices
      it->second = 0;
    }
  }
}

void GModel::_storeVerticesInEntities(std::vector<MVertex *> &vertices)
{
  for(unsigned int i = 0; i < vertices.size(); i++) {
    MVertex *v = vertices[i];
    if(v) { // the vector is allowed to have null entries
      GEntity *ge = v->onWhat();
      if(ge)
        ge->mesh_vertices.push_back(v);
      else {
        delete v; // we delete all unused vertices
        vertices[i] = 0;
      }
    }
  }
}

void GModel::pruneMeshVertexAssociations()
{
  std::vector<GEntity *> entities;
  std::vector<MVertex *> vertices;
  getEntities(entities);
  for(unsigned int i = 0; i < entities.size(); i++) {
    for(unsigned int j = 0; j < entities[i]->mesh_vertices.size(); j++) {
      MVertex *v = entities[i]->mesh_vertices[j];
      v->setEntity(0);
      vertices.push_back(v);
    }
    entities[i]->mesh_vertices.clear();
  }
  _associateEntityWithMeshVertices();
  // associate mesh vertices primarily with chain entities
  for(riter it = _chainRegions.begin(); it != _chainRegions.end(); ++it) {
    _associateEntityWithElementVertices(*it, (*it)->tetrahedra, true);
    _associateEntityWithElementVertices(*it, (*it)->hexahedra, true);
    _associateEntityWithElementVertices(*it, (*it)->prisms, true);
    _associateEntityWithElementVertices(*it, (*it)->pyramids, true);
    _associateEntityWithElementVertices(*it, (*it)->trihedra, true);
    _associateEntityWithElementVertices(*it, (*it)->polyhedra, true);
  }
  for(fiter it = _chainFaces.begin(); it != _chainFaces.end(); ++it) {
    _associateEntityWithElementVertices(*it, (*it)->triangles, true);
    _associateEntityWithElementVertices(*it, (*it)->quadrangles, true);
    _associateEntityWithElementVertices(*it, (*it)->polygons, true);
  }
  for(eiter it = _chainEdges.begin(); it != _chainEdges.end(); ++it) {
    _associateEntityWithElementVertices(*it, (*it)->lines, true);
  }
  for(viter it = _chainVertices.begin(); it != _chainVertices.end(); ++it) {
    _associateEntityWithElementVertices(*it, (*it)->points, true);
  }
  _storeVerticesInEntities(vertices);
}

void GModel::_storePhysicalTagsInEntities(
  int dim, std::map<int, std::map<int, std::string> > &map)
{
  std::map<int, std::map<int, std::string> >::const_iterator it = map.begin();
  for(; it != map.end(); ++it) {
    GEntity *ge = 0;
    switch(dim) {
    case 0: ge = getVertexByTag(it->first); break;
    case 1: ge = getEdgeByTag(it->first); break;
    case 2: ge = getFaceByTag(it->first); break;
    case 3: ge = getRegionByTag(it->first); break;
    }

    if(ge) {
      std::map<int, std::string>::const_iterator it2 = it->second.begin();
      for(; it2 != it->second.end(); ++it2) {
        if(std::find(ge->physicals.begin(), ge->physicals.end(), it2->first) ==
           ge->physicals.end()) {
          ge->physicals.push_back(it2->first);
        }
      }
    }
  }
}

static bool getMeshVertices(int num, int *indices,
                            std::map<int, MVertex *> &map,
                            std::vector<MVertex *> &vertices)
{
  for(int i = 0; i < num; i++) {
    if(!map.count(indices[i])) {
      Msg::Error("Wrong vertex index %d", indices[i]);
      return false;
    }
    else
      vertices.push_back(map[indices[i]]);
  }
  return true;
}

static bool getMeshVertices(int num, int *indices, std::vector<MVertex *> &vec,
                            std::vector<MVertex *> &vertices, int minVertex = 0)
{
  for(int i = 0; i < num; i++) {
    if(indices[i] < minVertex ||
       indices[i] > (int)(vec.size() - 1 + minVertex)) {
      Msg::Error("Wrong vertex index %d", indices[i]);
      return false;
    }
    else
      vertices.push_back(vec[indices[i]]);
  }
  return true;
}

GModel *GModel::createGModel(std::map<int, MVertex *> &vertexMap,
                             std::vector<int> &elementNum,
                             std::vector<std::vector<int> > &vertexIndices,
                             std::vector<int> &elementType,
                             std::vector<int> &physical,
                             std::vector<int> &elementary,
                             std::vector<int> &partition)
{
  int numVertices = (int)vertexMap.size();
  int numElement = (int)elementNum.size();

  if(numElement != (int)vertexIndices.size()) {
    Msg::Error("Dimension in vertices numbers");
    return 0;
  }
  if(numElement != (int)elementType.size()) {
    Msg::Error("Dimension in elementType numbers");
    return 0;
  }
  if(numElement != (int)physical.size()) {
    Msg::Error("Dimension in physical numbers");
    return 0;
  }
  if(numElement != (int)elementary.size()) {
    Msg::Error("Dimension in elementary numbers");
    return 0;
  }
  if(numElement != (int)partition.size()) {
    Msg::Error("Dimension in partition numbers");
    return 0;
  }

  GModel *gm = new GModel();
  std::map<int, std::vector<MElement *> > elements[11];
  std::map<int, std::map<int, std::string> > physicals[4];
  std::vector<MVertex *> vertexVector;

  std::map<int, MVertex *>::const_iterator it = vertexMap.begin();
  std::map<int, MVertex *>::const_iterator end = vertexMap.end();

  int maxVertex = std::numeric_limits<int>::min();
  int minVertex = std::numeric_limits<int>::max();
  int num;

  for(; it != end; ++it) {
    num = it->first;
    minVertex = std::min(minVertex, num);
    maxVertex = std::max(maxVertex, num);
  }
  if(minVertex == std::numeric_limits<int>::max())
    Msg::Error("Could not determine the min index of vertices");

  // if the vertex numbering is dense, transfer the map into a vector to speed
  // up element creation
  if((minVertex == 1 && maxVertex == numVertices) ||
     (minVertex == 0 && maxVertex == numVertices - 1)) {
    Msg::Info("Vertex numbering is dense");
    vertexVector.resize(vertexMap.size() + 1);
    if(minVertex == 1)
      vertexVector[0] = 0;
    else
      vertexVector[numVertices] = 0;
    std::map<int, MVertex *>::const_iterator it = vertexMap.begin();
    for(; it != vertexMap.end(); ++it) vertexVector[it->first] = it->second;
    vertexMap.clear();
  }

  int *indices;
  int nbVertices;
  for(int i = 0; i < numElement; ++i) {
    num = elementNum[i];
    std::vector<MVertex *> vertices;
    nbVertices = (int)vertexIndices[i].size();
    indices = &vertexIndices[i][0];
    if(vertexVector.size()) {
      if(!getMeshVertices(nbVertices, indices, vertexVector, vertices)) {
        Msg::Error("Vertex not found aborting");
        delete gm;
        return 0;
      }
    }
    else {
      if(!getMeshVertices(nbVertices, indices, vertexMap, vertices)) {
        Msg::Error("Vertex not found aborting");
        delete gm;
        return 0;
      }
    }

    MElementFactory f;
    MElement *e = f.create(elementType[i], vertices, num, partition[i]);
    if(!e) {
      Msg::Error("Unknown type of element %d", elementType[i]);
      delete gm;
      return 0;
    }
    switch(e->getType()) {
    case TYPE_PNT: elements[0][elementary[i]].push_back(e); break;
    case TYPE_LIN: elements[1][elementary[i]].push_back(e); break;
    case TYPE_TRI: elements[2][elementary[i]].push_back(e); break;
    case TYPE_QUA: elements[3][elementary[i]].push_back(e); break;
    case TYPE_TET: elements[4][elementary[i]].push_back(e); break;
    case TYPE_HEX: elements[5][elementary[i]].push_back(e); break;
    case TYPE_PRI: elements[6][elementary[i]].push_back(e); break;
    case TYPE_PYR: elements[7][elementary[i]].push_back(e); break;
    case TYPE_TRIH: elements[8][elementary[i]].push_back(e); break;
    case TYPE_POLYG: elements[9][elementary[i]].push_back(e); break;
    case TYPE_POLYH: elements[10][elementary[i]].push_back(e); break;
    default:
      Msg::Error("Wrong type of element");
      delete gm;
      return 0;
    }
    int dim = e->getDim();
    if(physical[i] && (!physicals[dim].count(elementary[i]) ||
                       !physicals[dim][elementary[i]].count(physical[i])))
      physicals[dim][elementary[i]][physical[i]] = "unnamed";
  }

  // store the elements in their associated elementary entity. If the
  // entity does not exist, create a new (discrete) one.
  for(int i = 0; i < (int)(sizeof(elements) / sizeof(elements[0])); i++)
    gm->_storeElementsInEntities(elements[i]);

  // associate the correct geometrical entity with each mesh vertex
  gm->_associateEntityWithMeshVertices();

  // store the vertices in their associated geometrical entity
  if(vertexVector.size())
    gm->_storeVerticesInEntities(vertexVector);
  else
    gm->_storeVerticesInEntities(vertexMap);

  // store the physical tags
  for(int i = 0; i < 4; i++) gm->_storePhysicalTagsInEntities(i, physicals[i]);

  return gm;
}

GModel *GModel::createGModel(
  std::map<int, std::vector<MElement *> > &entityToElementsMap,
  std::map<int, std::vector<int> > &entityToPhysicalsMap)
{
  GModel *gm = new GModel();

  std::map<int, MVertex *> vertexMap;
  std::map<int, std::map<int, std::string> > physicals[4];
  for(std::map<int, std::vector<MElement *> >::iterator it =
        entityToElementsMap.begin();
      it != entityToElementsMap.end(); it++) {
    int entity = it->first;
    for(std::size_t iE = 0; iE < it->second.size(); iE++) {
      MElement *me = it->second[iE];
      for(std::size_t iV = 0; iV < me->getNumVertices(); iV++) {
        vertexMap[me->getVertex(iV)->getNum()] = me->getVertex(iV);
      }
      std::vector<int> entityPhysicals = entityToPhysicalsMap[entity];
      for(std::size_t i = 0; i < entityPhysicals.size(); i++) {
        physicals[me->getDim()][entity][entityPhysicals[i]] = "unnamed";
      }
    }
  }

  gm->_storeElementsInEntities(entityToElementsMap);
  gm->_associateEntityWithMeshVertices();
  gm->_storeVerticesInEntities(vertexMap);
  for(int i = 0; i < 4; i++) gm->_storePhysicalTagsInEntities(i, physicals[i]);

  return gm;
}

void GModel::checkMeshCoherence(double tolerance)
{
  int numEle = getNumMeshElements();
  if(!numEle) return;

  Msg::StatusBar(true, "Checking mesh coherence (%d elements)...", numEle);

  SBoundingBox3d bbox = bounds();
  double lc = bbox.empty() ? 1. : norm(SVector3(bbox.max(), bbox.min()));
  double eps = lc * tolerance;

  std::vector<GEntity *> entities;
  getEntities(entities);

  // check for duplicate mesh vertices
  {
    Msg::Info("Checking for duplicate vertices...");
    std::vector<MVertex *> vertices;
    for(unsigned int i = 0; i < entities.size(); i++)
      vertices.insert(vertices.end(), entities[i]->mesh_vertices.begin(),
                      entities[i]->mesh_vertices.end());
    MVertexRTree pos(eps);
    std::set<MVertex *> duplicates;
    int num = pos.insert(vertices, true, &duplicates);
    if(num) {
      Msg::Error("%d duplicate vert%s: see `duplicate_vertices.pos'", num,
                 num > 1 ? "ices" : "ex");
      FILE *fp = Fopen("duplicate_vertices.pos", "w");
      if(fp) {
        fprintf(fp, "View \"duplicate vertices\"{\n");
        for(std::set<MVertex *>::iterator it = duplicates.begin();
            it != duplicates.end(); it++) {
          MVertex *v = *it;
          fprintf(fp, "SP(%.16g,%.16g,%.16g){%d};\n", v->x(), v->y(), v->z(),
                  v->getNum());
        }
        fprintf(fp, "};\n");
        fclose(fp);
      }
    }
  }

  // check for duplicate elements
  {
    Msg::Info("Checking for duplicate elements...");
    std::vector<MVertex *> vertices;
    for(unsigned int i = 0; i < entities.size(); i++) {
      for(unsigned int j = 0; j < entities[i]->getNumMeshElements(); j++) {
        MElement *e = entities[i]->getMeshElement(j);
        double vol = e->getVolume();
        if(vol < 0)
          Msg::Warning("Element %d has negative volume", e->getNum());
        else if(vol < eps * eps * eps)
          Msg::Warning("Element %d has zero volume", e->getNum());
        SPoint3 p = e->barycenter();
        vertices.push_back(new MVertex(p.x(), p.y(), p.z()));
      }
    }
    MVertexRTree pos(eps);
    int num = pos.insert(vertices, true);
    for(unsigned int i = 0; i < vertices.size(); i++) delete vertices[i];
    if(num) Msg::Error("%d duplicate element%s", num, num > 1 ? "s" : "");
  }

  Msg::StatusBar(true, "Done checking mesh coherence");
}

int GModel::removeDuplicateMeshVertices(double tolerance)
{
  Msg::StatusBar(true, "Removing duplicate mesh vertices...");

  SBoundingBox3d bbox = bounds();
  double lc = bbox.empty() ? 1. : norm(SVector3(bbox.max(), bbox.min()));
  double eps = lc * tolerance;

  std::vector<GEntity *> entities;
  getEntities(entities);

  // re-index all vertices (don't use MVertex::getNum(), as we want to be able
  // to remove diplicate vertices from "incorrect" meshes, where vertices with
  // the same number are duplicated)
  int n = 0;
  for(unsigned int i = 0; i < entities.size(); i++) {
    GEntity *ge = entities[i];
    for(unsigned int j = 0; j < ge->mesh_vertices.size(); j++) {
      MVertex *v = ge->mesh_vertices[j];
      v->setIndex(++n);
    }
  }

  MVertexRTree pos(eps);
  std::map<int, MVertex *> vertices;
  std::map<MVertex *, MVertex *> duplicates;
  for(unsigned int i = 0; i < entities.size(); i++) {
    GEntity *ge = entities[i];
    for(unsigned int j = 0; j < ge->mesh_vertices.size(); j++) {
      MVertex *v = ge->mesh_vertices[j];
      MVertex *v2 = pos.insert(v);
      if(v2)
        duplicates[v] = v2; // v should be removed
      else
        vertices[v->getIndex()] = v;
    }
  }

  int num = (int)duplicates.size();
  Msg::Info("Found %d duplicate vertices ", num);

  if(!num) {
    Msg::Info("No duplicate vertices found");
    return 0;
  }

  for(std::size_t i = 0; i < entities.size(); i++) {
    GEntity *ge = entities[i];
    // clear list of vertices owned by entity
    ge->mesh_vertices.clear();
    // replace vertices in element
    for(std::size_t j = 0; j < ge->getNumMeshElements(); j++) {
      MElement *e = ge->getMeshElement(j);
      for(std::size_t k = 0; k < e->getNumVertices(); k++) {
        std::map<MVertex *, MVertex *>::iterator it =
          duplicates.find(e->getVertex(k));
        if(it != duplicates.end()) e->setVertex(k, it->second);
      }
    }
    // replace vertices in periodic copies
    std::map<MVertex *, MVertex *> &corrVtcs = ge->correspondingVertices;
    if(corrVtcs.size()) {
      std::map<MVertex *, MVertex *>::iterator cIter;
      for(cIter = duplicates.begin(); cIter != duplicates.end(); ++cIter) {
        MVertex *oldTgt = cIter->first;
        MVertex *newTgt = cIter->second;
        std::map<MVertex *, MVertex *>::iterator cvIter = corrVtcs.find(oldTgt);
        if(cvIter != corrVtcs.end()) {
          MVertex *src = cvIter->second;
          corrVtcs.erase(cvIter);
          corrVtcs[newTgt] = src;
        }
      }
      for(cIter = corrVtcs.begin(); cIter != corrVtcs.end(); ++cIter) {
        MVertex *oldSrc = cIter->second;
        std::map<MVertex *, MVertex *>::iterator nIter =
          duplicates.find(oldSrc);
        if(nIter != duplicates.end()) {
          MVertex *tgt = cIter->first;
          MVertex *newSrc = nIter->second;
          corrVtcs[tgt] = newSrc;
        }
      }
    }
  }

  destroyMeshCaches();
  _associateEntityWithMeshVertices();
  _storeVerticesInEntities(vertices);

  // delete duplicates
  std::vector<MVertex *> to_delete;
  for(std::map<MVertex *, MVertex *>::iterator it = duplicates.begin();
      it != duplicates.end(); it++)
    to_delete.push_back(it->first);
  for(unsigned int i = 0; i < to_delete.size(); i++) delete to_delete[i];

  if(num)
    Msg::Info("Removed %d duplicate mesh %s", num,
              num > 1 ? "vertices" : "vertex");

  Msg::StatusBar(true, "Done removing duplicate mesh vertices");
  return num;
}

/*
struct ElementSort{
  MElement *ele;
  std::vector<int> sortedVertexNum;
};

struct Less_ElementSort{
  return a->sortedVertexNum < b->sortedVertexNum;
};

int GModel::removeDuplicateMeshElements()
{

}
*/

static void recurConnectMElementsByMFace(
  const MFace &f, std::multimap<MFace, MElement *, Less_Face> &e2f,
  std::set<MElement *> &group, std::set<MFace, Less_Face> &touched,
  int recur_level)
{
  // this is very slow...
  std::stack<MFace> _stack;
  _stack.push(f);

  while(!_stack.empty()) {
    MFace ff = _stack.top();
    _stack.pop();
    if(touched.find(ff) == touched.end()) {
      touched.insert(ff);
      for(std::multimap<MFace, MElement *, Less_Face>::iterator it =
            e2f.lower_bound(ff);
          it != e2f.upper_bound(ff); ++it) {
        group.insert(it->second);
        for(int i = 0; i < it->second->getNumFaces(); ++i) {
          _stack.push(it->second->getFace(i));
        }
      }
    }
  }
}

static int connectedVolumes(std::vector<MElement *> &elements,
                            std::vector<std::vector<MElement *> > &regs)
{
  std::multimap<MFace, MElement *, Less_Face> e2f;
  for(unsigned int i = 0; i < elements.size(); ++i) {
    for(int j = 0; j < elements[i]->getNumFaces(); j++) {
      e2f.insert(std::make_pair(elements[i]->getFace(j), elements[i]));
    }
  }
  while(!e2f.empty()) {
    std::set<MElement *> group;
    std::set<MFace, Less_Face> touched;
    recurConnectMElementsByMFace(e2f.begin()->first, e2f, group, touched, 0);
    std::vector<MElement *> temp;
    temp.insert(temp.begin(), group.begin(), group.end());
    regs.push_back(temp);
    for(std::set<MFace, Less_Face>::iterator it = touched.begin();
        it != touched.end(); ++it)
      e2f.erase(*it);
  }
  return regs.size();
}

static void recurConnectMElementsByMEdge(
  const MEdge &e, std::multimap<MEdge, MElement *, Less_Edge> &e2e,
  std::set<MElement *> &group, std::set<MEdge, Less_Edge> &touched)
{
<<<<<<< HEAD

  std::stack<MEdge> _stack;
  _stack.push(e);
  //  touched.insert(e);
  
  while(!_stack.empty()){
    MEdge &me = _stack.top();
    touched.insert(me);
    _stack.pop();
    for(std::multimap<MEdge, MElement *, Less_Edge>::iterator it =
	  e2e.lower_bound(me);
	it != e2e.upper_bound(me); ++it) {
      group.insert(it->second);

      for(int i = 0; i < it->second->getNumEdges(); ++i) {
	if(touched.find(it->second->getEdge(i)) == touched.end()) 
	  _stack.push(it->second->getEdge(i));	  
	//	recurConnectMElementsByMEdge(it->second->getEdge(i), e2e, group, touched);
=======
  // this is very slow...
  std::stack<MEdge> _stack;
  _stack.push(e);

  while(!_stack.empty()) {
    MEdge ee = _stack.top();
    _stack.pop();
    if(touched.find(ee) == touched.end()) {
      touched.insert(ee);
      for(std::multimap<MEdge, MElement *, Less_Edge>::iterator it =
            e2e.lower_bound(ee);
          it != e2e.upper_bound(ee); ++it) {
        group.insert(it->second);
        for(int i = 0; i < it->second->getNumEdges(); ++i) {
          _stack.push(it->second->getEdge(i));
        }
>>>>>>> 317bf86a
      }
    }
  }
}

static int connectedSurfaces(std::vector<MElement *> &elements,
                             std::vector<std::vector<MElement *> > &faces)
{
  std::multimap<MEdge, MElement *, Less_Edge> e2e;
  for(unsigned int i = 0; i < elements.size(); ++i) {
    for(int j = 0; j < elements[i]->getNumEdges(); j++) {
      e2e.insert(std::make_pair(elements[i]->getEdge(j), elements[i]));
    }
  }
  while(!e2e.empty()) {
    std::set<MElement *> group;
    std::set<MEdge, Less_Edge> touched;
    recurConnectMElementsByMEdge(e2e.begin()->first, e2e, group, touched);
    std::vector<MElement *> temp;
    temp.insert(temp.begin(), group.begin(), group.end());
    faces.push_back(temp);
    for(std::set<MEdge, Less_Edge>::iterator it = touched.begin();
        it != touched.end(); ++it)
      e2e.erase(*it);
  }
  return faces.size();
}

void GModel::alignPeriodicBoundaries()
{
  Msg::Debug("Aligning periodic boundaries");

  // realigning edges

  for(eiter it = firstEdge(); it != lastEdge(); ++it) {
    GEdge *tgt = *it;
    GEdge *src = dynamic_cast<GEdge *>(tgt->getMeshMaster());

    if(src != NULL && src != tgt) {
      // compose a search list on master edge

      std::map<MEdge, MLine *, Less_Edge> srcLines;
      for(unsigned int i = 0; i < src->getNumMeshElements(); i++) {
        MLine *srcLine = dynamic_cast<MLine *>(src->getMeshElement(i));
        if(!srcLine) {
          Msg::Error("Master element %d is not an edge ",
                     src->getMeshElement(i)->getNum());
          return;
        }
        srcLines[MEdge(srcLine->getVertex(0), srcLine->getVertex(1))] = srcLine;
      }

      // run through slave edge elements
      // - check whether we find a counterpart (if not, flag error)
      // - check orientation and reorient if necessary

      for(unsigned int i = 0; i < tgt->getNumMeshElements(); ++i) {
        MLine *tgtLine = dynamic_cast<MLine *>(tgt->getMeshElement(i));

        if(!tgtLine) {
          Msg::Error("Slave element %d is not an edge ",
                     tgt->getMeshElement(i)->getNum());
          return;
        }

        MVertex *tgtVtcs[2];
        for(int iVtx = 0; iVtx < 2; iVtx++) {
          MVertex *tgtVtx = tgtLine->getVertex(iVtx);
          GEntity *ge = tgtVtx->onWhat();
          std::map<MVertex *, MVertex *> &geV2v = ge->correspondingVertices;
          std::map<MVertex *, MVertex *> &v2v = tgt->correspondingVertices;
          std::map<MVertex *, MVertex *>::iterator srcIter = v2v.find(tgtVtx);
          if(srcIter == v2v.end() || !srcIter->second) {
            // Msg::Info("Cannot find periodic counterpart of vertex %d on edge
            // %d"
            //              ", looking on entity %d of dimension %d",
            //              tgtVtx->getNum(),tgt->tag(),ge->tag(),ge->dim());
            srcIter = geV2v.find(tgtVtx);
            if(srcIter == geV2v.end() || !srcIter->second) {
              Msg::Error(
                "Cannot find periodic counterpart of vertex %d on edge %d"
                " nor on %d",
                tgtVtx->getNum(), tgt->tag(), ge->tag());
              return;
            }
            else
              tgtVtcs[iVtx] = srcIter->second;
          }
          else
            tgtVtcs[iVtx] = srcIter->second;
        }

        MEdge tgtEdge(tgtVtcs[0], tgtVtcs[1]);

        std::map<MEdge, MLine *, Less_Edge>::iterator sIter =
          srcLines.find(tgtEdge);

        if(sIter == srcLines.end() || !sIter->second) {
          Msg::Error("Can't find periodic counterpart of edge %d-%d on edge %d"
                     ", connected to edge %d-%d on %d",
                     tgtLine->getVertex(0)->getNum(),
                     tgtLine->getVertex(1)->getNum(), tgt->tag(),
                     tgtVtcs[0]->getNum(), tgtVtcs[1]->getNum(), src->tag());
          return;
        }
        else {
          MLine *srcLine = sIter->second;
          MEdge srcEdge(srcLine->getVertex(0), srcLine->getVertex(1));
          if(tgtEdge.computeCorrespondence(srcEdge) == -1) tgtLine->reverse();
        }
      }
    }
  }

  // run through all model faces

  for(GModel::fiter it = firstFace(); it != lastFace(); ++it) {
    GFace *tgt = *it;
    GFace *src = dynamic_cast<GFace *>(tgt->getMeshMaster());
    if(src != NULL && src != tgt) {
      std::map<MFace, MElement *, Less_Face> srcElmts;

      for(unsigned int i = 0; i < src->getNumMeshElements(); ++i) {
        MElement *srcElmt = src->getMeshElement(i);
        int nbVtcs = 0;
        if(dynamic_cast<MTriangle *>(srcElmt)) nbVtcs = 3;
        if(dynamic_cast<MQuadrangle *>(srcElmt)) nbVtcs = 4;
        std::vector<MVertex *> vtcs;
        vtcs.reserve(nbVtcs);
        for(int iVtx = 0; iVtx < nbVtcs; iVtx++) {
          vtcs.push_back(srcElmt->getVertex(iVtx));
        }
        srcElmts[MFace(vtcs)] = srcElmt;
      }

      for(unsigned int i = 0; i < tgt->getNumMeshElements(); ++i) {
        MElement *tgtElmt = tgt->getMeshElement(i);
        MTriangle *tgtTri = dynamic_cast<MTriangle *>(tgtElmt);
        MQuadrangle *tgtQua = dynamic_cast<MQuadrangle *>(tgtElmt);

        int nbVtcs = 0;
        if(tgtTri) nbVtcs = 3;
        if(tgtQua) nbVtcs = 4;

        std::vector<MVertex *> vtcs;
        for(int iVtx = 0; iVtx < nbVtcs; iVtx++) {
          MVertex *vtx = tgtElmt->getVertex(iVtx);
          GEntity *ge = vtx->onWhat();

          std::map<MVertex *, MVertex *> &geV2v = ge->correspondingVertices;
          std::map<MVertex *, MVertex *> &v2v = tgt->correspondingVertices;

          std::map<MVertex *, MVertex *>::iterator vIter = v2v.find(vtx);
          if(vIter == v2v.end() || !vIter->second) {
            Msg::Info("Could not find copy of vertex %d in face %d"
                      ", looking in entity %d of dimension %d",
                      vtx->getNum(), tgt->tag(), ge->tag(), ge->dim());
            vIter = geV2v.find(vtx);
            if(vIter == geV2v.end() || !vIter->second) {
              Msg::Error("Could not find copy of vertex %d in %d nor in %d",
                         vtx->getNum(), tgt->tag(), ge->tag());
              return;
            }
            else
              vtcs.push_back(vIter->second);
          }
          else
            vtcs.push_back(vIter->second);
        }
        MFace tgtFace(vtcs);

        std::map<MFace, MElement *>::iterator mIter = srcElmts.find(tgtFace);
        if(mIter == srcElmts.end()) {
          std::ostringstream faceDef;
          for(int iVtx = 0; iVtx < nbVtcs; iVtx++) {
            faceDef << vtcs[iVtx]->getNum() << " ";
          }
          Msg::Error("Cannot find periodic counterpart of face %s in face %d "
                     "connected to %d",
                     faceDef.str().c_str(), tgt->tag(), src->tag());
          return;
        }
        else {
          const MFace &srcFace = mIter->first;
          MElement *srcElmt = mIter->second;
          std::vector<MVertex *> srcVtcs;

          if(tgtTri && !dynamic_cast<MTriangle *>(srcElmt)) throw;
          if(tgtQua && !dynamic_cast<MQuadrangle *>(srcElmt)) throw;

          int rotation = 0;
          bool swap = false;

          if(!tgtFace.computeCorrespondence(srcFace, rotation, swap)) {
            Msg::Error(
              "Non-corresponding face %d-%d-%d (slave) %d-%d-%d (master)",
              tgtElmt->getVertex(0)->getNum(), tgtElmt->getVertex(1)->getNum(),
              tgtElmt->getVertex(2)->getNum(), srcElmt->getVertex(0)->getNum(),
              srcElmt->getVertex(1)->getNum(), srcElmt->getVertex(2)->getNum());
            return;
          }

          if(tgtTri) tgtTri->reorient(rotation, swap);
          if(tgtQua) tgtQua->reorient(rotation, swap);
        }
      }
    }
  }
  Msg::Debug("Done aligning periodic boundaries");
}

void GModel::makeDiscreteRegionsSimplyConnected()
{
  Msg::Info("Making discrete regions simply connected...");

  std::vector<discreteRegion *> discRegions;
  for(riter it = firstRegion(); it != lastRegion(); it++)
    if((*it)->geomType() == GEntity::DiscreteVolume)
      discRegions.push_back((discreteRegion *)*it);

  std::set<MVertex *> touched;

  for(std::vector<discreteRegion *>::iterator itR = discRegions.begin();
      itR != discRegions.end(); itR++) {
    std::vector<MElement *> allElements((*itR)->getNumMeshElements());
    for(unsigned int i = 0; i < (*itR)->getNumMeshElements(); i++)
      allElements[i] = (*itR)->getMeshElement(i);

    std::vector<std::vector<MElement *> > conRegions;
    int nbRegions = connectedVolumes(allElements, conRegions);
    if(nbRegions > 1) remove(*itR);

    for(int ire = 0; ire < nbRegions; ire++) {
      int numR =
        (nbRegions == 1) ? (*itR)->tag() : getMaxElementaryNumber(3) + 1;
      discreteRegion *r = new discreteRegion(this, numR);
      add(r);
      std::vector<MElement *> myElements = conRegions[ire];
      std::set<MVertex *> myVertices;
      for(unsigned int i = 0; i < myElements.size(); i++) {
        MElement *e = myElements[i];
        std::vector<MVertex *> verts;
        e->getVertices(verts);
        for(unsigned int k = 0; k < verts.size(); k++) {
          if(verts[k]->onWhat() && verts[k]->onWhat()->dim() == 3) {
            if(touched.find(verts[k]) == touched.end()) {
              verts[k]->setEntity(r);
              myVertices.insert(verts[k]);
              touched.insert(verts[k]);
            }
          }
        }
        MElementFactory factory;
        MElement *e2 = factory.create(e->getTypeForMSH(), verts, e->getNum(),
                                      e->getPartition());
        switch(e2->getType()) {
        case TYPE_TET: r->tetrahedra.push_back((MTetrahedron *)e2); break;
        case TYPE_HEX: r->hexahedra.push_back((MHexahedron *)e2); break;
        case TYPE_PRI: r->prisms.push_back((MPrism *)e2); break;
        case TYPE_PYR: r->pyramids.push_back((MPyramid *)e2); break;
        case TYPE_TRIH: r->trihedra.push_back((MTrihedron *)e2); break;
        }
      }
      r->mesh_vertices.insert(r->mesh_vertices.begin(), myVertices.begin(),
                              myVertices.end());
    }
  }

  Msg::Info("Done making discrete regions simply connected");
}

void GModel::makeDiscreteFacesSimplyConnected()
{
  Msg::Info("Making discrete faces simply connected...");

  std::vector<discreteFace *> discFaces;
  for(fiter it = firstFace(); it != lastFace(); it++)
    if((*it)->geomType() == GEntity::DiscreteSurface)
      discFaces.push_back((discreteFace *)*it);

  std::set<MVertex *> touched;

  for(std::vector<discreteFace *>::iterator itF = discFaces.begin();
      itF != discFaces.end(); itF++) {
    std::vector<MElement *> allElements((*itF)->getNumMeshElements());
    for(unsigned int i = 0; i < (*itF)->getNumMeshElements(); i++)
      allElements[i] = (*itF)->getMeshElement(i);

    std::vector<std::vector<MElement *> > conFaces;
    int nbFaces = connectedSurfaces(allElements, conFaces);
    if(nbFaces > 1) remove(*itF);

    for(int ifa = 0; ifa < nbFaces; ifa++) {
      int numF = (nbFaces == 1) ? (*itF)->tag() : getMaxElementaryNumber(2) + 1;
      discreteFace *f = new discreteFace(this, numF);
      add(f);
      std::vector<MElement *> myElements = conFaces[ifa];
      std::set<MVertex *> myVertices;
      for(unsigned int i = 0; i < myElements.size(); i++) {
        MElement *e = myElements[i];
        std::vector<MVertex *> verts;
        e->getVertices(verts);
        for(unsigned int k = 0; k < verts.size(); k++) {
          if(verts[k]->onWhat() && verts[k]->onWhat()->dim() == 2) {
            if(touched.find(verts[k]) == touched.end()) {
              verts[k]->setEntity(f);
              myVertices.insert(verts[k]);
              touched.insert(verts[k]);
            }
          }
        }
        MElementFactory factory;
        MElement *e2 = factory.create(e->getTypeForMSH(), verts, e->getNum(),
                                      e->getPartition());
        if(e2->getType() == TYPE_TRI)
          f->triangles.push_back((MTriangle *)e2);
        else
          f->quadrangles.push_back((MQuadrangle *)e2);
      }
      f->mesh_vertices.insert(f->mesh_vertices.begin(), myVertices.begin(),
                              myVertices.end());
    }
  }

  Msg::Info("Done making discrete faces simply connected");
}

void GModel::createTopologyFromMesh()
{
  makeDiscreteRegionsSimplyConnected();
  makeDiscreteFacesSimplyConnected();
  createTopologyFromMeshNew();
  exportDiscreteGEOInternals();
}

static void
makeSimplyConnected(std::map<int, std::vector<MElement *> > elements[11])
{
  // only for tetras and triangles
  Msg::Info("Make simply connected regions and surfaces");
  std::vector<int> regs;
  for(std::map<int, std::vector<MElement *> >::iterator it =
        elements[4].begin();
      it != elements[4].end(); it++)
    regs.push_back(it->first);
  std::multimap<MFace, MElement *, Less_Face> f2e;
  if(regs.size() > 2) {
    for(unsigned int i = 0; i < regs.size(); i++) {
      for(unsigned int j = 0; j < elements[4][regs[i]].size(); j++) {
        MElement *el = elements[4][regs[i]][j];
        for(int k = 0; k < el->getNumFaces(); k++)
          f2e.insert(std::make_pair(el->getFace(k), el));
      }
    }
  }
  for(unsigned int i = 0; i < regs.size(); i++) {
    int ri = regs[i];
    std::vector<MElement *> allElements;
    for(unsigned int j = 0; j < elements[4][ri].size(); j++)
      allElements.push_back(elements[4][ri][j]);
    std::vector<std::vector<MElement *> > conRegions;
    int nbConRegions = connectedVolumes(allElements, conRegions);
    Msg::Info("%d connected regions (reg=%d)", nbConRegions, ri);
    unsigned int maxNumEl = 1;
    for(int j = 0; j < nbConRegions; j++)
      if(conRegions[j].size() > maxNumEl) maxNumEl = conRegions[j].size();
    for(int j = 0; j < nbConRegions; j++) {
      // remove conRegions containing few elements
      if(conRegions[j].size() < maxNumEl * 1.e-4) {
        // find adjacent region
        int r2 = ri;
        if(regs.size() == 2)
          r2 = (ri + 1) % 2;
        else {
          for(unsigned int k = 0; k < conRegions[j].size(); k++) {
            MElement *el = conRegions[j][k];
            for(int l = 0; l < el->getNumFaces(); l++) {
              MFace mf = el->getFace(l);
              std::multimap<MFace, MElement *, Less_Face>::iterator itl =
                f2e.lower_bound(mf);
              for(; itl != f2e.upper_bound(mf); itl++) {
                if(itl->second != el) break;
              }
              MElement *el2 = itl->second;
              bool sameRegion = false;
              for(unsigned int m = 0; m < conRegions[j].size(); m++)
                if(conRegions[j][m] == el2) {
                  sameRegion = true;
                  break;
                }
              if(sameRegion) continue;
              for(unsigned int m = 0; m < regs.size(); m++) {
                int rm = regs[m];
                if(rm == ri) continue;
                for(unsigned int n = 0; n < elements[4][rm].size(); n++)
                  if(elements[4][rm][n] == el2) {
                    r2 = rm;
                    break;
                  }
                if(r2 != ri) break;
              }
              if(r2 != ri) break;
            }
            if(r2 != ri) break;
          }
          if(r2 == ri)
            Msg::Warning("Element not found for simply connected regions");
        }

        for(unsigned int k = 0; k < conRegions[j].size(); k++) {
          MElement *el = conRegions[j][k];
          unsigned int l = 0;
          for(; l < elements[4][ri].size(); l++)
            if(elements[4][ri][l] == el) break;
          elements[4][ri].erase(elements[4][ri].begin() + l);
          elements[4][r2].push_back(el);
        }
      }
    }
  }

  std::vector<int> faces;
  for(std::map<int, std::vector<MElement *> >::iterator it =
        elements[2].begin();
      it != elements[2].end(); it++)
    faces.push_back(it->first);
  std::multimap<MEdge, MElement *, Less_Edge> e2e;
  if(faces.size() > 2) {
    for(unsigned int i = 0; i < faces.size(); i++) {
      for(unsigned int j = 0; j < elements[2][faces[i]].size(); j++) {
        MElement *el = elements[2][faces[i]][j];
        for(int k = 0; k < el->getNumEdges(); k++)
          e2e.insert(std::make_pair(el->getEdge(k), el));
      }
    }
  }
  for(unsigned int i = 0; i < faces.size(); i++) {
    int fi = faces[i];
    std::vector<MElement *> allElements;
    for(unsigned int j = 0; j < elements[2][fi].size(); j++)
      allElements.push_back(elements[2][fi][j]);
    std::vector<std::vector<MElement *> > conSurfaces;
    int nbConSurfaces = connectedSurfaces(allElements, conSurfaces);
    Msg::Info("%d connected surfaces (reg=%d)", nbConSurfaces, fi);
    unsigned int maxNumEl = 1;
    for(int j = 0; j < nbConSurfaces; j++)
      if(conSurfaces[j].size() > maxNumEl) maxNumEl = conSurfaces[j].size();
    for(int j = 0; j < nbConSurfaces; j++) {
      // remove conSurfaces containing few elements
      if(conSurfaces[j].size() < maxNumEl * 1.e-4) {
        // find adjacent surface
        int f2 = fi;
        if(faces.size() == 2)
          f2 = (fi + 1) % 2;
        else {
          for(unsigned int k = 0; k < conSurfaces[j].size(); k++) {
            MElement *el = conSurfaces[j][k];
            for(int l = 0; l < el->getNumEdges(); l++) {
              MEdge me = el->getEdge(l);
              std::multimap<MEdge, MElement *, Less_Edge>::iterator itl =
                e2e.lower_bound(me);
              for(; itl != e2e.upper_bound(me); itl++) {
                if(itl->second != el) break;
              }
              MElement *el2 = itl->second;
              bool sameSurface = false;
              for(unsigned int m = 0; m < conSurfaces[j].size(); m++)
                if(conSurfaces[j][m] == el2) {
                  sameSurface = true;
                  break;
                }
              if(sameSurface) continue;
              for(unsigned int m = 0; m < faces.size(); m++) {
                int fm = faces[m];
                if(fm == fi) continue;
                for(unsigned int n = 0; n < elements[2][fm].size(); n++)
                  if(elements[2][fm][n] == el2) {
                    f2 = fm;
                    break;
                  }
                if(f2 != fi) break;
              }
              if(f2 != fi) break;
            }
            if(f2 != fi) break;
          }
          if(f2 == fi)
            Msg::Warning("Element not found for simply connected surfaces");
        }
        for(unsigned int k = 0; k < conSurfaces[j].size(); k++) {
          MElement *el = conSurfaces[j][k];
          unsigned int l = 0;
          for(; l < elements[2][fi].size(); l++)
            if(elements[2][fi][l] == el) break;
          elements[2][fi].erase(elements[2][fi].begin() + l);
          elements[2][f2].push_back(el);
        }
      }
    }
  }
}

GModel *GModel::buildCutGModel(gLevelset *ls, bool cutElem, bool saveTri)
{
  if(saveTri)
    CTX::instance()->mesh.saveTri = 1;
  else
    CTX::instance()->mesh.saveTri = 0;

  std::map<int, std::vector<MElement *> > elements[11];
  std::map<int, std::map<int, std::string> > physicals[4];
  std::map<int, MVertex *> vertexMap;

  if(cutElem)
    Msg::Info("Cutting mesh...");
  else
    Msg::Info("Splitting mesh...");
  double t1 = Cpu();

  GModel *cutGM =
    buildCutMesh(this, ls, elements, vertexMap, physicals, cutElem);

  if(!cutElem) makeSimplyConnected(elements);

  for(int i = 0; i < (int)(sizeof(elements) / sizeof(elements[0])); i++)
    cutGM->_storeElementsInEntities(elements[i]);
  cutGM->_associateEntityWithMeshVertices();
  cutGM->_storeVerticesInEntities(vertexMap);

  for(int i = 0; i < 4; i++) {
    cutGM->_storePhysicalTagsInEntities(i, physicals[i]);
    std::map<int, std::map<int, std::string> >::iterator it =
      physicals[i].begin();
    for(; it != physicals[i].end(); it++) {
      std::map<int, std::string>::iterator it2 = it->second.begin();
      for(; it2 != it->second.end(); it2++)
        if(it2->second != "")
          cutGM->setPhysicalName(it2->second, i, it2->first);
    }
  }

  if(cutElem)
    Msg::Info("Mesh cutting completed (%g s)", Cpu() - t1);
  else
    Msg::Info("Mesh splitting completed (%g s)", Cpu() - t1);

  return cutGM;
}

void GModel::load(const std::string &fileName)
{
  GModel *temp = GModel::current();
  GModel::setCurrent(this);
  MergeFile(fileName, true);
  GModel::setCurrent(temp);
}

void GModel::save(const std::string &fileName)
{
  GModel *temp = GModel::current();
  GModel::setCurrent(this);
  CreateOutputFile(fileName, FORMAT_AUTO);
  GModel::setCurrent(temp);
}

int GModel::readGEO(const std::string &name)
{
  // readGEO is static, because it can create several models
  ParseFile(name, true);
  // sync OCC first, as GEO_Internals currently contains attributes (physicals)
  // that should also be applied to entities from OCC_Internals
  if(GModel::current()->getOCCInternals())
    GModel::current()->getOCCInternals()->synchronize(GModel::current());
  GModel::current()->getGEOInternals()->synchronize(GModel::current());
  return 1;
}

void GModel::setPhysicalNumToEntitiesInBox(int EntityDimension,
                                           int PhysicalNumber,
                                           SBoundingBox3d box)
{
  std::vector<GEntity *> entities;
  getEntitiesInBox(entities, box, EntityDimension);
  for(unsigned int i = 0; i < entities.size(); i++)
    entities[i]->addPhysicalEntity(PhysicalNumber);
}

void GModel::setPhysicalNumToEntitiesInBox(int EntityDimension,
                                           int PhysicalNumber,
                                           std::vector<double> p1,
                                           std::vector<double> p2)
{
  if(p1.size() != 3 || p2.size() != 3) return;
  SBoundingBox3d box(p1[0], p1[2], p1[2], p2[0], p2[1], p2[3]);
  setPhysicalNumToEntitiesInBox(EntityDimension, PhysicalNumber, box);
}

GEdge *getNewModelEdge(GFace *gf1, GFace *gf2,
                       std::map<std::pair<int, int>, GEdge *> &newEdges)
{
  int t1 = gf1 ? gf1->tag() : -1;
  int t2 = gf2 ? gf2->tag() : -1;
  int i1 = std::min(t1, t2);
  int i2 = std::max(t1, t2);

  if(i1 == i2) return 0;

  std::map<std::pair<int, int>, GEdge *>::iterator it =
    newEdges.find(std::make_pair(i1, i2));
  if(it == newEdges.end()) {
    discreteEdge *ge =
      new discreteEdge(GModel::current(),
                       GModel::current()->getMaxElementaryNumber(1) + 1, 0, 0);
    GModel::current()->add(ge);
    newEdges[std::make_pair(i1, i2)] = ge;
    return ge;
  }
  else
    return it->second;
}

#if defined(HAVE_MESH)

void GModel::classifyAllFaces()
{
  std::set<GFace *> faces;
  std::vector<MElement *> elements;
  for(GModel::fiter it = this->firstFace(); it != this->lastFace(); ++it) {
    faces.insert(*it);
    elements.insert(elements.end(), (*it)->triangles.begin(),
                    (*it)->triangles.end());
    elements.insert(elements.end(), (*it)->quadrangles.begin(),
                    (*it)->quadrangles.end());
  }

  discreteEdge *edge = new discreteEdge(
    GModel::current(), GModel::current()->getMaxElementaryNumber(1) + 1, 0, 0);
  GModel::current()->add(edge);

  e2t_cont adj;
  buildEdgeToElements(elements, adj);
  std::vector<edge_angle> edges_detected, edges_lonly;
  buildListOfEdgeAngle(adj, edges_detected, edges_lonly);
  for(unsigned int i = 0; i < edges_detected.size(); i++) {
    edge_angle ea = edges_detected[i];
    if(ea.angle <= EDGE_ANGLE_THRESHOLD) break;
    edge->lines.push_back(new MLine(ea.v1, ea.v2));
  }

  this->classifyFaces(faces);

  GModel::current()->remove(edge);
  edge->lines.clear();
  delete edge;
  elements.clear();
  edges_detected.clear();
  edges_lonly.clear();
}

void recurClassifyEdges(MTri3 *t, std::map<MTriangle *, GFace *> &reverse,
                        std::map<MLine *, GEdge *, compareMLinePtr> &lines,
                        std::set<MLine *> &touched,
                        std::set<MTri3 *> &trisTouched,
                        std::map<std::pair<int, int>, GEdge *> &newEdges)
{
  if(!t->isDeleted()) {
    trisTouched.erase(t);
    t->setDeleted(true);
    GFace *gf1 = reverse[t->tri()];
    for(int i = 0; i < 3; i++) {
      GFace *gf2 = 0;
      MTri3 *tn = t->getNeigh(i);
      if(tn) gf2 = reverse[tn->tri()];
      edgeXface exf(t, i);
      MLine ml(exf._v(0), exf._v(1));
      std::map<MLine *, GEdge *, compareMLinePtr>::iterator it =
        lines.find(&ml);
      if(it != lines.end()) {
        if(touched.find(it->first) == touched.end()) {
          GEdge *ge = getNewModelEdge(gf1, gf2, newEdges);
          if(ge) ge->lines.push_back(it->first);
          touched.insert(it->first);
        }
      }
      if(tn)
        recurClassifyEdges(tn, reverse, lines, touched, trisTouched, newEdges);
    }
  }
}

void recurClassify(MTri3 *t, GFace *gf,
                   std::map<MLine *, GEdge *, compareMLinePtr> &lines,
                   std::map<MTriangle *, GFace *> &reverse)
{
  if(!t->isDeleted()) {
    gf->triangles.push_back(t->tri());
    reverse[t->tri()] = gf;
    t->setDeleted(true);
    for(int i = 0; i < 3; i++) {
      MTri3 *tn = t->getNeigh(i);
      if(tn) {
        edgeXface exf(t, i);
        MLine ml(exf._v(0), exf._v(1));
        std::map<MLine *, GEdge *, compareMLinePtr>::iterator it =
          lines.find(&ml);
        if(it == lines.end()) recurClassify(tn, gf, lines, reverse);
      }
    }
  }
}

#endif

void GModel::classifyFaces(std::set<GFace *> &_faces)
{
#if defined(HAVE_MESH)
  std::map<MLine *, GEdge *, compareMLinePtr> lines;

  for(GModel::eiter it = GModel::current()->firstEdge();
      it != GModel::current()->lastEdge(); ++it) {
    for(unsigned int i = 0; i < (*it)->lines.size(); i++)
      lines[(*it)->lines[i]] = *it;
  }

  std::map<MTriangle *, GFace *> reverse_old;
  std::list<MTri3 *> tris;
  {
    std::set<GFace *>::iterator it = _faces.begin();
    while(it != _faces.end()) {
      GFace *gf = *it;
      for(unsigned int i = 0; i < gf->triangles.size(); i++) {
        tris.push_back(new MTri3(gf->triangles[i], 0));
        reverse_old[gf->triangles[i]] = gf;
      }
      gf->triangles.clear();
      gf->mesh_vertices.clear();
      ++it;
    }
  }
  if(tris.empty()) return;

  connectTriangles(tris);

  std::map<MTriangle *, GFace *> reverse;
  std::multimap<GFace *, GFace *> replacedBy;
  // color all triangles
  std::list<MTri3 *>::iterator it = tris.begin();
  std::list<GFace *> newf;
  while(it != tris.end()) {
    if(!(*it)->isDeleted()) {
      discreteFace *gf = new discreteFace(
        GModel::current(), GModel::current()->getMaxElementaryNumber(2) + 1);
      recurClassify(*it, gf, lines, reverse);
      GModel::current()->add(gf);
      newf.push_back(gf);

      for(unsigned int i = 0; i < gf->triangles.size(); i++) {
        replacedBy.insert(std::make_pair(reverse_old[gf->triangles[i]], gf));
      }
    }
    ++it;
  }

  // now we have all faces coloured. If some regions were existing, replace
  // their faces by the new ones

  for(riter rit = firstRegion(); rit != lastRegion(); ++rit) {
    std::vector<GFace *> _xfaces = (*rit)->faces();
    std::set<GFace *> _newFaces;
    for(std::vector<GFace *>::iterator itf = _xfaces.begin();
        itf != _xfaces.end(); ++itf) {
      std::multimap<GFace *, GFace *>::iterator itLow =
        replacedBy.lower_bound(*itf);
      std::multimap<GFace *, GFace *>::iterator itUp =
        replacedBy.upper_bound(*itf);

      for(; itLow != itUp; ++itLow) _newFaces.insert(itLow->second);
    }
    (*rit)->set(std::vector<GFace *>(_newFaces.begin(), _newFaces.end()));
  }

  // color some lines
  it = tris.begin();
  while(it != tris.end()) {
    (*it)->setDeleted(false);
    ++it;
  }

  // classify edges that are bound by different GFaces
  std::map<std::pair<int, int>, GEdge *> newEdges;
  std::set<MLine *> touched;
  std::set<MTri3 *> trisTouched;
  // bug fix : multiply connected domains

  trisTouched.insert(tris.begin(), tris.end());
  while(!trisTouched.empty())
    recurClassifyEdges(*trisTouched.begin(), reverse, lines, touched,
                       trisTouched, newEdges);

  std::map<discreteFace *, std::vector<int> > newFaceTopology;

  // check if new edges should not be splitted
  // splitted if composed of several open or closed edges

  std::map<MVertex *, GVertex *> modelVertices;

  for(std::map<std::pair<int, int>, GEdge *>::iterator ite = newEdges.begin();
      ite != newEdges.end(); ++ite) {
    std::list<MLine *> allSegments;
    for(unsigned int i = 0; i < ite->second->lines.size(); i++)
      allSegments.push_back(ite->second->lines[i]);

    while(!allSegments.empty()) {
      std::list<MLine *> segmentsForThisDiscreteEdge;
      MVertex *vB = (*allSegments.begin())->getVertex(0);
      MVertex *vE = (*allSegments.begin())->getVertex(1);
      segmentsForThisDiscreteEdge.push_back(*allSegments.begin());
      allSegments.erase(allSegments.begin());
      while(1) {
        bool found = false;
        for(std::list<MLine *>::iterator it = allSegments.begin();
            it != allSegments.end(); ++it) {
          MVertex *v1 = (*it)->getVertex(0);
          MVertex *v2 = (*it)->getVertex(1);
          if(v1 == vE || v2 == vE) {
            segmentsForThisDiscreteEdge.push_back(*it);
            if(v2 == vE) (*it)->reverse();
            vE = (v1 == vE) ? v2 : v1;
            found = true;
            allSegments.erase(it);
            break;
          }
          if(v1 == vB || v2 == vB) {
            segmentsForThisDiscreteEdge.push_front(*it);
            if(v1 == vB) (*it)->reverse();
            vB = (v1 == vB) ? v2 : v1;
            found = true;
            allSegments.erase(it);
            break;
          }
        }
        if(vE == vB) break;
        if(!found) break;
      }

      std::map<MVertex *, GVertex *>::iterator itMV = modelVertices.find(vB);
      if(itMV == modelVertices.end()) {
        GVertex *newGv = new discreteVertex(
          GModel::current(), GModel::current()->getMaxElementaryNumber(0) + 1,
          vB->x(), vB->y(), vB->z());
        newGv->mesh_vertices.push_back(vB);
        vB->setEntity(newGv);
        newGv->points.push_back(new MPoint(vB));
        GModel::current()->add(newGv);
        modelVertices[vB] = newGv;
      }
      itMV = modelVertices.find(vE);
      if(itMV == modelVertices.end()) {
        GVertex *newGv = new discreteVertex(
          GModel::current(), GModel::current()->getMaxElementaryNumber(0) + 1,
          vE->x(), vE->y(), vE->z());
        newGv->mesh_vertices.push_back(vE);
        newGv->points.push_back(new MPoint(vE));
        vE->setEntity(newGv);
        GModel::current()->add(newGv);
        modelVertices[vE] = newGv;
      }

      GEdge *newGe = new discreteEdge(
        GModel::current(), GModel::current()->getMaxElementaryNumber(1) + 1,
        modelVertices[vB], modelVertices[vE]);
      newGe->lines.insert(newGe->lines.end(),
                          segmentsForThisDiscreteEdge.begin(),
                          segmentsForThisDiscreteEdge.end());

      for(std::list<MLine *>::iterator itL =
            segmentsForThisDiscreteEdge.begin();
          itL != segmentsForThisDiscreteEdge.end(); ++itL) {
        if((*itL)->getVertex(0)->onWhat()->dim() != 0) {
          newGe->mesh_vertices.push_back((*itL)->getVertex(0));
          (*itL)->getVertex(0)->setEntity(newGe);
        }
      }

      GModel::current()->add(newGe);
      discreteFace *gf1 = dynamic_cast<discreteFace *>(
        GModel::current()->getFaceByTag(ite->first.first));
      discreteFace *gf2 = dynamic_cast<discreteFace *>(
        GModel::current()->getFaceByTag(ite->first.second));
      if(gf1) newFaceTopology[gf1].push_back(newGe->tag());
      if(gf2) newFaceTopology[gf2].push_back(newGe->tag());
    }
  }

  std::map<discreteFace *, std::vector<int> >::iterator itFT =
    newFaceTopology.begin();
  for(; itFT != newFaceTopology.end(); ++itFT) {
    itFT->first->setBoundEdges(itFT->second);
  }

  for(std::map<std::pair<int, int>, GEdge *>::iterator it = newEdges.begin();
      it != newEdges.end(); ++it) {
    GEdge *ge = it->second;
    GModel::current()->remove(ge);
    //    delete ge;
  }

  it = tris.begin();
  while(it != tris.end()) {
    delete *it;
    ++it;
  }

  // delete empty mesh faces and reclasssify
  std::set<GFace *, GEntityLessThan> fac = faces;
  for(fiter fit = fac.begin(); fit != fac.end(); ++fit) {
    std::set<MVertex *> _verts;
    (*fit)->mesh_vertices.clear();
    for(unsigned int i = 0; i < (*fit)->triangles.size(); i++) {
      for(int j = 0; j < 3; j++) {
        if((*fit)->triangles[i]->getVertex(j)->onWhat()->dim() > 1) {
          (*fit)->triangles[i]->getVertex(j)->setEntity(*fit);
          _verts.insert((*fit)->triangles[i]->getVertex(j));
        }
      }
    }
    if((*fit)->triangles.size())
      (*fit)->mesh_vertices.insert((*fit)->mesh_vertices.begin(),
                                   _verts.begin(), _verts.end());
    else
      remove(*fit);
  }
#endif
}

void GModel::addHomologyRequest(const std::string &type,
                                const std::vector<int> &domain,
                                const std::vector<int> &subdomain,
                                const std::vector<int> &dim)
{
  typedef std::pair<const std::vector<int>, const std::vector<int> > dpair;
  typedef std::pair<const std::string, const std::vector<int> > tpair;
  dpair p(domain, subdomain);
  tpair p2(type, dim);
  _homologyRequests.insert(std::pair<dpair, tpair>(p, p2));
}

void GModel::computeHomology()
{
  if(_homologyRequests.empty()) return;

#if defined(HAVE_KBIPACK)
  double t1 = Cpu();

  // find unique domain/subdomain requests
  typedef std::pair<const std::vector<int>, const std::vector<int> > dpair;
  typedef std::pair<const std::string, const std::vector<int> > tpair;
  std::set<dpair> domains;
  for(std::multimap<dpair, tpair>::iterator it = _homologyRequests.begin();
      it != _homologyRequests.end(); it++)
    domains.insert(it->first);
  Msg::Info("Number of cell complexes to construct: %d", domains.size());

  for(std::set<dpair>::iterator it = domains.begin(); it != domains.end();
      it++) {
    std::pair<std::multimap<dpair, tpair>::iterator,
              std::multimap<dpair, tpair>::iterator>
      itp = _homologyRequests.equal_range(*it);
    bool prepareToRestore = (itp.first != --itp.second);
    itp.second++;
    std::vector<int> imdomain;
    Homology *homology =
      new Homology(this, itp.first->first.first, itp.first->first.second,
                   imdomain, prepareToRestore);

    for(std::multimap<dpair, tpair>::iterator itt = itp.first;
        itt != itp.second; itt++) {
      std::string type = itt->second.first;
      std::vector<int> dim0 = itt->second.second;
      if(dim0.empty())
        for(int i = 0; i < getDim(); i++) dim0.push_back(i);
      std::vector<int> dim;

      std::stringstream ss;
      for(unsigned int i = 0; i < dim0.size(); i++) {
        int d = dim0.at(i);
        if(d >= 0 && d <= getDim()) {
          dim.push_back(d);
          ss << "H";
          if(type == "Homology") ss << "_";
          if(type == "Cohomology") ss << "^";
          ss << d;
          if(i < dim0.size() - 1 && dim0.at(i + 1) >= 0 &&
             dim0.at(i + 1) <= getDim())
            ss << ", ";
        }
      }
      std::string dims = ss.str();

      if(type != "Homology" && type != "Cohomology" && type != "Betti") {
        Msg::Error("Unknown type of homology computation: %s", type.c_str());
      }
      else if(dim.empty()) {
        Msg::Error("Invalid homology computation dimensions given");
      }
      else if(type == "Betti") {
        homology->findBettiNumbers();
      }
      else if(type == "Homology" && !homology->isHomologyComputed(dim)) {
        homology->findHomologyBasis(dim);
        Msg::Info("Homology space basis chains to save: %s", dims.c_str());
        for(unsigned int i = 0; i < dim.size(); i++) {
          homology->addChainsToModel(dim.at(i));
        }
      }
      else if(type == "Cohomology" && !homology->isCohomologyComputed(dim)) {
        homology->findCohomologyBasis(dim);
        Msg::Info("Cohomology space basis cochains to save: %s", dims.c_str());
        for(unsigned int i = 0; i < dim.size(); i++) {
          homology->addCochainsToModel(dim.at(i));
        }
      }
    }
    pruneMeshVertexAssociations();
    delete homology;
  }
  Msg::Info("");

  double t2 = Cpu();
  Msg::StatusBar(true, "Done homology and cohomology computation (%g s)",
                 t2 - t1);

#else
  Msg::Error("Homology computation requires KBIPACK");
#endif
}<|MERGE_RESOLUTION|>--- conflicted
+++ resolved
@@ -2409,26 +2409,6 @@
   const MEdge &e, std::multimap<MEdge, MElement *, Less_Edge> &e2e,
   std::set<MElement *> &group, std::set<MEdge, Less_Edge> &touched)
 {
-<<<<<<< HEAD
-
-  std::stack<MEdge> _stack;
-  _stack.push(e);
-  //  touched.insert(e);
-  
-  while(!_stack.empty()){
-    MEdge &me = _stack.top();
-    touched.insert(me);
-    _stack.pop();
-    for(std::multimap<MEdge, MElement *, Less_Edge>::iterator it =
-	  e2e.lower_bound(me);
-	it != e2e.upper_bound(me); ++it) {
-      group.insert(it->second);
-
-      for(int i = 0; i < it->second->getNumEdges(); ++i) {
-	if(touched.find(it->second->getEdge(i)) == touched.end()) 
-	  _stack.push(it->second->getEdge(i));	  
-	//	recurConnectMElementsByMEdge(it->second->getEdge(i), e2e, group, touched);
-=======
   // this is very slow...
   std::stack<MEdge> _stack;
   _stack.push(e);
@@ -2445,7 +2425,6 @@
         for(int i = 0; i < it->second->getNumEdges(); ++i) {
           _stack.push(it->second->getEdge(i));
         }
->>>>>>> 317bf86a
       }
     }
   }
