// Gmsh - Copyright (C) 1997-2018 C. Geuzaine, J.-F. Remacle
//
// See the LICENSE.txt file for license information. Please report all
// bugs and problems to the public mailing list <gmsh@onelab.info>.

#include <limits>
#include <stdlib.h>
#include <sstream>
#include <stack>
#include "GmshConfig.h"
#include "GmshMessage.h"
#include "GModel.h"
#include "GModelIO_GEO.h"
#include "GModelIO_OCC.h"
#include "MPoint.h"
#include "MLine.h"
#include "MTriangle.h"
#include "MQuadrangle.h"
#include "MTetrahedron.h"
#include "MHexahedron.h"
#include "MPrism.h"
#include "MPyramid.h"
#include "MTrihedron.h"
#include "MElementCut.h"
#include "MElementOctree.h"
#include "discreteRegion.h"
#include "discreteFace.h"
#include "discreteEdge.h"
#include "discreteVertex.h"
#include "partitionRegion.h"
#include "partitionFace.h"
#include "partitionEdge.h"
#include "partitionVertex.h"
#include "gmshSurface.h"
#include "SmoothData.h"
#include "Context.h"
#include "OS.h"
#include "StringUtils.h"
#include "GEdgeLoop.h"
#include "MVertexRTree.h"
#include "OpenFile.h"
#include "CreateFile.h"
#include "Options.h"
#include "meshGEdge.h"
#include "meshGFace.h"
#include "meshGRegion.h"
#include "GModelCreateTopologyFromMesh.h"

#if defined(HAVE_MESH)
#include "Field.h"
#include "Generator.h"
#include "meshGFaceOptimize.h"
#include "meshPartition.h"
#include "HighOrder.h"
#include "meshMetric.h"
#include "meshGRegionMMG3D.h"
#include "meshGFaceBamg.h"

static const float EDGE_ANGLE_THRESHOLD = 0.698132;
#endif

#if defined(HAVE_KBIPACK)
#include "Homology.h"
#endif

std::vector<GModel*> GModel::list;
int GModel::_current = -1;

GModel::GModel(std::string name)
  : _maxVertexNum(0), _maxElementNum(0),
    _checkPointedMaxVertexNum(0), _checkPointedMaxElementNum(0),
    _destroying(false),
    _name(name), _visible(1), _octree(0), _geo_internals(0),
    _occ_internals(0), _acis_internals(0), _fm_internals(0),
    _fields(0), _currentMeshEntity(0),
    _numPartitions(0), normals(0)
{

  // hide all other models
  for(unsigned int i = 0; i < list.size(); i++)
    list[i]->setVisibility(0);

  // push new one into the list
  list.push_back(this);

  // we always create an internal GEO model; other CAD internals are created
  // on-demand
  _createGEOInternals();

#if defined(HAVE_MESH)
  _fields = new FieldManager();
#endif
}

GModel::~GModel()
{
  std::vector<GModel*>::iterator it = std::find(list.begin(), list.end(), this);
  if(it != list.end()) list.erase(it);

  if(getVisibility()){
    // if no other model is visible, make the last one visible
    bool othervisible = false;
    for(unsigned int i = 0; i < list.size(); i++){
      if(list[i]->getVisibility()) othervisible = true;
    }
    if(!othervisible && list.size())
      list.back()->setVisibility(1);
  }

  destroy();
  _deleteGEOInternals();
  _deleteOCCInternals();
#if defined(HAVE_MESH)
  delete _fields;
#endif
}

void GModel::setFileName(std::string fileName)
{
  _fileName = fileName;
  _fileNames.insert(fileName);

  Msg::SetOnelabString("Gmsh/Model name", fileName,
                       Msg::GetNumOnelabClients() > 1, false, true, 0, "file");
  Msg::SetOnelabString
    ("Gmsh/Model absolute path", SplitFileName(GetAbsolutePath(fileName))[0],
     false, false, true, 0);
  Msg::SetWindowTitle(fileName);
}

GModel *GModel::current(int index)
{
  if(list.empty()){
    Msg::Info("No current model available: creating one");
    new GModel();
  }
  if(index >= 0) _current = index;
  if(_current < 0 || _current >= (int)list.size()) return list.back();
  return list[_current];
}

int GModel::setCurrent(GModel *m)
{
  for(unsigned int i = 0; i < list.size(); i++){
    if(list[i] == m){
      _current = i;
      break;
    }
  }
  return _current;
}

GModel *GModel::findByName(const std::string &name, const std::string &fileName)
{
  // return last mesh with given name
  for(int i = list.size() - 1; i >= 0; i--)
    if(list[i]->getName() == name &&
       (fileName.empty() || !list[i]->hasFileName(fileName))) return list[i];
  return 0;
}

void GModel::destroy(bool keepName)
{
  Msg::Debug("Destroying model %s", getName().c_str());
  _destroying = true;

  if(!keepName){
    _name.clear();
    _fileNames.clear();
  }

  _maxVertexNum = _maxElementNum = 0;
  _checkPointedMaxVertexNum = _checkPointedMaxElementNum = 0;
  _currentMeshEntity = 0;
  _lastMeshEntityError.clear();
  _lastMeshVertexError.clear();

  for(riter it = firstRegion(); it != lastRegion(); ++it)
    delete *it;
  regions.clear();
  std::set<GRegion*, GEntityLessThan>().swap(regions);

  std::vector<GFace*> to_keep;
  for(fiter it = firstFace(); it != lastFace(); ++it){
    // projection faces are persistent
    if((*it)->getNativeType() == GEntity::UnknownModel &&
       (*it)->geomType() == GEntity::ProjectionFace)
      to_keep.push_back(*it);
    else
      delete *it;
  }
  faces.clear();
  std::set<GFace*, GEntityLessThan>().swap(faces);
  faces.insert(to_keep.begin(), to_keep.end());

  for(eiter it = firstEdge(); it != lastEdge(); ++it)
    delete *it;
  edges.clear();
  std::set<GEdge*, GEntityLessThan>().swap(edges);

  for(viter it = firstVertex(); it != lastVertex(); ++it)
    delete *it;
  vertices.clear();
  std::set<GVertex*, GEntityLessThan>().swap(vertices);

  destroyMeshCaches();

  _resetOCCInternals();

  if(normals) delete normals;
  normals = 0;

#if defined(HAVE_MESH)
  _fields->reset();
#endif
  gmshSurface::reset();

  _destroying = false;
}

void GModel::destroyMeshCaches()
{
  _vertexVectorCache.clear();
  std::vector<MVertex*>().swap(_vertexVectorCache);
  _vertexMapCache.clear();
  std::map<int, MVertex*>().swap(_vertexMapCache);
  _elementVectorCache.clear();
  std::vector<MElement*>().swap(_elementVectorCache);
  _elementMapCache.clear();
  std::map<int, MElement*>().swap(_elementMapCache);
  _elementIndexCache.clear();
  std::map<int, int>().swap(_elementIndexCache);
  delete _octree;
  _octree = 0;
}

void GModel::deleteMesh(bool deleteOnlyElements)
{
  for(riter it = firstRegion(); it != lastRegion();++it)
    (*it)->deleteMesh(deleteOnlyElements);
  for(fiter it = firstFace(); it != lastFace();++it)
    (*it)->deleteMesh(deleteOnlyElements);
  for(eiter it = firstEdge(); it != lastEdge();++it)
    (*it)->deleteMesh(deleteOnlyElements);
  for(viter it = firstVertex(); it != lastVertex();++it)
    (*it)->deleteMesh(deleteOnlyElements);
  destroyMeshCaches();
  _currentMeshEntity = 0;
  _lastMeshEntityError.clear();
  _lastMeshVertexError.clear();
}

bool GModel::empty() const
{
  return vertices.empty() && edges.empty() && faces.empty() && regions.empty();
}

GRegion *GModel::getRegionByTag(int n) const
{
  GEntity tmp((GModel*)this, n);
  std::set<GRegion*, GEntityLessThan>::const_iterator it = regions.find((GRegion*)&tmp);
  if(it != regions.end())
    return *it;
  else
    return 0;
}

GFace *GModel::getFaceByTag(int n) const
{
  GEntity tmp((GModel*)this, n);
  std::set<GFace*, GEntityLessThan>::const_iterator it = faces.find((GFace*)&tmp);
  if(it != faces.end())
    return *it;
  else
    return 0;
}

GEdge *GModel::getEdgeByTag(int n) const
{
  GEntity tmp((GModel*)this, n);
  std::set<GEdge*, GEntityLessThan>::const_iterator it = edges.find((GEdge*)&tmp);
  if(it != edges.end())
    return *it;
  else
    return 0;
}

GVertex *GModel::getVertexByTag(int n) const
{
  GEntity tmp((GModel*)this, n);
  std::set<GVertex*, GEntityLessThan>::const_iterator it = vertices.find((GVertex*)&tmp);
  if(it != vertices.end())
    return *it;
  else
    return 0;
}

GEntity *GModel::getEntityByTag(int dim, int n) const
{
  switch(dim){
  case 0: return getVertexByTag(n);
  case 1: return getEdgeByTag(n);
  case 2: return getFaceByTag(n);
  case 3: return getRegionByTag(n);
  }
  return 0;
}

std::vector<int> GModel::getTagsForPhysicalName(int dim, const std::string tag)
{
  std::vector<int> tags;
  std::map<int, std::vector<GEntity*> > physicalGroups;
  getPhysicalGroups(dim, physicalGroups);
  std::vector<GEntity*> entities = physicalGroups[getPhysicalNumber(dim, tag)];
  for(std::vector<GEntity*>::iterator it = entities.begin(); it != entities.end(); it++){
    GEntity *ge = *it;
    tags.push_back(ge->tag());
  }
  return tags;
}

void GModel::remove(GRegion *r)
{
  riter it = std::find(firstRegion(), lastRegion(), r);
  if(it != (riter)regions.end()) regions.erase(it);
}

void GModel::remove(GFace *f)
{
  fiter it = std::find(firstFace(), lastFace(), f);
  if(it != faces.end()) faces.erase(it);
}

void GModel::remove(GEdge *e)
{
  eiter it = std::find(firstEdge(), lastEdge(), e);
  if(it != edges.end()) edges.erase(it);
}

void GModel::remove(GVertex *v)
{
  viter it = std::find(firstVertex(), lastVertex(), v);
  if(it != vertices.end()) vertices.erase(it);
}

void GModel::remove(int dim, int tag, bool recursive)
{
  // we don't check dependencies when removing entities (we just erase them from
  // the set), so we can go ahead with a brute force recursion
  if(dim == 3){
    GRegion *gr = getRegionByTag(tag);
    if(gr){
      remove(gr);
      if(recursive){
        std::list<GFace*> f = gr->faces();
        for(std::list<GFace*>::iterator it = f.begin(); it != f.end(); it++)
          remove(2, (*it)->tag(), recursive);
      }
    }
  }
  else if(dim == 2){
    GFace *gf = getFaceByTag(tag);
    if(gf){
      remove(gf);
      if(recursive){
        std::list<GEdge*> e = gf->edges();
        for(std::list<GEdge*>::iterator it = e.begin(); it != e.end(); it++)
          remove(1, (*it)->tag(), recursive);
      }
    }
  }
  else if(dim == 1){
    GEdge *ge = getEdgeByTag(tag);
    if(ge){
      remove(ge);
      if(recursive){
        if(ge->getBeginVertex()) remove(ge->getBeginVertex());
        if(ge->getEndVertex()) remove(ge->getEndVertex());
      }
    }
  }
  else if(dim == 0){
    GVertex *gv = getVertexByTag(tag);
    if(gv){
      remove(gv);
    }
  }
}

void GModel::remove(const std::vector<std::pair<int, int> > &dimTags, bool recursive)
{
  for(unsigned int i = 0; i < dimTags.size(); i++)
    remove(dimTags[i].first, dimTags[i].second, recursive);
}

void GModel::remove()
{
  regions.clear();
  faces.clear();
  edges.clear();
  vertices.clear();
}

void GModel::snapVertices()
{
  viter vit = firstVertex();

  double tol = CTX::instance()->geom.tolerance;

  while(vit != lastVertex()){
    std::list<GEdge*> edges = (*vit)->edges();
    for(std::list<GEdge*>::iterator it = edges.begin(); it != edges.end(); ++it){
      Range<double> parb = (*it)->parBounds(0);
      double t;
      if((*it)->getBeginVertex() == *vit){
        t = parb.low();
      }
      else if((*it)->getEndVertex() == *vit){
        t = parb.high();
      }
      else{
        Msg::Error("Weird vertex: impossible to snap");
        break;
      }
      GPoint gp = (*it)->point(t);
      double d = sqrt((gp.x() - (*vit)->x()) * (gp.x() - (*vit)->x()) +
                      (gp.y() - (*vit)->y()) * (gp.y() - (*vit)->y()) +
                      (gp.z() - (*vit)->z()) * (gp.z() - (*vit)->z()));
      if(d > tol){
        (*vit)->setPosition(gp);
        Msg::Info("Snapping geometry vertex %d to curve control point (dist = %g)",
                  (*vit)->tag(), d);
      }
    }
    vit++;
  }
}

void GModel::getEntities(std::vector<GEntity*> &entities, int dim) const
{
  entities.clear();
  switch(dim) {
  case 0:
    entities.insert(entities.end(), vertices.begin(), vertices.end());
    break;
  case 1:
    entities.insert(entities.end(), edges.begin(), edges.end());
    break;
  case 2:
    entities.insert(entities.end(), faces.begin(), faces.end());
    break;
  case 3:
    entities.insert(entities.end(), regions.begin(), regions.end());
    break;
  default:
    entities.insert(entities.end(), vertices.begin(), vertices.end());
    entities.insert(entities.end(), edges.begin(), edges.end());
    entities.insert(entities.end(), faces.begin(), faces.end());
    entities.insert(entities.end(), regions.begin(), regions.end());
    break;
  }
}

void GModel::getEntitiesInBox(std::vector<GEntity*> &entities, SBoundingBox3d box,
                              int dim) const
{
  entities.clear();
  std::vector<GEntity*> all;
  getEntities(all, dim);
  // if we use this often, create an rtree to avoid the linear search
  for(unsigned int i = 0; i < all.size(); i++){
    SBoundingBox3d bbox = all[i]->bounds();
    if(bbox.min().x() >= box.min().x() && bbox.max().x() <= box.max().x() &&
       bbox.min().y() >= box.min().y() && bbox.max().y() <= box.max().y() &&
       bbox.min().z() >= box.min().z() && bbox.max().z() <= box.max().z())
      entities.push_back(all[i]);
  }
}

class AbsIntLessThan{
 public:
  bool operator()(const int &i1, const int &i2) const
  {
    if(std::abs(i1) < std::abs(i2)) return true;
    return false;
  }
};

bool GModel::getBoundaryTags(const std::vector<std::pair<int, int> > &inDimTags,
                             std::vector<std::pair<int, int> > &outDimTags,
                             bool combined, bool oriented, bool recursive)
{
  bool ret = true;
  for(unsigned int i = 0; i < inDimTags.size(); i++){
    int dim = inDimTags[i].first;
    int tag = std::abs(inDimTags[i].second); // abs for backward compatibility
    bool reverse = (inDimTags[i].second < 0);
    if(dim == 3){
      GRegion *gr = getRegionByTag(tag);
      if(gr){
        if(recursive){
          std::list<GVertex*> vert(gr->vertices());
          for(std::list<GVertex*>::iterator it = vert.begin(); it != vert.end(); it++)
            outDimTags.push_back(std::pair<int, int>(0, (*it)->tag()));
        }
        else{
          std::list<GFace*> faces(gr->faces());
          std::list<int> orientations(gr->faceOrientations());
          std::list<int>::iterator ito = orientations.begin();
          for(std::list<GFace*>::iterator it = faces.begin(); it != faces.end(); it++){
            int t = (*it)->tag();
            if(oriented && ito != orientations.end()){
              t *= *ito;
              ito++;
            }
            outDimTags.push_back(std::pair<int, int>(2, t));
          }
        }
      }
      else{
        Msg::Error("Unknown model region with tag %d", tag);
        ret = false;
      }
    }
    else if(dim == 2){
      GFace *gf = getFaceByTag(tag);
      if(gf){
        if(recursive){
          std::list<GVertex*> vert(gf->vertices());
          for(std::list<GVertex*>::iterator it = vert.begin(); it != vert.end(); it++)
            outDimTags.push_back(std::pair<int, int>(0, (*it)->tag()));
        }
        else{
          std::list<GEdge*> edges(gf->edges());
          std::list<int> orientations(gf->edgeOrientations());
          std::list<int>::iterator ito = orientations.begin();
          for(std::list<GEdge*>::iterator it = edges.begin(); it != edges.end(); it++){
            int t = (*it)->tag();
            if(oriented && ito != orientations.end()){
              t *= *ito;
              ito++;
            }
            outDimTags.push_back(std::pair<int, int>(1, t));
          }
        }
      }
      else{
        Msg::Error("Unknown model face with tag %d", tag);
        ret = false;
      }
    }
    else if(dim == 1){
      GEdge *ge = getEdgeByTag(tag);
      if(ge){
        if(reverse){ // for backward compatibility
          if(ge->getEndVertex())
            outDimTags.push_back(std::pair<int, int>(0, ge->getEndVertex()->tag()));
          if(ge->getBeginVertex())
            outDimTags.push_back(std::pair<int, int>(0, ge->getBeginVertex()->tag()));
        }
        else{
          if(ge->getBeginVertex())
            outDimTags.push_back(std::pair<int, int>(0, ge->getBeginVertex()->tag()));
          if(ge->getEndVertex())
            outDimTags.push_back(std::pair<int, int>(0, ge->getEndVertex()->tag()));
        }
      }
      else{
        Msg::Error("Unknown model edge with tag %d", tag);
        ret = false;
      }
    }
    else if(dim == 0){
      GVertex *gv = getVertexByTag(tag);
      if(gv && recursive){
        outDimTags.push_back(std::pair<int, int>(0, gv->tag()));
      }
    }
  }

  if(combined){
    // compute boundary of the combined shapes
    std::set<int, AbsIntLessThan> c[3];
    for(unsigned int i = 0; i < outDimTags.size(); i++){
      int dim = outDimTags[i].first;
      int tag = outDimTags[i].second;
      if(dim >= 0 && dim < 3){
        std::set<int>::iterator it = c[dim].find(tag);
        if(it == c[dim].end())
          c[dim].insert(tag);
        else{
          c[dim].erase(it);
        }
      }
    }
    outDimTags.clear();
    for(int dim = 0; dim < 3; dim++){
      for(std::set<int>::iterator it = c[dim].begin(); it != c[dim].end(); it++)
        outDimTags.push_back(std::pair<int, int>(dim, *it));
    }
  }
  return ret;
}

int GModel::getMaxElementaryNumber(int dim)
{
  std::vector<GEntity*> entities;
  getEntities(entities);
  int num = 0;
  for(unsigned int i = 0; i < entities.size(); i++)
    if(dim < 0 || entities[i]->dim() == dim)
      num = std::max(num, std::abs(entities[i]->tag()));
  return num;
}

bool GModel::noPhysicalGroups()
{
  std::vector<GEntity*> entities;
  getEntities(entities);
  for(unsigned int i = 0; i < entities.size(); i++)
    if(entities[i]->physicals.size()) return false;
  return true;
}

void GModel::getPhysicalGroups(std::map<int, std::vector<GEntity*> > groups[4]) const
{
  std::vector<GEntity*> entities;
  getEntities(entities);
  for(unsigned int i = 0; i < entities.size(); i++){
    std::map<int, std::vector<GEntity*> > &group(groups[entities[i]->dim()]);
    for(unsigned int j = 0; j < entities[i]->physicals.size(); j++){
      // physicals can be stored with negative signs when the entity should be
      // "reversed"
      int p = std::abs(entities[i]->physicals[j]);
      group[p].push_back(entities[i]);
    }
  }
  for(int dim = 0; dim < 4; ++dim){
    std::map<int, std::vector<GEntity*> > &group(groups[dim]);
    for(std::map<int, std::vector<GEntity*> >::iterator it = group.begin();
         it != group.end(); ++it){
      std::vector<GEntity*> &v = it->second;
      std::sort(v.begin(), v.end());
      std::unique(v.begin(), v.end());
    }
  }
}

void GModel::getPhysicalGroups(int dim, std::map<int, std::vector<GEntity*> > &groups) const
{
  std::vector<GEntity*> entities;
  getEntities(entities, dim);
  for(unsigned int i = 0; i < entities.size(); i++){
    for(unsigned int j = 0; j < entities[i]->physicals.size(); j++){
      // physicals can be stored with negative signs when the entity should be
      // "reversed"
      int p = std::abs(entities[i]->physicals[j]);
      groups[p].push_back(entities[i]);
    }
  }
  for(std::map<int, std::vector<GEntity*> >::iterator it = groups.begin();
       it != groups.end(); ++it){
    std::vector<GEntity*> &v = it->second;
    std::sort(v.begin(), v.end());
    std::unique(v.begin(), v.end());
  }
}

void GModel::removePhysicalGroups()
{
  std::vector<GEntity*> entities;
  getEntities(entities);
  for(unsigned int i = 0; i < entities.size(); i++)
    entities[i]->physicals.clear();
}

void GModel::removePhysicalGroup(int dim, int num)
{
  std::vector<GEntity*> entities;
  getEntities(entities, dim);
  for(unsigned int i = 0; i < entities.size(); i++){
    std::vector<int> p;
    for(unsigned int j = 0; j < entities[i]->physicals.size(); j++)
      if(entities[i]->physicals[j] != num)
        p.push_back(entities[i]->physicals[j]);
    entities[i]->physicals = p;
  }
  physicalNames.erase(std::pair<int,int>(dim, num));
}

int GModel::getMaxPhysicalNumber(int dim)
{
  std::vector<GEntity*> entities;
  getEntities(entities);
  int num = 0;
  for(unsigned int i = 0; i < entities.size(); i++)
    if(dim < 0 || entities[i]->dim() == dim)
      for(unsigned int j = 0; j < entities[i]->physicals.size(); j++)
        num = std::max(num, std::abs(entities[i]->physicals[j]));
  return num;
}

void GModel::getInnerPhysicalNamesIterators(std::vector<piter> &iterators)
{
  iterators.resize(4, firstPhysicalName());

  for(piter physIt = firstPhysicalName(); physIt != lastPhysicalName(); ++physIt)
    iterators[physIt->first.first] = physIt;
}

int GModel::setPhysicalName(std::string name, int dim, int number)
{
  // check if the name is already used
  int findPhy = getPhysicalNumber(dim, name);
  if(findPhy != -1) return findPhy;

  // if no number is given, find the next available one
  if(!number) number = getMaxPhysicalNumber(dim) + 1;
  physicalNames.insert(std::pair<std::pair<int, int>, std::string>
                       (std::pair<int, int>(dim, number), name));
  return number;
}

GModel::piter GModel::setPhysicalName(piter pos, std::string name, int dim, int number)
{
  // if no number is given, find the next available one
  if(!number) number = getMaxPhysicalNumber(dim) + 1;
#if __cplusplus >= 201103L
  // Insertion complexity in O(1) if position points to
  // the element that will FOLLOW the inserted element.
  if(pos != lastPhysicalName()) ++pos;
  return physicalNames.insert(pos, std::pair<std::pair<int, int>, std::string>
                              (std::pair<int, int>(dim, number), name));
#else
  // Insertion complexity in O(1) if position points to
  // the element that will PRECEDE the inserted element.
  return physicalNames.insert(pos, std::pair<std::pair<int, int>, std::string>
                       (std::pair<int, int>(dim, number), name));
#endif
}

std::string GModel::getPhysicalName(int dim, int number) const
{
  std::map<std::pair<int, int>, std::string>::const_iterator it =
    physicalNames.find(std::pair<int, int>(dim, number));
  if(it != physicalNames.end()) return it->second;
  return "";
}

int GModel::getPhysicalNumber(const int &dim, const std::string &name)
{
  for(piter physIt = firstPhysicalName(); physIt != lastPhysicalName(); ++physIt)
    if(dim == physIt->first.first && name == physIt->second)
      return physIt->first.second;

  return -1;
}

int GModel::getDim() const
{
  if(getNumRegions() > 0) return 3;
  if(getNumFaces() > 0) return 2;
  if(getNumEdges() > 0) return 1;
  if(getNumVertices() > 0) return 0;
  return -1;
}

std::string GModel::getElementaryName(int dim, int number)
{
  std::map<std::pair<int, int>, std::string>::iterator it =
    elementaryNames.find(std::pair<int, int>(dim, number));
  if(it != elementaryNames.end()) return it->second;
  return "";
}

void GModel::setSelection(int val)
{
  std::vector<GEntity*> entities;
  getEntities(entities);

  for(unsigned int i = 0; i < entities.size(); i++){
    entities[i]->setSelection(val);
    // reset selection in elements (stored in the visibility flag to
    // save space)
    if(val == 0){
      for(unsigned int j = 0; j < entities[i]->getNumMeshElements(); j++)
        if(entities[i]->getMeshElement(j)->getVisibility() == 2)
          entities[i]->getMeshElement(j)->setVisibility(1);
    }
  }
}

SBoundingBox3d GModel::bounds(bool aroundVisible)
{
  std::vector<GEntity*> entities;
  getEntities(entities);
  SBoundingBox3d bb;
  for(unsigned int i = 0; i < entities.size(); i++){
    if(!aroundVisible || entities[i]->getVisibility()){
      if(entities[i]->getNativeType() == GEntity::OpenCascadeModel){
        bb += entities[i]->bounds();
      }
      else{
        // using the mesh vertices for now
        if(entities[i]->dim() == 0)
          bb += static_cast<GVertex*>(entities[i])->xyz();
        else
          for(unsigned int j = 0; j < entities[i]->mesh_vertices.size(); j++)
            bb += entities[i]->mesh_vertices[j]->point();
      }
    }
  }
  return bb;
}

int GModel::mesh(int dimension)
{
#if defined(HAVE_MESH)
  GenerateMesh(this, dimension);
  return true;
#else
  Msg::Error("Mesh module not compiled");
  return false;
#endif
}

bool GModel::setAllVolumesPositive()
{
  bool ok = true;
  for(riter it = regions.begin(); it != regions.end(); ++it)
    for(unsigned int i = 0; i < (*it)->getNumMeshElements(); ++i)
      if(!(*it)->getMeshElement(i)->setVolumePositive())
        ok = false;
  return ok;
}

static void addToMap
  (std::multimap< MFace , MElement *, Less_Face> &faceToElement,
   std::map< MElement *, std::vector < std::pair <MElement *, bool> > > &elToNeighbors,
   const MFace &face,  MElement *el)
{
  std::map< MFace , MElement *, Less_Face>::iterator fit = faceToElement.find(face);
  if(fit == faceToElement.end()){
    faceToElement.insert(std::pair< MFace , MElement *>(face, el));
  }
  else { //We found the neighbor face outFace
    faceToElement.insert(std::pair< MFace , MElement *>(face, el));
    if(faceToElement.count(face) > 2){
      Msg::Error("Topological fault: Face sharing two other faces. Element %i. "
                 "Number of nodes %i. Count of faces: %i Three first nodes %i %i %i",
                 el->getNum(),face.getNumVertices(),faceToElement.count(face),
                 face.getVertex(0)->getNum(),face.getVertex(1)->getNum(),
                 face.getVertex(2)->getNum());
      return;
    }
    MFace outFace = fit->first;
    std::vector<std::pair<MElement *, bool> > &neigh = elToNeighbors[el];
    for(size_t iN = 0; iN < neigh.size(); iN++)
      if(neigh[iN].first == fit->second) //Neigbor is already in the map
        return;
    int i0 = -1;
    while (face.getVertex(0) != outFace.getVertex(++i0));
    bool sameOrientation =
      face.getVertex(1) == outFace.getVertex((i0+1)%face.getNumVertices());
    neigh.push_back(std::make_pair(fit->second, !sameOrientation));
    elToNeighbors[fit->second].push_back(std::make_pair(el, !sameOrientation));
  }
}

static void checkConformity
  (std::multimap< MFace , MElement *, Less_Face> &faceToElement,
   std::map< MElement *, std::vector < std::pair <MElement *, bool> > > &elToNeighbors,
   MFace face, MElement *el)
{
  int connectivity = faceToElement.count(face);
  if(ElementType::ParentTypeFromTag(el->getType()) == TYPE_TRIH){
    //Each face of a trihedron should exist twice (no face on the boundary)
    if(connectivity != 2)
      Msg::Error("Non conforming trihedron %i (nb connections for a face %i)",
                 el->getNum(), faceToElement.count(face));
  }
  else{
    //A face can exist  twice (inside) or once (boundary)
    if(connectivity != 2){
      for(int iV = 0; iV < face.getNumVertices(); iV++)
        if(face.getVertex(iV)->onWhat()->dim() == 3 || connectivity != 1){
          for(int jV = 0; jV < face.getNumVertices(); jV++)
            Msg::Info("Vertex %i dim %i",face.getVertex(jV)->getNum(),
                      face.getVertex(iV)->onWhat()->dim());
          Msg::Error("Non conforming element %i (%i connection(s) for a face "
                     "located on dim %i (vertex %i))",el->getNum(), connectivity,
                     face.getVertex(iV)->onWhat()->dim(), face.getVertex(iV)->getNum());
        }
    }
  }
}

void GModel::setAllVolumesPositiveTopology()
{
  Msg::Info("Orienting volumes according to topology");
  std::map< MElement *, std::vector < std::pair < MElement *, bool> > > elToNeighbors;
  std::multimap< MFace , MElement *, Less_Face> faceToElement;

  MElement *el;
  for(riter it = regions.begin(); it != regions.end(); ++it){
    for(unsigned int iEl = 0; iEl < (*it)->getNumMeshElements(); ++iEl) {
      el = (*it)->getMeshElement(iEl);
      for(int iFace = 0; iFace < el->getNumFaces(); iFace++){
        addToMap(faceToElement, elToNeighbors, el->getFace(iFace), el);
      }
    }
  }
  for(riter it = regions.begin(); it != regions.end(); ++it){
    for(unsigned int iEl = 0; iEl < (*it)->getNumMeshElements(); ++iEl) {
      el = (*it)->getMeshElement(iEl);
      for(int iFace = 0; iFace < el->getNumFaces(); iFace++){
        checkConformity(faceToElement, elToNeighbors, el->getFace(iFace), el);
      }
    }
  }
  std::vector< std::pair <MElement *, bool > > queue;
  std::set<MElement*> queued;
  if( (*regions.begin())->tetrahedra.size() == 0)
    Msg::Fatal("setAllVolumePositiveTopology needs at least one tetrahedron to start");
  el = (*regions.begin())->tetrahedra[0];
  queue.push_back(std::make_pair(el, true));
  for(size_t i = 0; i < queue.size(); i++){
    el = queue[i].first;
    if(!queue[i].second){
      el->reverse();
      // Msg::Info("Reverted element %i of type %i", el->getNum(), el->getType());
    }
    const std::vector < std::pair <MElement *, bool> > &neigh = elToNeighbors[el];
    for(size_t iN = 0; iN < neigh.size(); iN++)
      if(queued.count(neigh[iN].first) == 0){
        queue.push_back(std::make_pair(neigh[iN].first, neigh[iN].second == queue[i].second));
        // if(!(neigh[iN].second == queue[i].second))
        //  Msg::Info("Queuing  element %i (%i) from el %i (%i)",
        //             neigh[iN].first->getNum(), neigh[iN].second, el->getNum(),
        //             queue[i].second);
        queued.insert(neigh[iN].first);
      }
  }
}

int GModel::adaptMesh(std::vector<int> technique,
                      std::vector<simpleFunction<double>* > f,
                      std::vector<std::vector<double> > parameters,
                      int niter, bool meshAll)
{
  // For all algorithms:
  //
  // parameters[1] = lcmin (default : in global gmsh options
  //           CTX::instance()->mesh.lcMin)
  // parameters[2] = lcmax (default : in global gmsh options
  //   CTX::instance()->mesh.lcMax) niter is the maximum number of iterations

  // Available algorithms:
  //
  //    1) Assume that the function is a levelset -> adapt using Coupez
  //    technique (technique = 1)
  //           parameters[0] = thickness of the interface (mandatory)
  //    2) Assume that the function is a physical quantity -> adapt using the
  //    Hessian (technique = 2)
  //           parameters[0] = N, the final number of elements
  //    3) A variant of 1) by P. Frey (= Coupez + takes curvature function into account)
  //           parameters[0] = thickness of the interface (mandatory)
  //           parameters[3] = the required minimum number of elements to
  //             represent a circle - used for curvature-based metric (default: =
  //             15)
  //    4) A variant (3), direct implementation in the metric eigendirections,
  //    assuming a level set (ls):
  //        - hmin is imposed in the ls gradient,
  //        - hmax is imposed in the two eigendirections of the ls hessian that are
  //          (almost ?) tangent to the iso-zero plane
  //          + the latter eigenvalues (1/hmax^2) are modified if necessary to capture
  //          the iso-zero curvature
  //      parameters[0] = thickness of the interface in the positive ls direction (mandatory)
  //      parameters[4] = thickness of the interface in the negative ls direction
  //         (=parameters[0] if not specified)
  //      parameters[3] = the required minimum number of elements to represent a circle
  //         - used for curvature-based metric (default: = 15)
  //    5) Same as 4, except that the transition in band E uses linear interpolation
  //       of h, instead of linear interpolation of metric

#if defined(HAVE_MESH)
  // copy context (in order to allow multiple calls)
  CTX _backup = *(CTX::instance());

  if(getNumMeshElements() == 0) mesh(getDim());
  int nbElemsOld = getNumMeshElements();
  int nbElems;

  FieldManager *fields = getFields();
  fields->reset();

  int ITER = 0;
  if(meshAll){
    while(1){
      Msg::Info("-- adaptMesh (allDim) ITER =%d ", ITER);
      fields->reset();
      meshMetric *metric = new meshMetric(this);
      for(unsigned int imetric = 0; imetric < technique.size(); imetric++){
        metric->addMetric(technique[imetric], f[imetric], parameters[imetric]);
      }
      fields->setBackgroundField(metric);

      opt_mesh_lc_integration_precision(0, GMSH_SET, 1.e-4);
      opt_mesh_algo2d(0, GMSH_SET, 7.0); //bamg
      opt_mesh_algo3d(0, GMSH_SET, 7.0); //mmg3d
      opt_mesh_lc_from_points(0, GMSH_SET, 0.0); //do not mesh lines with lc

      std::for_each(firstRegion(), lastRegion(), deMeshGRegion());
      std::for_each(firstFace(), lastFace(), deMeshGFace());
      std::for_each(firstEdge(), lastEdge(), deMeshGEdge());

      GenerateMesh(this, getDim());
      nbElems = getNumMeshElements();

      char name[256];
      sprintf(name, "meshAdapt-%d.msh", ITER);
      writeMSH(name);
      //metric->exportInfo(name);

      if(ITER++ >= niter)  break;
      if(ITER > 3 && fabs((double)(nbElems - nbElemsOld)) < 0.01 * nbElemsOld) break;

      nbElemsOld = nbElems;
    }
  }
  else{ //adapt only upper most dimension
    while(1) {
      Msg::Info("-- adaptMesh ITER =%d ", ITER);
      std::vector<MElement*> elements;

      if(getDim() == 2){
        for(fiter fit = firstFace(); fit != lastFace(); ++fit){
          if((*fit)->quadrangles.size())return -1;
          for(unsigned i=0;i<(*fit)->triangles.size();i++){
            elements.push_back((*fit)->triangles[i]);
          }
        }
      }
      else if(getDim() == 3){
        for(riter rit = firstRegion(); rit != lastRegion(); ++rit){
          if((*rit)->hexahedra.size())return -1;
          for(unsigned i=0;i<(*rit)->tetrahedra.size();i++){
            elements.push_back((*rit)->tetrahedra[i]);
          }
        }
      }

      if(elements.size() == 0) return -1;

      fields->reset();
      meshMetric *metric = new meshMetric(this);
      for(unsigned int imetric = 0; imetric < technique.size(); imetric++){
        metric->addMetric(technique[imetric], f[imetric], parameters[imetric]);
      }
      fields->setBackgroundField(metric);

      if(getDim() == 2){
        for(fiter fit = firstFace(); fit != lastFace(); ++fit){
          if((*fit)->geomType() != GEntity::DiscreteSurface){
            meshGFaceBamg(*fit);
            laplaceSmoothing(*fit,CTX::instance()->mesh.nbSmoothing);
          }
          if(_octree) delete _octree;
          _octree = 0;
        }
      }
      else if(getDim() == 3){
        for(riter rit = firstRegion(); rit != lastRegion(); ++rit){
          refineMeshMMG(*rit);
          if(_octree) delete _octree;
          _octree = 0;
        }
      }

      char name[256];
      sprintf(name, "meshAdapt-%d.msh", ITER);
      writeMSH(name);

      nbElems = getNumMeshElements();
      if(++ITER >= niter) break;
      if(ITER > 3 && fabs((double)(nbElems - nbElemsOld)) < 0.01 * nbElemsOld) break;

      nbElemsOld = nbElems;
    }
  }

  fields->reset();
  // copy context (in order to allow multiple calls)
  *(CTX::instance()) = _backup ;

  return 0;
#else
  Msg::Error("Mesh module not compiled");
  return -1;
#endif
}

int GModel::refineMesh(int linear)
{
#if defined(HAVE_MESH)
  RefineMesh(this, linear);
  return 1;
#else
  Msg::Error("Mesh module not compiled");
  return 0;
#endif
}

int GModel::optimizeMesh(const std::string &how)
{
#if defined(HAVE_MESH)
  if(how == "Netgen")
    OptimizeMeshNetgen(this);
  else
    OptimizeMesh(this);
  return 1;
#else
  Msg::Error("Mesh module not compiled");
  return 0;
#endif
}

int GModel::setOrderN(int order, int linear, int incomplete)
{
#if defined(HAVE_MESH)
  SetOrderN(this, order, linear, incomplete);
  return true;
#else
  Msg::Error("Mesh module not compiled");
  return false;
#endif
}

int GModel::getMeshStatus(bool countDiscrete)
{
  for(riter it = firstRegion(); it != lastRegion(); ++it)
    if((countDiscrete || ((*it)->geomType() != GEntity::DiscreteVolume &&
                          (*it)->meshAttributes.method != MESH_NONE)) &&
       ((*it)->tetrahedra.size() ||(*it)->hexahedra.size() ||
        (*it)->prisms.size() || (*it)->pyramids.size() ||
        (*it)->polyhedra.size() || (*it)->trihedra.size())) return 3;
  for(fiter it = firstFace(); it != lastFace(); ++it)
    if((countDiscrete || ((*it)->geomType() != GEntity::DiscreteSurface &&
                          (*it)->meshAttributes.method != MESH_NONE)) &&
       ((*it)->triangles.size() || (*it)->quadrangles.size() ||
        (*it)->polygons.size())) return 2;
  for(eiter it = firstEdge(); it != lastEdge(); ++it)
    if((countDiscrete || ((*it)->geomType() != GEntity::DiscreteCurve &&
                          (*it)->meshAttributes.method != MESH_NONE)) &&
       (*it)->lines.size()) return 1;
  for(viter it = firstVertex(); it != lastVertex(); ++it)
    if((*it)->mesh_vertices.size()) return 0;
  return -1;
}

int GModel::getNumMeshVertices(int dim) const
{
  std::vector<GEntity*> entities;
  getEntities(entities);
  unsigned int n = 0;
  for(unsigned int i = 0; i < entities.size(); i++)
    if(entities[i]->dim() == dim || dim < 0)
      n += entities[i]->mesh_vertices.size();
  return n;
}

int GModel::getNumMeshElements(int dim)
{
  std::vector<GEntity*> entities;
  getEntities(entities);
  unsigned int n = 0;
  for(unsigned int i = 0; i < entities.size(); i++)
    if(entities[i]->dim() == dim || dim < 0)
      n += entities[i]->getNumMeshElements();
  return n;
}

int GModel::getNumMeshParentElements()
{
  std::vector<GEntity*> entities;
  getEntities(entities);
  unsigned int n = 0;
  for(unsigned int i = 0; i < entities.size(); i++)
    n += entities[i]->getNumMeshParentElements();
  return n;
}

int GModel::getNumMeshElements(unsigned c[6])
{
  c[0] = 0; c[1] = 0; c[2] = 0; c[3] = 0; c[4] = 0; c[5] = 0;
  for(riter it = firstRegion(); it != lastRegion(); ++it)
    (*it)->getNumMeshElements(c);
  if(c[0] + c[1] + c[2] + c[3] + c[4] + c[5]) return 3;
  for(fiter it = firstFace(); it != lastFace(); ++it)
    (*it)->getNumMeshElements(c);
  if(c[0] + c[1] + c[2]) return 2;
  for(eiter it = firstEdge(); it != lastEdge(); ++it)
    (*it)->getNumMeshElements(c);
  if(c[0]) return 1;
  return 0;
}

MElement *GModel::getMeshElementByCoord(SPoint3 &p, int dim, bool strict)
{
  if(!_octree){
    Msg::Debug("Rebuilding mesh element octree");
    _octree = new MElementOctree(this);
  }
  return _octree->find(p.x(), p.y(), p.z(), dim, strict);
}

std::vector<MElement*> GModel::getMeshElementsByCoord(SPoint3 &p, int dim, bool strict)
{
  if(!_octree){
    Msg::Debug("Rebuilding mesh element octree");
    _octree = new MElementOctree(this);
  }
  return _octree->findAll(p.x(), p.y(), p.z(), dim, strict);
}

void GModel::deleteOctree()
{
  if(_octree) {
    delete _octree;
    _octree = NULL;
  }
}

MVertex *GModel::getMeshVertexByTag(int n)
{
  if(_vertexVectorCache.empty() && _vertexMapCache.empty()){
    Msg::Debug("Rebuilding mesh vertex cache");
    _vertexVectorCache.clear();
    _vertexMapCache.clear();
    bool dense = (getNumMeshVertices() == _maxVertexNum);
    std::vector<GEntity*> entities;
    getEntities(entities);
    if(dense){
      Msg::Debug("Good: we have a dense vertex numbering in the cache");
      // numbering starts at 1
      _vertexVectorCache.resize(_maxVertexNum + 1);
      for(unsigned int i = 0; i < entities.size(); i++)
        for(unsigned int j = 0; j < entities[i]->mesh_vertices.size(); j++)
          _vertexVectorCache[entities[i]->mesh_vertices[j]->getNum()] =
            entities[i]->mesh_vertices[j];
    }
    else{
      for(unsigned int i = 0; i < entities.size(); i++)
        for(unsigned int j = 0; j < entities[i]->mesh_vertices.size(); j++)
          _vertexMapCache[entities[i]->mesh_vertices[j]->getNum()] =
            entities[i]->mesh_vertices[j];
    }
  }

  if(n < (int)_vertexVectorCache.size())
    return _vertexVectorCache[n];
  else
    return _vertexMapCache[n];
}

void GModel::getMeshVerticesForPhysicalGroup(int dim, int num, std::vector<MVertex*> &v)
{
  v.clear();
  std::map<int, std::vector<GEntity*> > groups;
  getPhysicalGroups(dim, groups);
  std::map<int, std::vector<GEntity*> >::const_iterator it = groups.find(num);
  if(it == groups.end()) return;
  const std::vector<GEntity *> &entities = it->second;
  std::set<MVertex*> sv;
  for(unsigned int i = 0; i < entities.size(); i++){
    if(dim == 0){
      GVertex *g = (GVertex*)entities[i];
      sv.insert(g->mesh_vertices[0]);
    }
    else{
      for(unsigned int j = 0; j < entities[i]->getNumMeshElements(); j++){
        MElement *e = entities[i]->getMeshElement(j);
        for(int k = 0; k < e->getNumVertices(); k++)
          sv.insert(e->getVertex(k));
      }
    }
  }
  v.insert(v.begin(), sv.begin(), sv.end());
}

MElement *GModel::getMeshElementByTag(int n)
{
  if(_elementVectorCache.empty() && _elementMapCache.empty()){
    Msg::Debug("Rebuilding mesh element cache");
    _elementVectorCache.clear();
    _elementMapCache.clear();
    bool dense = (getNumMeshElements() == _maxElementNum);
    std::vector<GEntity*> entities;
    getEntities(entities);
    if(dense){
      Msg::Debug("Good: we have a dense element numbering in the cache");
      // numbering starts at 1
      _elementVectorCache.resize(_maxElementNum + 1);
      for(unsigned int i = 0; i < entities.size(); i++)
        for(unsigned int j = 0; j < entities[i]->getNumMeshElements(); j++){
          MElement *e = entities[i]->getMeshElement(j);
          _elementVectorCache[e->getNum()] = e;
        }
    }
    else{
      for(unsigned int i = 0; i < entities.size(); i++)
        for(unsigned int j = 0; j < entities[i]->getNumMeshElements(); j++){
          MElement *e = entities[i]->getMeshElement(j);
          _elementMapCache[e->getNum()] = e;
        }
    }
  }

  if(n < (int)_elementVectorCache.size())
    return _elementVectorCache[n];
  else
    return _elementMapCache[n];
}

int GModel::getMeshElementIndex(MElement *e)
{
  if(!e) return 0;
  if(_elementIndexCache.empty()) return e->getNum();
  std::map<int, int>::iterator it = _elementIndexCache.find(e->getNum());
  if(it != _elementIndexCache.end()) return it->second;
  return e->getNum();
}

void GModel::setMeshElementIndex(MElement *e, int index)
{
  _elementIndexCache[e->getNum()] = index;
}

template <class T>
static void removeInvisible(std::vector<T*> &elements, bool all)
{
  std::vector<T*> tmp;
  for(unsigned int i = 0; i < elements.size(); i++){
    if(all || !elements[i]->getVisibility())
      delete elements[i];
    else
      tmp.push_back(elements[i]);
  }
  elements.clear();
  elements = tmp;
}

void GModel::removeInvisibleElements()
{
  for(riter it = firstRegion(); it != lastRegion(); ++it){
    bool all = !(*it)->getVisibility();
    removeInvisible((*it)->tetrahedra, all);
    removeInvisible((*it)->hexahedra, all);
    removeInvisible((*it)->prisms, all);
    removeInvisible((*it)->pyramids, all);
    removeInvisible((*it)->trihedra, all);
    removeInvisible((*it)->polyhedra, all);
    (*it)->deleteVertexArrays();
  }
  for(fiter it = firstFace(); it != lastFace(); ++it){
    bool all = !(*it)->getVisibility();
    removeInvisible((*it)->triangles, all);
    removeInvisible((*it)->quadrangles, all);
    removeInvisible((*it)->polygons, all);
    (*it)->deleteVertexArrays();
  }
  for(eiter it = firstEdge(); it != lastEdge(); ++it){
    bool all = !(*it)->getVisibility();
    removeInvisible((*it)->lines, all);
    (*it)->deleteVertexArrays();
  }
  destroyMeshCaches();
}

int GModel::indexMeshVertices(bool all, int singlePartition, bool renumber)
{
  std::vector<GEntity*> entities;
  getEntities(entities);

  // tag all mesh vertices with -1 (negative vertices will not be
  // saved)
  for(unsigned int i = 0; i < entities.size(); i++)
    for(unsigned int j = 0; j < entities[i]->mesh_vertices.size(); j++)
      entities[i]->mesh_vertices[j]->setIndex(-1);

  // tag all mesh vertices belonging to elements that need to be saved
  // with 0, or with -2 if they need to be taken into account in the
  // numbering but need not to be saved (because we save a single
  // partition and they are not used in that partition)
  for(unsigned int i = 0; i < entities.size(); i++){
    if(all || entities[i]->physicals.size()){
      for(unsigned int j = 0; j < entities[i]->getNumMeshElements(); j++){
        MElement *e = entities[i]->getMeshElement(j);
        for(int k = 0; k < e->getNumVertices(); k++){
          if(singlePartition <= 0 || e->getPartition() == singlePartition)
            e->getVertex(k)->setIndex(0);
          else if(e->getVertex(k)->getIndex() == -1)
            e->getVertex(k)->setIndex(-2);
        }
      }
    }
  }

  // renumber all the mesh vertices tagged with 0
  int numVertices = 0, index = 0;
  for(unsigned int i = 0; i < entities.size(); i++){
    for(unsigned int j = 0; j < entities[i]->mesh_vertices.size(); j++){
      MVertex *v = entities[i]->mesh_vertices[j];
      if(!v->getIndex()){
        index++;
        numVertices++;
        if(renumber)
          v->setIndex(index);
        else
          v->setIndex(v->getNum());
      }
      else if(v->getIndex() == -2){
        index++;
      }
    }
  }

  return numVertices;
}

void GModel::scaleMesh(double factor)
{
  std::vector<GEntity*> entities;
  getEntities(entities);
  for(unsigned int i = 0; i < entities.size(); i++)
    for(unsigned int j = 0; j < entities[i]->mesh_vertices.size(); j++){
      MVertex *v = entities[i]->mesh_vertices[j];
      v->x() *= factor;
      v->y() *= factor;
      v->z() *= factor;
    }
}

int GModel::deleteMeshPartitions()
{
#if defined(HAVE_MESH)
  return UnpartitionMesh(this);
#else
  Msg::Error("Mesh module not compiled");
  return 1;
#endif
}

int GModel::partitionMesh(int numPart)
{
#if defined(HAVE_MESH) && (defined(HAVE_METIS))
  opt_mesh_partition_num(0, GMSH_SET, numPart);
  if(numPart > 0){
    if(_numPartitions > 0) UnpartitionMesh(this);
    int ier = PartitionMesh(this);
    return ier;
  }
  else{
    return 1;
  }
#else
  Msg::Error("Mesh module not compiled");
  return 1;
#endif
}

int GModel::convertOldPartitioningToNewOne()
{
#if defined(HAVE_MESH) && (defined(HAVE_METIS))
  int ier = ConvertOldPartitioningToNewOne(this);
  return ier;
#else
  Msg::Error("Mesh module not compiled");
  return 1;
#endif
}

void GModel::store(std::vector<MVertex*> &vertices, int dim,
                   std::map<int, std::vector<MElement*> > &entityMap,
                   std::map<int, std::map<int, std::string> > &physicalMap)
{
  _storeVerticesInEntities(vertices);
  _storeElementsInEntities(entityMap);
  _storePhysicalTagsInEntities(dim, physicalMap);
  _associateEntityWithMeshVertices();
}

void GModel::storeChain(int dim,
                        std::map<int, std::vector<MElement*> > &entityMap,
                        std::map<int, std::map<int, std::string> > &physicalMap)
{
  _storeElementsInEntities(entityMap);
  _storePhysicalTagsInEntities(dim, physicalMap);
  std::map<int, std::vector<MElement*> >::iterator it;
  for(it = entityMap.begin(); it != entityMap.end(); it++) {
    if(dim == 0) _chainVertices.insert(getVertexByTag(it->first));
    else if(dim == 1) _chainEdges.insert(getEdgeByTag(it->first));
    else if(dim == 2) _chainFaces.insert(getFaceByTag(it->first));
    else if(dim == 3) _chainRegions.insert(getRegionByTag(it->first));
  }
}

template<class T>
static void _addElements(std::vector<T*> &dst, const std::vector<MElement*> &src)
{
  for(unsigned int i = 0; i < src.size(); i++) dst.push_back((T*)src[i]);
}

void GModel::_storeElementsInEntities(std::map< int, std::vector<MElement* > >& map)
{
  std::map<int, std::vector<MElement*> >::const_iterator it = map.begin();
  for(; it != map.end(); ++it){
    if(!it->second.size()) continue;
    int type = it->second[0]->getType();
    switch(type){
    case TYPE_PNT:
      {
        GVertex *v = getVertexByTag(it->first);
        if(!v){
          v = new discreteVertex(this, it->first);
          add(v);
        }
        if(!v->points.empty()) { // CAD points already have one by default
          v->points.clear();
          v->mesh_vertices.clear();
        }
        _addElements(v->points, it->second);
      }
      break;
    case TYPE_LIN:
      {
        GEdge *e = getEdgeByTag(it->first);
        if(!e){
          e = new discreteEdge(this, it->first, 0, 0);
          add(e);
        }
        _addElements(e->lines, it->second);
      }
      break;
    case TYPE_TRI: case TYPE_QUA: case TYPE_POLYG:
      {
        GFace *f = getFaceByTag(it->first);
        if(!f){
          f = new discreteFace(this, it->first);
          add(f);
        }
        if(type == TYPE_TRI) _addElements(f->triangles, it->second);
        else if(type == TYPE_QUA) _addElements(f->quadrangles, it->second);
        else _addElements(f->polygons, it->second);
      }
      break;
    case TYPE_TET: case TYPE_HEX: case TYPE_PYR:
    case TYPE_TRIH: case TYPE_PRI: case TYPE_POLYH:
      {
        GRegion *r = getRegionByTag(it->first);
        if(!r){
          r = new discreteRegion(this, it->first);
          add(r);
        }
        if(type == TYPE_TET) _addElements(r->tetrahedra, it->second);
        else if(type == TYPE_HEX) _addElements(r->hexahedra, it->second);
        else if(type == TYPE_PRI) _addElements(r->prisms, it->second);
        else if(type == TYPE_PYR) _addElements(r->pyramids, it->second);
        else if(type == TYPE_TRIH) _addElements(r->trihedra, it->second);
        else _addElements(r->polyhedra, it->second);
      }
      break;
    }
  }
}

void GModel::_storeParentsInSubElements(std::map<int, std::vector<MElement*> > &map)
{
  std::map<int, std::vector<MElement*> >::const_iterator it;
  for(it = map.begin(); it != map.end(); ++it)
    for(unsigned int i = 0; i < it->second.size(); ++i)
      it->second[i]->updateParent(this);
}

template<class T>
static void _associateEntityWithElementVertices(GEntity *ge, std::vector<T*> &elements,
                                                bool force=false)
{
  for(unsigned int i = 0; i < elements.size(); i++){
    for(int j = 0; j < elements[i]->getNumVertices(); j++){
      if(force || !elements[i]->getVertex(j)->onWhat() ||
          elements[i]->getVertex(j)->onWhat()->dim() > ge->dim())
	elements[i]->getVertex(j)->setEntity(ge);
    }
  }
}

void GModel::_createGeometryOfDiscreteEntities(bool force)
{
  if(CTX::instance()->meshDiscrete){
    createTopologyFromMeshNew();
    exportDiscreteGEOInternals();
  }
<<<<<<< HEAD
  if (CTX::instance()->meshDiscrete){
=======
  if(force || CTX::instance()->meshDiscrete){
    Msg::Info("Creating the geometry of discrete curves");
    for(eiter it = firstEdge(); it != lastEdge(); ++it){
      if((*it)->geomType() == GEntity::DiscreteCurve) {
	discreteEdge *de = dynamic_cast<discreteEdge*> (*it);
	if(de) de->createGeometry();
      }
    }
  }
  if(CTX::instance()->meshDiscrete){
>>>>>>> ecd04320
    Msg::Info("Creating the geometry of discrete surfaces");
    for(fiter it = firstFace(); it != lastFace(); ++it){
      if((*it)->geomType() == GEntity::DiscreteSurface) {
	discreteFace *df = dynamic_cast<discreteFace*> (*it);
	if(df) df->createGeometry();
      }
    }
  }
  if (force || CTX::instance()->meshDiscrete){
    Msg::Info("Creating the geometry of discrete curves");
    for(eiter it = firstEdge(); it != lastEdge(); ++it){
      if((*it)->geomType() == GEntity::DiscreteCurve) {
	discreteEdge *de = dynamic_cast<discreteEdge*> (*it);
	if(de) de->createGeometry();
      }
    }
  }
}

void GModel::_associateEntityWithMeshVertices()
{
  // loop on regions, then on faces, edges and vertices and store the entity
  // pointer in the the elements' vertices (this way we associate the entity of
  // lowest geometrical degree with each vertex)
  for(riter it = firstRegion(); it != lastRegion(); ++it){
    _associateEntityWithElementVertices(*it, (*it)->tetrahedra);
    _associateEntityWithElementVertices(*it, (*it)->hexahedra);
    _associateEntityWithElementVertices(*it, (*it)->prisms);
    _associateEntityWithElementVertices(*it, (*it)->pyramids);
    _associateEntityWithElementVertices(*it, (*it)->trihedra);
    _associateEntityWithElementVertices(*it, (*it)->polyhedra);
  }
  for(fiter it = firstFace(); it != lastFace(); ++it){
    _associateEntityWithElementVertices(*it, (*it)->triangles);
    _associateEntityWithElementVertices(*it, (*it)->quadrangles);
    _associateEntityWithElementVertices(*it, (*it)->polygons);
  }
  for(eiter it = firstEdge(); it != lastEdge(); ++it){
    _associateEntityWithElementVertices(*it, (*it)->lines);
  }
  for(viter it = firstVertex(); it != lastVertex(); ++it){
    _associateEntityWithElementVertices(*it, (*it)->points);
  }
}

void GModel::_storeVerticesInEntities(std::map<int, MVertex*> &vertices)
{
  std::map<int, MVertex*>::iterator it = vertices.begin();
  for(; it != vertices.end(); ++it){
    MVertex *v = it->second;
    GEntity *ge = v->onWhat();
    if(ge) ge->mesh_vertices.push_back(v);
    else{
      delete v; // we delete all unused vertices
      it->second = 0;
    }
  }
}

void GModel::_storeVerticesInEntities(std::vector<MVertex*> &vertices)
{
  for(unsigned int i = 0; i < vertices.size(); i++){
    MVertex *v = vertices[i];
    if(v){ // the vector is allowed to have null entries
      GEntity *ge = v->onWhat();
      if(ge) ge->mesh_vertices.push_back(v);
      else{
        delete v; // we delete all unused vertices
        vertices[i] = 0;
      }
    }
  }
}

void GModel::pruneMeshVertexAssociations()
{
  std::vector<GEntity*> entities;
  std::vector<MVertex*> vertices;
  getEntities(entities);
  for(unsigned int i = 0; i < entities.size(); i++) {
    for(unsigned int j = 0; j < entities[i]->mesh_vertices.size(); j++) {
      MVertex* v = entities[i]->mesh_vertices[j];
      v->setEntity(0);
      vertices.push_back(v);
    }
    entities[i]->mesh_vertices.clear();
  }
  _associateEntityWithMeshVertices();
  // associate mesh vertices primarily with chain entities
  for(riter it = _chainRegions.begin(); it != _chainRegions.end(); ++it){
    _associateEntityWithElementVertices(*it, (*it)->tetrahedra, true);
    _associateEntityWithElementVertices(*it, (*it)->hexahedra, true);
    _associateEntityWithElementVertices(*it, (*it)->prisms, true);
    _associateEntityWithElementVertices(*it, (*it)->pyramids, true);
    _associateEntityWithElementVertices(*it, (*it)->trihedra, true);
    _associateEntityWithElementVertices(*it, (*it)->polyhedra, true);
  }
  for(fiter it = _chainFaces.begin(); it != _chainFaces.end(); ++it){
    _associateEntityWithElementVertices(*it, (*it)->triangles, true);
    _associateEntityWithElementVertices(*it, (*it)->quadrangles, true);
    _associateEntityWithElementVertices(*it, (*it)->polygons, true);
  }
  for(eiter it = _chainEdges.begin(); it != _chainEdges.end(); ++it){
    _associateEntityWithElementVertices(*it, (*it)->lines, true);
  }
  for(viter it = _chainVertices.begin(); it != _chainVertices.end(); ++it){
    _associateEntityWithElementVertices(*it, (*it)->points, true);
  }
  _storeVerticesInEntities(vertices);
}

void GModel::_storePhysicalTagsInEntities(int dim,
                                          std::map<int, std::map<int, std::string> > &map)
{
  std::map<int, std::map<int, std::string> >::const_iterator it = map.begin();
  for(; it != map.end(); ++it){
    GEntity *ge = 0;
    switch(dim){
    case 0: ge = getVertexByTag(it->first); break;
    case 1: ge = getEdgeByTag(it->first); break;
    case 2: ge = getFaceByTag(it->first); break;
    case 3: ge = getRegionByTag(it->first); break;
    }
    if(ge){
      std::map<int, std::string>::const_iterator it2 = it->second.begin();
      for(; it2 != it->second.end(); ++it2){
        if(std::find(ge->physicals.begin(), ge->physicals.end(), it2->first) ==
           ge->physicals.end()){
          ge->physicals.push_back(it2->first);
        }
      }
    }
  }
}

static bool getMeshVertices(int num, int *indices, std::map<int, MVertex*> &map,
                            std::vector<MVertex*> &vertices)
{
  for(int i = 0; i < num; i++){
    if(!map.count(indices[i])){
      Msg::Error("Wrong vertex index %d", indices[i]);
      return false;
    }
    else
      vertices.push_back(map[indices[i]]);
  }
  return true;
}

static bool getMeshVertices(int num, int *indices, std::vector<MVertex*> &vec,
                            std::vector<MVertex*> &vertices, int minVertex = 0)
{
  for(int i = 0; i < num; i++){
    if(indices[i] < minVertex || indices[i] > (int)(vec.size() - 1 + minVertex)){
      Msg::Error("Wrong vertex index %d", indices[i]);
      return false;
    }
    else
      vertices.push_back(vec[indices[i]]);
  }
  return true;
}

GModel *GModel::createGModel(std::map<int, MVertex*> &vertexMap,
                             std::vector<int> &elementNum,
                             std::vector<std::vector<int> > &vertexIndices,
                             std::vector<int> &elementType,
                             std::vector<int> &physical,
                             std::vector<int> &elementary,
                             std::vector<int> &partition)
{
  int numVertices = (int)vertexMap.size();
  int numElement = (int)elementNum.size();

  if(numElement != (int)vertexIndices.size()){
    Msg::Error("Dimension in vertices numbers");
    return 0;
  }
  if(numElement != (int)elementType.size()){
    Msg::Error("Dimension in elementType numbers");
    return 0;
  }
  if(numElement != (int)physical.size()){
    Msg::Error("Dimension in physical numbers");
    return 0;
  }
  if(numElement != (int)elementary.size()){
    Msg::Error("Dimension in elementary numbers");
    return 0;
  }
  if(numElement != (int)partition.size()){
    Msg::Error("Dimension in partition numbers");
    return 0;
  }

  GModel *gm = new GModel();
  std::map<int, std::vector<MElement*> > elements[11];
  std::map<int, std::map<int, std::string> > physicals[4];
  std::vector<MVertex*> vertexVector;

  std::map<int, MVertex*>::const_iterator it = vertexMap.begin();
  std::map<int, MVertex*>::const_iterator end = vertexMap.end();

  int maxVertex = std::numeric_limits<int>::min();
  int minVertex = std::numeric_limits<int>::max();
  int num;

  for(; it != end; ++it){
    num = it->first;
    minVertex = std::min(minVertex, num);
    maxVertex = std::max(maxVertex, num);
  }
  if(minVertex == std::numeric_limits<int>::max())
    Msg::Error("Could not determine the min index of vertices");

  // if the vertex numbering is dense, transfer the map into a vector to speed
  // up element creation
  if((minVertex == 1 && maxVertex == numVertices) ||
     (minVertex == 0 && maxVertex == numVertices - 1)){
    Msg::Info("Vertex numbering is dense");
    vertexVector.resize(vertexMap.size() + 1);
    if(minVertex == 1)
      vertexVector[0] = 0;
    else
      vertexVector[numVertices] = 0;
    std::map<int, MVertex*>::const_iterator it = vertexMap.begin();
    for(; it != vertexMap.end(); ++it)
      vertexVector[it->first] = it->second;
    vertexMap.clear();
  }

  int *indices;
  int nbVertices;
  for(int i = 0; i < numElement; ++i){
    num = elementNum[i];
    std::vector<MVertex*> vertices;
    nbVertices = (int)vertexIndices[i].size();
    indices = &vertexIndices[i][0];
    if(vertexVector.size()){
      if(!getMeshVertices(nbVertices, indices, vertexVector, vertices)){
        Msg::Error("Vertex not found aborting");
        delete gm;
        return 0;
      }
    }
    else{
      if(!getMeshVertices(nbVertices, indices, vertexMap, vertices)){
        Msg::Error("Vertex not found aborting");
        delete gm;
        return 0;
      }
    }

    MElementFactory f;
    MElement *e = f.create(elementType[i], vertices, num, partition[i]);
    if(!e){
      Msg::Error("Unknown type of element %d", elementType[i]);
      delete gm;
      return 0;
    }
    switch(e->getType()){
    case TYPE_PNT : elements[0][elementary[i]].push_back(e); break;
    case TYPE_LIN : elements[1][elementary[i]].push_back(e); break;
    case TYPE_TRI : elements[2][elementary[i]].push_back(e); break;
    case TYPE_QUA : elements[3][elementary[i]].push_back(e); break;
    case TYPE_TET : elements[4][elementary[i]].push_back(e); break;
    case TYPE_HEX : elements[5][elementary[i]].push_back(e); break;
    case TYPE_PRI : elements[6][elementary[i]].push_back(e); break;
    case TYPE_PYR : elements[7][elementary[i]].push_back(e); break;
    case TYPE_TRIH : elements[8][elementary[i]].push_back(e); break;
    case TYPE_POLYG: elements[9][elementary[i]].push_back(e); break;
    case TYPE_POLYH: elements[10][elementary[i]].push_back(e); break;
    default : Msg::Error("Wrong type of element"); delete gm; return 0;
    }
    int dim = e->getDim();
    if(physical[i] && (!physicals[dim].count(elementary[i]) ||
                       !physicals[dim][elementary[i]].count(physical[i])))
      physicals[dim][elementary[i]][physical[i]] = "unnamed";
  }

  // store the elements in their associated elementary entity. If the
  // entity does not exist, create a new (discrete) one.
  for(int i = 0; i < (int)(sizeof(elements) / sizeof(elements[0])); i++)
    gm->_storeElementsInEntities(elements[i]);

  // associate the correct geometrical entity with each mesh vertex
  gm->_associateEntityWithMeshVertices();

  // store the vertices in their associated geometrical entity
  if(vertexVector.size())
    gm->_storeVerticesInEntities(vertexVector);
  else
    gm->_storeVerticesInEntities(vertexMap);

  // store the physical tags
  for(int i = 0; i < 4; i++)
    gm->_storePhysicalTagsInEntities(i, physicals[i]);

  return gm;
}

GModel *GModel::createGModel
(std::map<int, std::vector<MElement*> > &entityToElementsMap,
 std::map<int, std::vector<int> > &entityToPhysicalsMap)
{
  GModel* gm = new GModel();

  std::map<int, MVertex*> vertexMap;
  std::map<int, std::map<int, std::string> > physicals[4];
  for(std::map<int, std::vector<MElement*> >::iterator it =
        entityToElementsMap.begin(); it != entityToElementsMap.end();
      it++) {
    int entity = it->first;
    for(unsigned int iE = 0; iE < it->second.size(); iE++) {
      MElement* me = it->second[iE];
      for(int iV = 0; iV < me->getNumVertices(); iV++) {
        vertexMap[me->getVertex(iV)->getNum()] = me->getVertex(iV);
      }
      std::vector<int> entityPhysicals = entityToPhysicalsMap[entity];
      for(unsigned int i = 0; i < entityPhysicals.size(); i++) {
        physicals[me->getDim()][entity][entityPhysicals[i]] = "unnamed";
      }
    }
  }

  gm->_storeElementsInEntities(entityToElementsMap);
  gm->_associateEntityWithMeshVertices();
  gm->_storeVerticesInEntities(vertexMap);
  for(int i = 0; i < 4; i++)
    gm->_storePhysicalTagsInEntities(i, physicals[i]);

  return gm;
}

void GModel::checkMeshCoherence(double tolerance)
{
  int numEle = getNumMeshElements();
  if(!numEle) return;

  Msg::StatusBar(true, "Checking mesh coherence (%d elements)...", numEle);

  SBoundingBox3d bbox = bounds();
  double lc = bbox.empty() ? 1. : norm(SVector3(bbox.max(), bbox.min()));
  double eps = lc * tolerance;

  std::vector<GEntity*> entities;
  getEntities(entities);

  // check for duplicate mesh vertices
  {
    Msg::Info("Checking for duplicate vertices...");
    std::vector<MVertex*> vertices;
    for(unsigned int i = 0; i < entities.size(); i++)
      vertices.insert(vertices.end(), entities[i]->mesh_vertices.begin(),
                      entities[i]->mesh_vertices.end());
    MVertexRTree pos(eps);
    int num = pos.insert(vertices, true);
    if(num) Msg::Error("%d duplicate vert%s", num, num > 1 ? "ices" : "ex");
  }

  // check for duplicate elements
  {
    Msg::Info("Checking for duplicate elements...");
    std::vector<MVertex*> vertices;
    for(unsigned int i = 0; i < entities.size(); i++){
      for(unsigned int j = 0; j < entities[i]->getNumMeshElements(); j++){
        MElement *e = entities[i]->getMeshElement(j);
        double vol = e->getVolume();
        if(vol < 0)
          Msg::Warning("Element %d has negative volume", e->getNum());
        else if(vol < eps * eps * eps)
          Msg::Warning("Element %d has zero volume", e->getNum());
        SPoint3 p = e->barycenter();
        vertices.push_back(new MVertex(p.x(), p.y(), p.z()));
      }
    }
    MVertexRTree pos(eps);
    int num = pos.insert(vertices, true);
    for(unsigned int i = 0; i < vertices.size(); i++)
      delete vertices[i];
    if(num) Msg::Error("%d duplicate element%s", num, num > 1 ? "s" : "");
  }

  Msg::StatusBar(true, "Done checking mesh coherence");
}

int GModel::removeDuplicateMeshVertices(double tolerance)
{
  Msg::StatusBar(true, "Removing duplicate mesh vertices...");

  SBoundingBox3d bbox = bounds();
  double lc = bbox.empty() ? 1. : norm(SVector3(bbox.max(), bbox.min()));
  double eps = lc * tolerance;

  std::vector<GEntity*> entities;
  getEntities(entities);

  // re-index all vertices (don't use MVertex::getNum(), as we want to be able
  // to remove diplicate vertices from "incorrect" meshes, where vertices with
  // the same number are duplicated)
  int n = 0;
  for(unsigned int i = 0; i < entities.size(); i++){
    GEntity* ge = entities[i];
    for(unsigned int j = 0; j < ge->mesh_vertices.size(); j++){
      MVertex *v = ge->mesh_vertices[j];
      v->setIndex(++n);
    }
  }

  MVertexRTree pos(eps);
  std::map<int, MVertex*> vertices;
  std::map<MVertex*,MVertex*> duplicates;
  for(unsigned int i = 0; i < entities.size(); i++){
    GEntity* ge = entities[i];
    for(unsigned int j = 0; j < ge->mesh_vertices.size(); j++){
      MVertex *v = ge->mesh_vertices[j];
      MVertex *v2 = pos.insert(v);
      if(v2)
        duplicates[v] = v2; // v should be removed
      else
        vertices[v->getIndex()] = v;
    }
  }

  int num = (int)duplicates.size();
  Msg::Info("Found %d duplicate vertices ", num);

  if(!num){
    Msg::Info("No duplicate vertices found");
    return 0;
  }

  for(unsigned int i = 0; i < entities.size(); i++){
    GEntity* ge = entities[i];
    // clear list of vertices owned by entity
    ge->mesh_vertices.clear();
    // replace vertices in element
    for(unsigned int j = 0; j < ge->getNumMeshElements(); j++){
      MElement *e = ge->getMeshElement(j);
      for(int k = 0; k < e->getNumVertices(); k++){
        std::map<MVertex*, MVertex*>::iterator it = duplicates.find(e->getVertex(k));
        if(it != duplicates.end())
          e->setVertex(k, it->second);
      }
    }
    // replace vertices in periodic copies
    std::map<MVertex*,MVertex*>& corrVtcs = ge->correspondingVertices;
    if(corrVtcs.size()){
      std::map<MVertex*,MVertex*>::iterator cIter;
      for(cIter = duplicates.begin(); cIter != duplicates.end(); ++cIter) {
        MVertex* oldTgt = cIter->first;
        MVertex* newTgt = cIter->second;
        std::map<MVertex*, MVertex*>::iterator cvIter = corrVtcs.find(oldTgt);
        if(cvIter != corrVtcs.end()) {
          MVertex* src = cvIter->second;
          corrVtcs.erase(cvIter);
          corrVtcs[newTgt] = src;
        }
      }
      for(cIter = corrVtcs.begin(); cIter != corrVtcs.end(); ++cIter) {
        MVertex* oldSrc = cIter->second;
        std::map<MVertex*,MVertex*>::iterator nIter = duplicates.find(oldSrc);
        if(nIter != duplicates.end()) {
          MVertex* tgt = cIter->first;
          MVertex* newSrc = nIter->second;
          corrVtcs[tgt] = newSrc;
        }
      }
    }
  }

  destroyMeshCaches();
  _associateEntityWithMeshVertices();
  _storeVerticesInEntities(vertices);

  // delete duplicates
  std::vector<MVertex*> to_delete;
  for(std::map<MVertex *, MVertex*>::iterator it = duplicates.begin();
      it != duplicates.end(); it++)
    to_delete.push_back(it->first);
  for(unsigned int i = 0; i < to_delete.size(); i++)
    delete to_delete[i];

  if(num)
    Msg::Info("Removed %d duplicate mesh %s", num, num > 1 ? "vertices" : "vertex");

  Msg::StatusBar(true, "Done removing duplicate mesh vertices");
  return num;
}

static void recurConnectMElementsByMFace(const MFace &f,
                                         std::multimap<MFace, MElement*, Less_Face> &e2f,
                                         std::set<MElement*> &group,
                                         std::set<MFace, Less_Face> &touched,
                                         int recur_level)
{
  // this is very slow...
  std::stack<MFace> _stack;
  _stack.push(f);

  while(!_stack.empty()){
    MFace ff = _stack.top();
    _stack.pop();
    if(touched.find(ff) == touched.end()){
      touched.insert(ff);
      for(std::multimap<MFace, MElement*, Less_Face>::iterator it = e2f.lower_bound(ff);
           it != e2f.upper_bound(ff); ++it){
        group.insert(it->second);
        for(int i = 0; i < it->second->getNumFaces(); ++i){
          _stack.push(it->second->getFace(i));
        }
      }
    }
  }
}

static int connectedVolumes(std::vector<MElement*> &elements,
                            std::vector<std::vector<MElement*> > &regs)
{
  std::multimap<MFace, MElement*, Less_Face> e2f;
  for(unsigned int i = 0; i < elements.size(); ++i){
    for(int j = 0; j < elements[i]->getNumFaces(); j++){
      e2f.insert(std::make_pair(elements[i]->getFace(j), elements[i]));
    }
  }
  while(!e2f.empty()){
    std::set<MElement*> group;
    std::set<MFace, Less_Face> touched;
    recurConnectMElementsByMFace(e2f.begin()->first, e2f, group, touched, 0);
    std::vector<MElement*> temp;
    temp.insert(temp.begin(), group.begin(), group.end());
    regs.push_back(temp);
    for(std::set<MFace, Less_Face>::iterator it = touched.begin();
        it != touched.end(); ++it)
      e2f.erase(*it);
  }
  return regs.size();
}

static void recurConnectMElementsByMEdge(const MEdge &e,
                                         std::multimap<MEdge, MElement*, Less_Edge> &e2e,
                                         std::set<MElement*> &group,
                                         std::set<MEdge, Less_Edge> &touched)
{
  if(touched.find(e) != touched.end()) return;
  touched.insert(e);
  for(std::multimap <MEdge, MElement*, Less_Edge>::iterator it = e2e.lower_bound(e);
       it != e2e.upper_bound(e); ++it){
    group.insert(it->second);
    for(int i = 0; i < it->second->getNumEdges(); ++i){
      recurConnectMElementsByMEdge(it->second->getEdge(i), e2e, group, touched);
    }
  }
}

static int connectedSurfaces(std::vector<MElement*> &elements,
                             std::vector<std::vector<MElement*> > &faces)
{
  std::multimap<MEdge, MElement*, Less_Edge> e2e;
  for(unsigned int i = 0; i < elements.size(); ++i){
    for(int j = 0; j < elements[i]->getNumEdges(); j++){
      e2e.insert(std::make_pair(elements[i]->getEdge(j), elements[i]));
    }
  }
  while(!e2e.empty()){
    std::set<MElement*> group;
    std::set<MEdge, Less_Edge> touched;
    recurConnectMElementsByMEdge(e2e.begin()->first, e2e, group, touched);
    std::vector<MElement*> temp;
    temp.insert(temp.begin(), group.begin(), group.end());
    faces.push_back(temp);
    for(std::set<MEdge, Less_Edge>::iterator it = touched.begin();
        it != touched.end(); ++it)
      e2e.erase(*it);
  }
  return faces.size();
}

void GModel::alignPeriodicBoundaries()
{
  Msg::Debug("Aligning periodic boundaries");

  // realigning edges

  for(eiter it = firstEdge();it!=lastEdge();++it) {

    GEdge* tgt = *it;
    GEdge* src = dynamic_cast<GEdge*>(tgt->meshMaster());

    if(src != NULL && src != tgt) {

      // compose a search list on master edge

      std::map<MEdge, MLine*, Less_Edge> srcLines;
      for(unsigned int i = 0; i < src->getNumMeshElements(); i++)  {
        MLine* srcLine = dynamic_cast<MLine*>(src->getMeshElement(i));
        if(!srcLine){
          Msg::Error("Master element %d is not an edge ",
                     src->getMeshElement(i)->getNum());
          return;
        }
        srcLines[MEdge(srcLine->getVertex(0),
                       srcLine->getVertex(1))] = srcLine;
      }

      // run through slave edge elements
      // - check whether we find a counterpart (if not, flag error)
      // - check orientation and reorient if necessary

      for(unsigned int i = 0; i < tgt->getNumMeshElements(); ++i) {

        MLine* tgtLine = dynamic_cast<MLine*> (tgt->getMeshElement(i));

        if(!tgtLine){
          Msg::Error("Slave element %d is not an edge ",
                     tgt->getMeshElement(i)->getNum());
          return;
        }

        MVertex* tgtVtcs[2];
        for(int iVtx = 0; iVtx < 2; iVtx++) {
          MVertex* tgtVtx = tgtLine->getVertex(iVtx);
          GEntity* ge = tgtVtx->onWhat();
          std::map<MVertex*,MVertex*>& geV2v = ge->correspondingVertices;
          std::map<MVertex*,MVertex*>& v2v = tgt->correspondingVertices;
          std::map<MVertex*,MVertex*>::iterator srcIter = v2v.find(tgtVtx);
          if(srcIter == v2v.end() || !srcIter->second) {
            // Msg::Info("Cannot find periodic counterpart of vertex %d on edge %d"
            //              ", looking on entity %d of dimension %d",
            //              tgtVtx->getNum(),tgt->tag(),ge->tag(),ge->dim());
            srcIter = geV2v.find(tgtVtx);
            if(srcIter == geV2v.end() || !srcIter->second) {
              Msg::Error("Cannot find periodic counterpart of vertex %d on edge %d"
                         " nor on %d",tgtVtx->getNum(),tgt->tag(),ge->tag());
              return;
            }
            else tgtVtcs[iVtx] = srcIter->second;
          }
          else tgtVtcs[iVtx] = srcIter->second;
        }

        MEdge tgtEdge(tgtVtcs[0], tgtVtcs[1]);

        std::map<MEdge, MLine*, Less_Edge>::iterator sIter = srcLines.find(tgtEdge);

        if(sIter == srcLines.end() || !sIter->second) {
          Msg::Error("Can't find periodic counterpart of edge %d-%d on edge %d"
                     ", connected to edge %d-%d on %d",
                     tgtLine->getVertex(0)->getNum(),
                     tgtLine->getVertex(1)->getNum(),
                     tgt->tag(),
                     tgtVtcs[0]->getNum(),
                     tgtVtcs[1]->getNum(),
                     src->tag());
          return;
        }
        else {
          MLine* srcLine = sIter->second;
          MEdge srcEdge(srcLine->getVertex(0), srcLine->getVertex(1));
          if(tgtEdge.computeCorrespondence(srcEdge) == -1) tgtLine->reverse();
        }
      }
    }
  }

  // run through all model faces

  for(GModel::fiter it = firstFace(); it != lastFace(); ++it) {

    GFace *tgt = *it;
    GFace *src = dynamic_cast<GFace*>(tgt->meshMaster());
    if(src != NULL && src != tgt) {

      std::map<MFace,MElement*,Less_Face> srcElmts;

      for(unsigned int i = 0; i < src->getNumMeshElements(); ++i) {
        MElement* srcElmt = src->getMeshElement(i);
        int nbVtcs = 0;
        if(dynamic_cast<MTriangle*>   (srcElmt)) nbVtcs = 3;
        if(dynamic_cast<MQuadrangle*> (srcElmt)) nbVtcs = 4;
        std::vector<MVertex*> vtcs;
        for(int iVtx = 0;iVtx < nbVtcs; iVtx++) {
          vtcs.push_back(srcElmt->getVertex(iVtx));
        }
        srcElmts[MFace(vtcs)] = srcElmt;
      }

      for(unsigned int i = 0; i < tgt->getNumMeshElements(); ++i) {

        MElement*    tgtElmt = tgt->getMeshElement(i);
        MTriangle*   tgtTri = dynamic_cast<MTriangle*>(tgtElmt);
        MQuadrangle* tgtQua = dynamic_cast<MQuadrangle*>(tgtElmt);

        int nbVtcs = 0;
        if(tgtTri) nbVtcs = 3;
        if(tgtQua) nbVtcs = 4;

        std::vector<MVertex*> vtcs;
        for(int iVtx = 0; iVtx < nbVtcs; iVtx++) {
          MVertex* vtx = tgtElmt->getVertex(iVtx);
          GEntity* ge = vtx->onWhat();

          std::map<MVertex*, MVertex*>& geV2v = ge->correspondingVertices;
          std::map<MVertex*, MVertex*>& v2v = tgt->correspondingVertices;

          std::map<MVertex*,MVertex*>::iterator vIter = v2v.find(vtx);
          if(vIter == v2v.end() || !vIter->second) {
            Msg::Info("Could not find copy of vertex %d in face %d"
                      ", looking in entity %d of dimension %d",
                      vtx->getNum(),tgt->tag(),ge->tag(), ge->dim());
            vIter = geV2v.find(vtx);
            if(vIter == geV2v.end() || !vIter->second) {
              Msg::Error("Could not find copy of vertex %d in %d nor in %d",
                         vtx->getNum(),tgt->tag(),ge->tag());
              return;
            }
            else vtcs.push_back(vIter->second);
          }
          else vtcs.push_back(vIter->second);
        }
        MFace tgtFace(vtcs);

        std::map<MFace, MElement*>::iterator mIter = srcElmts.find(tgtFace);
        if(mIter == srcElmts.end()) {
          std::ostringstream faceDef;
          for(int iVtx = 0; iVtx < nbVtcs; iVtx++) {
            faceDef << vtcs[iVtx]->getNum() << " ";
          }
          Msg::Error("Cannot find periodic counterpart of face %s in face %d "
                     "connected to %d",faceDef.str().c_str(),
                     tgt->tag(),src->tag());
          return;
        }
        else {

          const MFace& srcFace = mIter->first;
          MElement* srcElmt = mIter->second;
          std::vector<MVertex*> srcVtcs;

          if(tgtTri && !dynamic_cast<MTriangle*>(srcElmt)) throw;
          if(tgtQua && !dynamic_cast<MQuadrangle*>(srcElmt)) throw;

          int rotation = 0;
          bool swap = false;

          if(!tgtFace.computeCorrespondence(srcFace, rotation, swap)) {
            Msg::Error("Non-corresponding face %d-%d-%d (slave) %d-%d-%d (master)",
                       tgtElmt->getVertex(0)->getNum(),
                       tgtElmt->getVertex(1)->getNum(),
                       tgtElmt->getVertex(2)->getNum(),
                       srcElmt->getVertex(0)->getNum(),
                       srcElmt->getVertex(1)->getNum(),
                       srcElmt->getVertex(2)->getNum());
            return;
          }

          if(tgtTri) tgtTri->reorient(rotation,swap);
          if(tgtQua) tgtQua->reorient(rotation,swap);
        }
      }
    }
  }
  Msg::Debug("Done aligning periodic boundaries");
}

void GModel::makeDiscreteRegionsSimplyConnected()
{
  Msg::Debug("Making discrete regions simply connected...");

  std::vector<discreteRegion*> discRegions;
  for(riter it = firstRegion(); it != lastRegion(); it++)
    if((*it)->geomType() == GEntity::DiscreteVolume)
      discRegions.push_back((discreteRegion*) *it);

  std::set<MVertex*> touched;

  for(std::vector<discreteRegion*>::iterator itR = discRegions.begin();
      itR != discRegions.end(); itR++){

    std::vector<MElement*> allElements((*itR)->getNumMeshElements());
    for(unsigned int i = 0; i < (*itR)->getNumMeshElements(); i++)
      allElements[i] = (*itR)->getMeshElement(i);

    std::vector<std::vector<MElement*> > conRegions;
    int nbRegions = connectedVolumes(allElements, conRegions);
    if(nbRegions > 1) remove(*itR);

    for(int ire  = 0; ire < nbRegions; ire++){
      int numR = (nbRegions == 1) ? (*itR)->tag() : getMaxElementaryNumber(3) + 1;
      discreteRegion *r = new discreteRegion(this, numR);
      add(r);
      std::vector<MElement*> myElements = conRegions[ire];
      std::set<MVertex*> myVertices;
      for(unsigned int i = 0; i < myElements.size(); i++) {
        MElement *e = myElements[i];
        std::vector<MVertex*> verts;
        e->getVertices(verts);
        for(unsigned int k = 0; k < verts.size(); k++){
          if(verts[k]->onWhat() && verts[k]->onWhat()->dim() == 3){
            if(touched.find(verts[k]) == touched.end()){
              verts[k]->setEntity(r);
              myVertices.insert(verts[k]);
              touched.insert(verts[k]);
            }
          }
        }
        MElementFactory factory;
        MElement *e2 = factory.create(e->getTypeForMSH(), verts, e->getNum(),
                                      e->getPartition());
        switch(e2->getType()){
        case TYPE_TET: r->tetrahedra.push_back((MTetrahedron*)e2); break;
        case TYPE_HEX: r->hexahedra.push_back((MHexahedron*)e2); break;
        case TYPE_PRI: r->prisms.push_back((MPrism*)e2); break;
        case TYPE_PYR: r->pyramids.push_back((MPyramid*)e2); break;
        case TYPE_TRIH: r->trihedra.push_back((MTrihedron*)e2); break;
        }
      }
      r->mesh_vertices.insert
        (r->mesh_vertices.begin(), myVertices.begin(), myVertices.end());
    }
  }

  Msg::Debug("Done making discrete regions simply connected");
}

void GModel::makeDiscreteFacesSimplyConnected()
{
  Msg::Debug("Making discrete faces simply connected...");

  std::vector<discreteFace*> discFaces;
  for(fiter it = firstFace(); it != lastFace(); it++)
    if((*it)->geomType() == GEntity::DiscreteSurface)
      discFaces.push_back((discreteFace*) *it);

  std::set<MVertex*> touched;

  for(std::vector<discreteFace*>::iterator itF = discFaces.begin();
      itF != discFaces.end(); itF++){

    std::vector<MElement*> allElements((*itF)->getNumMeshElements());
    for(unsigned int i = 0; i < (*itF)->getNumMeshElements(); i++)
      allElements[i] = (*itF)->getMeshElement(i);

    std::vector<std::vector<MElement*> > conFaces;
    int nbFaces = connectedSurfaces(allElements, conFaces);
    if(nbFaces > 1) remove(*itF);

    for(int ifa  = 0; ifa < nbFaces; ifa++){
      int numF = (nbFaces == 1) ? (*itF)->tag() : getMaxElementaryNumber(2) + 1;
      discreteFace *f = new discreteFace(this, numF);
      add(f);
      std::vector<MElement*> myElements = conFaces[ifa];
      std::set<MVertex*> myVertices;
      for(unsigned int i = 0; i < myElements.size(); i++) {
        MElement *e = myElements[i];
        std::vector<MVertex*> verts;
        e->getVertices(verts);
        for(unsigned int k = 0; k < verts.size(); k++){
          if(verts[k]->onWhat() && verts[k]->onWhat()->dim() == 2){
            if(touched.find(verts[k]) == touched.end()){
              verts[k]->setEntity(f);
              myVertices.insert(verts[k]);
              touched.insert(verts[k]);
            }
          }
        }
        MElementFactory factory;
        MElement *e2 = factory.create(e->getTypeForMSH(), verts, e->getNum(),
                                      e->getPartition());
        if(e2->getType() == TYPE_TRI)
          f->triangles.push_back((MTriangle*)e2);
        else
          f->quadrangles.push_back((MQuadrangle*)e2);
      }
      f->mesh_vertices.insert
        (f->mesh_vertices.begin(), myVertices.begin(), myVertices.end());
    }
  }

  Msg::Debug("Done making discrete faces simply connected");
}

void GModel::createTopologyFromMesh()
{
  Msg::StatusBar(true, "Creating topology from mesh...");
  double t1 = Cpu();
  removeDuplicateMeshVertices(CTX::instance()->geom.tolerance);
  makeDiscreteRegionsSimplyConnected();
  makeDiscreteFacesSimplyConnected();
  createTopologyFromMeshNew();
  exportDiscreteGEOInternals();
  double t2 = Cpu();
  Msg::StatusBar(true, "Done creating topology from mesh (%g s)", t2 - t1);
}

static void makeSimplyConnected(std::map<int, std::vector<MElement*> > elements[11])
{
  //only for tetras and triangles
  Msg::Info("Make simply connected regions and surfaces");
  std::vector<int> regs;
  for(std::map<int, std::vector<MElement*> >::iterator it = elements[4].begin();
      it != elements[4].end(); it++)
    regs.push_back(it->first);
  std::multimap<MFace, MElement*, Less_Face> f2e;
  if(regs.size() > 2){
    for(unsigned int i = 0; i < regs.size(); i++){
      for(unsigned int j = 0; j < elements[4][regs[i]].size(); j++){
        MElement *el = elements[4][regs[i]][j];
        for(int k = 0; k < el->getNumFaces(); k++)
          f2e.insert(std::make_pair(el->getFace(k), el));
      }
    }
  }
  for(unsigned int i = 0; i < regs.size(); i++){
    int ri = regs[i];
    std::vector<MElement*> allElements;
    for(unsigned int j = 0; j < elements[4][ri].size(); j++)
      allElements.push_back(elements[4][ri][j]);
    std::vector<std::vector<MElement*> > conRegions;
    int nbConRegions = connectedVolumes(allElements, conRegions);
    Msg::Info("%d connected regions (reg=%d)", nbConRegions, ri);
    unsigned int maxNumEl = 1;
    for(int j = 0; j < nbConRegions; j++)
      if(conRegions[j].size() > maxNumEl)
        maxNumEl = conRegions[j].size();
    for(int j = 0; j < nbConRegions; j++){
      //remove conRegions containing few elements
      if(conRegions[j].size() < maxNumEl * 1.e-4){
        //find adjacent region
        int r2 = ri;
        if(regs.size() == 2)
          r2 = (ri + 1) % 2;
        else{
          for(unsigned int k = 0; k < conRegions[j].size(); k++){
            MElement *el = conRegions[j][k];
            for(int l = 0; l < el->getNumFaces(); l++){
              MFace mf = el->getFace(l);
              std::multimap<MFace, MElement*, Less_Face>::iterator itl =
                f2e.lower_bound(mf);
              for(; itl != f2e.upper_bound(mf); itl++){
                if(itl->second != el) break;
              }
              MElement *el2 = itl->second;
              bool sameRegion = false;
              for(unsigned int m = 0; m < conRegions[j].size(); m++)
                if(conRegions[j][m] == el2) {
                  sameRegion = true; break;
                }
              if(sameRegion) continue;
              for(unsigned int m = 0; m < regs.size(); m++){
                int rm = regs[m];
                if(rm == ri) continue;
                for(unsigned int n = 0; n < elements[4][rm].size(); n++)
                  if(elements[4][rm][n] == el2){
                    r2 = rm;
                    break;
                  }
                if(r2 != ri) break;
              }
              if(r2 != ri) break;
            }
            if(r2 != ri) break;
          }
          if(r2 == ri) Msg::Warning("Element not found for simply connected regions");
        }

        for(unsigned int k = 0; k < conRegions[j].size(); k++){
          MElement *el = conRegions[j][k];
          unsigned int l = 0;
          for(; l < elements[4][ri].size(); l++)
            if(elements[4][ri][l] == el) break;
          elements[4][ri].erase(elements[4][ri].begin() + l);
          elements[4][r2].push_back(el);
        }
      }
    }
  }

  std::vector<int> faces;
  for(std::map<int, std::vector<MElement*> >::iterator it = elements[2].begin();
      it != elements[2].end(); it++)
    faces.push_back(it->first);
  std::multimap<MEdge, MElement*, Less_Edge> e2e;
  if(faces.size() > 2){
    for(unsigned int i = 0; i < faces.size(); i++){
      for(unsigned int j = 0; j < elements[2][faces[i]].size(); j++){
        MElement *el = elements[2][faces[i]][j];
        for(int k = 0; k < el->getNumEdges(); k++)
          e2e.insert(std::make_pair(el->getEdge(k), el));
      }
    }
  }
  for(unsigned int i = 0; i < faces.size(); i++){
    int fi = faces[i];
    std::vector<MElement*> allElements;
    for(unsigned int j = 0; j < elements[2][fi].size(); j++)
      allElements.push_back(elements[2][fi][j]);
    std::vector<std::vector<MElement*> > conSurfaces;
    int nbConSurfaces = connectedSurfaces(allElements, conSurfaces);
    Msg::Info("%d connected surfaces (reg=%d)", nbConSurfaces, fi);
    unsigned int maxNumEl = 1;
    for(int j = 0; j < nbConSurfaces; j++)
      if(conSurfaces[j].size() > maxNumEl)
        maxNumEl = conSurfaces[j].size();
    for(int j = 0; j < nbConSurfaces; j++){
      //remove conSurfaces containing few elements
      if(conSurfaces[j].size() < maxNumEl * 1.e-4){
        //find adjacent surface
        int f2 = fi;
        if(faces.size() == 2)
          f2 = (fi + 1) % 2;
        else{
          for(unsigned int k = 0; k < conSurfaces[j].size(); k++){
            MElement *el = conSurfaces[j][k];
            for(int l = 0; l < el->getNumEdges(); l++){
              MEdge me = el->getEdge(l);
              std::multimap<MEdge, MElement*, Less_Edge>::iterator itl = e2e.lower_bound(me);
              for(; itl != e2e.upper_bound(me); itl++){
                if(itl->second != el) break;
              }
              MElement *el2 = itl->second;
              bool sameSurface = false;
              for(unsigned int m = 0; m < conSurfaces[j].size(); m++)
                if(conSurfaces[j][m] == el2) {
                  sameSurface = true; break;
                }
              if(sameSurface) continue;
              for(unsigned int m = 0; m < faces.size(); m++){
                int fm = faces[m];
                if(fm == fi) continue;
                for(unsigned int n = 0; n < elements[2][fm].size(); n++)
                  if(elements[2][fm][n] == el2){
                    f2 = fm;
                    break;
                  }
                if(f2 != fi) break;
              }
              if(f2 != fi) break;
            }
            if(f2 != fi) break;
          }
          if(f2 == fi) Msg::Warning("Element not found for simply connected surfaces");
        }
        for(unsigned int k = 0; k < conSurfaces[j].size(); k++){
          MElement *el = conSurfaces[j][k];
          unsigned int l = 0;
          for(; l < elements[2][fi].size(); l++)
            if(elements[2][fi][l] == el) break;
          elements[2][fi].erase(elements[2][fi].begin() + l);
          elements[2][f2].push_back(el);
        }
      }
    }
  }
}

GModel *GModel::buildCutGModel(gLevelset *ls, bool cutElem, bool saveTri)
{
  if(saveTri)
    CTX::instance()->mesh.saveTri = 1;
  else
    CTX::instance()->mesh.saveTri = 0;

  std::map<int, std::vector<MElement*> > elements[11];
  std::map<int, std::map<int, std::string> > physicals[4];
  std::map<int, MVertex*> vertexMap;

  if(cutElem) Msg::Info("Cutting mesh...");
  else Msg::Info("Splitting mesh...");
  double t1 = Cpu();

  GModel *cutGM = buildCutMesh(this, ls, elements, vertexMap, physicals, cutElem);

  if(!cutElem)
    makeSimplyConnected(elements);

  for(int i = 0; i < (int)(sizeof(elements) / sizeof(elements[0])); i++)
    cutGM->_storeElementsInEntities(elements[i]);
  cutGM->_associateEntityWithMeshVertices();
  cutGM->_storeVerticesInEntities(vertexMap);

  for(int i = 0; i < 4; i++){
    cutGM->_storePhysicalTagsInEntities(i, physicals[i]);
    std::map<int, std::map<int, std::string> >::iterator it = physicals[i].begin();
    for(; it != physicals[i].end(); it++){
      std::map<int, std::string>::iterator it2 = it->second.begin();
      for(; it2 != it->second.end(); it2++)
        if(it2->second != "")
          cutGM->setPhysicalName(it2->second, i, it2->first);
    }
  }

  if(cutElem) Msg::Info("Mesh cutting completed (%g s)", Cpu() - t1);
  else Msg::Info("Mesh splitting completed (%g s)", Cpu() - t1);

  return cutGM;
}

void GModel::load(std::string fileName)
{
  GModel *temp = GModel::current();
  GModel::setCurrent(this);
  MergeFile(fileName, true);
  GModel::setCurrent(temp);
}

void GModel::save(std::string fileName)
{
  GModel *temp = GModel::current();
  GModel::setCurrent(this);
  int guess = GuessFileFormatFromFileName(fileName);
  CreateOutputFile(fileName, guess);
  GModel::setCurrent(temp);
}

int GModel::readGEO(const std::string &name)
{
  // readGEO is static, because it can create several models
  ParseFile(name, true);
  // sync OCC first, as GEO_Internals currently contains attributes (physicals)
  // that should also be applied to entities from OCC_Internals
  if(GModel::current()->getOCCInternals())
    GModel::current()->getOCCInternals()->synchronize(GModel::current());
  GModel::current()->getGEOInternals()->synchronize(GModel::current());
  return true;
}

void GModel::setPhysicalNumToEntitiesInBox(int EntityDimension, int PhysicalNumber,
                                           SBoundingBox3d box)
{
  std::vector<GEntity*> entities;
  getEntitiesInBox(entities, box, EntityDimension);
  for(unsigned int i = 0; i < entities.size(); i++)
    entities[i]->addPhysicalEntity(PhysicalNumber);
}

void GModel::setPhysicalNumToEntitiesInBox(int EntityDimension, int PhysicalNumber,
                                           std::vector<double> p1, std::vector<double> p2)
{
  if(p1.size() != 3 || p2.size() != 3) return;
  SBoundingBox3d box(p1[0], p1[2], p1[2], p2[0], p2[1], p2[3]);
  setPhysicalNumToEntitiesInBox(EntityDimension, PhysicalNumber, box);
}


GEdge *getNewModelEdge(GFace *gf1, GFace *gf2,
                       std::map<std::pair<int, int>, GEdge*> &newEdges)
{
  int t1 = gf1 ? gf1->tag() : -1;
  int t2 = gf2 ? gf2->tag() : -1;
  int i1 = std::min(t1, t2);
  int i2 = std::max(t1, t2);

  if(i1 == i2) return 0;

  std::map<std::pair<int, int>, GEdge*>::iterator it =
    newEdges.find(std::make_pair(i1, i2));
  if(it == newEdges.end()){
    discreteEdge *ge = new discreteEdge
      (GModel::current(), GModel::current()->getMaxElementaryNumber(1) + 1, 0, 0);
    GModel::current()->add(ge);
    newEdges[std::make_pair(i1, i2)] = ge;
    return ge;
  }
  else
    return it->second;
}

#if defined(HAVE_MESH)

void GModel::classifyAllFaces()
{
  std::set<GFace*> faces;
  std::vector<MElement*> elements;
  for(GModel::fiter it = this->firstFace(); it != this->lastFace(); ++it) {
    faces.insert(*it);
    elements.insert(elements.end(), (*it)->triangles.begin(),
                       (*it)->triangles.end());
    elements.insert(elements.end(), (*it)->quadrangles.begin(),
                       (*it)->quadrangles.end());
  }

  discreteEdge* edge = new discreteEdge
    (GModel::current(), GModel::current()->getMaxElementaryNumber(1) + 1, 0, 0);
  GModel::current()->add(edge);

  e2t_cont adj;
  buildEdgeToElements(elements, adj);
  std::vector<edge_angle> edges_detected, edges_lonly;
  buildListOfEdgeAngle(adj, edges_detected, edges_lonly);
  for(unsigned int i = 0; i < edges_detected.size(); i++){
    edge_angle ea = edges_detected[i];
    if(ea.angle <= EDGE_ANGLE_THRESHOLD) break;
    edge->lines.push_back(new MLine(ea.v1, ea.v2));
  }

  this->classifyFaces(faces);

  GModel::current()->remove(edge);
  edge->lines.clear();
  delete edge;
  elements.clear();
  edges_detected.clear();
  edges_lonly.clear();
}

void recurClassifyEdges(MTri3 *t, std::map<MTriangle*, GFace*> &reverse,
                        std::map<MLine*, GEdge*, compareMLinePtr> &lines,
                        std::set<MLine*> &touched, std::set<MTri3*> &trisTouched,
                        std::map<std::pair<int, int>, GEdge*> &newEdges)
{
  if(!t->isDeleted()){
    trisTouched.erase(t);
    t->setDeleted(true);
    GFace *gf1 = reverse[t->tri()];
    for(int i = 0; i < 3; i++){
      GFace *gf2 = 0;
      MTri3 *tn = t->getNeigh(i);
      if(tn)
        gf2 = reverse[tn->tri()];
      edgeXface exf(t, i);
      MLine ml(exf.v[0], exf.v[1]);
      std::map<MLine*, GEdge*, compareMLinePtr>::iterator it = lines.find(&ml);
      if(it != lines.end()){
        if(touched.find(it->first) == touched.end()){
          GEdge *ge =  getNewModelEdge(gf1, gf2, newEdges);
          if(ge) ge->lines.push_back(it->first);
          touched.insert(it->first);
        }
      }
      if(tn)
        recurClassifyEdges(tn, reverse, lines, touched, trisTouched,newEdges);
    }
  }
}

void recurClassify(MTri3 *t, GFace *gf,
                   std::map<MLine*, GEdge*, compareMLinePtr> &lines,
                   std::map<MTriangle*, GFace*> &reverse)
{
  if(!t->isDeleted()){
    gf->triangles.push_back(t->tri());
    reverse[t->tri()] = gf;
    t->setDeleted(true);
    for(int i = 0; i < 3; i++){
      MTri3 *tn = t->getNeigh(i);
      if(tn){
        edgeXface exf(t, i);
        MLine ml(exf.v[0], exf.v[1]);
        std::map<MLine*, GEdge*, compareMLinePtr>::iterator it = lines.find(&ml);
        if(it == lines.end())
          recurClassify(tn, gf, lines, reverse);
      }
    }
  }
}

#endif

void GModel::classifyFaces(std::set<GFace*> &_faces)
{
#if defined(HAVE_MESH)
  std::map<MLine*, GEdge*, compareMLinePtr> lines;

  for(GModel::eiter it = GModel::current()->firstEdge();
      it != GModel::current()->lastEdge(); ++it){
    for(unsigned int i = 0; i < (*it)->lines.size();i++)
      lines[(*it)->lines[i]] = *it;
  }

  std::map<MTriangle*, GFace*> reverse_old;
  std::list<MTri3*> tris;
  {
    std::set<GFace*>::iterator it = _faces.begin();
    while(it != _faces.end()){
      GFace *gf = *it;
      for(unsigned int i = 0; i < gf->triangles.size(); i++){
        tris.push_back(new MTri3(gf->triangles[i], 0));
        reverse_old[gf->triangles[i]] = gf;
      }
      gf->triangles.clear();
      gf->mesh_vertices.clear();
      ++it;
    }
  }
  if(tris.empty()) return;

  connectTriangles(tris);

  std::map<MTriangle*, GFace*> reverse;
  std::multimap<GFace*, GFace*> replacedBy;
  // color all triangles
  std::list<MTri3*> ::iterator it = tris.begin();
  std::list<GFace*> newf;
  while(it != tris.end()){
    if(!(*it)->isDeleted()){
      discreteFace *gf = new discreteFace
        (GModel::current(), GModel::current()->getMaxElementaryNumber(2) + 1);
      recurClassify(*it, gf, lines, reverse);
      GModel::current()->add(gf);
      newf.push_back(gf);

      for(unsigned int i = 0; i < gf->triangles.size(); i++){
        replacedBy.insert(std::make_pair(reverse_old[gf->triangles[i]],gf));
      }
    }
    ++it;
  }

  // now we have all faces coloured. If some regions were existing, replace
  // their faces by the new ones

  for(riter rit = firstRegion(); rit != lastRegion(); ++rit){
    std::list<GFace *> _xfaces = (*rit)->faces();
    std::set<GFace *> _newFaces;
    for(std::list<GFace *>::iterator itf = _xfaces.begin(); itf != _xfaces.end(); ++itf){
      std::multimap<GFace*, GFace*>::iterator itLow = replacedBy.lower_bound(*itf);
      std::multimap<GFace*, GFace*>::iterator itUp = replacedBy.upper_bound(*itf);
      for(; itLow != itUp; ++itLow)
        _newFaces.insert(itLow->second);
    }
    std::list<GFace *> _temp;
    _temp.insert(_temp.begin(),_newFaces.begin(),_newFaces.end());
    (*rit)->set(_temp);
  }

  // color some lines
  it = tris.begin();
  while(it != tris.end()){
    (*it)->setDeleted(false);
    ++it;
  }

  // classify edges that are bound by different GFaces
  std::map<std::pair<int, int>, GEdge*> newEdges;
  std::set<MLine*> touched;
  std::set<MTri3*> trisTouched;
  // bug fix : multiply connected domains

  trisTouched.insert(tris.begin(),tris.end());
  while(!trisTouched.empty())
    recurClassifyEdges(*trisTouched.begin(), reverse, lines, touched, trisTouched,newEdges);

  std::map<discreteFace*,std::vector<int> > newFaceTopology;

  // check if new edges should not be splitted
  // splitted if composed of several open or closed edges

  std::map<MVertex*,GVertex*> modelVertices;

  for(std::map<std::pair<int, int>, GEdge*>::iterator ite = newEdges.begin();
       ite != newEdges.end() ; ++ite){
    std::list<MLine*> allSegments;
    for(unsigned int i = 0; i < ite->second->lines.size(); i++)
      allSegments.push_back(ite->second->lines[i]);

    while (!allSegments.empty()) {
      std::list<MLine*> segmentsForThisDiscreteEdge;
      MVertex *vB = (*allSegments.begin())->getVertex(0);
      MVertex *vE = (*allSegments.begin())->getVertex(1);
      segmentsForThisDiscreteEdge.push_back(*allSegments.begin());
      allSegments.erase(allSegments.begin());
      while(1){
        bool found = false;
        for(std::list<MLine*>::iterator it = allSegments.begin();
             it != allSegments.end(); ++it){
          MVertex *v1 = (*it)->getVertex(0);
          MVertex *v2 = (*it)->getVertex(1);
          if(v1 == vE || v2 == vE){
            segmentsForThisDiscreteEdge.push_back(*it);
            if(v2 == vE) (*it)->reverse();
            vE = (v1 == vE) ? v2 : v1;
            found = true;
            allSegments.erase(it);
            break;
          }
          if(v1 == vB || v2 == vB){
            segmentsForThisDiscreteEdge.push_front(*it);
            if(v1 == vB) (*it)->reverse();
            vB = (v1 == vB) ? v2 : v1;
            found = true;
            allSegments.erase(it);
            break;
          }
        }
        if(vE == vB)break;
        if(!found)break;
      }

      std::map<MVertex*,GVertex*>::iterator itMV = modelVertices.find(vB);
      if(itMV == modelVertices.end()){
        GVertex *newGv = new discreteVertex
          (GModel::current(), GModel::current()->getMaxElementaryNumber(0) + 1);
        newGv->mesh_vertices.push_back(vB);
        vB->setEntity(newGv);
        newGv->points.push_back(new MPoint(vB));
        GModel::current()->add(newGv);
        modelVertices[vB] = newGv;
      }
      itMV = modelVertices.find(vE);
      if(itMV == modelVertices.end()){
        GVertex *newGv = new discreteVertex
          (GModel::current(), GModel::current()->getMaxElementaryNumber(0) + 1);
        newGv->mesh_vertices.push_back(vE);
        newGv->points.push_back(new MPoint(vE));
        vE->setEntity(newGv);
        GModel::current()->add(newGv);
        modelVertices[vE] = newGv;
      }

      GEdge *newGe = new discreteEdge
        (GModel::current(), GModel::current()->getMaxElementaryNumber(1) + 1,
         modelVertices[vB], modelVertices[vE]);
      newGe->lines.insert(newGe->lines.end(), segmentsForThisDiscreteEdge.begin(),
                          segmentsForThisDiscreteEdge.end());

      for(std::list<MLine*>::iterator itL =  segmentsForThisDiscreteEdge.begin();
           itL !=  segmentsForThisDiscreteEdge.end(); ++itL){
        if((*itL)->getVertex(0)->onWhat()->dim() != 0){
          newGe->mesh_vertices.push_back((*itL)->getVertex(0));
          (*itL)->getVertex(0)->setEntity(newGe);
        }
      }

      GModel::current()->add(newGe);
      discreteFace *gf1 = dynamic_cast<discreteFace*>
        (GModel::current()->getFaceByTag(ite->first.first));
      discreteFace *gf2 = dynamic_cast<discreteFace*>
        (GModel::current()->getFaceByTag(ite->first.second));
      if(gf1)newFaceTopology[gf1].push_back(newGe->tag());
      if(gf2)newFaceTopology[gf2].push_back(newGe->tag());
    }
  }

  std::map<discreteFace*,std::vector<int> >::iterator itFT =  newFaceTopology.begin();
  for(;itFT != newFaceTopology.end();++itFT){
    itFT->first->setBoundEdges(itFT->second);
  }

  for(std::map<std::pair<int, int>, GEdge*>::iterator it = newEdges.begin();
       it != newEdges.end(); ++it){
    GEdge *ge = it->second;
    GModel::current()->remove(ge);
    //    delete ge;
  }

  it = tris.begin();
  while(it != tris.end()){
    delete *it;
    ++it;
  }

  // delete empty mesh faces and reclasssify
  std::set<GFace*, GEntityLessThan> fac = faces;
  for(fiter fit = fac.begin() ; fit !=fac.end() ; ++fit){
    std::set<MVertex *> _verts;
    (*fit)->mesh_vertices.clear();
    for(unsigned int i = 0; i < (*fit)->triangles.size(); i++){
      for(int j = 0; j < 3; j++){
        if((*fit)->triangles[i]->getVertex(j)->onWhat()->dim() > 1){
          (*fit)->triangles[i]->getVertex(j)->setEntity(*fit);
          _verts.insert((*fit)->triangles[i]->getVertex(j));
        }
      }
    }
    if((*fit)->triangles.size())
      (*fit)->mesh_vertices.insert((*fit)->mesh_vertices.begin(),
                                   _verts.begin(), _verts.end());
    else
      remove(*fit);
  }
#endif
}

void GModel::addHomologyRequest(const std::string &type,
                                std::vector<int> &domain,
                                std::vector<int> &subdomain,
                                std::vector<int> &dim)
{
  typedef std::pair<std::vector<int>, std::vector<int> > dpair;
  typedef std::pair<std::string, std::vector<int> > tpair;
  dpair p(domain, subdomain);
  tpair p2(type, dim);
  _homologyRequests.insert(std::pair<dpair, tpair>(p, p2));
}

void GModel::computeHomology()
{
  if(_homologyRequests.empty()) return;

#if defined(HAVE_KBIPACK)
  double t1 = Cpu();

  // find unique domain/subdomain requests
  typedef std::pair<std::vector<int>, std::vector<int> > dpair;
  typedef std::pair<std::string, std::vector<int> > tpair;
  std::set<dpair> domains;
  for(std::multimap<dpair, tpair>::iterator it = _homologyRequests.begin();
      it != _homologyRequests.end(); it++)
    domains.insert(it->first);
  Msg::Info("Number of cell complexes to construct: %d", domains.size());

  for(std::set<dpair>::iterator it = domains.begin(); it != domains.end(); it++){
    std::pair<std::multimap<dpair, tpair>::iterator,
              std::multimap<dpair, tpair>::iterator> itp =
      _homologyRequests.equal_range(*it);
    bool prepareToRestore = (itp.first != --itp.second);
    itp.second++;
    std::vector<int> imdomain;
    Homology* homology = new Homology(this, itp.first->first.first,
                                      itp.first->first.second, imdomain,
                                      prepareToRestore);

    for(std::multimap<dpair, tpair>::iterator itt = itp.first;
        itt != itp.second; itt++){
      std::string type = itt->second.first;
      std::vector<int> dim0 = itt->second.second;
      std::vector<int> dim;

      std::stringstream ss;
      for(unsigned int i = 0; i < dim0.size(); i++) {
        int d = dim0.at(i);
        if(d >= 0 && d <= getDim()) {
          dim.push_back(d);
          ss << "H";
          if(type == "Homology") ss << "_";
          if(type == "Cohomology") ss << "^";
          ss << d;
          if(i < dim0.size()-1 && dim0.at(i+1) >=0 && dim0.at(i+1) <= getDim())
            ss << ", ";
        }
      }
      std::string dims = ss.str();

      if(type != "Homology" && type != "Cohomology" && type != "Betti") {
        Msg::Error("Unknown type of homology computation: %s", type.c_str());
      }
      else if(dim.empty() || type == "Betti") {
        homology->findBettiNumbers();
      }
      else if(type == "Homology" && !homology->isHomologyComputed(dim)) {
        homology->findHomologyBasis(dim);
        Msg::Info("Homology space basis chains to save: %s", dims.c_str());
        for(unsigned int i = 0; i < dim.size(); i++) {
          homology->addChainsToModel(dim.at(i));
        }
      }
      else if(type == "Cohomology" && !homology->isCohomologyComputed(dim)) {
        homology->findCohomologyBasis(dim);
        Msg::Info("Cohomology space basis cochains to save: %s", dims.c_str());
        for(unsigned int i = 0; i < dim.size(); i++) {
          homology->addCochainsToModel(dim.at(i));
        }
      }
    }
    pruneMeshVertexAssociations();
    delete homology;
  }
  Msg::Info("");

  double t2 = Cpu();
  Msg::StatusBar(true, "Done homology and cohomology computation (%g s)",
                 t2 - t1);

#else
  Msg::Error("Homology computation requires KBIPACK");
#endif
}<|MERGE_RESOLUTION|>--- conflicted
+++ resolved
@@ -1601,20 +1601,7 @@
     createTopologyFromMeshNew();
     exportDiscreteGEOInternals();
   }
-<<<<<<< HEAD
   if (CTX::instance()->meshDiscrete){
-=======
-  if(force || CTX::instance()->meshDiscrete){
-    Msg::Info("Creating the geometry of discrete curves");
-    for(eiter it = firstEdge(); it != lastEdge(); ++it){
-      if((*it)->geomType() == GEntity::DiscreteCurve) {
-	discreteEdge *de = dynamic_cast<discreteEdge*> (*it);
-	if(de) de->createGeometry();
-      }
-    }
-  }
-  if(CTX::instance()->meshDiscrete){
->>>>>>> ecd04320
     Msg::Info("Creating the geometry of discrete surfaces");
     for(fiter it = firstFace(); it != lastFace(); ++it){
       if((*it)->geomType() == GEntity::DiscreteSurface) {
