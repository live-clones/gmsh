--- conflicted
+++ resolved
@@ -178,10 +178,7 @@
     };
     return e[face][edge];
   }
-<<<<<<< HEAD
-=======
   virtual int numCommonNodesInDualGraph(const MElement *const other) const;
->>>>>>> 6b47276b
 };
 
 /*
