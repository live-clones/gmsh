// Gmsh - Copyright (C) 1997-2020 C. Geuzaine, J.-F. Remacle
//
// See the LICENSE.txt file for license information. Please report all
// issues on https://gitlab.onelab.info/gmsh/gmsh/issues.

#include <sstream>
#include <stdlib.h>
#include "GmshConfig.h"
#include "GmshMessage.h"
#include "GModel.h"
#include "GModelIO_GEO.h"
#include "Geo.h"
#include "GeoInterpolation.h"
#include "OS.h"
#include "OpenFile.h"
#include "Numeric.h"
#include "ListUtils.h"
#include "gmshVertex.h"
#include "gmshFace.h"
#include "gmshEdge.h"
#include "gmshRegion.h"
#include "Context.h"
#include "Parser.h"

#if defined(HAVE_MESH)
#include "Field.h"
#endif

void GEO_Internals::_allocateAll()
{
  _maxPointNum = _maxLineNum = _maxLineLoopNum = _maxSurfaceNum = 0;
  _maxSurfaceLoopNum = _maxVolumeNum = _maxPhysicalNum = 0;

  Points = Tree_Create(sizeof(Vertex *), CompareVertex);
  Curves = Tree_Create(sizeof(Curve *), CompareCurve);
  EdgeLoops = Tree_Create(sizeof(EdgeLoop *), CompareEdgeLoop);
  Surfaces = Tree_Create(sizeof(Surface *), CompareSurface);
  SurfaceLoops = Tree_Create(sizeof(SurfaceLoop *), CompareSurfaceLoop);
  Volumes = Tree_Create(sizeof(Volume *), CompareVolume);

  PhysicalGroups = List_Create(5, 5, sizeof(PhysicalGroup *));
  DelPhysicalGroups = List_Create(5, 5, sizeof(PhysicalGroup *));

  DelPoints = Tree_Create(sizeof(Vertex *), CompareVertex);
  DelCurves = Tree_Create(sizeof(Curve *), CompareCurve);
  DelSurfaces = Tree_Create(sizeof(Surface *), CompareSurface);
  DelVolumes = Tree_Create(sizeof(Volume *), CompareVolume);

  _changed = true;
}

void GEO_Internals::_freeAll()
{
  _maxPointNum = _maxLineNum = _maxLineLoopNum = _maxSurfaceNum = 0;
  _maxSurfaceLoopNum = _maxVolumeNum = _maxPhysicalNum = 0;

  Tree_Action(Points, FreeVertex);
  Tree_Delete(Points);
  Tree_Action(Curves, FreeCurve);
  Tree_Delete(Curves);
  Tree_Action(EdgeLoops, FreeEdgeLoop);
  Tree_Delete(EdgeLoops);
  Tree_Action(Surfaces, FreeSurface);
  Tree_Delete(Surfaces);
  Tree_Action(SurfaceLoops, FreeSurfaceLoop);
  Tree_Delete(SurfaceLoops);
  Tree_Action(Volumes, FreeVolume);
  Tree_Delete(Volumes);

  Tree_Action(DelPoints, FreeVertex);
  Tree_Delete(DelPoints);
  Tree_Action(DelCurves, FreeCurve);
  Tree_Delete(DelCurves);
  Tree_Action(DelSurfaces, FreeSurface);
  Tree_Delete(DelSurfaces);
  Tree_Action(DelVolumes, FreeVolume);
  Tree_Delete(DelVolumes);

  List_Action(PhysicalGroups, FreePhysicalGroup);
  List_Delete(PhysicalGroups);
  List_Action(DelPhysicalGroups, FreePhysicalGroup);
  List_Delete(DelPhysicalGroups);

  _changed = true;
}

void GEO_Internals::setMaxTag(int dim, int val)
{
  switch(dim) {
  case 0: _maxPointNum = val; break;
  case 1: _maxLineNum = val; break;
  case -1: _maxLineLoopNum = val; break;
  case 2: _maxSurfaceNum = val; break;
  case -2: _maxSurfaceLoopNum = val; break;
  case 3: _maxVolumeNum = val; break;
  }
}

int GEO_Internals::getMaxTag(int dim) const
{
  switch(dim) {
  case 0: return _maxPointNum;
  case 1: return _maxLineNum;
  case -1: return _maxLineLoopNum;
  case 2: return _maxSurfaceNum;
  case -2: return _maxSurfaceLoopNum;
  case 3: return _maxVolumeNum;
  default: return 0;
  }
}

bool GEO_Internals::addVertex(int &tag, double x, double y, double z, double lc)
{
  if(tag >= 0 && FindPoint(tag)) {
    Msg::Error("GEO point with tag %d already exists", tag);
    return false;
  }
  if(tag < 0) tag = getMaxTag(0) + 1;
  if(!lc) lc = MAX_LC;
  Vertex *v = CreateVertex(tag, x, y, z, lc, 1.0);
  Tree_Add(Points, &v);
  _changed = true;
  return true;
}

bool GEO_Internals::addVertex(int &tag, double x, double y,
                              gmshSurface *surface, double lc)
{
  if(tag >= 0 && FindPoint(tag)) {
    Msg::Error("GEO point with tag %d already exists", tag);
    return false;
  }
  if(tag < 0) tag = getMaxTag(0) + 1;
  if(!lc) lc = MAX_LC;
  Vertex *v = CreateVertex(tag, x, y, surface, lc);
  Tree_Add(Points, &v);
  _changed = true;
  return true;
}

bool GEO_Internals::addLine(int &tag, int startTag, int endTag)
{
  std::vector<int> points;
  points.push_back(startTag);
  points.push_back(endTag);
  return addLine(tag, points);
}

bool GEO_Internals::addLine(int &tag, const std::vector<int> &pointTags)
{
  if(tag >= 0 && FindCurve(tag)) {
    Msg::Error("GEO curve with tag %d already exists", tag);
    return false;
  }
  if(pointTags.size() < 2) {
    Msg::Error("Line requires 2 points");
    return false;
  }
  if(tag < 0) tag = getMaxTag(1) + 1;
  List_T *tmp = List_Create(2, 2, sizeof(int));
  for(std::size_t i = 0; i < pointTags.size(); i++) {
    int t = pointTags[i];
    List_Add(tmp, &t);
  }
  bool ok = true;
  Curve *c = CreateCurve(tag, MSH_SEGM_LINE, 1, tmp, NULL, -1, -1, 0., 1., ok);
  Tree_Add(Curves, &c);
  CreateReversedCurve(c);
  List_Delete(tmp);
  _changed = true;
  return ok;
}

bool GEO_Internals::addCircleArc(int &tag, int startTag, int centerTag,
                                 int endTag, double nx, double ny, double nz)
{
  if(tag >= 0 && FindCurve(tag)) {
    Msg::Error("GEO curve with tag %d already exists", tag);
    return false;
  }
  if(tag < 0) tag = getMaxTag(1) + 1;
  List_T *tmp = List_Create(3, 2, sizeof(int));
  List_Add(tmp, &startTag);
  List_Add(tmp, &centerTag);
  List_Add(tmp, &endTag);
  bool ok = true;
  Curve *c = CreateCurve(tag, MSH_SEGM_CIRC, 2, tmp, NULL, -1, -1, 0., 1., ok);
  if(nx || ny || nz) {
    c->Circle.n[0] = nx;
    c->Circle.n[1] = ny;
    c->Circle.n[2] = nz;
    EndCurve(c);
  }
  Tree_Add(Curves, &c);
  Curve *rc = CreateReversedCurve(c);
  if(nx || ny || nz) {
    rc->Circle.n[0] = nx;
    rc->Circle.n[1] = ny;
    rc->Circle.n[2] = nz;
    EndCurve(rc);
  }
  List_Delete(tmp);
  _changed = true;
  return ok;
}

bool GEO_Internals::addEllipseArc(int &tag, int startTag, int centerTag,
                                  int majorTag, int endTag, double nx,
                                  double ny, double nz)
{
  if(tag >= 0 && FindCurve(tag)) {
    Msg::Error("GEO curve with tag %d already exists", tag);
    return false;
  }
  if(tag < 0) tag = getMaxTag(1) + 1;
  List_T *tmp = List_Create(3, 2, sizeof(int));
  List_Add(tmp, &startTag);
  List_Add(tmp, &centerTag);
  List_Add(tmp, &majorTag);
  List_Add(tmp, &endTag);
  bool ok = true;
  Curve *c = CreateCurve(tag, MSH_SEGM_ELLI, 2, tmp, NULL, -1, -1, 0., 1., ok);
  if(nx || ny || nz) {
    c->Circle.n[0] = nx;
    c->Circle.n[1] = ny;
    c->Circle.n[2] = nz;
    EndCurve(c);
  }
  Tree_Add(Curves, &c);
  Curve *rc = CreateReversedCurve(c);
  if(nx || ny || nz) {
    rc->Circle.n[0] = nx;
    rc->Circle.n[1] = ny;
    rc->Circle.n[2] = nz;
    EndCurve(rc);
  }
  List_Delete(tmp);
  _changed = true;
  return ok;
}

bool GEO_Internals::addSpline(int &tag, const std::vector<int> &pointTags)
{
  if(tag >= 0 && FindCurve(tag)) {
    Msg::Error("GEO curve with tag %d already exists", tag);
    return false;
  }
  if(pointTags.size() < 2) {
    Msg::Error("Spline curve requires at least 2 control points");
    return false;
  }
  if(tag < 0) tag = getMaxTag(1) + 1;
  List_T *tmp = List_Create(2, 2, sizeof(int));
  for(std::size_t i = 0; i < pointTags.size(); i++) {
    int t = pointTags[i];
    List_Add(tmp, &t);
  }
  bool ok = true;
  Curve *c = CreateCurve(tag, MSH_SEGM_SPLN, 3, tmp, NULL, -1, -1, 0., 1., ok);
  Tree_Add(Curves, &c);
  CreateReversedCurve(c);
  List_Delete(tmp);
  _changed = true;
  return ok;
}

bool GEO_Internals::addBezier(int &tag, const std::vector<int> &pointTags)
{
  if(tag >= 0 && FindCurve(tag)) {
    Msg::Error("GEO curve with tag %d already exists", tag);
    return false;
  }
  if(tag < 0) tag = getMaxTag(1) + 1;
  if(pointTags.size() < 2) {
    Msg::Error("Bezier curve requires at least 2 control points");
    return false;
  }
  List_T *tmp = List_Create(2, 2, sizeof(int));
  for(std::size_t i = 0; i < pointTags.size(); i++) {
    int t = pointTags[i];
    List_Add(tmp, &t);
  }
  bool ok = true;
  Curve *c = CreateCurve(tag, MSH_SEGM_BEZIER, 2, tmp, NULL, -1, -1, 0., 1., ok);
  Tree_Add(Curves, &c);
  CreateReversedCurve(c);
  List_Delete(tmp);
  _changed = true;
  return ok;
}

bool GEO_Internals::addBSpline(int &tag, const std::vector<int> &pointTags,
                               const std::vector<double> &seqknots)
{
  if(tag >= 0 && FindCurve(tag)) {
    Msg::Error("GEO curve with tag %d already exists", tag);
    return false;
  }
  if(pointTags.size() < 2) {
    Msg::Error("BSpline curve requires at least 2 control points");
    return false;
  }
  if(tag < 0) tag = getMaxTag(1) + 1;
  List_T *tmp = List_Create(2, 2, sizeof(int));
  for(std::size_t i = 0; i < pointTags.size(); i++) {
    int t = pointTags[i];
    List_Add(tmp, &t);
  }
  Curve *c = NULL;
  bool ok = true;
  if(seqknots.empty()) {
    c = CreateCurve(tag, MSH_SEGM_BSPLN, 2, tmp, NULL, -1, -1, 0., 1., ok);
  }
  else {
    int order = seqknots.size() - pointTags.size() - 1;
    List_T *knotsList = List_Create(2, 2, sizeof(double));
    for(std::size_t i = 0; i < seqknots.size(); i++) {
      double d = seqknots[i];
      List_Add(knotsList, &d);
    }
    c = CreateCurve(tag, MSH_SEGM_NURBS, order, tmp, knotsList, -1, -1, 0., 1., ok);
  }
  Tree_Add(Curves, &c);
  CreateReversedCurve(c);
  List_Delete(tmp);
  _changed = true;
  return ok;
}

bool GEO_Internals::_addCompoundSpline(int &tag, const std::vector<int> &curveTags,
                                       int numIntervals, bool bspline)
{
  if(tag >= 0 && FindCurve(tag)) {
    Msg::Error("GEO curve with tag %d already exists", tag);
    return false;
  }
  if(curveTags.empty()) {
    Msg::Error("Compound spline curve requires at least 1 input curve");
    return false;
  }
  if(numIntervals < 0) {
    Msg::Error("Negative number of intervals in compound spline");
    return false;
  }
  if(tag < 0) tag = getMaxTag(1) + 1;

  List_T *tmp = List_Create((numIntervals + 1) * curveTags.size(), 2, sizeof(int));
  for(std::size_t i = 0; i < curveTags.size(); i++) {
    Curve *c = FindCurve(curveTags[i]);
    if(!c) {
      Msg::Error("Unknown GEO curve with tag %d", curveTags[i]);
      return false;
    }
    if(i == 0 && c->beg) List_Add(tmp, &c->beg->Num);
    for(int j = 1; j < numIntervals; j++) {
      double u = (double)j / (double)(numIntervals);
      Vertex V = InterpolateCurve(c, u, 0);
      double lc = (1 - u) * c->beg->lc + u * c->end->lc;
      int tag = getMaxTag(0) + 1;
      Vertex *v = CreateVertex(tag, V.Pos.X, V.Pos.Y, V.Pos.Z, lc, 1.0);
      Tree_Add(Points, &v);
      List_Add(tmp, &v->Num);
    }
    if(c->end) List_Add(tmp, &c->end->Num);
  }
  bool ok = true;
  Curve *c;
  if(bspline)
    c = CreateCurve(tag, MSH_SEGM_BSPLN, 2, tmp, NULL, -1, -1, 0., 1., ok);
  else //often too oscillatory for non-uniform distribution of control points
    c = CreateCurve(tag, MSH_SEGM_SPLN, 3, tmp, NULL, -1, -1, 0., 1., ok);
  Tree_Add(Curves, &c);
  CreateReversedCurve(c);
  List_Delete(tmp);
  _changed = true;
  return ok;
}

bool GEO_Internals::addCompoundSpline(int &tag, const std::vector<int> &curveTags,
                                      int numIntervals)
{
  return _addCompoundSpline(tag, curveTags, numIntervals, false);
}

bool GEO_Internals::addCompoundBSpline(int &tag, const std::vector<int> &curveTags,
                                      int numIntervals)
{
  return _addCompoundSpline(tag, curveTags, numIntervals, true);
}

<<<<<<< HEAD
bool GEO_Internals::addLineLoop(int &tag, const std::vector<int> &curveTags,
                                bool reorient)
=======
bool GEO_Internals::addCurveLoop(int &tag, const std::vector<int> &curveTags,
                                 bool reorient)
>>>>>>> dd507a94
{
  if(tag >= 0 && FindEdgeLoop(tag)) {
    Msg::Error("GEO line loop with tag %d already exists", tag);
    return false;
  }
  if(tag < 0) tag = getMaxTag(-1) + 1;
  List_T *tmp = List_Create(2, 2, sizeof(int));
  for(std::size_t i = 0; i < curveTags.size(); i++) {
    int t = curveTags[i];
    List_Add(tmp, &t);
  }
  bool ok = SortEdgesInLoop(tag, tmp, reorient);
  EdgeLoop *l = CreateEdgeLoop(tag, tmp);
  Tree_Add(EdgeLoops, &l);
  List_Delete(tmp);
  _changed = true;
  return ok;
<<<<<<< HEAD
=======
}

struct VertexPtrLessThan {
  bool operator()(const Vertex *v1, const Vertex *v2) const
  {
    return v1->Num < v2->Num;
  }
};

static bool SortCurvesConsecutive(const std::vector<Curve*> &e,
                                  std::vector<std::vector<Vertex *> > &vs)
{
  vs.clear();
  if(e.empty()) return true;
  std::map<Vertex *, std::pair<Vertex *, Vertex *>, VertexPtrLessThan> c;

  for(size_t i = 0; i < e.size(); i++) {
    Vertex *v0 = e[i]->beg;
    Vertex *v1 = e[i]->end;

    if(!v0 || !v1) {
      Msg::Warning("Skipping GEO curve %d without begin or end point in curve "
                   "loop detection", e[i]->Num);
      continue;
    }

    if(v0 == v1){ // periodic curve
      std::vector<Vertex *> v = {v0, v1};
      vs.push_back(v);
      continue;
    }

    std::map<Vertex *, std::pair<Vertex *, Vertex *>, VertexPtrLessThan>
      ::iterator it0 = c.find(v0), it1 = c.find(v1);
    if(it0 == c.end())
      c[v0] = std::make_pair(v1, (Vertex *)NULL);
    else {
      if(it0->second.second == NULL) { it0->second.second = v1; }
      else {
        Msg::Debug("A list of curves has points that are adjacent to 3 curves");
        return false;
      }
    }
    if(it1 == c.end())
      c[v1] = std::make_pair(v0, (Vertex *)NULL);
    else {
      if(it1->second.second == NULL) { it1->second.second = v0; }
      else {
        Msg::Debug("Wrong topology for a list of curves");
        Msg::Debug("Point %d is adjacent to more than 2 points %d %d",
                   v1->Num, it1->second.first->Num,
                   it1->second.second->Num);
        return false;
      }
    }
  }

  while(!c.empty()) {
    std::vector<Vertex *> v;
    Vertex *start = NULL;
    {
      std::map<Vertex *, std::pair<Vertex *, Vertex *>, VertexPtrLessThan>
        ::iterator it = c.begin();
      start = it->first;
      for(; it != c.end(); ++it) {
        if(it->second.second == NULL) {
          start = it->first;
          break;
        }
      }
    }

    std::map<Vertex *, std::pair<Vertex *, Vertex *>, VertexPtrLessThan >
      ::iterator its = c.find(start);

    Vertex *prev =
      (its->second.second == start) ? its->second.first : its->second.second;
    Vertex *current = start;

    do {
      if(c.size() == 0) {
        Msg::Warning("Wrong topology in a curve loop");
        return false;
      }
      v.push_back(current);
      std::map<Vertex *, std::pair<Vertex *, Vertex *>, VertexPtrLessThan>
        ::iterator it = c.find(current);
      if(it == c.end() || it->first == NULL) {
        Msg::Error("Impossible to find point %d", current->Num);
        return false;
      }
      Vertex *v1 = it->second.first;
      Vertex *v2 = it->second.second;
      c.erase(it);
      Vertex *temp = current;
      if(v1 == prev)
        current = v2;
      else if(v2 == prev)
        current = v1;
      else {
        break;
      }
      prev = temp;
      if(current == start) { v.push_back(current); }
    } while(current != start && current != NULL);
    if(v.size() > 2 && v[v.size() - 2] == v[v.size() - 1]) {
      v.erase(v.begin() + v.size() - 1);
    }
    vs.push_back(v);
  }
  return true;
>>>>>>> dd507a94
}

bool GEO_Internals::addCurveLoops(const std::vector<int> &curveTags,
                                  std::vector<int> &curveLoopTags)
{
  curveLoopTags.clear();
  std::vector<Curve *> curves;
  std::multimap<std::pair<Vertex *, Vertex *>, Curve *> pairs;
  for(auto j : curveTags) {
    Curve *c = FindCurve(j);
    if(!c) {
      Msg::Error("Unknown GEO curve %d", j);
      return false;
    }
    if(!c->beg || !c->end) {
      Msg::Error("Cannot create curve loops using curve %d without begin or "
                 "end point", c->Num);
      return false;
    }
    pairs.insert(std::make_pair(std::make_pair(c->beg, c->end), c));
    curves.push_back(c);
  }
  std::vector<std::vector<Vertex *> > vs;
  if(!SortCurvesConsecutive(curves, vs)) {
    Msg::Error("Could not sort curves while creating curve loops");
    return false;
  }

  for(std::size_t i = 0; i < vs.size(); i++) {
    if(vs[i].size() < 2 || vs[i][0] != vs[i][vs[i].size() - 1]) {
      Msg::Warning("Skipping invalid loop with %lu points", vs[i].size());
      continue;
    }
    else {
      List_T *tmp = List_Create(2, 2, sizeof(int));
      for(std::size_t j = 0; j < vs[i].size() - 1; j++) {
        std::pair<Vertex *, Vertex *> p(vs[i][j], vs[i][j + 1]);
        int num = 0;
        auto it = pairs.find(p);
        if(it != pairs.end()) {
          num = it->second->Num;
          pairs.erase(it);
        }
        else {
          std::pair<Vertex *, Vertex *> p2(vs[i][j + 1], vs[i][j]);
          it = pairs.find(p2);
          if(it != pairs.end()) {
            num = -it->second->Num;
            pairs.erase(it);
          }
        }
        if(num)
          List_Add(tmp, &num);
      }
      int tag = getMaxTag(-1) + 1;
      EdgeLoop *l = CreateEdgeLoop(tag, tmp);
      Tree_Add(EdgeLoops, &l);
      curveLoopTags.push_back(tag);
      List_Delete(tmp);
    }
  }
  _changed = true;
  return curveLoopTags.empty() ? false : true;
}

bool GEO_Internals::addPlaneSurface(int &tag, const std::vector<int> &wireTags)
{
  if(tag >= 0 && FindSurface(tag)) {
    Msg::Error("GEO surface with tag %d already exists", tag);
    return false;
  }
  if(tag < 0) tag = getMaxTag(2) + 1;
  if(wireTags.empty()) {
    Msg::Error("Plane surface requires at least one line loop");
    return false;
  }
  List_T *tmp = List_Create(2, 2, sizeof(int));
  for(std::size_t i = 0; i < wireTags.size(); i++) {
    int t = wireTags[i];
    List_Add(tmp, &t);
  }
  Surface *s = CreateSurface(tag, MSH_SURF_PLAN);
  bool ok = SetSurfaceGeneratrices(s, tmp);
  List_Delete(tmp);
  EndSurface(s);
  Tree_Add(Surfaces, &s);
  _changed = true;
  return ok;
}

bool GEO_Internals::addDiscreteSurface(int &tag)
{
  if(tag >= 0 && FindSurface(tag)) {
    Msg::Error("GEO surface with tag %d already exists", tag);
    return false;
  }
  if(tag < 0) tag = getMaxTag(2) + 1;
  Surface *s = CreateSurface(tag, MSH_SURF_DISCRETE);
  Tree_Add(Surfaces, &s);
  _changed = true;
  return true;
}

bool GEO_Internals::addSurfaceFilling(int &tag,
                                      const std::vector<int> &wireTags,
                                      int sphereCenterTag)
{
  if(tag >= 0 && FindSurface(tag)) {
    Msg::Error("GEO surface with tag %d already exists", tag);
    return false;
  }
  if(tag < 0) tag = getMaxTag(2) + 1;
  if(wireTags.empty()) {
    Msg::Error("Surface requires at least one line loop");
    return false;
  }
  int ll = (int)std::abs(wireTags[0]);
  EdgeLoop *el = FindEdgeLoop(ll);
  if(!el) {
    Msg::Error("Unknown line loop %d", ll);
    return false;
  }
  int j = List_Nbr(el->Curves), type = MSH_SURF_PLAN;
  if(j == 4)
    type = MSH_SURF_REGL;
  else if(j == 3)
    type = MSH_SURF_TRIC;
  else {
    Msg::Error("Wrong definition of surface %d: %d borders instead of 3 or 4",
               tag, j);
    return false;
  }
  List_T *tmp = List_Create(2, 2, sizeof(int));
  for(std::size_t i = 0; i < wireTags.size(); i++) {
    int t = wireTags[i];
    List_Add(tmp, &t);
  }
  Surface *s = CreateSurface(tag, type);
  bool ok = SetSurfaceGeneratrices(s, tmp);
  List_Delete(tmp);
  EndSurface(s);
  if(sphereCenterTag >= 0) {
    s->InSphereCenter = FindPoint(sphereCenterTag);
    if(!s->InSphereCenter) {
      Msg::Error("Unknown sphere center point %d", sphereCenterTag);
      ok = false;
    }
  }
  Tree_Add(Surfaces, &s);
  _changed = true;
  return ok;
}

bool GEO_Internals::addSurfaceLoop(int &tag,
                                   const std::vector<int> &surfaceTags)
{
  if(tag >= 0 && FindSurfaceLoop(tag)) {
    Msg::Error("GEO surface loop with tag %d already exists", tag);
    return false;
  }
  if(tag < 0) tag = getMaxTag(-2) + 1;

  List_T *tmp = List_Create(2, 2, sizeof(int));
  for(std::size_t i = 0; i < surfaceTags.size(); i++) {
    int t = surfaceTags[i];
    List_Add(tmp, &t);
  }
  SurfaceLoop *l = CreateSurfaceLoop(tag, tmp);
  Tree_Add(SurfaceLoops, &l);
  List_Delete(tmp);
  _changed = true;
  return true;
}

bool GEO_Internals::addVolume(int &tag, const std::vector<int> &shellTags)
{
  if(tag >= 0 && FindVolume(tag)) {
    Msg::Error("GEO volume with tag %d already exists", tag);
    return false;
  }
  if(tag < 0) tag = getMaxTag(3) + 1;

  List_T *tmp = List_Create(2, 2, sizeof(int));
  for(std::size_t i = 0; i < shellTags.size(); i++) {
    int t = shellTags[i];
    List_Add(tmp, &t);
  }
  Volume *v = CreateVolume(tag, MSH_VOLUME);
  bool ok = SetVolumeSurfaces(v, tmp);
  List_Delete(tmp);
  Tree_Add(Volumes, &v);
  _changed = true;
  return ok;
}

bool GEO_Internals::_extrude(int mode,
                             const std::vector<std::pair<int, int> > &inDimTags,
                             double x, double y, double z, double dx, double dy,
                             double dz, double ax, double ay, double az,
                             double angle,
                             std::vector<std::pair<int, int> > &outDimTags,
                             ExtrudeParams *e)
{
  List_T *in = List_Create(inDimTags.size() + 1, 10, sizeof(Shape));
  List_T *out = List_Create(3 * inDimTags.size() + 1, 10, sizeof(Shape));

  for(std::size_t i = 0; i < inDimTags.size(); i++) {
    int dim = inDimTags[i].first;
    int tag = inDimTags[i].second;
    Shape s;
    s.Type = (dim == 3) ? MSH_VOLUME :
                          (dim == 2) ? MSH_SURF_PLAN :
                                       (dim == 1) ? MSH_SEGM_LINE : MSH_POINT;
    s.Num = tag;
    List_Add(in, &s);
  }

  if(mode == 0) { // extrude
    ExtrudeShapes(TRANSLATE, in, dx, dy, dz, 0., 0., 0., 0., 0., 0., 0., e,
                  out);
  }
  else if(mode == 1) { // revolve
    ExtrudeShapes(ROTATE, in, 0., 0., 0., ax, ay, az, x, y, z, angle, e, out);
  }
  else if(mode == 2) { // extrude+revolve
    ExtrudeShapes(TRANSLATE_ROTATE, in, dx, dy, dz, ax, ay, az, x, y, z, angle,
                  e, out);
  }
  else if(mode == 3) { // boundary layer
    ExtrudeShapes(BOUNDARY_LAYER, in, 0., 0., 0., 0., 0., 0., 0., 0., 0., 0., e,
                  out);
  }

  for(int i = 0; i < List_Nbr(out); i++) {
    Shape s;
    List_Read(out, i, &s);
    int dim = s.Type / 100 - 1;
    if(dim >= 0 && dim <= 3)
      outDimTags.push_back(std::pair<int, int>(dim, s.Num));
  }
  List_Delete(in);
  List_Delete(out);
  _changed = true;
  return true;
}

bool GEO_Internals::extrude(const std::vector<std::pair<int, int> > &inDimTags,
                            double dx, double dy, double dz,
                            std::vector<std::pair<int, int> > &outDimTags,
                            ExtrudeParams *e)
{
  return _extrude(0, inDimTags, 0., 0., 0., dx, dy, dz, 0., 0., 0., 0.,
                  outDimTags, e);
}

bool GEO_Internals::revolve(const std::vector<std::pair<int, int> > &inDimTags,
                            double x, double y, double z, double ax, double ay,
                            double az, double angle,
                            std::vector<std::pair<int, int> > &outDimTags,
                            ExtrudeParams *e)
{
  return _extrude(1, inDimTags, x, y, z, 0., 0., 0., ax, ay, az, angle,
                  outDimTags, e);
}

bool GEO_Internals::twist(const std::vector<std::pair<int, int> > &inDimTags,
                          double x, double y, double z, double dx, double dy,
                          double dz, double ax, double ay, double az,
                          double angle,
                          std::vector<std::pair<int, int> > &outDimTags,
                          ExtrudeParams *e)
{
  return _extrude(2, inDimTags, x, y, z, dx, dy, dz, ax, ay, az, angle,
                  outDimTags, e);
}

bool GEO_Internals::boundaryLayer(
  const std::vector<std::pair<int, int> > &inDimTags,
  std::vector<std::pair<int, int> > &outDimTags, ExtrudeParams *e)
{
  return _extrude(3, inDimTags, 0., 0., 0., 0., 0., 0., 0., 0., 0., 0.,
                  outDimTags, e);
}

bool GEO_Internals::_transform(int mode,
                               const std::vector<std::pair<int, int> > &dimTags,
                               double x, double y, double z, double dx,
                               double dy, double dz, double a, double b,
                               double c, double d)
{
  List_T *list = List_Create(dimTags.size() + 1, 10, sizeof(Shape));
  for(std::size_t i = 0; i < dimTags.size(); i++) {
    int dim = dimTags[i].first;
    int tag = dimTags[i].second;
    Shape s;
    s.Type = (dim == 3) ? MSH_VOLUME :
                          (dim == 2) ? MSH_SURF_PLAN :
                                       (dim == 1) ? MSH_SEGM_LINE : MSH_POINT;
    s.Num = tag;
    List_Add(list, &s);
  }
  bool ok = true;
  switch(mode) {
  case 0: ok = TranslateShapes(dx, dy, dz, list); break;
  case 1: ok = RotateShapes(dx, dy, dz, x, y, z, a, list); break;
  case 2: ok = DilatShapes(x, y, z, a, b, c, list); break;
  case 3: ok = SymmetryShapes(a, b, c, d, list); break;
  }
  List_Delete(list);
  _changed = true;
  return ok;
}

bool GEO_Internals::translate(const std::vector<std::pair<int, int> > &dimTags,
                              double dx, double dy, double dz)
{
  return _transform(0, dimTags, 0, 0, 0, dx, dy, dz, 0, 0, 0, 0);
}

bool GEO_Internals::rotate(const std::vector<std::pair<int, int> > &dimTags,
                           double x, double y, double z, double ax, double ay,
                           double az, double angle)
{
  return _transform(1, dimTags, x, y, z, ax, ay, az, angle, 0, 0, 0);
}

bool GEO_Internals::dilate(const std::vector<std::pair<int, int> > &dimTags,
                           double x, double y, double z, double a, double b,
                           double c)
{
  return _transform(2, dimTags, x, y, z, 0, 0, 0, a, b, c, 0);
}

bool GEO_Internals::symmetry(const std::vector<std::pair<int, int> > &dimTags,
                             double a, double b, double c, double d)
{
  return _transform(3, dimTags, 0, 0, 0, 0, 0, 0, a, b, c, d);
}

bool GEO_Internals::splitCurve(int tag, const std::vector<int> &pointTags,
                               std::vector<int> &curveTags)
{
  List_T *tmp = List_Create(10, 10, sizeof(int));
  for(std::size_t i = 0; i < pointTags.size(); i++) {
    int t = pointTags[i];
    List_Add(tmp, &t);
  }
  List_T *curves = List_Create(10, 10, sizeof(Curve *));
  bool ok = SplitCurve(tag, tmp, curves);
  for(int i = 0; i < List_Nbr(curves); i++) {
    Curve *c;
    List_Read(curves, i, &c);
    curveTags.push_back(c->Num);
  }
  List_Delete(tmp);
  List_Delete(curves);
  _changed = true;
  return ok;
}

bool GEO_Internals::intersectCurvesWithSurface(
  const std::vector<int> &curveTags, int surfaceTag,
  std::vector<int> &pointTags)
{
  List_T *curves = List_Create(10, 10, sizeof(double));
  List_T *shapes = List_Create(10, 10, sizeof(Shape));
  for(std::size_t i = 0; i < curveTags.size(); i++) {
    double d = curveTags[i];
    List_Add(curves, &d);
  }
  bool ok = IntersectCurvesWithSurface(curves, surfaceTag, shapes);
  for(int i = 0; i < List_Nbr(shapes); i++) {
    Shape s;
    List_Read(shapes, i, &s);
    if(s.Type == MSH_POINT) { pointTags.push_back(s.Num); }
    else {
      Msg::Error("Degenerated curve-surface intersection not implemented");
      return false;
    }
  }
  _changed = true;
  return ok;
}

bool GEO_Internals::copy(const std::vector<std::pair<int, int> > &inDimTags,
                         std::vector<std::pair<int, int> > &outDimTags)
{
  bool ok = true;
  for(std::size_t i = 0; i < inDimTags.size(); i++) {
    int dim = inDimTags[i].first;
    int tag = inDimTags[i].second;
    if(dim == 0) {
      Vertex *v = FindPoint(tag);
      if(!v) {
        Msg::Error("Unknown GEO point %d", tag);
        ok = false;
      }
      else {
        Vertex *newv = DuplicateVertex(v);
        outDimTags.push_back(std::pair<int, int>(0, newv->Num));
      }
    }
    else if(dim == 1) {
      Curve *c = FindCurve(tag);
      if(!c) {
        Msg::Error("Unknown GEO curve %d", tag);
        ok = false;
      }
      else {
        Curve *newc = DuplicateCurve(c);
        outDimTags.push_back(std::pair<int, int>(1, newc->Num));
      }
    }
    else if(dim == 2) {
      Surface *s = FindSurface(tag);
      if(!s) {
        Msg::Error("Unknown GEO surface %d", tag);
        ok = false;
      }
      else {
        Surface *news = DuplicateSurface(s);
        outDimTags.push_back(std::pair<int, int>(2, news->Num));
      }
    }
    else if(dim == 3) {
      Volume *v = FindVolume(tag);
      if(!v) {
        Msg::Error("Unknown GEO volume %d", tag);
        ok = false;
      }
      else {
        Volume *newv = DuplicateVolume(v);
        outDimTags.push_back(std::pair<int, int>(3, newv->Num));
      }
    }
  }
  _changed = true;
  return ok;
}

bool GEO_Internals::remove(int dim, int tag, bool recursive)
{
  switch(dim) {
  case 0: DeletePoint(tag, recursive); break;
  case 1:
    DeleteCurve(tag, recursive);
    DeleteCurve(-tag, recursive);
    break;
  case 2: DeleteSurface(tag, recursive); break;
  case 3: DeleteVolume(tag, recursive); break;
  }
  _changed = true;
  return true;
}

bool GEO_Internals::remove(const std::vector<std::pair<int, int> > &dimTags,
                           bool recursive)
{
  for(std::size_t i = 0; i < dimTags.size(); i++)
    remove(dimTags[i].first, dimTags[i].second, recursive);
  return true;
}

void GEO_Internals::resetPhysicalGroups()
{
  List_Action(PhysicalGroups, FreePhysicalGroup);
  List_Action(DelPhysicalGroups, FreePhysicalGroup);
  List_Reset(PhysicalGroups);
  _changed = true;
}

bool GEO_Internals::modifyPhysicalGroup(int dim, int tag, int op,
                                        const std::vector<int> &tags)
{
  int type;
  std::string str;
  switch(dim) {
  case 0:
    type = MSH_PHYSICAL_POINT;
    str = "point";
    break;
  case 1:
    type = MSH_PHYSICAL_LINE;
    str = "curve";
    break;
  case 2:
    type = MSH_PHYSICAL_SURFACE;
    str = "surface";
    break;
  case 3:
    type = MSH_PHYSICAL_VOLUME;
    str = "volume";
    break;
  default: return false;
  }

  PhysicalGroup *p = FindPhysicalGroup(tag, type);
  if(p && op == 0) {
    Msg::Error("Physical %s %d already exists", str.c_str(), tag);
    return false;
  }
  else if(!p && op > 0) {
    Msg::Error("Physical %s %d does not exist", str.c_str(), tag);
    return false;
  }
  else if(op == 0) {
    List_T *tmp = List_Create(10, 10, sizeof(int));
    for(std::size_t i = 0; i < tags.size(); i++) {
      int t = tags[i];
      List_Add(tmp, &t);
    }
    p = CreatePhysicalGroup(tag, type, tmp);
    List_Delete(tmp);
    List_Add(PhysicalGroups, &p);
  }
  else if(op == 1) {
    for(std::size_t i = 0; i < tags.size(); i++) {
      int t = tags[i];
      List_Add(p->Entities, &t);
    }
  }
  else if(op == 2) {
    for(std::size_t i = 0; i < tags.size(); i++) {
      int t = tags[i];
      List_Suppress(p->Entities, &t, fcmp_int);
    }
    if(!List_Nbr(p->Entities) || tags.empty()) {
      switch(dim) {
      case 0: DeletePhysicalPoint(tag); break;
      case 1: DeletePhysicalLine(tag); break;
      case 2: DeletePhysicalSurface(tag); break;
      case 3: DeletePhysicalVolume(tag); break;
      }
    }
  }
  else {
    Msg::Error("Unsupported operation on physical %s %d", str.c_str(), tag);
    return false;
  }
  _changed = true;
  return true;
}

void GEO_Internals::removeAllDuplicates()
{
  ReplaceAllDuplicates();
  _changed = true;
}

bool GEO_Internals::mergeVertices(const std::vector<int> &tags)
{
  if(tags.size() < 2) return true;
  Vertex *target = FindPoint(tags[0]);
  if(!target) {
    Msg::Error("Unknown GEO point %d", tags[0]);
    return false;
  }

  double x = target->Pos.X, y = target->Pos.Y, z = target->Pos.Z;
  for(std::size_t i = 1; i < tags.size(); i++) {
    Vertex *source = FindPoint(tags[i]);
    if(!source) {
      Msg::Error("Unknown GEO point %d", tags[i]);
      return false;
    }
    source->Typ = target->Typ;
    source->Pos.X = x;
    source->Pos.Y = y;
    source->Pos.Z = z;
    source->boundaryLayerIndex = target->boundaryLayerIndex;
  }
  ExtrudeParams::normalsCoherence.push_back(SPoint3(x, y, z));
  ReplaceAllDuplicates();
  _changed = true;
  return true;
}

void GEO_Internals::setCompoundMesh(int dim, const std::vector<int> &tags)
{
  _meshCompounds.insert(std::make_pair(dim, tags));
  _changed = true;
}

void GEO_Internals::setMeshSize(int dim, int tag, double size)
{
  if(dim != 0) {
    Msg::Error("Setting mesh size only available on GEO points");
    return;
  }
  Vertex *v = FindPoint(tag);
  if(v) v->lc = size;
  _changed = true;
}

void GEO_Internals::setDegenerated(int dim, int tag)
{
  if(dim != 1) return;
  Curve *c = FindCurve(tag);
  if(c) c->degenerated = true;
  _changed = true;
}

void GEO_Internals::setTransfiniteLine(int tag, int nPoints, int type,
                                       double coef)
{
  if(!tag) {
    List_T *tmp = Tree2List(Curves);
    for(int i = 0; i < List_Nbr(tmp); i++) {
      Curve *c;
      List_Read(tmp, i, &c);
      c->Method = MESH_TRANSFINITE;
      c->nbPointsTransfinite = (nPoints > 2) ? nPoints : 2;
      c->typeTransfinite = type;
      c->coeffTransfinite = coef;
    }
    List_Delete(tmp);
  }
  else {
    Curve *c = FindCurve(tag);
    if(c) {
      c->Method = MESH_TRANSFINITE;
      c->nbPointsTransfinite = (nPoints > 2) ? nPoints : 2;
      c->typeTransfinite = type;
      c->coeffTransfinite = coef;
    }
  }
  _changed = true;
}

void GEO_Internals::setTransfiniteSurface(int tag, int arrangement,
                                          const std::vector<int> &cornerTags)
{
  if(!tag) {
    List_T *tmp = Tree2List(Surfaces);
    for(int i = 0; i < List_Nbr(tmp); i++) {
      Surface *s;
      List_Read(tmp, i, &s);
      s->Method = MESH_TRANSFINITE;
      s->Recombine_Dir = arrangement;
      List_Reset(s->TrsfPoints);
    }
    List_Delete(tmp);
  }
  else {
    Surface *s = FindSurface(tag);
    if(s) {
      s->Method = MESH_TRANSFINITE;
      s->Recombine_Dir = arrangement;
      List_Reset(s->TrsfPoints);
      if(cornerTags.empty() || cornerTags.size() == 3 ||
         cornerTags.size() == 4) {
        for(std::size_t j = 0; j < cornerTags.size(); j++) {
          Vertex *v = FindPoint(std::abs(cornerTags[j]));
          if(v)
            List_Add(s->TrsfPoints, &v);
          else
            Msg::Error("Unknown GEO point %d", cornerTags[j]);
        }
      }
      else {
        Msg::Error("Transfinite surface requires 3 or 4 corner points");
      }
    }
  }
  _changed = true;
}

void GEO_Internals::setTransfiniteVolume(int tag,
                                         const std::vector<int> &cornerTags)
{
  if(!tag) {
    List_T *tmp = Tree2List(Volumes);
    for(int i = 0; i < List_Nbr(tmp); i++) {
      Volume *v;
      List_Read(tmp, i, &v);
      v->Method = MESH_TRANSFINITE;
      List_Reset(v->TrsfPoints);
    }
    List_Delete(tmp);
  }
  else {
    Volume *v = FindVolume(tag);
    if(v) {
      v->Method = MESH_TRANSFINITE;
      List_Reset(v->TrsfPoints);
      if(cornerTags.empty() || cornerTags.size() == 6 ||
         cornerTags.size() == 8) {
        for(std::size_t i = 0; i < cornerTags.size(); i++) {
          Vertex *vert = FindPoint(std::abs(cornerTags[i]));
          if(vert)
            List_Add(v->TrsfPoints, &vert);
          else
            Msg::Error("Unknown GEO point %d", cornerTags[i]);
        }
      }
    }
  }
  _changed = true;
}

void GEO_Internals::setTransfiniteVolumeQuadTri(int tag)
{
  if(!tag) {
    List_T *tmp = Tree2List(Volumes);
    for(int i = 0; i < List_Nbr(tmp); i++) {
      Volume *v;
      List_Read(tmp, i, &v);
      v->QuadTri = TRANSFINITE_QUADTRI_1;
    }
    List_Delete(tmp);
  }
  else {
    Volume *v = FindVolume(tag);
    if(v) v->QuadTri = TRANSFINITE_QUADTRI_1;
  }
  _changed = true;
}

void GEO_Internals::setRecombine(int dim, int tag, double angle)
{
  if(dim == 2) {
    if(!tag) {
      List_T *tmp = Tree2List(Surfaces);
      for(int i = 0; i < List_Nbr(tmp); i++) {
        Surface *s;
        List_Read(tmp, i, &s);
        s->Recombine = 1;
        s->RecombineAngle = angle;
      }
      List_Delete(tmp);
    }
    else {
      Surface *s = FindSurface(tag);
      if(s) {
        s->Recombine = 1;
        s->RecombineAngle = angle;
      }
    }
  }
  else if(dim == 3) {
    if(!tag) {
      List_T *tmp = Tree2List(Volumes);
      for(int i = 0; i < List_Nbr(tmp); i++) {
        Volume *v;
        List_Read(tmp, i, &v);
        v->Recombine3D = 1;
      }
      List_Delete(tmp);
    }
    else {
      Volume *v = FindVolume(tag);
      if(v) { v->Recombine3D = 1; }
    }
  }
  _changed = true;
}

void GEO_Internals::setSmoothing(int tag, int val)
{
  if(!tag) {
    List_T *tmp = Tree2List(Surfaces);
    for(int i = 0; i < List_Nbr(tmp); i++) {
      Surface *s;
      List_Read(tmp, i, &s);
      s->TransfiniteSmoothing = val;
    }
    List_Delete(tmp);
  }
  else {
    Surface *s = FindSurface(tag);
    if(s) s->TransfiniteSmoothing = val;
  }
  _changed = true;
}

void GEO_Internals::setReverseMesh(int dim, int tag, bool val)
{
  if(dim == 1) {
    if(!tag) {
      List_T *tmp = Tree2List(Curves);
      for(int i = 0; i < List_Nbr(tmp); i++) {
        Curve *c;
        List_Read(tmp, i, &c);
        c->ReverseMesh = val ? 1 : 0;
      }
      List_Delete(tmp);
    }
    else {
      Curve *c = FindCurve(tag);
      if(c) c->ReverseMesh = val ? 1 : 0;
    }
  }
  else if(dim == 2) {
    if(!tag) {
      List_T *tmp = Tree2List(Surfaces);
      for(int i = 0; i < List_Nbr(tmp); i++) {
        Surface *s;
        List_Read(tmp, i, &s);
        s->ReverseMesh = val ? 1 : 0;
      }
      List_Delete(tmp);
    }
    else {
      Surface *s = FindSurface(tag);
      if(s) s->ReverseMesh = val ? 1 : 0;
    }
  }
  _changed = true;
}

void GEO_Internals::setMeshAlgorithm(int dim, int tag, int val)
{
  if(dim == 2) {
    Surface *s = FindSurface(tag);
    if(s) s->MeshAlgorithm = val;
  }
  _changed = true;
}

void GEO_Internals::setMeshSizeFromBoundary(int dim, int tag, int val)
{
  if(dim == 2) {
    Surface *s = FindSurface(tag);
    if(s) s->MeshSizeFromBoundary = val;
  }
  _changed = true;
}

void GEO_Internals::synchronize(GModel *model, bool resetMeshAttributes)
{
  Msg::Debug("Syncing GEO_Internals with GModel");

  // if the entities do not exist in GModel, we create them; if they exist as
  // GEO entities in GModel but don't exist (anymore) in the internal CAD data,
  // we remove them. And if they exist in both the internal CAD data and in the
  // GModel, we update the pointer and the underlying dependencies (e.g. surface
  // boundaries): this is necessary because a GEO entity can change (while
  // keeping the same tag), due e.g. to ReplaceDuplicates.
  //
  // We also remove any entities of type "UnknownModel": these are discrete
  // entities, which are also stored in GEO_Internals so that they can be
  // combined with GEO entities; but they are not GmshModel entities.
  std::vector<std::pair<int, int> > toRemove;
  for(GModel::viter it = model->firstVertex(); it != model->lastVertex();
      ++it) {
    GVertex *gv = *it;
    if(gv->getNativeType() == GEntity::GmshModel ||
       gv->getNativeType() == GEntity::UnknownModel) {
      if(!FindPoint(gv->tag()))
        toRemove.push_back(std::pair<int, int>(0, gv->tag()));
    }
  }
  for(GModel::eiter it = model->firstEdge(); it != model->lastEdge(); ++it) {
    GEdge *ge = *it;
    if(ge->getNativeType() == GEntity::GmshModel ||
       ge->getNativeType() == GEntity::UnknownModel) {
      if(!FindCurve(ge->tag()))
        toRemove.push_back(std::pair<int, int>(1, ge->tag()));
    }
  }
  for(GModel::fiter it = model->firstFace(); it != model->lastFace(); ++it) {
    GFace *gf = *it;
    if(gf->getNativeType() == GEntity::GmshModel ||
       gf->getNativeType() == GEntity::UnknownModel) {
      if(!FindSurface(gf->tag()))
        toRemove.push_back(std::pair<int, int>(2, gf->tag()));
    }
  }
  for(GModel::riter it = model->firstRegion(); it != model->lastRegion();
      ++it) {
    GRegion *gr = *it;
    if(gr->getNativeType() == GEntity::GmshModel ||
       gr->getNativeType() == GEntity::UnknownModel) {
      if(!FindVolume(gr->tag()))
        toRemove.push_back(std::pair<int, int>(3, gr->tag()));
    }
  }
  Msg::Debug("Sync is removing %d model entities", toRemove.size());
  model->remove(toRemove);

  if(Tree_Nbr(Points)) {
    List_T *points = Tree2List(Points);
    for(int i = 0; i < List_Nbr(points); i++) {
      Vertex *p;
      List_Read(points, i, &p);
      GVertex *v = model->getVertexByTag(p->Num);
      if(!v) {
        v = new gmshVertex(model, p);
        model->add(v);
      }
      else {
        if(v->getNativeType() == GEntity::GmshModel)
          ((gmshVertex *)v)->resetNativePtr(p);
        if(resetMeshAttributes) v->resetMeshAttributes();
      }
    }
    List_Delete(points);
  }

  if(Tree_Nbr(Curves)) {
    List_T *curves = Tree2List(Curves);
    for(int i = 0; i < List_Nbr(curves); i++) {
      Curve *c;
      List_Read(curves, i, &c);
      if(c->Num >= 0) {
        GEdge *e = model->getEdgeByTag(c->Num);
        if(!e && c->beg && c->end) {
          e = new gmshEdge(model, c, model->getVertexByTag(c->beg->Num),
                           model->getVertexByTag(c->end->Num));
          model->add(e);
        }
        else if(!e) {
          e = new gmshEdge(model, c, 0, 0);
          model->add(e);
        }
        else {
          if(e->getNativeType() == GEntity::GmshModel) {
            if(c->beg && c->end)
              ((gmshEdge *)e)
                ->resetNativePtr(c, model->getVertexByTag(c->beg->Num),
                                 model->getVertexByTag(c->end->Num));
            else
              ((gmshEdge *)e)->resetNativePtr(c, 0, 0);
          }
          if(resetMeshAttributes) e->resetMeshAttributes();
        }
        if(c->degenerated) e->setTooSmall(true);
      }
    }
    List_Delete(curves);
  }

  if(Tree_Nbr(Surfaces)) {
    List_T *surfaces = Tree2List(Surfaces);
    for(int i = 0; i < List_Nbr(surfaces); i++) {
      Surface *s;
      List_Read(surfaces, i, &s);
      GFace *f = model->getFaceByTag(s->Num);
      if(!f) {
        f = new gmshFace(model, s);
        model->add(f);
      }
      else {
        if(f->getNativeType() == GEntity::GmshModel)
          ((gmshFace *)f)->resetNativePtr(s);
        if(resetMeshAttributes) f->resetMeshAttributes();
      }
    }
    List_Delete(surfaces);
  }

  if(Tree_Nbr(Volumes)) {
    List_T *volumes = Tree2List(Volumes);
    for(int i = 0; i < List_Nbr(volumes); i++) {
      Volume *v;
      List_Read(volumes, i, &v);
      GRegion *r = model->getRegionByTag(v->Num);
      if(!r) {
        r = new gmshRegion(model, v);
        model->add(r);
      }
      else {
        if(r->getNativeType() == GEntity::GmshModel)
          ((gmshRegion *)r)->resetNativePtr(v);
        if(resetMeshAttributes) r->resetMeshAttributes();
      }
    }
    List_Delete(volumes);
  }

  // delete all physical groups before sync only if there is no mesh (if there
  // is a mesh, it could have been loaded from a file with physical groups - we
  // don't want to remove those)
  if(!model->getNumMeshElements()) model->removePhysicalGroups();
  // we might want to store physical groups directly in GModel; but I guess this
  // is OK for now:
  for(int i = 0; i < List_Nbr(PhysicalGroups); i++) {
    PhysicalGroup *p;
    List_Read(PhysicalGroups, i, &p);
    for(int j = 0; j < List_Nbr(p->Entities); j++) {
      int num;
      List_Read(p->Entities, j, &num);
      GEntity *ge = 0;
      int tag = CTX::instance()->geom.orientedPhysicals ? abs(num) : num;
      switch(p->Typ) {
      case MSH_PHYSICAL_POINT: ge = model->getVertexByTag(tag); break;
      case MSH_PHYSICAL_LINE: ge = model->getEdgeByTag(tag); break;
      case MSH_PHYSICAL_SURFACE: ge = model->getFaceByTag(tag); break;
      case MSH_PHYSICAL_VOLUME: ge = model->getRegionByTag(tag); break;
      }
      int pnum = CTX::instance()->geom.orientedPhysicals ?
        (gmsh_sign(num) * p->Num) :
        p->Num;
      if(ge && std::find(ge->physicals.begin(), ge->physicals.end(), pnum) ==
         ge->physicals.end())
        ge->physicals.push_back(pnum);
    }
  }

  // we might want to store mesh compounds directly in GModel; but this is OK
  // for now.
  for(std::multimap<int, std::vector<int> >::iterator it = _meshCompounds.begin();
      it != _meshCompounds.end(); ++it) {
    int dim = it->first;
    std::vector<int> compound = it->second;
    std::vector<GEntity *> ents;
    for(std::size_t i = 0; i < compound.size(); i++) {
      int tag = compound[i];
      GEntity *ent = NULL;
      switch(dim) {
      case 1: ent = model->getEdgeByTag(tag); break;
      case 2: ent = model->getFaceByTag(tag); break;
      case 3: ent = model->getRegionByTag(tag); break;
      default: Msg::Error("Compound mesh constraint with dimension %d", dim);
      }
      if(ent) ents.push_back(ent);
    }
    for(std::size_t i = 0; i < ents.size(); i++) { ents[i]->compound = ents; }
  }

  // recompute global boundind box in CTX
  SetBoundingBox();

  Msg::Debug("GModel imported:");
  Msg::Debug("%d points", model->getNumVertices());
  Msg::Debug("%d curves", model->getNumEdges());
  Msg::Debug("%d surfaces", model->getNumFaces());
  Msg::Debug("%d volumes", model->getNumRegions());

  _changed = false;
}

bool GEO_Internals::getVertex(int tag, double &x, double &y, double &z)
{
  Vertex *v = FindPoint(tag);
  if(v) {
    x = v->Pos.X;
    y = v->Pos.Y;
    z = v->Pos.Z;
    return true;
  }
  return false;
}

gmshSurface *GEO_Internals::newGeometrySphere(int tag, int centerTag,
                                              int pointTag)
{
  Vertex *v1 = FindPoint(centerTag);
  if(!v1) {
    Msg::Error("Unknown sphere center point %d", centerTag);
    return 0;
  }
  Vertex *v2 = FindPoint(pointTag);
  if(!v2) {
    Msg::Error("Unknown sphere point %d", pointTag);
    return 0;
  }
  return gmshSphere::NewSphere(
    tag, v1->Pos.X, v1->Pos.Y, v1->Pos.Z,
    sqrt((v2->Pos.X - v1->Pos.X) * (v2->Pos.X - v1->Pos.X) +
         (v2->Pos.Y - v1->Pos.Y) * (v2->Pos.Y - v1->Pos.Y) +
         (v2->Pos.Z - v1->Pos.Z) * (v2->Pos.Z - v1->Pos.Z)));
}

gmshSurface *GEO_Internals::newGeometryPolarSphere(int tag, int centerTag,
                                                   int pointTag)
{
  Vertex *v1 = FindPoint(centerTag);
  if(!v1) {
    Msg::Error("Unknown polar sphere center point %d", centerTag);
    return 0;
  }
  Vertex *v2 = FindPoint(pointTag);
  if(!v2) {
    Msg::Error("Unknown polar sphere point %d", pointTag);
    return 0;
  }
  return gmshPolarSphere::NewPolarSphere(
    tag, v1->Pos.X, v1->Pos.Y, v1->Pos.Z,
    sqrt((v2->Pos.X - v1->Pos.X) * (v2->Pos.X - v1->Pos.X) +
         (v2->Pos.Y - v1->Pos.Y) * (v2->Pos.Y - v1->Pos.Y) +
         (v2->Pos.Z - v1->Pos.Z) * (v2->Pos.Z - v1->Pos.Z)));
}

// GModel interface

void GModel::createGEOInternals() { _geo_internals = new GEO_Internals; }

void GModel::deleteGEOInternals()
{
  if(_geo_internals) delete _geo_internals;
  _geo_internals = 0;
}

#if defined(HAVE_MESH)

class writeFieldOptionGEO {
private:
  FILE *geo;
  Field *field;

public:
  writeFieldOptionGEO(FILE *fp, Field *_field)
  {
    geo = fp ? fp : stdout;
    field = _field;
  }
  void operator()(std::pair<std::string, FieldOption *> it)
  {
    std::string v;
    it.second->getTextRepresentation(v);
    fprintf(geo, "Field[%i].%s = %s;\n", field->id, it.first.c_str(),
            v.c_str());
  }
};

class writeFieldGEO {
private:
  FILE *geo;

public:
  writeFieldGEO(FILE *fp) { geo = fp ? fp : stdout; }
  void operator()(std::pair<const int, Field *> it)
  {
    fprintf(geo, "Field[%i] = %s;\n", it.first, it.second->getName());
    std::for_each(it.second->options.begin(), it.second->options.end(),
                  writeFieldOptionGEO(geo, it.second));
  }
};

#endif

class writePhysicalGroupGEO {
private:
  FILE *geo;
  int dim;
  bool printLabels;
  std::map<int, std::string> &oldLabels;
  std::map<std::pair<int, int>, std::string> &newLabels;

public:
  writePhysicalGroupGEO(FILE *fp, int i, bool labels,
                        std::map<int, std::string> &o,
                        std::map<std::pair<int, int>, std::string> &n)
    : dim(i), printLabels(labels), oldLabels(o), newLabels(n)
  {
    geo = fp ? fp : stdout;
  }
  void operator()(std::pair<const int, std::vector<GEntity *> > &g)
  {
    std::string oldName, newName;
    if(printLabels) {
      if(newLabels.count(std::pair<int, int>(dim, g.first))) {
        newName = newLabels[std::pair<int, int>(dim, g.first)];
      }
      else if(oldLabels.count(g.first)) {
        oldName = oldLabels[g.first];
        fprintf(geo, "%s = %d;\n", oldName.c_str(), g.first);
      }
    }

    switch(dim) {
    case 0: fprintf(geo, "Physical Point"); break;
    case 1: fprintf(geo, "Physical Line"); break;
    case 2: fprintf(geo, "Physical Surface"); break;
    case 3: fprintf(geo, "Physical Volume"); break;
    }

    if(oldName.size())
      fprintf(geo, "(%s) = {", oldName.c_str());
    else if(newName.size())
      fprintf(geo, "(\"%s\") = {", newName.c_str());
    else
      fprintf(geo, "(%d) = {", g.first);
    for(std::size_t i = 0; i < g.second.size(); i++) {
      if(i) fprintf(geo, ", ");
      fprintf(geo, "%d", g.second[i]->tag());
    }
    fprintf(geo, "};\n");
  }
};

static bool skipRegion(GRegion *gr)
{
  if(gr->physicals.size()) return false;
  return true;
}

static bool skipFace(GFace *gf)
{
  if(gf->physicals.size()) return false;
  std::list<GRegion *> regions(gf->regions());
  for(std::list<GRegion *>::iterator itr = regions.begin();
      itr != regions.end(); itr++) {
    if(!skipRegion(*itr)) return false;
  }
  return true;
}

static bool skipEdge(GEdge *ge)
{
  if(ge->physicals.size()) return false;
  std::vector<GFace *> faces(ge->faces());
  for(std::vector<GFace *>::iterator itf = faces.begin(); itf != faces.end();
      itf++) {
    if(!skipFace(*itf)) return false;
  }
  return true;
}

static bool skipVertex(GVertex *gv)
{
  if(gv->physicals.size()) return false;
  std::vector<GEdge *> const &edges = gv->edges();
  for(std::vector<GEdge *>::const_iterator ite = edges.begin();
      ite != edges.end(); ite++) {
    if(!skipEdge(*ite)) return false;
  }
  return true;
}

int GModel::writeGEO(const std::string &name, bool printLabels,
                     bool onlyPhysicals)
{
  FILE *fp = Fopen(name.c_str(), "w");
  if(!fp) {
    Msg::Error("Could not open file '%s'", name.c_str());
    return 0;
  }

  std::map<double, std::string> meshSizeParameters;
  int cpt = 0;
  for(viter it = firstVertex(); it != lastVertex(); it++) {
    double val = (*it)->prescribedMeshSizeAtVertex();
    if(meshSizeParameters.find(val) == meshSizeParameters.end()) {
      std::ostringstream paramName;
      paramName << "cl__" << ++cpt;
      fprintf(fp, "%s = %.16g;\n", paramName.str().c_str(), val);
      meshSizeParameters.insert(std::make_pair(val, paramName.str()));
    }
  }

  for(viter it = firstVertex(); it != lastVertex(); it++) {
    double val = (*it)->prescribedMeshSizeAtVertex();
    if(!onlyPhysicals || !skipVertex(*it))
      (*it)->writeGEO(fp, meshSizeParameters[val]);
  }
  for(eiter it = firstEdge(); it != lastEdge(); it++) {
    if(!onlyPhysicals || !skipEdge(*it)) (*it)->writeGEO(fp);
  }
  for(fiter it = firstFace(); it != lastFace(); it++) {
    if(!onlyPhysicals || !skipFace(*it)) (*it)->writeGEO(fp);
  }
  for(riter it = firstRegion(); it != lastRegion(); it++) {
    if(!onlyPhysicals || !skipRegion(*it)) (*it)->writeGEO(fp);
  }

  std::map<int, std::string> labels;
#if defined(HAVE_PARSER)
  // get "old-style" labels from parser
  for(std::map<std::string, gmsh_yysymbol>::iterator it =
        gmsh_yysymbols.begin();
      it != gmsh_yysymbols.end(); ++it)
    for(std::size_t i = 0; i < it->second.value.size(); i++)
      labels[(int)it->second.value[i]] = it->first;
#endif

  std::map<int, std::vector<GEntity *> > groups[4];
  getPhysicalGroups(groups);
  for(int i = 0; i < 4; i++)
    std::for_each(
      groups[i].begin(), groups[i].end(),
      writePhysicalGroupGEO(fp, i, printLabels, labels, _physicalNames));

#if defined(HAVE_MESH)
  std::for_each(getFields()->begin(), getFields()->end(), writeFieldGEO(fp));
  if(getFields()->getBackgroundField() > 0)
    fprintf(fp, "Background Field = %i;\n", getFields()->getBackgroundField());
#endif

  fclose(fp);
  return 1;
}

int GModel::exportDiscreteGEOInternals()
{
  if(_geo_internals) delete _geo_internals;
  _geo_internals = new GEO_Internals;

  for(viter it = firstVertex(); it != lastVertex(); it++) {
    Vertex *v = CreateVertex((*it)->tag(), (*it)->x(), (*it)->y(), (*it)->z(),
                             (*it)->prescribedMeshSizeAtVertex(), 1.0);
    Tree_Add(_geo_internals->Points, &v);
  }

  for(eiter it = firstEdge(); it != lastEdge(); it++) {
    if((*it)->geomType() == GEntity::DiscreteCurve) {
      bool ok = true;
      Curve *c = CreateCurve((*it)->tag(), MSH_SEGM_DISCRETE, 1, NULL, NULL, -1,
                             -1, 0., 1., ok);
      c->Control_Points = List_Create(2, 1, sizeof(Vertex *));
      GVertex *gvb = (*it)->getBeginVertex();
      if(gvb) {
        Vertex *v = FindPoint(gvb->tag());
        if(v) {
          List_Add(c->Control_Points, &v);
          c->beg = v;
        }
        else {
          Msg::Error("Unknown GEO point %d", gvb->tag());
        }
      }
      else {
        Msg::Warning("Discrete curve %d has no begin point", (*it)->tag());
      }
      GVertex *gve = (*it)->getEndVertex();
      if(gve) {
        Vertex *v = FindPoint(gve->tag());
        if(v) {
          List_Add(c->Control_Points, &v);
          c->end = v;
        }
        else {
          Msg::Error("Unknown GEO point %d", gve->tag());
        }
      }
      else {
        Msg::Warning("Discrete curve %d has no end point", (*it)->tag());
      }
      EndCurve(c);
      Tree_Add(_geo_internals->Curves, &c);
      CreateReversedCurve(c);
    }
  }

  for(fiter it = firstFace(); it != lastFace(); it++) {
    if((*it)->geomType() == GEntity::DiscreteSurface) {
      Surface *s = CreateSurface((*it)->tag(), MSH_SURF_DISCRETE);
      std::vector<GEdge *> const &edges = (*it)->edges();
      s->Generatrices = List_Create(edges.size() + 1, 1, sizeof(Curve *));
      for(std::vector<GEdge *>::const_iterator ite = edges.begin();
          ite != edges.end(); ite++) {
        Curve *c = FindCurve((*ite)->tag());
        if(c) {
          List_Add(s->Generatrices, &c);
        }
        else {
          Msg::Error("Unknown GEO curve %d", (*ite)->tag());
        }
      }
      EndSurface(s);
      Tree_Add(_geo_internals->Surfaces, &s);
    }
  }

  for(riter it = firstRegion(); it != lastRegion(); it++) {
    if((*it)->geomType() == GEntity::DiscreteVolume) {
      Volume *v = CreateVolume((*it)->tag(), MSH_VOLUME_DISCRETE);
      std::vector<GFace *> faces = (*it)->faces();
      v->Surfaces = List_Create(faces.size() + 1, 1, sizeof(Surface *));
      for(std::vector<GFace *>::iterator itf = faces.begin();
          itf != faces.end(); itf++) {
        Surface *s = FindSurface((*itf)->tag());
        if(s) {
          List_Add(v->Surfaces, &s);
        }
        else {
          Msg::Error("Unknown GEO surface %d", (*itf)->tag());
        }
      }
      Tree_Add(_geo_internals->Volumes, &v);
    }
  }

  Msg::Debug("Geo internal model has:");
  Msg::Debug("%d points", Tree_Nbr(_geo_internals->Points));
  Msg::Debug("%d curves", Tree_Nbr(_geo_internals->Curves));
  Msg::Debug("%d surfaces", Tree_Nbr(_geo_internals->Surfaces));
  Msg::Debug("%d volumes", Tree_Nbr(_geo_internals->Volumes));

  return 1;
}<|MERGE_RESOLUTION|>--- conflicted
+++ resolved
@@ -388,13 +388,8 @@
   return _addCompoundSpline(tag, curveTags, numIntervals, true);
 }
 
-<<<<<<< HEAD
-bool GEO_Internals::addLineLoop(int &tag, const std::vector<int> &curveTags,
-                                bool reorient)
-=======
 bool GEO_Internals::addCurveLoop(int &tag, const std::vector<int> &curveTags,
                                  bool reorient)
->>>>>>> dd507a94
 {
   if(tag >= 0 && FindEdgeLoop(tag)) {
     Msg::Error("GEO line loop with tag %d already exists", tag);
@@ -412,8 +407,6 @@
   List_Delete(tmp);
   _changed = true;
   return ok;
-<<<<<<< HEAD
-=======
 }
 
 struct VertexPtrLessThan {
@@ -525,7 +518,6 @@
     vs.push_back(v);
   }
   return true;
->>>>>>> dd507a94
 }
 
 bool GEO_Internals::addCurveLoops(const std::vector<int> &curveTags,
