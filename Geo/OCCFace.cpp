--- conflicted
+++ resolved
@@ -449,10 +449,6 @@
     return GFace::containsParam(pt);
   }
   SPoint2 mine = pt;
-<<<<<<< HEAD
-
-=======
->>>>>>> 2f99eb5c
   for(unsigned int i = 0; i < stl_triangles.size(); i += 3){
     SPoint2 gp1 = stl_vertices_uv[stl_triangles[i]];
     SPoint2 gp2 = stl_vertices_uv[stl_triangles[i + 1]];
@@ -460,18 +456,11 @@
     double s1 = robustPredicates::orient2d(gp1, gp2, mine);
     double s2 = robustPredicates::orient2d(gp2, gp3, mine);
     double s3 = robustPredicates::orient2d(gp3, gp1, mine);
-<<<<<<< HEAD
     if (s1>0 && s2>0 && s3>0)
       return true;
     if (s1<0 && s2<0 && s3<0)
       return true;
   }
-  //  printf("coucou %d\n",stl_triangles.size());
-=======
-    if(s1*s2 >= 0 && s1*s3 >=0)
-      return true;
-  }
->>>>>>> 2f99eb5c
   return false;
 }
 
