// Gmsh - Copyright (C) 1997-2018 C. Geuzaine, J.-F. Remacle
//
// See the LICENSE.txt file for license information. Please report all
// bugs and problems to the public mailing list <gmsh@onelab.info>.

#ifndef _GHOST_REGION_H_
#define _GHOST_REGION_H_

#include "GModel.h"
#include "discreteRegion.h"
#include "MTetrahedron.h"
#include "MHexahedron.h"
#include "MPrism.h"
#include "MPyramid.h"
#include "MTrihedron.h"
#include "MElementCut.h"

class ghostRegion : public discreteRegion {
 private:
  unsigned int _partitions;
  std::map<MElement*, unsigned int> _ghostCells;
  bool _saveMesh;
  bool _haveMesh;
 public:
  ghostRegion(GModel *model, const int num, const unsigned int partitions)
  : discreteRegion(model, num), _partitions(partitions), _ghostCells(),
    _saveMesh(false), _haveMesh(false) {}
  virtual ~ghostRegion()
  {
    if(!_haveMesh){
      tetrahedra.clear();
      hexahedra.clear();
      prisms.clear();
      pyramids.clear();
      trihedra.clear();
      polyhedra.clear();
      mesh_vertices.clear();
    }
  }
  virtual GeomType geomType() const { return GhostVolume; }
  virtual void setPartition(const unsigned int partitions) { _partitions = partitions; }
  virtual unsigned int getPartition() const { return _partitions; }
  bool saveMesh() const { return _saveMesh; }
  void saveMesh(bool saveMesh) { _saveMesh = saveMesh; }
  bool haveMesh() const { return _haveMesh; }
  void haveMesh(bool haveMesh) { _haveMesh = haveMesh; }
  virtual std::map<MElement*, unsigned int> &getGhostCells() { return _ghostCells; }
<<<<<<< HEAD
  
  // To make the hidden function visible in ghostRegion
  using GRegion::addTetrahedron;
  using GRegion::addHexahedron;
  using GRegion::addPrism;
  using GRegion::addPyramid;
  using GRegion::addPolyhedron;
  using GRegion::addTrihedron;
  using GRegion::addElement;
  
=======
>>>>>>> ceb1fb9d
  void addTetrahedron(MTetrahedron *t, unsigned int onWhichPartition)
  {
    GRegion::addTetrahedron(t);
    _ghostCells.insert(std::pair<MElement*, unsigned int>(t,onWhichPartition));
    model()->addGhostCells(t,onWhichPartition);
  }
  void addHexahedron(MHexahedron *h, unsigned int onWhichPartition)
  {
    GRegion::addHexahedron(h);
    _ghostCells.insert(std::pair<MElement*, unsigned int>(h,onWhichPartition));
    model()->addGhostCells(h,onWhichPartition);
  }
  void addPrism(MPrism *p, unsigned int onWhichPartition)
  {
    GRegion::addPrism(p);
    _ghostCells.insert(std::pair<MElement*, unsigned int>(p,onWhichPartition));
    model()->addGhostCells(p,onWhichPartition);
  }
  void addPyramid(MPyramid *p, unsigned int onWhichPartition)
  {
    GRegion::addPyramid(p);
    _ghostCells.insert(std::pair<MElement*, unsigned int>(p,onWhichPartition));
    model()->addGhostCells(p,onWhichPartition);
  }
  void addPolyhedron(MPolyhedron *p, unsigned int onWhichPartition)
  {
    GRegion::addPolyhedron(p);
    _ghostCells.insert(std::pair<MElement*, unsigned int>(p,onWhichPartition));
    model()->addGhostCells(p,onWhichPartition);
  }
  void addTrihedron(MTrihedron *t, unsigned int onWhichPartition)
  {
    GRegion::addTrihedron(t);
    _ghostCells.insert(std::pair<MElement*, unsigned int>(t,onWhichPartition));
    model()->addGhostCells(t,onWhichPartition);
  }
  void addElement(int type, MElement *e, unsigned int onWhichPartition)
  {
    GRegion::addElement(type, e);
    _ghostCells.insert(std::pair<MElement*, unsigned int>(e,onWhichPartition));
    model()->addGhostCells(e,onWhichPartition);
  }
};

#endif<|MERGE_RESOLUTION|>--- conflicted
+++ resolved
@@ -45,7 +45,6 @@
   bool haveMesh() const { return _haveMesh; }
   void haveMesh(bool haveMesh) { _haveMesh = haveMesh; }
   virtual std::map<MElement*, unsigned int> &getGhostCells() { return _ghostCells; }
-<<<<<<< HEAD
   
   // To make the hidden function visible in ghostRegion
   using GRegion::addTetrahedron;
@@ -56,8 +55,6 @@
   using GRegion::addTrihedron;
   using GRegion::addElement;
   
-=======
->>>>>>> ceb1fb9d
   void addTetrahedron(MTetrahedron *t, unsigned int onWhichPartition)
   {
     GRegion::addTetrahedron(t);
