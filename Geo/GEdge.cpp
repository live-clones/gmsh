--- conflicted
+++ resolved
@@ -324,13 +324,8 @@
 
   if(_faces.size()) {
     sstream << "On boundary of surfaces: ";
-<<<<<<< HEAD
-    for(std::vector<GFace *>::iterator it = _faces.begin();
-        it != _faces.end(); ++it) {
-=======
     for(std::vector<GFace *>::iterator it = _faces.begin(); it != _faces.end();
         ++it) {
->>>>>>> dd507a94
       if(it != _faces.begin()) sstream << ", ";
       sstream << (*it)->tag();
     }
