--- conflicted
+++ resolved
@@ -42,6 +42,7 @@
   std::vector<GEdge *> emb;
   hxt_reparam_surf() : oct(NULL) {}
   ~hxt_reparam_surf();
+  bool checkPlanar();
 };
 
 #endif
@@ -52,27 +53,14 @@
 #if defined(HAVE_HXT)
   int _currentParametrization;
   std::vector<hxt_reparam_surf> _parametrizations;
-<<<<<<< HEAD
-  std::vector<discreteEdge *> e_internals;
-  std::vector<discreteVertex *> v_internals;
-  HXTStatus reparametrize_through_hxt();
   bool
-    compute_topology_of_partition(int nbColors, int *colors, int *nNodes,
+    _compute_topology_of_partition(int nbColors, int *colors, int *nNodes,
 				  int *nodes, double *uv, double* nodalCurvatures,
 				  std::vector<MVertex *> &c2v);
-  bool
-    compute_topology_of_partition2(int nbColors, int *colors, int *nNodes,
-				   int *nodes, double *uv, double* nodalCurvatures,
-				   std::vector<MVertex *> &c2v);
   void
     computeSplitEdges(int nbColors, int *colors, std::vector<MEdge> &splitEdges);
-=======
   HXTStatus _reparametrizeThroughHxt();
-  bool _computeTopologyOfPartition(int nbColors, int *colors, int *nNodes,
-                                   int *nodes, double *uv,
-                                   std::vector<MVertex *> &c2v,
-                                   std::vector<std::vector<MEdge> > &boundaries);
->>>>>>> 9438d12f
+
 #endif
 public:
   discreteFace(GModel *model, int num);
