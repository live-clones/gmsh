// Gmsh - Copyright (C) 1997-2018 C. Geuzaine, J.-F. Remacle
//
// See the LICENSE.txt file for license information. Please report all
// bugs and problems to the public mailing list <gmsh@onelab.info>.
//
// Contributed by Anthony Royer

#ifndef _GHOST_FACE_H_
#define _GHOST_FACE_H_

#include "GModel.h"
#include "discreteFace.h"
#include "MTriangle.h"
#include "MQuadrangle.h"
#include "MElementCut.h"

class ghostFace : public discreteFace {
 private:
  unsigned int _partitions;
  std::map<MElement*, unsigned int> _ghostCells;
  bool _saveMesh;
  bool _haveMesh;
 public:
  ghostFace(GModel *model, const int num, const unsigned int partitions)
  : discreteFace(model, num), _partitions(partitions), _ghostCells(),
    _saveMesh(false), _haveMesh(false) {}
  virtual ~ghostFace()
  {
    if(!_haveMesh){
      triangles.clear();
      quadrangles.clear();
      polygons.clear();
      mesh_vertices.clear();
    }
  }
  virtual GeomType geomType() const { return GhostSurface; }
  virtual void setPartition(const unsigned int partitions) { _partitions = partitions; }
  virtual unsigned int getPartition() const { return _partitions; }
  bool saveMesh() const { return _saveMesh; }
  void saveMesh(bool saveMesh) { _saveMesh = saveMesh; }
  bool haveMesh() const { return _haveMesh; }
  void haveMesh(bool haveMesh) { _haveMesh = haveMesh; }
  virtual std::map<MElement*, unsigned int> &getGhostCells() { return _ghostCells; }
<<<<<<< HEAD
  
  // To make the hidden function visible in ghostFace
  using GFace::addTriangle;
  using GFace::addQuadrangle;
  using GFace::addElement;
  
=======
>>>>>>> ceb1fb9d
  void addTriangle(MTriangle *t, unsigned int onWhichPartition)
  {
    GFace::addTriangle(t);
    _ghostCells.insert(std::pair<MElement*, unsigned int>(t,onWhichPartition));
    model()->addGhostCells(t,onWhichPartition);
  }
  void addQuadrangle(MQuadrangle *q, unsigned int onWhichPartition)
  {
    GFace::addQuadrangle(q);
    _ghostCells.insert(std::pair<MElement*, unsigned int>(q,onWhichPartition));
    model()->addGhostCells(q,onWhichPartition);
  }
  void addPolygon(MPolygon *p, unsigned int onWhichPartition)
  {
    GFace::addPolygon(p);
    _ghostCells.insert(std::pair<MElement*, unsigned int>(p,onWhichPartition));
    model()->addGhostCells(p,onWhichPartition);
  }
  void addElement(int type, MElement *e, unsigned int onWhichPartition)
  {
    GFace::addElement(type, e);
    _ghostCells.insert(std::pair<MElement*, unsigned int>(e,onWhichPartition));
    model()->addGhostCells(e,onWhichPartition);
  }
};

#endif<|MERGE_RESOLUTION|>--- conflicted
+++ resolved
@@ -41,15 +41,12 @@
   bool haveMesh() const { return _haveMesh; }
   void haveMesh(bool haveMesh) { _haveMesh = haveMesh; }
   virtual std::map<MElement*, unsigned int> &getGhostCells() { return _ghostCells; }
-<<<<<<< HEAD
   
   // To make the hidden function visible in ghostFace
   using GFace::addTriangle;
   using GFace::addQuadrangle;
   using GFace::addElement;
-  
-=======
->>>>>>> ceb1fb9d
+
   void addTriangle(MTriangle *t, unsigned int onWhichPartition)
   {
     GFace::addTriangle(t);
