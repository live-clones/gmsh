// Gmsh - Copyright (C) 1997-2019 C. Geuzaine, J.-F. Remacle
//
// See the LICENSE.txt file for license information. Please report all
// issues on https://gitlab.onelab.info/gmsh/gmsh/issues.
//
// Contributor(s):
//   Anthony Royer

#include <cstdio>
#include <fstream>
#include <vector>
#include <map>
#include <algorithm>
#include <sstream>
#include <string>
#include <cstdlib>
#include <limits>

#include "GmshDefines.h"
#include "OS.h"
#include "Context.h"
#include "GModel.h"
#include "GEntity.h"
#include "partitionRegion.h"
#include "partitionFace.h"
#include "partitionEdge.h"
#include "partitionVertex.h"
#include "ghostFace.h"
#include "ghostEdge.h"
#include "ghostRegion.h"
#include "MPoint.h"
#include "MLine.h"
#include "MTriangle.h"
#include "MQuadrangle.h"
#include "MTetrahedron.h"
#include "MHexahedron.h"
#include "MPrism.h"
#include "MPyramid.h"
#include "MTrihedron.h"
#include "StringUtils.h"

static bool readMSH4Physicals(GModel *const model, FILE *fp,
                              GEntity *const entity, bool binary, char *str,
                              bool swap)
{
  std::size_t numPhy = 0;
  if(binary) {
    if(fread(&numPhy, sizeof(std::size_t), 1, fp) != 1) {
      return false;
    }
    if(swap) SwapBytes((char *)&numPhy, sizeof(std::size_t), 1);

    std::vector<int> phyTags(numPhy);
    if(fread(&phyTags[0], sizeof(int), numPhy, fp) != numPhy) {
      return false;
    }
    if(swap) SwapBytes((char *)&phyTags[0], sizeof(int), numPhy);

    for(std::size_t i = 0; i < numPhy; i++) {
      entity->addPhysicalEntity(phyTags[i]);
    }
  }
  else {
    sscanf(str, "%lu %[0-9- ]", &numPhy, str);
    for(std::size_t i = 0; i < numPhy; i++) {
      int phyTag = 0;

      if(i == numPhy - 1 && entity->dim() == 0) {
        if(sscanf(str, "%d", &phyTag) != 1) {
          return false;
        }
      }
      else {
        if(sscanf(str, "%d %[0-9- ]", &phyTag, str) != 2) {
          return false;
        }
      }

      entity->addPhysicalEntity(phyTag);
    }
  }
  return true;
}

static bool readMSH4BoundingEntities(GModel *const model, FILE *fp,
                                     GEntity *const entity, bool binary,
                                     char *str, bool swap)
{
  std::size_t numBrep = 0;
  std::vector<GEntity *> boundingEntities;
  std::vector<int> boundingSign;

  if(binary) {
    if(fread(&numBrep, sizeof(std::size_t), 1, fp) != 1) {
      return false;
    }
    if(swap) SwapBytes((char *)&numBrep, sizeof(std::size_t), 1);

    std::vector<int> brepTags(numBrep);
    if(fread(&brepTags[0], sizeof(int), numBrep, fp) != numBrep) {
      return false;
    }
    if(swap) SwapBytes((char *)&brepTags[0], sizeof(int), numBrep);

    for(std::size_t i = 0; i < numBrep; i++) {
      GEntity *brep =
        model->getEntityByTag(entity->dim() - 1, std::abs(brepTags[i]));
      if(!brep) {
        Msg::Warning("Entity %d not found in the Brep of entity %d",
                     brepTags[i], entity->tag());
        return false;
      }
      boundingEntities.push_back(brep);
      boundingSign.push_back((std::abs(brepTags[i]) == brepTags[i] ? 1 : -1));
    }
  }
  else {
    sscanf(str, "%lu %[0-9- ]", &numBrep, str);
    for(std::size_t i = 0; i < numBrep; i++) {
      int entityTag = 0;

      if(i != numBrep - 1) {
        if(sscanf(str, "%d %[0-9- ]", &entityTag, str) != 2) {
          return false;
        }
      }
      else {
        if(sscanf(str, "%d", &entityTag) != 1) {
          return false;
        }
      }

      GEntity *brep =
        model->getEntityByTag(entity->dim() - 1, std::abs(entityTag));
      if(!brep) {
        Msg::Warning("Entity %d not found in the Brep of entity %d", entityTag,
                     entity->tag());
        return false;
      }
      boundingEntities.push_back(brep);
      boundingSign.push_back((std::abs(entityTag) == entityTag ? 1 : -1));
    }
  }

  switch(entity->dim()) {
  case 1:
    if(boundingEntities.size() == 2) {
      reinterpret_cast<discreteEdge *>(entity)->setBeginVertex(
        reinterpret_cast<GVertex *>(boundingEntities[0]));
      reinterpret_cast<discreteEdge *>(entity)->setEndVertex(
        reinterpret_cast<GVertex *>(boundingEntities[1]));
    }
    else if(boundingEntities.size() == 1) {
      if(boundingSign[0] == 1) {
        reinterpret_cast<discreteEdge *>(entity)->setBeginVertex(
          reinterpret_cast<GVertex *>(boundingEntities[0]));
      }
      else {
        reinterpret_cast<discreteEdge *>(entity)->setEndVertex(
          reinterpret_cast<GVertex *>(boundingEntities[0]));
      }
    }
    break;
  case 2: {
    std::vector<int> tags(boundingEntities.size());
    for(std::size_t i = 0; i < boundingEntities.size(); i++)
      tags[i] = std::abs(boundingEntities[i]->tag());
    reinterpret_cast<discreteFace *>(entity)->setBoundEdges(tags, boundingSign);
  } break;
  case 3: {
    std::vector<int> tags(boundingEntities.size());
    for(std::size_t i = 0; i < boundingEntities.size(); i++)
      tags[i] = std::abs(boundingEntities[i]->tag());
    reinterpret_cast<discreteRegion *>(entity)->setBoundFaces(tags,
                                                              boundingSign);
  } break;
  default: break;
  }
  return true;
}

static bool readMSH4EntityInfo(FILE *fp, bool binary, char *str, int sizeofstr,
                               bool swap, double version, bool partition,
                               int dim, int &tag, int &parentDim, int &parentTag,
                               std::vector<int> &partitions,
                               double &minX, double &minY, double &minZ,
                               double &maxX, double &maxY, double &maxZ)
{
  if(partition) {
    if(binary) {
      int dataInt[3];
      if(fread(dataInt, sizeof(int), 3, fp) != 3) {
        return false;
      }
      if(swap) SwapBytes((char *)dataInt, sizeof(int), 3);
      tag = dataInt[0];
      parentDim = dataInt[1];
      parentTag = dataInt[2];
      std::size_t numPart;
      if(fread(&numPart, sizeof(std::size_t), 1, fp) != 1) {
        return false;
      }
      partitions.resize(numPart, 0);
      if(fread(&partitions[0], sizeof(int), numPart, fp) != numPart) {
        return false;
      }
      if(swap)
        SwapBytes((char *)&partitions[0], sizeof(int), numPart);
      double dataDouble[6];
      const std::size_t nbb = (dim > 0) ? 6 : 3;
      if(fread(dataDouble, sizeof(double), nbb, fp) != nbb) {
        return false;
      }
      if(swap) SwapBytes((char *)dataDouble, sizeof(double), nbb);
      minX = dataDouble[0];
      minY = dataDouble[1];
      minZ = dataDouble[2];
      maxX = dataDouble[(nbb == 6) ? 3 : 0];
      maxY = dataDouble[(nbb == 6) ? 4 : 1];
      maxZ = dataDouble[(nbb == 6) ? 5 : 2];
    }
    else {
      std::size_t numPart = 0;
      if(fscanf(fp, "%d %d %d %lu", &tag, &parentDim, &parentTag, &numPart) !=
         4) {
        return false;
      }
      partitions.resize(numPart, 0);
      for(std::size_t i = 0; i < numPart; i++) {
        if(fscanf(fp, "%d", &partitions[i]) != 1) {
          return false;
        }
      }
      if(version < 4.1 || dim > 0){
        if(fscanf(fp, "%lf %lf %lf %lf %lf %lf", &minX, &minY, &minZ, &maxX,
                  &maxY, &maxZ) != 6) {
          return false;
        }
      }
      else{
        if(fscanf(fp, "%lf %lf %lf", &minX, &minY, &minZ) != 3) {
          return false;
        }
        maxX = minX;
        maxY = minY;
        maxZ = minZ;
      }
      if(!fgets(str, sizeofstr, fp)) {
        return false;
      }
    }
  }
  else {
    if(binary) {
      int dataInt;
      if(fread(&dataInt, sizeof(int), 1, fp) != 1) {
        return false;
      }
      if(swap) SwapBytes((char *)&dataInt, sizeof(int), 1);
      double dataDouble[6];
      const std::size_t nbb = (dim > 0) ? 6 : 3;
      if(fread(dataDouble, sizeof(double), nbb, fp) != nbb) {
        return false;
      }
      if(swap) SwapBytes((char *)dataDouble, sizeof(double), nbb);
      tag = dataInt;
      minX = dataDouble[0];
      minY = dataDouble[1];
      minZ = dataDouble[2];
      maxX = dataDouble[(nbb == 6) ? 3 : 0];
      maxY = dataDouble[(nbb == 6) ? 4 : 1];
      maxZ = dataDouble[(nbb == 6) ? 5 : 2];
    }
    else {
      if(version < 4.1 || dim > 0){
        if(fscanf(fp, "%d %lf %lf %lf %lf %lf %lf", &tag, &minX, &minY, &minZ,
                  &maxX, &maxY, &maxZ) != 7) {
          return false;
        }
      }
      else{
        if(fscanf(fp, "%d %lf %lf %lf", &tag, &minX, &minY, &minZ) != 4) {
          return false;
        }
        maxX = minX;
        maxY = minY;
        maxZ = minZ;
      }
      if(!fgets(str, sizeofstr, fp)) {
        return false;
      }
    }
  }
  return true;
}

static bool readMSH4Entities(GModel *const model, FILE *fp, bool partition,
                             bool binary, bool swap, double version)
{
  if(partition) {
    std::size_t numPartitions = 0;
    std::size_t ghostSize = 0;
    std::vector<int> ghostTags;

    if(binary) {
      if(fread(&numPartitions, sizeof(std::size_t), 1, fp) != 1) {
        return false;
      }
      if(swap) SwapBytes((char *)&numPartitions, sizeof(std::size_t), 1);

      if(fread(&ghostSize, sizeof(std::size_t), 1, fp) != 1) {
        return false;
      }
      if(swap) SwapBytes((char *)&ghostSize, sizeof(std::size_t), 1);
      if(ghostSize) {
        ghostTags.resize(2 * ghostSize);
        if(fread(&ghostTags[0], sizeof(int), 2 * ghostSize, fp) != 2 * ghostSize) {
          return false;
        }
        if(swap) SwapBytes((char *)&ghostTags[0], sizeof(int), 2 * ghostSize);
      }
    }
    else {
      if(fscanf(fp, "%lu", &numPartitions) != 1) {
        return false;
      }
      if(fscanf(fp, "%lu", &ghostSize) != 1) {
        return false;
      }
      if(ghostSize) {
        ghostTags.resize(2 * ghostSize);
        for(std::size_t i = 0; i < 2 * ghostSize; i += 2) {
          if(fscanf(fp, "%d %d", &ghostTags[i], &ghostTags[i + 1]) != 2) {
            return false;
          }
        }
      }
    }

    model->setNumPartitions(numPartitions);
    Msg::Info("%lu partitions", model->getNumPartitions());
    for(std::size_t i = 0; i < 2 * ghostSize; i += 2) {
      switch(model->getDim()) {
      case 1: {
        ghostEdge *ghostEntities =
          new ghostEdge(model, ghostTags[i], ghostTags[i + 1]);
        model->add(ghostEntities);
      } break;
      case 2: {
        ghostFace *ghostEntities =
          new ghostFace(model, ghostTags[i], ghostTags[i + 1]);
        model->add(ghostEntities);
      } break;
      case 3: {
        ghostRegion *ghostEntities =
          new ghostRegion(model, ghostTags[i], ghostTags[i + 1]);
        model->add(ghostEntities);
      } break;
      default: break;
      }
    }
  }

  std::size_t numEntities[4] = {0, 0, 0, 0};
  if(binary) {
    if(fread(numEntities, sizeof(std::size_t), 4, fp) != 4) {
      return false;
    }
    if(swap) SwapBytes((char *)numEntities, sizeof(std::size_t), 4);
  }
  else {
    if(fscanf(fp, "%lu %lu %lu %lu", &numEntities[0], &numEntities[1],
              &numEntities[2], &numEntities[3]) != 4) {
      return false;
    }
  }

  // max length of line for ascii input file (should be large enough to handle
  // entities with many entities on their boundary)
  int nume = numEntities[0] + numEntities[1] + numEntities[2] + numEntities[3];
  std::size_t strl = std::max(4096, 128 * nume);
  char *str = new char[strl];

  for(int dim = 0; dim < 4; dim++) {
    for(std::size_t i = 0; i < numEntities[dim]; i++) {
      int tag = 0, parentDim = 0, parentTag = 0;
      std::vector<int> parts;
      double minX = 0., minY = 0., minZ = 0., maxX = 0., maxY = 0., maxZ = 0.;
      if(!readMSH4EntityInfo(fp, binary, str, strl, swap, version, partition,
                             dim, tag, parentDim, parentTag, parts,
                             minX, minY, minZ, maxX, maxY, maxZ)){
        delete [] str;
        return false;
      }
      // FIXME: rewrite partition classes in terms of int
      std::vector<unsigned int> partitions(parts.begin(), parts.end());
      switch(dim) {
      case 0: {
        GVertex *gv = model->getVertexByTag(tag);
        if(!gv) {
          if(partition) {
            gv = new partitionVertex(model, tag, partitions);
            if(parentTag)
              static_cast<partitionVertex *>(gv)->setParentEntity(
                model->getEntityByTag(parentDim, parentTag));
          }
          else {
            gv = new discreteVertex(model, tag, minX, minY, minZ);
          }
          model->add(gv);
        }
        if(!readMSH4Physicals(model, fp, gv, binary, str, swap)){
          delete [] str;
          return false;
        }
      } break;
      case 1: {
        GEdge *ge = model->getEdgeByTag(tag);
        if(!ge) {
          if(partition) {
            ge = new partitionEdge(model, tag, 0, 0, partitions);
            if(parentTag)
              static_cast<partitionEdge *>(ge)->setParentEntity(
                model->getEntityByTag(parentDim, parentTag));
          }
          else {
            ge = new discreteEdge(model, tag, 0, 0);
          }
          model->add(ge);
        }
        if(!readMSH4Physicals(model, fp, ge, binary, str, swap)){
          delete [] str;
          return false;
        }
        if(!readMSH4BoundingEntities(model, fp, ge, binary, str, swap)){
          delete [] str;
          return false;
        }
      } break;
      case 2: {
        GFace *gf = model->getFaceByTag(tag);
        if(!gf) {
          if(partition) {
            gf = new partitionFace(model, tag, partitions);
            if(parentTag)
              static_cast<partitionFace *>(gf)->setParentEntity(
                model->getEntityByTag(parentDim, parentTag));
          }
          else {
            gf = new discreteFace(model, tag);
          }
          model->add(gf);
        }
        if(!readMSH4Physicals(model, fp, gf, binary, str, swap)){
          delete [] str;
          return false;
        }
        if(!readMSH4BoundingEntities(model, fp, gf, binary, str, swap)){
          delete [] str;
          return false;
        }
      } break;
      case 3: {
        GRegion *gr = model->getRegionByTag(tag);
        if(!gr) {
          if(partition) {
            gr = new partitionRegion(model, tag, partitions);
            if(parentTag)
              static_cast<partitionRegion *>(gr)->setParentEntity(
                model->getEntityByTag(parentDim, parentTag));
          }
          else {
            gr = new discreteRegion(model, tag);
          }
          model->add(gr);
        }
        if(!readMSH4Physicals(model, fp, gr, binary, str, swap)){
          delete [] str;
          return false;
        }
        if(!readMSH4BoundingEntities(model, fp, gr, binary, str, swap)){
          delete [] str;
          return false;
        }
      } break;
      }
    }
  }
  delete [] str;
  return true;
}

static std::pair<std::size_t, MVertex *> *
readMSH4Nodes(GModel *const model, FILE *fp, bool binary, bool &dense,
              std::size_t &totalNumNodes, std::size_t &maxNodeNum, bool swap,
              double version)
{
  std::size_t numBlock = 0, minTag = 0, maxTag = 0;
  totalNumNodes = 0;
  maxNodeNum = 0;

  if(binary) {
    std::size_t data[4];
    if(fread(data, sizeof(std::size_t), 4, fp) != 4) {
      return 0;
    }
    if(swap) SwapBytes((char *)data, sizeof(std::size_t), 4);
    numBlock = data[0];
    totalNumNodes = data[1];
    minTag = data[2];
    maxTag = data[3];
  }
  else {
    if(version >= 4.1){
      if(fscanf(fp, "%lu %lu %lu %lu", &numBlock, &totalNumNodes,
                &minTag, &maxTag) != 4) {
        return 0;
      }
    }
    else{
      if(fscanf(fp, "%lu %lu", &numBlock, &totalNumNodes) != 2) {
        return 0;
      }
    }
  }

  std::size_t nodeRead = 0;
  std::size_t minNodeNum = std::numeric_limits<std::size_t>::max();

  std::pair<std::size_t, MVertex *> *vertexCache =
    new std::pair<std::size_t, MVertex *>[totalNumNodes];

  Msg::Info("%lu nodes", totalNumNodes);
  for(std::size_t i = 0; i < numBlock; i++) {
    int parametric = 0;
    int entityTag = 0, entityDim = 0;
    std::size_t numNodes = 0;

    if(binary) {
      int data[3];
      if(fread(data, sizeof(int), 3, fp) != 3) {
        delete [] vertexCache;
        return 0;
      }
      if(swap) SwapBytes((char *)data, sizeof(int), 3);
      entityDim = data[0];
      entityTag = data[1];
      parametric = data[2];

      if(fread(&numNodes, sizeof(std::size_t), 1, fp) != 1) {
        delete [] vertexCache;
        return 0;
      }
      if(swap) SwapBytes((char *)&numNodes, sizeof(std::size_t), 1);
    }
    else {
      if(version >= 4.1){
        if(fscanf(fp, "%d %d %d %lu", &entityDim, &entityTag, &parametric,
                  &numNodes) != 4) {
          delete [] vertexCache;
          return 0;
        }
      }
      else{
        if(fscanf(fp, "%d %d %d %lu", &entityTag, &entityDim, &parametric,
                  &numNodes) != 4) {
          delete [] vertexCache;
          return 0;
        }
      }
    }

    GEntity *entity = model->getEntityByTag(entityDim, entityTag);
    if(!entity) {
      switch(entityDim) {
      case 0: {
        Msg::Info("Creating discrete point %d", entityTag);
        GVertex *gv = new discreteVertex(model, entityTag);
        GModel::current()->add(gv);
        entity = gv;
        break;
      }
      case 1: {
        Msg::Info("Creating discrete curve %d", entityTag);
        GEdge *ge = new discreteEdge(model, entityTag, 0, 0);
        GModel::current()->add(ge);
        entity = ge;
        break;
      }
      case 2: {
        Msg::Info("Creating discrete surface %d", entityTag);
        GFace *gf = new discreteFace(model, entityTag);
        GModel::current()->add(gf);
        entity = gf;
        break;
      }
      case 3: {
        Msg::Info("Creating discrete volume %d", entityTag);
        GRegion *gr = new discreteRegion(model, entityTag);
        GModel::current()->add(gr);
        entity = gr;
        break;
      }
      default: {
        Msg::Error("Invalid dimension %d to create discrete entity",
                   entityDim);
        delete [] vertexCache;
        return 0;
      }
      }
    }

    std::size_t n = 3;
    if(parametric){
      if(entityDim == 1) n = 4;
      else if(entityDim == 2) n = 5;
    }

    std::vector<std::size_t> tags(numNodes);
    if(binary){
      if(fread(&tags[0], sizeof(std::size_t), numNodes, fp) != numNodes) {
        delete [] vertexCache;
        return 0;
      }
      if(swap) SwapBytes((char *)&tags[0], sizeof(std::size_t), numNodes);
      std::vector<double> coord(n * numNodes);
      if(fread(&coord[0], sizeof(double), n * numNodes, fp) != n * numNodes) {
        delete [] vertexCache;
        return 0;
      }
      if(swap) SwapBytes((char *)&coord[0], sizeof(double), n * numNodes);
      std::size_t k = 0;
      for(std::size_t j = 0; j < numNodes; j++) {
        MVertex *mv = 0;
        std::size_t tagNode = tags[j];
        if(n == 5){
          mv = new MFaceVertex(coord[k], coord[k + 1], coord[k + 2], entity,
                               coord[k + 3], coord[k + 4], tagNode);
        }
        else if(n == 4){
          mv = new MEdgeVertex(coord[k], coord[k + 1], coord[k + 2], entity,
                               coord[k + 3], tagNode);
        }
        else{
          mv = new MVertex(coord[k], coord[k + 1], coord[k + 2], entity,
                           tagNode);
        }
        k += n;
        entity->addMeshVertex(mv);
        mv->setEntity(entity);
        minNodeNum = std::min(minNodeNum, tagNode);
        maxNodeNum = std::max(maxNodeNum, tagNode);
        vertexCache[nodeRead] = std::pair<std::size_t, MVertex *>(tagNode, mv);
        nodeRead++;
        if(totalNumNodes > 100000)
          Msg::ProgressMeter(nodeRead, totalNumNodes, true, "Reading nodes");
      }
    }
    else{
      if(version >= 4.1){
        for(std::size_t j = 0; j < numNodes; j++){
          if(fscanf(fp, "%lu", &tags[j]) != 1){
            delete [] vertexCache;
            return 0;
          }
        }
      }
      for(std::size_t j = 0; j < numNodes; j++) {
        std::size_t tagNode = 0;
        if(version >= 4.1){
          tagNode = tags[j];
        }
        else{
          if(fscanf(fp, "%lu", &tagNode) != 1){
            delete [] vertexCache;
            return 0;
          }
        }
        MVertex *mv = 0;
        if(n == 5){
          double x, y, z, u, v;
          if(fscanf(fp, "%lf %lf %lf %lf %lf", &x, &y, &z, &u, &v) != 5){
            delete [] vertexCache;
            return 0;
          }
          mv = new MFaceVertex(x, y, z, entity, u, v, tagNode);
        }
        else if(n == 4){
          double x, y, z, u;
          if(fscanf(fp, "%lf %lf %lf %lf", &x, &y, &z, &u) != 4){
<<<<<<< HEAD
            delete [] vertexCache;
            return 0;
          }
          mv = new MEdgeVertex(x, y, z, entity, u, tagNode);
        }
        else{
          double x, y, z;
          if(fscanf(fp, "%lf %lf %lf", &x, &y, &z) != 3){
            delete [] vertexCache;
            return 0;
          }
          mv = new MVertex(x, y, z, entity, tagNode);
        }
=======
            delete [] vertexCache;
            return 0;
          }
          mv = new MEdgeVertex(x, y, z, entity, u, tagNode);
        }
        else{
          double x, y, z;
          if(fscanf(fp, "%lf %lf %lf", &x, &y, &z) != 3){
            delete [] vertexCache;
            return 0;
          }
          mv = new MVertex(x, y, z, entity, tagNode);
        }
>>>>>>> b7c568f1
        entity->addMeshVertex(mv);
        mv->setEntity(entity);
        minNodeNum = std::min(minNodeNum, tagNode);
        maxNodeNum = std::max(maxNodeNum, tagNode);
        vertexCache[nodeRead] = std::pair<std::size_t, MVertex *>(tagNode, mv);
        nodeRead++;
        if(totalNumNodes > 100000)
          Msg::ProgressMeter(nodeRead, totalNumNodes, true, "Reading nodes");
      }
    }
  }

  if(version >= 4.1){ // consistency check
    if(minTag != minNodeNum || maxTag != maxNodeNum)
      Msg::Warning("Min/Max node tags reported in section header are wrong: "
                   "(%d/%d) != (%d/%d)", minTag, maxTag, minNodeNum, maxNodeNum);
  }

  // if the vertex numbering is (fairly) dense, we fill the vector cache,
  // otherwise we fill the map cache
  if(minNodeNum == 1 && maxNodeNum == totalNumNodes) {
    Msg::Debug("Vertex numbering is dense");
    dense = true;
  }
  else if(maxNodeNum < 10 * totalNumNodes) {
    Msg::Debug(
      "Vertex numbering is fairly dense - still caching with a vector");
    dense = true;
  }
  else {
    Msg::Debug("Vertex numbering is not dense");
    dense = false;
  }

  return vertexCache;
}

static std::pair<std::size_t, MElement *> *
readMSH4Elements(GModel *const model, FILE *fp, bool binary, bool &dense,
                 std::size_t &totalNumElements, std::size_t &maxElementNum,
                 bool swap, double version)
{
  char str[1024];
  std::size_t numBlock = 0, minTag = 0, maxTag = 0;
  totalNumElements = 0;
  maxElementNum = 0;

  if(binary) {
    std::size_t data[4];
    if(fread(data, sizeof(std::size_t), 4, fp) != 4) {
      return 0;
    }
    if(swap) SwapBytes((char *)data, sizeof(std::size_t), 4);
    numBlock = data[0];
    totalNumElements = data[1];
    minTag = data[2];
    maxTag = data[3];
  }
  else {
    if(version >= 4.1){
      if(fscanf(fp, "%lu %lu %lu %lu", &numBlock, &totalNumElements,
                &minTag, &maxTag) != 4) {
        return 0;
      }
    }
    else{
      if(fscanf(fp, "%lu %lu", &numBlock, &totalNumElements) != 2) {
        return 0;
      }
    }
  }

  std::size_t elementRead = 0;
  std::size_t minElementNum = std::numeric_limits<std::size_t>::max();

  std::pair<std::size_t, MElement *> *elementCache =
    new std::pair<std::size_t, MElement *>[totalNumElements];
  Msg::Info("%lu elements", totalNumElements);
  for(std::size_t i = 0; i < numBlock; i++) {
    int entityTag = 0, entityDim = 0, elmType = 0;
    std::size_t numElements = 0;

    if(binary) {
      int data[3];
      if(fread(data, sizeof(int), 3, fp) != 3) {
        delete[] elementCache;
        return 0;
      }
      if(swap) SwapBytes((char *)data, sizeof(int), 3);
      entityDim = data[0];
      entityTag = data[1];
      elmType = data[2];

      if(fread(&numElements, sizeof(std::size_t), 1, fp) != 1) {
        delete[] elementCache;
        return 0;
      }
      if(swap) SwapBytes((char *)&numElements, sizeof(std::size_t), 1);
    }
    else {
      if(version >= 4.1){
        if(fscanf(fp, "%d %d %d %lu", &entityDim, &entityTag, &elmType,
                  &numElements) != 4) {
          delete[] elementCache;
          return 0;
        }
      }
      else{
        if(fscanf(fp, "%d %d %d %lu", &entityTag, &entityDim, &elmType,
                  &numElements) != 4) {
          delete[] elementCache;
          return 0;
        }
      }
    }

    GEntity *entity = model->getEntityByTag(entityDim, entityTag);
    if(!entity) {
      Msg::Error("Unknown entity %d of dimension %d", entityTag, entityDim);
      delete[] elementCache;
      return 0;
    }
    if(entity->geomType() == GEntity::GhostCurve) {
      static_cast<ghostEdge *>(entity)->haveMesh(true);
    }
    else if(entity->geomType() == GEntity::GhostSurface) {
      static_cast<ghostFace *>(entity)->haveMesh(true);
    }
    else if(entity->geomType() == GEntity::GhostVolume) {
      static_cast<ghostRegion *>(entity)->haveMesh(true);
    }

    const int numVertPerElm = MElement::getInfoMSH(elmType);
    if(binary) {
      std::size_t n = 1 + numVertPerElm;
      std::vector<std::size_t> data(numElements * n);
      if(fread(&data[0], sizeof(std::size_t), numElements * n, fp) !=
         numElements * n) {
        delete[] elementCache;
        return 0;
      }
      if(swap)
        SwapBytes((char *)&data[0], sizeof(std::size_t), numElements * n);

      std::vector<MVertex *> vertices(numVertPerElm, (MVertex *)0);
      for(std::size_t j = 0; j < numElements * n; j += n) {
        for(int k = 0; k < numVertPerElm; k++) {
          vertices[k] = model->getMeshVertexByTag(data[j + k + 1]);
          if(!vertices[k]) {
            Msg::Error("Unknown node %lu in element %lu", data[j + k + 1],
                       data[j]);
            delete[] elementCache;
            return 0;
          }
        }

        MElementFactory elementFactory;
        MElement *element = elementFactory.create(elmType, vertices, data[j], 0,
                                                  false, 0, 0, 0, 0);
        if(!element){
          Msg::Error("Could not create element %lu of type %d", data[j],
                     elmType);
          delete[] elementCache;
          return 0;
        }
        if(entity->geomType() != GEntity::GhostCurve &&
           entity->geomType() != GEntity::GhostSurface &&
           entity->geomType() != GEntity::GhostVolume) {
          entity->addElement(element->getType(), element);
        }

        minElementNum = std::min(minElementNum, data[j]);
        maxElementNum = std::max(maxElementNum, data[j]);

        elementCache[elementRead] =
          std::pair<std::size_t, MElement *>(data[j], element);
        elementRead++;

        if(totalNumElements > 100000)
          Msg::ProgressMeter(elementRead, totalNumElements, true,
                             "Reading elements");
      }
    }
    else {
      for(std::size_t j = 0; j < numElements; j++) {
        std::size_t elmTag = 0;
        if(fscanf(fp, "%lu", &elmTag) != 1) {
          delete[] elementCache;
          return 0;
        }
        if(!fgets(str, sizeof(str), fp)) {
          delete[] elementCache;
          return 0;
        }

        std::vector<MVertex *> vertices(numVertPerElm, (MVertex *)0);

        for(int k = 0; k < numVertPerElm; k++) {
          std::size_t vertexTag = 0;
          if(k != numVertPerElm - 1) {
            if(sscanf(str, "%lu %[0-9- ]", &vertexTag, str) != 2) {
              delete[] elementCache;
              return 0;
            }
          }
          else {
            if(sscanf(str, "%lu", &vertexTag) != 1) {
              delete[] elementCache;
              return 0;
            }
          }

          vertices[k] = model->getMeshVertexByTag(vertexTag);
          if(!vertices[k]) {
            Msg::Error("Unknown node %lu in element %lu", vertexTag, elmTag);
            delete[] elementCache;
            return 0;
          }
        }

        MElementFactory elementFactory;
        MElement *element = elementFactory.create(elmType, vertices, elmTag, 0,
                                                  false, 0, 0, 0, 0);
        if(!element){
          Msg::Error("Could not create element %lu of type %d", elmTag,
                     elmType);
          delete[] elementCache;
          return 0;
        }
        if(entity->geomType() != GEntity::GhostCurve &&
           entity->geomType() != GEntity::GhostSurface &&
           entity->geomType() != GEntity::GhostVolume) {
          entity->addElement(element->getType(), element);
        }

        minElementNum = std::min(minElementNum, elmTag);
        maxElementNum = std::max(maxElementNum, elmTag);

        elementCache[elementRead] =
          std::pair<std::size_t, MElement *>(elmTag, element);
        elementRead++;

        if(totalNumElements > 100000)
          Msg::ProgressMeter(elementRead, totalNumElements, true,
                             "Reading elements");
      }
    }
  }
  // if the vertex numbering is dense, we fill the vector cache, otherwise we
  // fill the map cache
  if(minElementNum == 1 && maxElementNum == totalNumElements) {
    Msg::Debug("Element numbering is dense");
    dense = true;
  }
  else if(maxElementNum < 10 * totalNumElements) {
    Msg::Debug(
      "Element numbering is fairly dense - still caching with a vector");
    dense = true;
  }
  else {
    Msg::Debug("Element numbering is not dense");
    dense = false;
  }

  return elementCache;
}

static bool readMSH4PeriodicNodes(GModel *const model, FILE *fp, bool binary,
                                  bool swap, double version)
{
  std::size_t numPeriodicLinks = 0;
  if(binary) {
    if(fread(&numPeriodicLinks, sizeof(std::size_t), 1, fp) != 1) {
      return false;
    }
    if(swap) SwapBytes((char *)&numPeriodicLinks, sizeof(std::size_t), 1);
  }
  else {
    if(fscanf(fp, "%lu", &numPeriodicLinks) != 1) {
      return false;
    }
  }

  for(std::size_t i = 0; i < numPeriodicLinks; i++) {
    int slaveDim = 0, slaveTag = 0, masterTag = 0;

    if(binary) {
      int data[3];
      if(fread(data, sizeof(int), 3, fp) != 3) {
        return false;
      }
      if(swap) SwapBytes((char *)data, sizeof(int), 3);
      slaveDim = data[0];
      slaveTag = data[1];
      masterTag = data[2];
    }
    else {
      if(fscanf(fp, "%d %d %d", &slaveDim, &slaveTag, &masterTag) != 3) {
        return false;
      }
    }

    GEntity *slave = 0, *master = 0;
    switch(slaveDim) {
    case 0:
      slave = model->getVertexByTag(slaveTag);
      master = model->getVertexByTag(masterTag);
      break;
    case 1:
      slave = model->getEdgeByTag(slaveTag);
      master = model->getEdgeByTag(masterTag);
      break;
    case 2:
      slave = model->getFaceByTag(masterTag);
      master = model->getFaceByTag(masterTag);
      break;
    }

    if(!slave) {
      Msg::Info("Could not find periodic entity %d of dimension %d",
                 slaveTag, slaveDim);
      continue;
    }
    if(!master) {
      Msg::Info("Could not find periodic source entity %d of dimension %d",
                 masterTag, slaveDim);
      continue;
    }

    std::size_t correspondingVertexSize = 0;
    if(binary) {
      std::size_t numAffine;
      if(fread(&numAffine, sizeof(std::size_t), 1, fp) != 1) {
        return false;
      }
      if(swap) SwapBytes((char *)&numAffine, sizeof(std::size_t), 1);
      if(numAffine) {
        std::vector<double> tfo(numAffine);
        if(fread(&tfo[0], sizeof(double), numAffine, fp) != numAffine) {
          return false;
        }
        if(swap) SwapBytes((char *)&tfo[0], sizeof(double), numAffine);
        slave->setMeshMaster(master, tfo);
      }
      else{
        slave->setMeshMaster(master);
      }
      if(fread(&correspondingVertexSize, sizeof(std::size_t), 1, fp) != 1) {
        return false;
      }
      if(swap)
        SwapBytes((char *)&correspondingVertexSize, sizeof(std::size_t), 1);
    }
    else {
      if(version >= 4.1){
        std::size_t numAffine;
        if(!fscanf(fp, "%lu", &numAffine)) {
          return false;
        }
        if(numAffine){
          std::vector<double> tfo(numAffine);
          for(std::size_t i = 0; i < numAffine; i++){
            if(fscanf(fp, "%lf", &tfo[i]) != 1){
              return false;
            }
          }
          slave->setMeshMaster(master, tfo);
        }
        else{
          slave->setMeshMaster(master);
        }
        if(fscanf(fp, "%lu", &correspondingVertexSize) != 1) {
          return false;
        }
      }
      else{
        char affine[256];
        if(!fscanf(fp, "%s", affine)) {
          return false;
        }
        if(!strncmp(affine, "Affine", 6)) {
          if(!fgets(affine, sizeof(affine), fp)) {
            return false;
          }
          std::vector<double> tfo(16);
          if(sscanf(affine,
                    "%lf %lf %lf %lf %lf %lf %lf %lf %lf %lf %lf %lf "
                    "%lf %lf %lf %lf",
                    &tfo[0], &tfo[1], &tfo[2], &tfo[3], &tfo[4], &tfo[5], &tfo[6],
                    &tfo[7], &tfo[8], &tfo[9], &tfo[10], &tfo[11], &tfo[12],
                    &tfo[13], &tfo[14], &tfo[15]) != 16) {
            return false;
          }
          slave->setMeshMaster(master, tfo);
          if(fscanf(fp, "%lu", &correspondingVertexSize) != 1) {
            return false;
          }
        }
        else {
          slave->setMeshMaster(master);
          if(sscanf(affine, "%lu", &correspondingVertexSize) != 1) {
            return false;
          }
        }
      }
    }

    for(std::size_t j = 0; j < correspondingVertexSize; j++) {
      std::size_t v1 = 0, v2 = 0;
      if(binary) {
        std::size_t data[2];
        if(fread(data, sizeof(std::size_t), 2, fp) != 2) {
          return false;
        }
        if(swap) SwapBytes((char *)data, sizeof(std::size_t), 2);
        v1 = data[0];
        v2 = data[1];
      }
      else {
        if(fscanf(fp, "%lu %lu", &v1, &v2) != 2) {
          return false;
        }
      }
      MVertex *mv1 = model->getMeshVertexByTag(v1);
      MVertex *mv2 = model->getMeshVertexByTag(v2);

<<<<<<< HEAD
      if(!mv1) {
        Msg::Error("Could not find periodic node %d", v1);
      }
      if(!mv2) {
        Msg::Error("Could not find periodic node %d", v2);
=======
      if(mv1 && mv2){
        slave->correspondingVertices[mv1] = mv2;
      }
      else{
        if(!mv1) {
          Msg::Info("Could not find periodic node %d", v1);
        }
        else if(!mv2) {
          Msg::Info("Could not find periodic node %d", v2);
        }
>>>>>>> b7c568f1
      }
    }
  }
  return true;
}

static bool readMSH4GhostElements(GModel *const model, FILE *fp, bool binary,
                                  bool swap)
{
  std::size_t numGhostCells = 0;
  if(binary) {
    if(fread(&numGhostCells, sizeof(std::size_t), 1, fp) != 1) {
      return false;
    }
    if(swap) SwapBytes((char *)&numGhostCells, sizeof(std::size_t), 1);
  }
  else {
    if(fscanf(fp, "%lu", &numGhostCells) != 1) {
      return false;
    }
  }

  std::multimap<std::pair<MElement *, int>, int> ghostCells;
  for(std::size_t i = 0; i < numGhostCells; i++) {
    std::size_t elmTag = 0;
    int partNum = 0;
    std::size_t numGhostPartitions = 0;
    char str[1024];

    if(binary) {
      if(fread(&elmTag, sizeof(std::size_t), 1, fp) != 1) {
        return false;
      }
      if(swap) SwapBytes((char *)&elmTag, sizeof(std::size_t), 1);
      if(fread(&partNum, sizeof(int), 1, fp) != 1) {
        return false;
      }
      if(swap) SwapBytes((char *)&partNum, sizeof(int), 1);
      if(fread(&numGhostPartitions, sizeof(std::size_t), 1, fp) != 1) {
        return false;
      }
      if(swap) SwapBytes((char *)&numGhostPartitions, sizeof(std::size_t), 1);
    }
    else {
      if(fscanf(fp, "%lu %d %lu", &elmTag, &partNum, &numGhostPartitions) != 3) {
        return false;
      }
      if(!fgets(str, sizeof(str), fp)) {
        return false;
      }
    }

    MElement *elm = model->getMeshElementByTag(elmTag);
    if(!elm) {
      Msg::Error("No element with tag %lu", elmTag);
      continue;
    }

    for(std::size_t j = 0; j < numGhostPartitions; j++) {
      int ghostPartition = 0;

      if(binary) {
        if(fread(&ghostPartition, sizeof(int), 1, fp) != 1) {
          return false;
        }
        if(swap) SwapBytes((char *)&ghostPartition, sizeof(int), 1);
      }
      else {
        if(j == numGhostPartitions - 1) {
          if(sscanf(str, "%d", &ghostPartition) != 1) {
            return false;
          }
        }
        else {
          if(sscanf(str, "%d %[0-9- ]", &ghostPartition, str) != 2) {
            return false;
          }
        }
      }

      ghostCells.insert(
        std::pair<std::pair<MElement *, int>, int>(
          std::pair<MElement *, int>(elm, partNum), ghostPartition));
    }
  }

  std::vector<GEntity *> ghostEntities(model->getNumPartitions() + 1, 0);
  std::vector<GEntity *> entities;
  model->getEntities(entities);
  for(std::size_t i = 0; i < entities.size(); i++) {
    GEntity *ge = entities[i];
    int partNum = -1;
    if(ge->geomType() == GEntity::GhostCurve)
      partNum = static_cast<ghostEdge *>(ge)->getPartition();
    else if(ge->geomType() == GEntity::GhostSurface)
      partNum = static_cast<ghostFace *>(ge)->getPartition();
    else if(ge->geomType() == GEntity::GhostVolume)
      partNum = static_cast<ghostRegion *>(ge)->getPartition();
    if(partNum >= 0 && partNum < (int)ghostEntities.size())
      ghostEntities[partNum] = ge;
  }

  for(std::multimap<std::pair<MElement *, int>, int>::iterator
        it = ghostCells.begin(); it != ghostCells.end(); ++it) {
    if(it->second >= (int)ghostEntities.size()){
      Msg::Error("Invalid partition %d in ghost elements", it->second);
      return false;
    }
    GEntity *ge = ghostEntities[it->second];
    if(!ge){
      Msg::Warning("Missing ghost entity on partition %d", it->second);
    }
    else if(ge->geomType() == GEntity::GhostCurve) {
      static_cast<ghostEdge *>(ge)->addElement
        (it->first.first->getType(), it->first.first, it->first.second);
    }
    else if(ge->geomType() == GEntity::GhostSurface) {
      static_cast<ghostFace *>(ge)->addElement
        (it->first.first->getType(), it->first.first, it->first.second);
    }
    else if(ge->geomType() == GEntity::GhostVolume) {
      static_cast<ghostRegion *>(ge)->addElement
        (it->first.first->getType(), it->first.first, it->first.second);
    }
  }
  return true;
}

int GModel::_readMSH4(const std::string &name)
{
  bool partitioned = false;
  FILE *fp = Fopen(name.c_str(), "rb");
  if(!fp) {
    Msg::Error("Unable to open file '%s'", name.c_str());
    return 0;
  }

  char str[1024] = "x";
  double version = 1.0;
  bool binary = false, swap = false, postpro = false;

  while(1) {
    while(str[0] != '$') {
      if(!fgets(str, sizeof(str), fp) || feof(fp)) break;
    }

    std::string sectionName(&str[1]);
    std::string endSectionName = "End" + sectionName;
    if(feof(fp)) break;

    if(!strncmp(&str[1], "MeshFormat", 10)) {
      if(!fgets(str, sizeof(str), fp) || feof(fp)) {
        fclose(fp);
        return 0;
      }

      int format;
      std::size_t size;
      if(sscanf(str, "%lf %d %lu", &version, &format, &size) != 3) {
        fclose(fp);
        return 0;
      }
      if(format) {
        binary = true;
        Msg::Debug("Mesh is in binary format");
        int one;
        if(fread(&one, sizeof(int), 1, fp) != 1) {
          fclose(fp);
          return 0;
        }
        if(one != 1) {
          swap = true;
          Msg::Debug("Swapping bytes from binary file");
        }
      }

      if(binary && size != sizeof(std::size_t)){
        Msg::Error("Binary file has sizeof(size_t) = %d, not matching "
                   "machine sizeof(size_t) = %d", size, sizeof(std::size_t));
        return false;
      }
      if(binary && version < 4.1){
        Msg::Error("Can only read MSH 4.0 format in ASCII mode");
        return false;
      }
    }
    else if(!strncmp(&str[1], "PhysicalNames", 13)) {
      if(!fgets(str, sizeof(str), fp) || feof(fp)) {
        fclose(fp);
        return 0;
      }
      int numPhysicalNames = 0;
      if(sscanf(str, "%d", &numPhysicalNames) != 1) {
        fclose(fp);
        return 0;
      }
      std::vector<GModel::piter> iterators;
      getInnerPhysicalNamesIterators(iterators);
      for(int i = 0; i < numPhysicalNames; i++) {
        int dim = 0, tag = 0;
        if(fscanf(fp, "%d %d", &dim, &tag) != 2) {
          fclose(fp);
          return 0;
        }
        char name[256];
        if(!fgets(name, sizeof(name), fp)) {
          fclose(fp);
          return 0;
        }
        std::string physicalName = ExtractDoubleQuotedString(name, 256);
        if(physicalName.size())
          iterators[dim] =
            setPhysicalName(iterators[dim], physicalName, dim, tag);
      }
    }
    else if(!strncmp(&str[1], "Entities", 8)) {
      if(!readMSH4Entities(this, fp, false, binary, swap, version)) {
        Msg::Error("Could not read entities");
        fclose(fp);
        return 0;
      }
    }
    else if(!strncmp(&str[1], "PartitionedEntities", 19)) {
      if(!readMSH4Entities(this, fp, true, binary, swap, version)) {
        Msg::Error("Could not read partitioned entities");
        fclose(fp);
        return 0;
      }
      partitioned = true;
    }
    else if(!strncmp(&str[1], "Nodes", 5)) {
      _vertexVectorCache.clear();
      _vertexMapCache.clear();
      Msg::ResetProgressMeter();
      bool dense = false;
      std::size_t totalNumNodes = 0, maxNodeNum;
      std::pair<std::size_t, MVertex *> *vertexCache =
        readMSH4Nodes(this, fp, binary, dense, totalNumNodes, maxNodeNum, swap,
                      version);
      if(!vertexCache) {
        Msg::Error("Could not read nodes");
        fclose(fp);
        return false;
      }
      if(dense) {
        _vertexVectorCache.resize(maxNodeNum + 1, 0);
        for(std::size_t i = 0; i < totalNumNodes; i++) {
          if(!_vertexVectorCache[vertexCache[i].first]) {
            _vertexVectorCache[vertexCache[i].first] = vertexCache[i].second;
          }
          else {
            Msg::Info("Skipping duplicate node %d", vertexCache[i].first);
          }
        }
      }
      else {
        for(std::size_t i = 0; i < totalNumNodes; i++) {
          if(_vertexMapCache.count(vertexCache[i].first) == 0) {
            _vertexMapCache[vertexCache[i].first] = vertexCache[i].second;
          }
          else {
            Msg::Info("Skipping duplicate node %d", vertexCache[i].first);
          }
        }
      }
      delete[] vertexCache;
    }
    else if(!strncmp(&str[1], "Elements", 8)) {
      Msg::ResetProgressMeter();
      bool dense = false;
      std::size_t totalNumElements = 0, maxElementNum = 0;
      std::pair<std::size_t, MElement *> *elementCache = readMSH4Elements
        (this, fp, binary, dense, totalNumElements, maxElementNum, swap, version);
      if(!elementCache) {
        Msg::Error("Could not read elements");
        fclose(fp);
        return 0;
      }
      if(dense) {
        _elementVectorCache.resize(maxElementNum + 1, (MElement *)0);
        for(std::size_t i = 0; i < totalNumElements; i++) {
          if(!_elementVectorCache[elementCache[i].first]) {
            _elementVectorCache[elementCache[i].first] = elementCache[i].second;
          }
          else {
            Msg::Info("Skipping duplicate element %d", elementCache[i].first);
          }
        }
      }
      else {
        for(std::size_t i = 0; i < totalNumElements; i++) {
          if(_elementMapCache.count(elementCache[i].first) == 0) {
            _elementMapCache[elementCache[i].first] = elementCache[i].second;
          }
          else {
            Msg::Info("Skipping duplicate element %d", elementCache[i].first);
          }
        }
      }
      delete[] elementCache;
    }
    else if(!strncmp(&str[1], "Periodic", 8)) {
      if(!readMSH4PeriodicNodes(this, fp, binary, swap, version)) {
        Msg::Error("Could not read periodic section");
        fclose(fp);
        return 0;
      }
    }
    else if(!strncmp(&str[1], "GhostElements", 13)) {
      if(!readMSH4GhostElements(this, fp, binary, swap)) {
        Msg::Error("Could not read ghost elements");
        fclose(fp);
        return 0;
      }
    }
    else if(!strncmp(&str[1], "NodeData", 8) ||
            !strncmp(&str[1], "ElementData", 11) ||
            !strncmp(&str[1], "ElementNodeData", 15)) {
      postpro = true;
      break;
    }

    while(strncmp(&str[1], endSectionName.c_str(), endSectionName.size())) {
      if(!fgets(str, sizeof(str), fp) || feof(fp)) {
        break;
      }
    }
    str[0] = 'a';
  }

  fclose(fp);

  if(partitioned) {
    // This part is added to ensure the compatibility between the new
    // partitioning and the old one.
    std::vector<GEntity *> entities;
    getEntities(entities);
    for(std::size_t i = 0; i < entities.size(); i++) {
      if(entities[i]->geomType() == GEntity::PartitionPoint) {
        partitionVertex *pv = static_cast<partitionVertex *>(entities[i]);
        if(pv->numPartitions() == 1) {
          const int part = pv->getPartition(0);
          for(std::size_t j = 0; j < pv->getNumMeshElements(); j++) {
            pv->getMeshElement(j)->setPartition(part);
          }
        }
      }
      else if(entities[i]->geomType() == GEntity::PartitionCurve) {
        partitionEdge *pe = static_cast<partitionEdge *>(entities[i]);
        if(pe->numPartitions() == 1) {
          const int part = pe->getPartition(0);
          for(std::size_t j = 0; j < pe->getNumMeshElements(); j++) {
            pe->getMeshElement(j)->setPartition(part);
          }
        }
      }
      else if(entities[i]->geomType() == GEntity::PartitionSurface) {
        partitionFace *pf = static_cast<partitionFace *>(entities[i]);
        if(pf->numPartitions() == 1) {
          const int part = pf->getPartition(0);
          for(std::size_t j = 0; j < pf->getNumMeshElements(); j++) {
            pf->getMeshElement(j)->setPartition(part);
          }
        }
      }
      else if(entities[i]->geomType() == GEntity::PartitionVolume) {
        partitionRegion *pr = static_cast<partitionRegion *>(entities[i]);
        if(pr->numPartitions() == 1) {
          const int part = pr->getPartition(0);
          for(std::size_t j = 0; j < pr->getNumMeshElements(); j++) {
            pr->getMeshElement(j)->setPartition(part);
          }
        }
      }
    }
  }

  return postpro ? 2 : 1;
}

static void writeMSH4Physicals(FILE *fp, GEntity *const entity, bool binary)
{
  if(binary) {
    std::vector<int> phys = entity->getPhysicalEntities();
    std::size_t phySize = phys.size();
    fwrite(&phySize, sizeof(std::size_t), 1, fp);
    for(std::size_t i = 0; i < phys.size(); i++) {
      int phy = phys[i];
      fwrite(&phy, sizeof(int), 1, fp);
    }
  }
  else {
    std::vector<int> phys = entity->getPhysicalEntities();
    fprintf(fp, "%lu", phys.size());
    for(std::size_t i = 0; i < phys.size(); i++) {
      fprintf(fp, " %d", phys[i]);
    }
    fprintf(fp, " ");
  }
}

static void writeMSH4BoundingBox(SBoundingBox3d boundBox, FILE *fp,
                                 double scalingFactor, bool binary,
                                 int dim, double version)
{
  double bb[6] = {0., 0., 0., 0., 0., 0.};
  if(!boundBox.empty()) {
    boundBox *= scalingFactor;
    bb[0] = boundBox.min().x();
    bb[1] = boundBox.min().y();
    bb[2] = boundBox.min().z();
    bb[3] = boundBox.max().x();
    bb[4] = boundBox.max().y();
    bb[5] = boundBox.max().z();
  }
  if(binary) {
    fwrite(bb, sizeof(double), (dim > 0) ? 6 : 3, fp);
  }
  else {
    std::size_t n = (version < 4.1 || dim > 0) ? 6 : 3;
    for(std::size_t i = 0; i < n; i++)
      fprintf(fp, "%.16g ", bb[i]);
  }
}

static void writeMSH4Entities(GModel *const model, FILE *fp, bool partition,
                              bool binary, double scalingFactor, double version)
{
  std::set<GEntity *, GEntityLessThan> ghost;
  std::set<GRegion *, GEntityLessThan> regions;
  std::set<GFace *, GEntityLessThan> faces;
  std::set<GEdge *, GEntityLessThan> edges;
  std::set<GVertex *, GEntityLessThan> vertices;

  if(partition) {
    for(GModel::viter it = model->firstVertex(); it != model->lastVertex();
        ++it) {
      if((*it)->geomType() == GEntity::PartitionPoint) vertices.insert(*it);
    }
    for(GModel::eiter it = model->firstEdge(); it != model->lastEdge(); ++it) {
      if((*it)->geomType() == GEntity::PartitionCurve) edges.insert(*it);
      if((*it)->geomType() == GEntity::GhostCurve) ghost.insert(*it);
    }
    for(GModel::fiter it = model->firstFace(); it != model->lastFace(); ++it) {
      if((*it)->geomType() == GEntity::PartitionSurface) faces.insert(*it);
      if((*it)->geomType() == GEntity::GhostSurface) ghost.insert(*it);
    }
    for(GModel::riter it = model->firstRegion(); it != model->lastRegion();
        ++it) {
      if((*it)->geomType() == GEntity::PartitionVolume) regions.insert(*it);
      if((*it)->geomType() == GEntity::GhostVolume) ghost.insert(*it);
    }
  }
  else {
    for(GModel::viter it = model->firstVertex(); it != model->lastVertex();
        ++it)
      if((*it)->geomType() != GEntity::PartitionPoint) vertices.insert(*it);
    for(GModel::eiter it = model->firstEdge(); it != model->lastEdge(); ++it)
      if((*it)->geomType() != GEntity::PartitionCurve &&
         (*it)->geomType() != GEntity::GhostCurve)
        edges.insert(*it);
    for(GModel::fiter it = model->firstFace(); it != model->lastFace(); ++it)
      if((*it)->geomType() != GEntity::PartitionSurface &&
         (*it)->geomType() != GEntity::GhostSurface)
        faces.insert(*it);
    for(GModel::riter it = model->firstRegion(); it != model->lastRegion();
        ++it)
      if((*it)->geomType() != GEntity::PartitionVolume &&
         (*it)->geomType() != GEntity::GhostVolume)
        regions.insert(*it);
  }

  if(binary) {
    if(partition) {
      std::size_t numPartitions = model->getNumPartitions();
      fwrite(&numPartitions, sizeof(std::size_t), 1, fp);

      // write the ghostentities' tag
      std::size_t ghostSize = ghost.size();
      std::vector<int> tags;
      if(ghostSize) {
        tags.resize(2 * ghostSize);
        int index = 0;
        for(std::set<GEntity *, GEntityLessThan>::iterator it = ghost.begin();
            it != ghost.end(); ++it) {
          if((*it)->geomType() == GEntity::GhostCurve) {
            tags[index] = (*it)->tag();
            tags[++index] = static_cast<ghostEdge *>(*it)->getPartition();
          }
          else if((*it)->geomType() == GEntity::GhostSurface) {
            tags[index] = (*it)->tag();
            tags[++index] = static_cast<ghostFace *>(*it)->getPartition();
          }
          else if((*it)->geomType() == GEntity::GhostVolume) {
            tags[index] = (*it)->tag();
            tags[++index] = static_cast<ghostRegion *>(*it)->getPartition();
          }
          index++;
        }
      }
      fwrite(&ghostSize, sizeof(std::size_t), 1, fp);
      if(ghostSize) {
        fwrite(&tags[0], sizeof(int), 2 * ghostSize, fp);
      }
    }
    std::size_t verticesSize = vertices.size();
    std::size_t edgesSize = edges.size();
    std::size_t facesSize = faces.size();
    std::size_t regionsSize = regions.size();
    fwrite(&verticesSize, sizeof(std::size_t), 1, fp);
    fwrite(&edgesSize, sizeof(std::size_t), 1, fp);
    fwrite(&facesSize, sizeof(std::size_t), 1, fp);
    fwrite(&regionsSize, sizeof(std::size_t), 1, fp);

    for(GModel::viter it = vertices.begin(); it != vertices.end(); ++it) {
      int entityTag = (*it)->tag();
      fwrite(&entityTag, sizeof(int), 1, fp);
      if(partition) {
        partitionVertex *pv = static_cast<partitionVertex *>(*it);
        int parentEntityDim = 0, parentEntityTag = 0;
        if(pv->getParentEntity()) {
          parentEntityDim = pv->getParentEntity()->dim();
          parentEntityTag = pv->getParentEntity()->tag();
        }
        fwrite(&parentEntityDim, sizeof(int), 1, fp);
        fwrite(&parentEntityTag, sizeof(int), 1, fp);
        std::vector<int> partitions(pv->getPartitions().begin(),
                                    pv->getPartitions().end()); // FIXME
        std::size_t numPart = partitions.size();
        fwrite(&numPart, sizeof(std::size_t), 1, fp);
        fwrite(&partitions[0], sizeof(int), partitions.size(), fp);
      }
      writeMSH4BoundingBox((*it)->bounds(), fp, scalingFactor, binary,
                           0, version);
      writeMSH4Physicals(fp, *it, binary);
    }

    for(GModel::eiter it = edges.begin(); it != edges.end(); ++it) {
      std::vector<GVertex *> vertices;
      std::vector<int> ori;
      if((*it)->getBeginVertex()) {
        vertices.push_back((*it)->getBeginVertex());
        ori.push_back(1);
      }
      if((*it)->getEndVertex()) { // convention that the end vertex is negative
        vertices.push_back((*it)->getEndVertex());
        ori.push_back(-1);
      }
      std::size_t verticesSize = vertices.size();
      int entityTag = (*it)->tag();
      fwrite(&entityTag, sizeof(int), 1, fp);
      if(partition) {
        partitionEdge *pe = static_cast<partitionEdge *>(*it);
        int parentEntityDim = 0, parentEntityTag = 0;
        if(pe->getParentEntity()) {
          parentEntityDim = pe->getParentEntity()->dim();
          parentEntityTag = pe->getParentEntity()->tag();
        }
        fwrite(&parentEntityDim, sizeof(int), 1, fp);
        fwrite(&parentEntityTag, sizeof(int), 1, fp);
        std::vector<int> partitions(pe->getPartitions().begin(),
                                    pe->getPartitions().end()); // FIXME
        std::size_t numPart = partitions.size();
        fwrite(&numPart, sizeof(std::size_t), 1, fp);
        fwrite(&partitions[0], sizeof(int), partitions.size(), fp);
      }
      writeMSH4BoundingBox((*it)->bounds(), fp, scalingFactor, binary,
                           1, version);
      writeMSH4Physicals(fp, *it, binary);
      fwrite(&verticesSize, sizeof(std::size_t), 1, fp);
      int oriI = 0;
      for(std::vector<GVertex *>::const_iterator itv = vertices.begin();
          itv != vertices.end(); itv++) {
        int brepTag = ori[oriI] * (*itv)->tag();
        fwrite(&brepTag, sizeof(int), 1, fp);
        oriI++;
      }
    }

    for(GModel::fiter it = faces.begin(); it != faces.end(); ++it) {
      std::vector<GEdge *> const &edges = (*it)->edges();
      std::vector<int> const &ori = (*it)->edgeOrientations();
      std::size_t edgesSize = edges.size();
      int entityTag = (*it)->tag();
      fwrite(&entityTag, sizeof(int), 1, fp);
      if(partition) {
        partitionFace *pf = static_cast<partitionFace *>(*it);
        int parentEntityDim = 0, parentEntityTag = 0;
        if(pf->getParentEntity()) {
          parentEntityDim = pf->getParentEntity()->dim();
          parentEntityTag = pf->getParentEntity()->tag();
        }
        fwrite(&parentEntityDim, sizeof(int), 1, fp);
        fwrite(&parentEntityTag, sizeof(int), 1, fp);
        std::vector<int> partitions(pf->getPartitions().begin(),
                                    pf->getPartitions().end()); // FIXME
        std::size_t numPart = partitions.size();
        fwrite(&numPart, sizeof(std::size_t), 1, fp);
        fwrite(&partitions[0], sizeof(int), partitions.size(), fp);
      }
      writeMSH4BoundingBox((*it)->bounds(), fp, scalingFactor, binary,
                           2, version);
      writeMSH4Physicals(fp, *it, binary);
      fwrite(&edgesSize, sizeof(std::size_t), 1, fp);
      std::vector<int> tags, signs;
      for(std::vector<GEdge *>::const_iterator ite = edges.begin();
          ite != edges.end(); ite++)
        tags.push_back((*ite)->tag());

      signs.insert(signs.end(), ori.begin(), ori.end());

      if(tags.size() == signs.size()) {
        for(std::size_t i = 0; i < tags.size(); i++)
          tags[i] *= (signs[i] > 0 ? 1 : -1);
      }
      for(std::size_t i = 0; i < tags.size(); i++) {
        int brepTag = tags[i];
        fwrite(&brepTag, sizeof(int), 1, fp);
      }
    }

    for(GModel::riter it = regions.begin(); it != regions.end(); ++it) {
      std::vector<GFace *> faces = (*it)->faces();
      std::vector<int> const &ori = (*it)->faceOrientations();
      std::size_t facesSize = faces.size();
      int entityTag = (*it)->tag();
      fwrite(&entityTag, sizeof(int), 1, fp);
      if(partition) {
        partitionRegion *pr = static_cast<partitionRegion *>(*it);
        int parentEntityDim = 0, parentEntityTag = 0;
        if(pr->getParentEntity()) {
          parentEntityDim = pr->getParentEntity()->dim();
          parentEntityTag = pr->getParentEntity()->tag();
        }
        fwrite(&parentEntityDim, sizeof(int), 1, fp);
        fwrite(&parentEntityTag, sizeof(int), 1, fp);
        std::vector<int> partitions(pr->getPartitions().begin(),
                                    pr->getPartitions().end()); // FIXME
        std::size_t numPart = partitions.size();
        fwrite(&numPart, sizeof(std::size_t), 1, fp);
        fwrite(&partitions[0], sizeof(int), partitions.size(), fp);
      }
      writeMSH4BoundingBox((*it)->bounds(), fp, scalingFactor, binary,
                           3, version);
      writeMSH4Physicals(fp, *it, binary);
      fwrite(&facesSize, sizeof(std::size_t), 1, fp);
      std::vector<int> tags, signs;
      for(std::vector<GFace *>::iterator itf = faces.begin();
          itf != faces.end(); itf++)
        tags.push_back((*itf)->tag());
      for(std::vector<int>::const_iterator itf = ori.begin(); itf != ori.end();
          itf++)
        signs.push_back(*itf);
      if(tags.size() == signs.size()) {
        for(std::size_t i = 0; i < tags.size(); i++)
          tags[i] *= (signs[i] > 0 ? 1 : -1);
      }
      for(std::size_t i = 0; i < tags.size(); i++) {
        int brepTag = tags[i];
        fwrite(&brepTag, sizeof(int), 1, fp);
      }
    }
    fprintf(fp, "\n");
  }
  else {
    if(partition) {
      fprintf(fp, "%lu\n", model->getNumPartitions());

      // write the ghostentities' tag
      std::size_t ghostSize = ghost.size();
      std::vector<int> tags;
      if(ghostSize) {
        tags.resize(2 * ghostSize);
        int index = 0;
        for(std::set<GEntity *, GEntityLessThan>::iterator it = ghost.begin();
            it != ghost.end(); ++it) {
          if((*it)->geomType() == GEntity::GhostCurve) {
            tags[index] = (*it)->tag();
            tags[++index] = static_cast<ghostEdge *>(*it)->getPartition();
          }
          else if((*it)->geomType() == GEntity::GhostSurface) {
            tags[index] = (*it)->tag();
            tags[++index] = static_cast<ghostFace *>(*it)->getPartition();
          }
          else if((*it)->geomType() == GEntity::GhostVolume) {
            tags[index] = (*it)->tag();
            tags[++index] = static_cast<ghostRegion *>(*it)->getPartition();
          }
          index++;
        }
      }
      fprintf(fp, "%lu\n", ghostSize);
      if(ghostSize) {
        for(std::size_t i = 0; i < 2 * ghostSize; i += 2) {
          fprintf(fp, "%d %d\n", tags[i], tags[i + 1]);
        }
      }
    }
    fprintf(fp, "%lu %lu %lu %lu\n", vertices.size(), edges.size(),
            faces.size(), regions.size());

    for(GModel::viter it = vertices.begin(); it != vertices.end(); ++it) {
      fprintf(fp, "%d ", (*it)->tag());
      if(partition) {
        partitionVertex *pv = static_cast<partitionVertex *>(*it);
        int parentEntityDim = 0, parentEntityTag = 0;
        if(pv->getParentEntity()) {
          parentEntityDim = pv->getParentEntity()->dim();
          parentEntityTag = pv->getParentEntity()->tag();
        }
        fprintf(fp, "%d %d ", parentEntityDim, parentEntityTag);
        std::vector<int> partitions(pv->getPartitions().begin(),
                                    pv->getPartitions().end()); // FIXME
        fprintf(fp, "%lu ", partitions.size());
        for(std::size_t i = 0; i < partitions.size(); i++)
          fprintf(fp, "%d ", partitions[i]);
      }
      writeMSH4BoundingBox((*it)->bounds(), fp, scalingFactor, binary,
                           0, version);
      writeMSH4Physicals(fp, *it, binary);
      fprintf(fp, "\n");
    }

    for(GModel::eiter it = edges.begin(); it != edges.end(); ++it) {
      std::vector<GVertex *> vertices;
      std::vector<int> ori;
      if((*it)->getBeginVertex()) {
        vertices.push_back((*it)->getBeginVertex());
        ori.push_back(1);
      }
      if((*it)->getEndVertex()) { // I use the convention that the end vertex is
                                  // negative
        vertices.push_back((*it)->getEndVertex());
        ori.push_back(-1);
      }
      fprintf(fp, "%d ", (*it)->tag());
      if(partition) {
        partitionEdge *pe = static_cast<partitionEdge *>(*it);
        int parentEntityDim = 0, parentEntityTag = 0;
        if(pe->getParentEntity()) {
          parentEntityDim = pe->getParentEntity()->dim();
          parentEntityTag = pe->getParentEntity()->tag();
        }
        fprintf(fp, "%d %d ", parentEntityDim, parentEntityTag);
        std::vector<int> partitions(pe->getPartitions().begin(),
                                    pe->getPartitions().end()); // FIXME
        fprintf(fp, "%lu ", partitions.size());
        for(std::size_t i = 0; i < partitions.size(); i++)
          fprintf(fp, "%d ", partitions[i]);
      }
      writeMSH4BoundingBox((*it)->bounds(), fp, scalingFactor, binary,
                           1, version);
      writeMSH4Physicals(fp, *it, binary);
      fprintf(fp, "%lu ", vertices.size());
      int oriI = 0;
      for(std::vector<GVertex *>::iterator itv = vertices.begin();
          itv != vertices.end(); itv++) {
        fprintf(fp, "%d ", ori[oriI] * (*itv)->tag());
        oriI++;
      }
      fprintf(fp, "\n");
    }

    for(GModel::fiter it = faces.begin(); it != faces.end(); ++it) {
      std::vector<GEdge *> const &edges = (*it)->edges();
      std::vector<int> const &ori = (*it)->edgeOrientations();
      fprintf(fp, "%d ", (*it)->tag());
      if(partition) {
        partitionFace *pf = static_cast<partitionFace *>(*it);
        int parentEntityDim = 0, parentEntityTag = 0;
        if(pf->getParentEntity()) {
          parentEntityDim = pf->getParentEntity()->dim();
          parentEntityTag = pf->getParentEntity()->tag();
        }
        fprintf(fp, "%d %d ", parentEntityDim, parentEntityTag);
        std::vector<int> partitions(pf->getPartitions().begin(),
                                    pf->getPartitions().end()); // FIXME
        fprintf(fp, "%lu ", partitions.size());
        for(std::size_t i = 0; i < partitions.size(); i++)
          fprintf(fp, "%d ", partitions[i]);
      }
      writeMSH4BoundingBox((*it)->bounds(), fp, scalingFactor, binary,
                           2, version);
      writeMSH4Physicals(fp, *it, binary);
      fprintf(fp, "%lu ", edges.size());
      std::vector<int> tags, signs;
      for(std::vector<GEdge *>::const_iterator ite = edges.begin();
          ite != edges.end(); ite++)
        tags.push_back((*ite)->tag());
      for(std::vector<int>::const_iterator ite = ori.begin(); ite != ori.end();
          ite++)
        signs.push_back(*ite);
      if(tags.size() == signs.size()) {
        for(std::size_t i = 0; i < tags.size(); i++)
          tags[i] *= (signs[i] > 0 ? 1 : -1);
      }
      for(std::size_t i = 0; i < tags.size(); i++) fprintf(fp, "%d ", tags[i]);
      fprintf(fp, "\n");
    }

    for(GModel::riter it = regions.begin(); it != regions.end(); ++it) {
      std::vector<GFace *> const &faces = (*it)->faces();
      std::vector<int> const &ori = (*it)->faceOrientations();
      fprintf(fp, "%d ", (*it)->tag());
      if(partition) {
        partitionRegion *pr = static_cast<partitionRegion *>(*it);
        int parentEntityDim = 0, parentEntityTag = 0;
        if(pr->getParentEntity()) {
          parentEntityDim = pr->getParentEntity()->dim();
          parentEntityTag = pr->getParentEntity()->tag();
        }
        fprintf(fp, "%d %d ", parentEntityDim, parentEntityTag);
        std::vector<int> partitions(pr->getPartitions().begin(),
                                    pr->getPartitions().end()); // FIXME
        fprintf(fp, "%lu ", partitions.size());
        for(std::size_t i = 0; i < partitions.size(); i++)
          fprintf(fp, "%d ", partitions[i]);
      }
      writeMSH4BoundingBox((*it)->bounds(), fp, scalingFactor, binary,
                           3, version);
      writeMSH4Physicals(fp, *it, binary);
      fprintf(fp, "%lu ", faces.size());
      // TODO C++11 std::transform or similiar
      std::vector<int> tags;
      tags.reserve(faces.size());
      for(std::vector<GFace *>::const_iterator itf = faces.begin();
          itf != faces.end(); itf++)
        tags.push_back((*itf)->tag());

      std::vector<int> signs(ori.begin(), ori.end());

      if(tags.size() == signs.size()) {
        for(std::size_t i = 0; i < tags.size(); i++)
          tags[i] *= (signs[i] > 0 ? 1 : -1);
      }
      for(std::size_t i = 0; i < tags.size(); i++) fprintf(fp, "%d ", tags[i]);
      fprintf(fp, "\n");
    }
  }
}

<<<<<<< HEAD
=======
static void writeMSH4EntityNodes(GEntity *ge, FILE *fp, bool binary,
                                 int saveParametric, double scalingFactor,
                                 double version)
{
  if(binary) {
    int entityDim = ge->dim();
    int entityTag = ge->tag();
    std::size_t numVerts = ge->getNumMeshVertices();
    fwrite(&entityDim, sizeof(int), 1, fp);
    fwrite(&entityTag, sizeof(int), 1, fp);
    fwrite(&saveParametric, sizeof(int), 1, fp);
    fwrite(&numVerts, sizeof(std::size_t), 1, fp);
  }
  else {
    fprintf(fp, "%d %d %d %lu\n",
            (version >= 4.1) ? ge->dim() : ge->tag(),
            (version >= 4.1) ? ge->tag() : ge->dim(),
            saveParametric, ge->getNumMeshVertices());
  }

  std::size_t N = ge->getNumMeshVertices();
  std::size_t n = 3;
  if(saveParametric){
    if(ge->dim() == 1) n = 4;
    else if(ge->dim() == 2) n = 5;
  }

  if(binary) {
    std::vector<size_t> tags(N);
    for(std::size_t i = 0; i < N; i++)
      tags[i] = ge->getMeshVertex(i)->getNum();
    fwrite(&tags[0], sizeof(std::size_t), N, fp);
    std::vector<double> coord(n * N);
    std::size_t j = 0;
    for(std::size_t i = 0; i < N; i++){
      MVertex *mv = ge->getMeshVertex(i);
      coord[j++] = mv->x() * scalingFactor;
      coord[j++] = mv->y() * scalingFactor;
      coord[j++] = mv->z() * scalingFactor;
      if(n >= 4) mv->getParameter(0, coord[j++]);
      if(n == 5) mv->getParameter(1, coord[j++]);
    }
    fwrite(&coord[0], sizeof(double), n * N, fp);
  }
  else {
    if(version >= 4.1){
      for(std::size_t i = 0; i < N; i++)
        fprintf(fp, "%lu\n", ge->getMeshVertex(i)->getNum());
    }
    for(std::size_t i = 0; i < N; i++){
      MVertex *mv = ge->getMeshVertex(i);
      double x = mv->x() * scalingFactor;
      double y = mv->y() * scalingFactor;
      double z = mv->z() * scalingFactor;
      if(version < 4.1) fprintf(fp, "%lu ", mv->getNum());
      if(n == 5){
        double u, v;
        mv->getParameter(0, u);
        mv->getParameter(1, v);
        fprintf(fp, "%.16g %.16g %.16g %.16g %.16g\n", x, y, z, u, v);
      }
      else if(n == 4){
        double u;
        mv->getParameter(0, u);
        fprintf(fp, "%.16g %.16g %.16g %.16g\n", x, y, z, u);
      }
      else{
        fprintf(fp, "%.16g %.16g %.16g\n", x, y, z);
      }
    }
  }
}

>>>>>>> b7c568f1
static std::size_t
getAdditionalEntities(std::set<GRegion *, GEntityLessThan> &regions,
                      std::set<GFace *, GEntityLessThan> &faces,
                      std::set<GEdge *, GEntityLessThan> &edges,
                      std::set<GVertex *, GEntityLessThan> &vertices)
{
  std::size_t numVertices = 0;

  for(std::set<GVertex *, GEntityLessThan>::iterator it = vertices.begin();
      it != vertices.end(); ++it) {
    numVertices += (*it)->getNumMeshVertices();
  }

  for(std::set<GEdge *, GEntityLessThan>::iterator it = edges.begin();
      it != edges.end(); ++it) {
    numVertices += (*it)->getNumMeshVertices();
    for(std::size_t i = 0; i < (*it)->getNumMeshElements(); i++) {
      for(std::size_t j = 0;
          j < (*it)->getMeshElement(i)->getNumVertices(); j++) {
        if((*it)->getMeshElement(i)->getVertex(j)->onWhat() != (*it)) {
          GEntity *entity = (*it)->getMeshElement(i)->getVertex(j)->onWhat();

          switch(entity->dim()) {
          case 0:
            if(vertices.find(static_cast<GVertex *>(entity)) ==
               vertices.end()) {
              vertices.insert(static_cast<GVertex *>(entity));
              numVertices += entity->getNumMeshVertices();
            }
            break;
          case 1:
            if(edges.find(static_cast<GEdge *>(entity)) == edges.end()) {
              edges.insert(static_cast<GEdge *>(entity));
              numVertices += entity->getNumMeshVertices();
            }
            break;
          case 2:
            if(faces.find(static_cast<GFace *>(entity)) == faces.end()) {
              faces.insert(static_cast<GFace *>(entity));
              numVertices += entity->getNumMeshVertices();
            }
            break;
          case 3:
            if(regions.find(static_cast<GRegion *>(entity)) == regions.end()) {
              regions.insert(static_cast<GRegion *>(entity));
              numVertices += entity->getNumMeshVertices();
            }
            break;
          default: break;
          }
        }
      }
    }
  }

  for(std::set<GFace *, GEntityLessThan>::iterator it = faces.begin();
      it != faces.end(); ++it) {
    numVertices += (*it)->getNumMeshVertices();
    for(std::size_t i = 0; i < (*it)->getNumMeshElements(); i++) {
      for(std::size_t j = 0;
          j < (*it)->getMeshElement(i)->getNumVertices(); j++) {
        if((*it)->getMeshElement(i)->getVertex(j)->onWhat() != (*it)) {
          GEntity *entity = (*it)->getMeshElement(i)->getVertex(j)->onWhat();

          switch(entity->dim()) {
          case 0:
            if(vertices.find(static_cast<GVertex *>(entity)) ==
               vertices.end()) {
              vertices.insert(static_cast<GVertex *>(entity));
              numVertices += entity->getNumMeshVertices();
            }
            break;
          case 1:
            if(edges.find(static_cast<GEdge *>(entity)) == edges.end()) {
              edges.insert(static_cast<GEdge *>(entity));
              numVertices += entity->getNumMeshVertices();
            }
            break;
          case 2:
            if(faces.find(static_cast<GFace *>(entity)) == faces.end()) {
              faces.insert(static_cast<GFace *>(entity));
              numVertices += entity->getNumMeshVertices();
            }
            break;
          case 3:
            if(regions.find(static_cast<GRegion *>(entity)) == regions.end()) {
              regions.insert(static_cast<GRegion *>(entity));
              numVertices += entity->getNumMeshVertices();
            }
            break;
          default: break;
          }
        }
      }
    }
  }

  for(std::set<GRegion *, GEntityLessThan>::iterator it = regions.begin();
      it != regions.end(); ++it) {
    numVertices += (*it)->getNumMeshVertices();
    for(std::size_t i = 0; i < (*it)->getNumMeshElements(); i++) {
      for(std::size_t j = 0;
          j < (*it)->getMeshElement(i)->getNumVertices(); j++) {
        if((*it)->getMeshElement(i)->getVertex(j)->onWhat() != (*it)) {
          GEntity *entity = (*it)->getMeshElement(i)->getVertex(j)->onWhat();

          switch(entity->dim()) {
          case 0:
            if(vertices.find(static_cast<GVertex *>(entity)) ==
               vertices.end()) {
              vertices.insert(static_cast<GVertex *>(entity));
              numVertices += entity->getNumMeshVertices();
            }
            break;
          case 1:
            if(edges.find(static_cast<GEdge *>(entity)) == edges.end()) {
              edges.insert(static_cast<GEdge *>(entity));
              numVertices += entity->getNumMeshVertices();
            }
            break;
          case 2:
            if(faces.find(static_cast<GFace *>(entity)) == faces.end()) {
              faces.insert(static_cast<GFace *>(entity));
              numVertices += entity->getNumMeshVertices();
            }
            break;
          case 3:
            if(regions.find(static_cast<GRegion *>(entity)) == regions.end()) {
              regions.insert(static_cast<GRegion *>(entity));
              numVertices += entity->getNumMeshVertices();
            }
            break;
          default: break;
          }
        }
      }
    }
  }

  return numVertices;
}

<<<<<<< HEAD
static void writeMSH4EntityNodes(GEntity *ge, FILE *fp, bool binary,
                                 int saveParametric, double scalingFactor,
                                 double version)
{
  if(binary) {
    int entityDim = ge->dim();
    int entityTag = ge->tag();
    std::size_t numVerts = ge->getNumMeshVertices();
    fwrite(&entityDim, sizeof(int), 1, fp);
    fwrite(&entityTag, sizeof(int), 1, fp);
    fwrite(&saveParametric, sizeof(int), 1, fp);
    fwrite(&numVerts, sizeof(std::size_t), 1, fp);
  }
  else {
    fprintf(fp, "%d %d %d %lu\n",
            (version >= 4.1) ? ge->dim() : ge->tag(),
            (version >= 4.1) ? ge->tag() : ge->dim(),
            saveParametric, ge->getNumMeshVertices());
  }

  std::size_t N = ge->getNumMeshVertices();
  std::size_t n = 3;
  if(saveParametric){
    if(ge->dim() == 1) n = 4;
    else if(ge->dim() == 2) n = 5;
  }

  if(binary) {
    std::vector<size_t> tags(N);
    for(std::size_t i = 0; i < N; i++)
      tags[i] = ge->getMeshVertex(i)->getNum();
    fwrite(&tags[0], sizeof(std::size_t), N, fp);
    std::vector<double> coord(n * N);
    std::size_t j = 0;
    for(std::size_t i = 0; i < N; i++){
      MVertex *mv = ge->getMeshVertex(i);
      coord[j++] = mv->x() * scalingFactor;
      coord[j++] = mv->y() * scalingFactor;
      coord[j++] = mv->z() * scalingFactor;
      if(n >= 4) mv->getParameter(0, coord[j++]);
      if(n == 5) mv->getParameter(1, coord[j++]);
    }
    fwrite(&coord[0], sizeof(double), n * N, fp);
  }
  else {
    if(version >= 4.1){
      for(std::size_t i = 0; i < N; i++)
        fprintf(fp, "%lu\n", ge->getMeshVertex(i)->getNum());
    }
    for(std::size_t i = 0; i < N; i++){
      MVertex *mv = ge->getMeshVertex(i);
      double x = mv->x() * scalingFactor;
      double y = mv->y() * scalingFactor;
      double z = mv->z() * scalingFactor;
      if(version < 4.1) fprintf(fp, "%lu ", mv->getNum());
      if(n == 5){
        double u, v;
        mv->getParameter(0, u);
        mv->getParameter(1, v);
        fprintf(fp, "%.16g %.16g %.16g %.16g %.16g\n", x, y, z, u, v);
      }
      else if(n == 4){
        double u;
        mv->getParameter(0, u);
        fprintf(fp, "%.16g %.16g %.16g %.16g\n", x, y, z, u);
      }
      else{
        fprintf(fp, "%.16g %.16g %.16g\n", x, y, z);
      }
    }
  }
}

static void writeMSH4Nodes(GModel *const model, FILE *fp, bool partitioned,
                           bool binary, int saveParametric,
                           double scalingFactor, bool saveAll, double version)
=======
static std::size_t
getEntitiesForNodes(GModel *const model, bool partitioned, bool saveAll,
                    std::set<GRegion *, GEntityLessThan> &regions,
                    std::set<GFace *, GEntityLessThan> &faces,
                    std::set<GEdge *, GEntityLessThan> &edges,
                    std::set<GVertex *, GEntityLessThan> &vertices)
>>>>>>> b7c568f1
{
  if(partitioned) {
    for(GModel::viter it = model->firstVertex(); it != model->lastVertex();
        ++it)
      if((*it)->geomType() == GEntity::PartitionPoint) vertices.insert(*it);
    for(GModel::eiter it = model->firstEdge(); it != model->lastEdge(); ++it) {
      if((*it)->geomType() == GEntity::PartitionCurve)
        edges.insert(*it);
      else if((*it)->geomType() == GEntity::GhostCurve)
        if(static_cast<ghostEdge *>(*it)->saveMesh()) edges.insert(*it);
    }
    for(GModel::fiter it = model->firstFace(); it != model->lastFace(); ++it) {
      if((*it)->geomType() == GEntity::PartitionSurface)
        faces.insert(*it);
      else if((*it)->geomType() == GEntity::GhostSurface)
        if(static_cast<ghostFace *>(*it)->saveMesh()) faces.insert(*it);
    }
    for(GModel::riter it = model->firstRegion(); it != model->lastRegion();
        ++it) {
      if((*it)->geomType() == GEntity::PartitionVolume)
        regions.insert(*it);
      else if((*it)->geomType() == GEntity::GhostVolume)
        if(static_cast<ghostRegion *>(*it)->saveMesh()) regions.insert(*it);
    }
  }
  else {
    for(GModel::viter it = model->firstVertex(); it != model->lastVertex();
        ++it)
      if((*it)->geomType() != GEntity::PartitionPoint &&
         (saveAll || (!saveAll && (*it)->getPhysicalEntities().size() != 0)))
        vertices.insert(*it);
    for(GModel::eiter it = model->firstEdge(); it != model->lastEdge(); ++it)
      if((*it)->geomType() != GEntity::PartitionCurve &&
         (saveAll || (!saveAll && (*it)->getPhysicalEntities().size() != 0) ||
          (*it)->geomType() == GEntity::GhostCurve))
        edges.insert(*it);
    for(GModel::fiter it = model->firstFace(); it != model->lastFace(); ++it)
      if((*it)->geomType() != GEntity::PartitionSurface &&
         (saveAll || (!saveAll && (*it)->getPhysicalEntities().size() != 0) ||
          (*it)->geomType() == GEntity::GhostSurface))
        faces.insert(*it);
    for(GModel::riter it = model->firstRegion(); it != model->lastRegion();
        ++it)
      if((*it)->geomType() != GEntity::PartitionVolume &&
         (saveAll || (!saveAll && (*it)->getPhysicalEntities().size() != 0) ||
          (*it)->geomType() == GEntity::GhostVolume))
        regions.insert(*it);
  }

  std::size_t numVertices = model->getNumMeshVertices();
  if(!saveAll && !partitioned) {
    numVertices = getAdditionalEntities(regions, faces, edges, vertices);
  }
  return numVertices;
}

<<<<<<< HEAD
=======
static void writeMSH4Nodes(GModel *const model, FILE *fp, bool partitioned,
                           bool binary, int saveParametric,
                           double scalingFactor, bool saveAll, double version)
{
  std::set<GRegion *, GEntityLessThan> regions;
  std::set<GFace *, GEntityLessThan> faces;
  std::set<GEdge *, GEntityLessThan> edges;
  std::set<GVertex *, GEntityLessThan> vertices;
  std::size_t numNodes = getEntitiesForNodes(model, partitioned, saveAll,
                                             regions, faces, edges, vertices);

>>>>>>> b7c568f1
  std::size_t minTag = std::numeric_limits<std::size_t>::max(), maxTag = 0;
  for(GModel::viter it = vertices.begin(); it != vertices.end(); ++it) {
    for(std::size_t i = 0; i < (*it)->getNumMeshVertices(); i++){
      minTag = std::min(minTag, (*it)->getMeshVertex(i)->getNum());
      maxTag = std::max(maxTag, (*it)->getMeshVertex(i)->getNum());
    }
  }
  for(GModel::eiter it = edges.begin(); it != edges.end(); ++it) {
    for(std::size_t i = 0; i < (*it)->getNumMeshVertices(); i++){
      minTag = std::min(minTag, (*it)->getMeshVertex(i)->getNum());
      maxTag = std::max(maxTag, (*it)->getMeshVertex(i)->getNum());
    }
  }
  for(GModel::fiter it = faces.begin(); it != faces.end(); ++it) {
    for(std::size_t i = 0; i < (*it)->getNumMeshVertices(); i++){
      minTag = std::min(minTag, (*it)->getMeshVertex(i)->getNum());
      maxTag = std::max(maxTag, (*it)->getMeshVertex(i)->getNum());
    }
  }
  for(GModel::riter it = regions.begin(); it != regions.end(); ++it) {
    for(std::size_t i = 0; i < (*it)->getNumMeshVertices(); i++){
      minTag = std::min(minTag, (*it)->getMeshVertex(i)->getNum());
      maxTag = std::max(maxTag, (*it)->getMeshVertex(i)->getNum());
    }
  }

  if(binary) {
    std::size_t numSection =
      vertices.size() + edges.size() + faces.size() + regions.size();
    fwrite(&numSection, sizeof(std::size_t), 1, fp);
<<<<<<< HEAD
    fwrite(&numVertices, sizeof(std::size_t), 1, fp);
=======
    fwrite(&numNodes, sizeof(std::size_t), 1, fp);
>>>>>>> b7c568f1
    fwrite(&minTag, sizeof(std::size_t), 1, fp);
    fwrite(&maxTag, sizeof(std::size_t), 1, fp);
  }
  else {
    if(version >= 4.1){
      fprintf(fp, "%lu %lu %lu %lu\n",
              vertices.size() + edges.size() + faces.size() + regions.size(),
<<<<<<< HEAD
              numVertices, minTag, maxTag);
=======
              numNodes, minTag, maxTag);
>>>>>>> b7c568f1
    }
    else{
      fprintf(fp, "%lu %lu\n",
              vertices.size() + edges.size() + faces.size() + regions.size(),
<<<<<<< HEAD
              numVertices);
=======
              numNodes);
>>>>>>> b7c568f1
    }
  }

  for(GModel::viter it = vertices.begin(); it != vertices.end(); ++it){
    writeMSH4EntityNodes(*it, fp, binary, saveParametric, scalingFactor,
                         version);
  }
  for(GModel::eiter it = edges.begin(); it != edges.end(); ++it){
    writeMSH4EntityNodes(*it, fp, binary, saveParametric, scalingFactor,
                         version);
  }
  for(GModel::fiter it = faces.begin(); it != faces.end(); ++it){
    writeMSH4EntityNodes(*it, fp, binary, saveParametric, scalingFactor,
                         version);
  }
  for(GModel::riter it = regions.begin(); it != regions.end(); ++it){
    writeMSH4EntityNodes(*it, fp, binary, saveParametric, scalingFactor,
                         version);
  }

  if(binary) fprintf(fp, "\n");
}

static void writeMSH4Elements(GModel *const model, FILE *fp, bool partitioned,
                              bool binary, bool saveAll, double version)
{
  std::set<GRegion *, GEntityLessThan> regions;
  std::set<GFace *, GEntityLessThan> faces;
  std::set<GEdge *, GEntityLessThan> edges;
  std::set<GVertex *, GEntityLessThan> vertices;

  if(partitioned) {
    for(GModel::viter it = model->firstVertex(); it != model->lastVertex();
        ++it)
      if((*it)->geomType() == GEntity::PartitionPoint) vertices.insert(*it);
    for(GModel::eiter it = model->firstEdge(); it != model->lastEdge(); ++it) {
      if((*it)->geomType() == GEntity::PartitionCurve)
        edges.insert(*it);
      else if((*it)->geomType() == GEntity::GhostCurve)
        if(static_cast<ghostEdge *>(*it)->saveMesh()) edges.insert(*it);
    }
    for(GModel::fiter it = model->firstFace(); it != model->lastFace(); ++it) {
      if((*it)->geomType() == GEntity::PartitionSurface)
        faces.insert(*it);
      else if((*it)->geomType() == GEntity::GhostSurface)
        if(static_cast<ghostFace *>(*it)->saveMesh()) faces.insert(*it);
    }
    for(GModel::riter it = model->firstRegion(); it != model->lastRegion();
        ++it) {
      if((*it)->geomType() == GEntity::PartitionVolume)
        regions.insert(*it);
      else if((*it)->geomType() == GEntity::GhostVolume)
        if(static_cast<ghostRegion *>(*it)->saveMesh()) regions.insert(*it);
    }
  }
  else {
    for(GModel::viter it = model->firstVertex(); it != model->lastVertex();
        ++it)
      if((*it)->geomType() != GEntity::PartitionPoint) vertices.insert(*it);
    for(GModel::eiter it = model->firstEdge(); it != model->lastEdge(); ++it)
      if((*it)->geomType() != GEntity::PartitionCurve &&
         (*it)->geomType() != GEntity::GhostCurve)
        edges.insert(*it);
    for(GModel::fiter it = model->firstFace(); it != model->lastFace(); ++it)
      if((*it)->geomType() != GEntity::PartitionSurface &&
         (*it)->geomType() != GEntity::GhostSurface)
        faces.insert(*it);
    for(GModel::riter it = model->firstRegion(); it != model->lastRegion();
        ++it)
      if((*it)->geomType() != GEntity::PartitionVolume &&
         (*it)->geomType() != GEntity::GhostVolume)
        regions.insert(*it);
  }

  std::map<std::pair<int, int>, std::vector<MElement *> > elementsByType[4];
  std::size_t numElements = 0;

  for(GModel::viter it = vertices.begin(); it != vertices.end(); ++it) {
    if(!saveAll && (*it)->physicals.size() == 0) continue;

    numElements += (*it)->points.size();
    for(std::size_t i = 0; i < (*it)->points.size(); i++) {
      std::pair<int, int> p((*it)->tag(), (*it)->points[i]->getTypeForMSH());
      elementsByType[0][p].push_back((*it)->points[i]);
    }
  }

  for(GModel::eiter it = edges.begin(); it != edges.end(); ++it) {
    if(!saveAll && (*it)->physicals.size() == 0 &&
       (*it)->geomType() != GEntity::GhostCurve)
      continue;

    numElements += (*it)->lines.size();
    for(std::size_t i = 0; i < (*it)->lines.size(); i++) {
      std::pair<int, int> p((*it)->tag(), (*it)->lines[i]->getTypeForMSH());
      elementsByType[1][p].push_back((*it)->lines[i]);
    }
  }

  for(GModel::fiter it = faces.begin(); it != faces.end(); ++it) {
    if(!saveAll && (*it)->physicals.size() == 0 &&
       (*it)->geomType() != GEntity::GhostSurface)
      continue;

    numElements += (*it)->triangles.size();
    for(std::size_t i = 0; i < (*it)->triangles.size(); i++) {
      std::pair<int, int> p((*it)->tag(), (*it)->triangles[i]->getTypeForMSH());
      elementsByType[2][p].push_back((*it)->triangles[i]);
    }
    numElements += (*it)->quadrangles.size();
    for(std::size_t i = 0; i < (*it)->quadrangles.size(); i++) {
      std::pair<int, int> p((*it)->tag(), (*it)->quadrangles[i]->getTypeForMSH());
      elementsByType[2][p].push_back((*it)->quadrangles[i]);
    }
  }

  for(GModel::riter it = regions.begin(); it != regions.end(); ++it) {
    if(!saveAll && (*it)->physicals.size() == 0 &&
       (*it)->geomType() != GEntity::GhostVolume)
      continue;

    numElements += (*it)->tetrahedra.size();
    for(std::size_t i = 0; i < (*it)->tetrahedra.size(); i++) {
      std::pair<int, int> p((*it)->tag(), (*it)->tetrahedra[i]->getTypeForMSH());
      elementsByType[3][p].push_back((*it)->tetrahedra[i]);
    }
    numElements += (*it)->hexahedra.size();
    for(std::size_t i = 0; i < (*it)->hexahedra.size(); i++) {
      std::pair<int, int> p((*it)->tag(), (*it)->hexahedra[i]->getTypeForMSH());
      elementsByType[3][p].push_back((*it)->hexahedra[i]);
    }
    numElements += (*it)->prisms.size();
    for(std::size_t i = 0; i < (*it)->prisms.size(); i++) {
      std::pair<int, int> p((*it)->tag(), (*it)->prisms[i]->getTypeForMSH());
      elementsByType[3][p].push_back((*it)->prisms[i]);
    }
    numElements += (*it)->pyramids.size();
    for(std::size_t i = 0; i < (*it)->pyramids.size(); i++) {
      std::pair<int, int> p((*it)->tag(), (*it)->pyramids[i]->getTypeForMSH());
      elementsByType[3][p].push_back((*it)->pyramids[i]);
    }
    numElements += (*it)->trihedra.size();
    for(std::size_t i = 0; i < (*it)->trihedra.size(); i++) {
      std::pair<int, int> p((*it)->tag(), (*it)->trihedra[i]->getTypeForMSH());
      elementsByType[3][p].push_back((*it)->trihedra[i]);
    }
  }

  std::size_t numSection = 0;
  for(int dim = 0; dim <= 3; dim++) numSection += elementsByType[dim].size();

  std::size_t minTag = std::numeric_limits<std::size_t>::max(), maxTag = 0;
  for(int dim = 0; dim <= 3; dim++) {
    for(std::map<std::pair<int, int>, std::vector<MElement *> >::iterator it =
          elementsByType[dim].begin(); it != elementsByType[dim].end(); ++it) {
      for(std::size_t i = 0; i < it->second.size(); i++){
        minTag = std::min(minTag, it->second[i]->getNum());
        maxTag = std::max(maxTag, it->second[i]->getNum());
      }
    }
  }

  if(binary) {
    fwrite(&numSection, sizeof(std::size_t), 1, fp);
    fwrite(&numElements, sizeof(std::size_t), 1, fp);
    fwrite(&minTag, sizeof(std::size_t), 1, fp);
    fwrite(&maxTag, sizeof(std::size_t), 1, fp);
  }
  else {
    if(version >= 4.1)
      fprintf(fp, "%lu %lu %lu %lu\n", numSection, numElements, minTag, maxTag);
    else
      fprintf(fp, "%lu %lu\n", numSection, numElements);
  }

  for(int dim = 0; dim <= 3; dim++) {
    for(std::map<std::pair<int, int>, std::vector<MElement *> >::iterator it =
          elementsByType[dim].begin(); it != elementsByType[dim].end(); ++it) {
      int entityTag = it->first.first;
      int elmType = it->first.second;
      std::size_t numElm = it->second.size();
      if(binary) {
        fwrite(&dim, sizeof(int), 1, fp);
        fwrite(&entityTag, sizeof(int), 1, fp);
        fwrite(&elmType, sizeof(int), 1, fp);
        fwrite(&numElm, sizeof(std::size_t), 1, fp);
      }
      else {
        fprintf(fp, "%d %d %d %lu\n",
                (version >= 4.1) ? dim : entityTag,
                (version >= 4.1) ? entityTag : dim,
                elmType, numElm);
      }

      std::size_t N = it->second.size();
      if(binary) {
        const int numVertPerElm = MElement::getInfoMSH(elmType);
        std::size_t n = 1 + numVertPerElm;
        std::vector<std::size_t> tags(N * n);
        std::size_t k = 0;
        for(std::size_t i = 0; i < N; i++){
          MElement *e = it->second[i];
          tags[k] = e->getNum();
          for(int j = 0; j < numVertPerElm; j++) {
            tags[k + 1 + j] = e->getVertex(j)->getNum();
          }
          k += n;
        }
        fwrite(&tags[0], sizeof(std::size_t), N * n, fp);
      }
      else {
        for(std::size_t i = 0; i < N; i++) {
          MElement *e = it->second[i];
          fprintf(fp, "%lu ", e->getNum());
          for(std::size_t i = 0; i < e->getNumVertices(); i++) {
            fprintf(fp, "%lu ", e->getVertex(i)->getNum());
          }
          fprintf(fp, "\n");
        }
      }
    }
  }

  if(binary) fprintf(fp, "\n");
}

static void writeMSH4PeriodicNodes(GModel *const model, FILE *fp,
                                   bool partitioned, bool binary, double version)
{
<<<<<<< HEAD
=======
  // To avoid saving correspondances bwteen nodes that are not saved (either in
  // the same file or not at all, e.g. in the partitioned case, or simply if
  // some physical entities are not defined), we could only apply the code below
  // to the entities returned by getEntitiesForNodes().

  // The current choice is to save everything, and not complain if a node is not
  // found when reading the file. This should be reevaluated at some point.

>>>>>>> b7c568f1
  std::size_t count = 0;
  std::vector<GEntity *> entities;
  model->getEntities(entities);
  for(std::size_t i = 0; i < entities.size(); i++)
    if(entities[i]->getMeshMaster() != entities[i]) count++;

  if(!count) return;

  fprintf(fp, "$Periodic\n");

  if(binary) {
    fwrite(&count, sizeof(std::size_t), 1, fp);
  }
  else {
    fprintf(fp, "%lu\n", count);
  }

  for(std::size_t i = 0; i < entities.size(); i++) {
    GEntity *g_slave = entities[i];
    GEntity *g_master = g_slave->getMeshMaster();

    if(g_slave != g_master) {
      if(binary) {
        int gSlaveDim = g_slave->dim();
        int gSlaveTag = g_slave->tag();
        int gMasterTag = g_master->tag();
        fwrite(&gSlaveDim, sizeof(int), 1, fp);
        fwrite(&gSlaveTag, sizeof(int), 1, fp);
        fwrite(&gMasterTag, sizeof(int), 1, fp);

        if(g_slave->affineTransform.size() == 16) {
          std::size_t numAffine = 16;
          fwrite(&numAffine, sizeof(std::size_t), 1, fp);
          for(int j = 0; j < 16; j++) {
            double value = g_slave->affineTransform[j];
            fwrite(&value, sizeof(double), 1, fp);
          }
        }
        else{
          std::size_t numAffine = 0;
          fwrite(&numAffine, sizeof(std::size_t), 1, fp);
        }

        std::size_t corrVertSize = g_slave->correspondingVertices.size();
        fwrite(&corrVertSize, sizeof(std::size_t), 1, fp);

        for(std::map<MVertex *, MVertex *>::iterator it =
              g_slave->correspondingVertices.begin();
            it != g_slave->correspondingVertices.end(); ++it) {
          std::size_t numFirst = it->first->getNum();
          std::size_t numSecond = it->second->getNum();
          fwrite(&numFirst, sizeof(std::size_t), 1, fp);
          fwrite(&numSecond, sizeof(std::size_t), 1, fp);
        }
      }
      else {
        fprintf(fp, "%d %d %d\n", g_slave->dim(), g_slave->tag(),
                g_master->tag());

        if(version >= 4.1){
          if(g_slave->affineTransform.size() == 16) {
            fprintf(fp, "16");
            for(int j = 0; j < 16; j++)
              fprintf(fp, " %.16g", g_slave->affineTransform[j]);
            fprintf(fp, "\n");
          }
          else{
            fprintf(fp, "0\n");
          }
        }
        else{
          if(g_slave->affineTransform.size() == 16) {
            fprintf(fp, "Affine");
            for(int j = 0; j < 16; j++)
              fprintf(fp, " %.16g", g_slave->affineTransform[j]);
            fprintf(fp, "\n");
          }
        }

        fprintf(fp, "%lu\n", g_slave->correspondingVertices.size());

        for(std::map<MVertex *, MVertex *>::iterator it =
              g_slave->correspondingVertices.begin();
            it != g_slave->correspondingVertices.end(); ++it) {
          fprintf(fp, "%lu %lu\n", it->first->getNum(), it->second->getNum());
        }
      }
    }
  }

  if(binary) fprintf(fp, "\n");
  fprintf(fp, "$EndPeriodic\n");
}

static void writeMSH4GhostCells(GModel *const model, FILE *fp, bool binary)
{
  std::vector<GEntity *> entities;
  model->getEntities(entities);
  std::map<MElement *, std::vector<int> > ghostCells;

  for(std::size_t i = 0; i < entities.size(); i++) {
    std::map<MElement *, unsigned int> ghostElements; // FIXME
    int partition;

    if(entities[i]->geomType() == GEntity::GhostCurve) {
      ghostElements = static_cast<ghostEdge *>(entities[i])->getGhostCells();
      partition = static_cast<ghostEdge *>(entities[i])->getPartition();
    }
    else if(entities[i]->geomType() == GEntity::GhostSurface) {
      ghostElements = static_cast<ghostFace *>(entities[i])->getGhostCells();
      partition = static_cast<ghostFace *>(entities[i])->getPartition();
    }
    else if(entities[i]->geomType() == GEntity::GhostVolume) {
      ghostElements = static_cast<ghostRegion *>(entities[i])->getGhostCells();
      partition = static_cast<ghostRegion *>(entities[i])->getPartition();
    }

    for(std::map<MElement *, unsigned int>::iterator it = ghostElements.begin();
        it != ghostElements.end(); ++it) {
      if(ghostCells[it->first].size() == 0)
        ghostCells[it->first].push_back(it->second);
      ghostCells[it->first].push_back(partition);
    }
  }

  if(ghostCells.size() != 0) {
    fprintf(fp, "$GhostElements\n");
    if(binary) {
      std::size_t ghostCellsSize = ghostCells.size();
      fwrite(&ghostCellsSize, sizeof(std::size_t), 1, fp);

      for(std::map<MElement *, std::vector<int> >::iterator it =
            ghostCells.begin(); it != ghostCells.end(); ++it) {
        std::size_t elmTag = it->first->getNum();
        int partNum = it->second[0];
        std::size_t numGhostPartitions = it->second.size() - 1;
        fwrite(&elmTag, sizeof(std::size_t), 1, fp);
        fwrite(&partNum, sizeof(int), 1, fp);
        fwrite(&numGhostPartitions, sizeof(std::size_t), 1, fp);
        for(std::size_t i = 1; i < it->second.size(); i++) {
          fwrite(&it->second[i], sizeof(int), 1, fp);
        }
      }
      fprintf(fp, "\n");
    }
    else {
      fprintf(fp, "%ld\n", ghostCells.size());

      for(std::map<MElement *, std::vector<int> >::iterator it =
            ghostCells.begin();
          it != ghostCells.end(); ++it) {
        fprintf(fp, "%lu %d %ld", it->first->getNum(), it->second[0],
                it->second.size() - 1);
        for(std::size_t i = 1; i < it->second.size(); i++) {
          fprintf(fp, " %d", it->second[i]);
        }
        fprintf(fp, "\n");
      }
    }
    fprintf(fp, "$EndGhostElements\n");
  }
}

int GModel::_writeMSH4(const std::string &name, double version, bool binary,
                       bool saveAll, bool saveParametric, double scalingFactor,
                       bool append)
{
  FILE *fp = 0;
  if(append)
    fp = Fopen(name.c_str(), binary ? "ab" : "a");
  else
    fp = Fopen(name.c_str(), binary ? "wb" : "w");

  if(!fp) {
    Msg::Error("Unable to open file '%s'", name.c_str());
    return 0;
  }

  if(version < 4.1 && binary){
    Msg::Error("Can only write MSH 4.0 format in ASCII mode");
    return 0;
  }

  // if there are no physicals we save all the elements
  if(noPhysicalGroups()) saveAll = true;

  // header
  fprintf(fp, "$MeshFormat\n");
  fprintf(fp, "%g %d %lu\n", version, (binary ? 1 : 0), sizeof(std::size_t));
  if(binary) {
    int one = 1;
    fwrite(&one, sizeof(int), 1, fp); // swapping byte
    fprintf(fp, "\n");
  }
  fprintf(fp, "$EndMeshFormat\n");

  // physicals
  if(numPhysicalNames() > 0) {
    fprintf(fp, "$PhysicalNames\n");
    fprintf(fp, "%d\n", numPhysicalNames());
    for(piter it = firstPhysicalName(); it != lastPhysicalName(); ++it) {
      std::string name = it->second;
      if(name.size() > 128) name.resize(128);
      fprintf(fp, "%d %d \"%s\"\n", it->first.first, it->first.second,
              name.c_str());
    }
    fprintf(fp, "$EndPhysicalNames\n");
  }

  // entities
  fprintf(fp, "$Entities\n");
  writeMSH4Entities(this, fp, false, binary, scalingFactor, version);
  fprintf(fp, "$EndEntities\n");

  // partitioned entities
  if(getNumPartitions() > 0) {
    fprintf(fp, "$PartitionedEntities\n");
    writeMSH4Entities(this, fp, true, binary, scalingFactor, version);
    fprintf(fp, "$EndPartitionedEntities\n");
  }

  // nodes
  fprintf(fp, "$Nodes\n");
  writeMSH4Nodes(this, fp, getNumPartitions() == 0 ? false : true, binary,
                 saveParametric ? 1 : 0, scalingFactor, saveAll, version);
  fprintf(fp, "$EndNodes\n");

  // elements
  fprintf(fp, "$Elements\n");
  writeMSH4Elements(this, fp, getNumPartitions() == 0 ? false : true, binary,
                    saveAll, version);
  fprintf(fp, "$EndElements\n");

  // periodic
  writeMSH4PeriodicNodes(this, fp, getNumPartitions() == 0 ? false : true,
                         binary, version);

  // ghostCells
  writeMSH4GhostCells(this, fp, binary);

  fclose(fp);

  return 1;
}

static void associateVertices(GModel *model)
{
  for(GModel::const_viter it = model->firstVertex(); it != model->lastVertex();
      ++it) {
    for(std::size_t j = 0; j < (*it)->getNumMeshElements(); j++) {
      for(std::size_t k = 0; k < (*it)->getMeshElement(j)->getNumVertices(); k++) {
        (*it)->getMeshElement(j)->getVertex(k)->setEntity(0);
      }
    }
    (*it)->mesh_vertices.clear();
  }
  for(GModel::const_eiter it = model->firstEdge(); it != model->lastEdge();
      ++it) {
    for(std::size_t j = 0; j < (*it)->getNumMeshElements(); j++) {
      for(std::size_t k = 0; k < (*it)->getMeshElement(j)->getNumVertices(); k++) {
        (*it)->getMeshElement(j)->getVertex(k)->setEntity(0);
      }
    }
    (*it)->mesh_vertices.clear();
  }
  for(GModel::const_fiter it = model->firstFace(); it != model->lastFace();
      ++it) {
    for(std::size_t j = 0; j < (*it)->getNumMeshElements(); j++) {
      for(std::size_t k = 0; k < (*it)->getMeshElement(j)->getNumVertices(); k++) {
        (*it)->getMeshElement(j)->getVertex(k)->setEntity(0);
      }
    }
    (*it)->mesh_vertices.clear();
  }
  for(GModel::const_riter it = model->firstRegion(); it != model->lastRegion();
      ++it) {
    for(std::size_t j = 0; j < (*it)->getNumMeshElements(); j++) {
      for(std::size_t k = 0; k < (*it)->getMeshElement(j)->getNumVertices(); k++) {
        (*it)->getMeshElement(j)->getVertex(k)->setEntity(0);
      }
    }
    (*it)->mesh_vertices.clear();
  }

  for(GModel::const_viter it = model->firstVertex(); it != model->lastVertex();
      ++it) {
    for(std::size_t j = 0; j < (*it)->getNumMeshElements(); j++) {
      for(std::size_t k = 0; k < (*it)->getMeshElement(j)->getNumVertices(); k++) {
        if((*it)->getMeshElement(j)->getVertex(k)->onWhat() == 0) {
          (*it)->getMeshElement(j)->getVertex(k)->setEntity(*it);
          (*it)->mesh_vertices.push_back(
            (*it)->getMeshElement(j)->getVertex(k));
        }
      }
    }
  }
  for(GModel::const_eiter it = model->firstEdge(); it != model->lastEdge();
      ++it) {
    for(std::size_t j = 0; j < (*it)->getNumMeshElements(); j++) {
      for(std::size_t k = 0; k < (*it)->getMeshElement(j)->getNumVertices(); k++) {
        if((*it)->getMeshElement(j)->getVertex(k)->onWhat() == 0) {
          (*it)->getMeshElement(j)->getVertex(k)->setEntity(*it);
          (*it)->mesh_vertices.push_back(
            (*it)->getMeshElement(j)->getVertex(k));
        }
      }
    }
  }
  for(GModel::const_fiter it = model->firstFace(); it != model->lastFace();
      ++it) {
    for(std::size_t j = 0; j < (*it)->getNumMeshElements(); j++) {
      for(std::size_t k = 0; k < (*it)->getMeshElement(j)->getNumVertices(); k++) {
        if((*it)->getMeshElement(j)->getVertex(k)->onWhat() == 0) {
          (*it)->getMeshElement(j)->getVertex(k)->setEntity(*it);
          (*it)->mesh_vertices.push_back(
            (*it)->getMeshElement(j)->getVertex(k));
        }
      }
    }
  }
  for(GModel::const_riter it = model->firstRegion(); it != model->lastRegion();
      ++it) {
    for(std::size_t j = 0; j < (*it)->getNumMeshElements(); j++) {
      for(std::size_t k = 0; k < (*it)->getMeshElement(j)->getNumVertices(); k++) {
        if((*it)->getMeshElement(j)->getVertex(k)->onWhat() == 0) {
          (*it)->getMeshElement(j)->getVertex(k)->setEntity(*it);
          (*it)->mesh_vertices.push_back(
            (*it)->getMeshElement(j)->getVertex(k));
        }
      }
    }
  }
}

int GModel::_writePartitionedMSH4(const std::string &baseName, double version,
                                  bool binary, bool saveAll,
                                  bool saveParametric, double scalingFactor)
{
  std::vector<GEntity *> ghostEntities;
  std::vector<GEntity *> entities;
  getEntities(entities);
  for(std::size_t i = 0; i < entities.size(); i++) {
    if(entities[i]->geomType() == GEntity::GhostCurve ||
       entities[i]->geomType() == GEntity::GhostSurface ||
       entities[i]->geomType() == GEntity::GhostVolume) {
      ghostEntities.push_back(entities[i]);
    }
  }

  // Create a temporary model
  GModel *tmp = new GModel();
  tmp->setPhysicalNames(getPhysicalNames());
  tmp->setNumPartitions(getNumPartitions());

  for(std::size_t i = 1; i <= getNumPartitions(); i++) {
    std::set<GEntity *> entitiesSet;
    GEntity *ghostEntity = 0;

    for(std::size_t j = 0; j < entities.size(); j++) {
      GEntity *ge = entities[j];
      switch(ge->geomType()) {
      case GEntity::PartitionVolume: {
        partitionRegion *pr = static_cast<partitionRegion *>(ge);
        if(std::find(pr->getPartitions().begin(), pr->getPartitions().end(),
                     i) != pr->getPartitions().end()) {
          tmp->add(pr);
          if(ghostEntities.size()) entitiesSet.insert(pr);
        }
      } break;
      case GEntity::PartitionSurface: {
        partitionFace *pf = static_cast<partitionFace *>(ge);
        if(std::find(pf->getPartitions().begin(), pf->getPartitions().end(),
                     i) != pf->getPartitions().end()) {
          tmp->add(pf);
          if(ghostEntities.size()) entitiesSet.insert(pf);
        }
      } break;
      case GEntity::PartitionCurve: {
        partitionEdge *pe = static_cast<partitionEdge *>(ge);
        if(std::find(pe->getPartitions().begin(), pe->getPartitions().end(),
                     i) != pe->getPartitions().end()) {
          tmp->add(pe);
          if(ghostEntities.size()) entitiesSet.insert(pe);
        }
      } break;
      case GEntity::PartitionPoint: {
        partitionVertex *pv = static_cast<partitionVertex *>(ge);
        if(std::find(pv->getPartitions().begin(), pv->getPartitions().end(),
                     i) != pv->getPartitions().end()) {
          tmp->add(pv);
          if(ghostEntities.size()) entitiesSet.insert(pv);
        }
      } break;
      case GEntity::GhostCurve:
        if(i == static_cast<ghostEdge *>(ge)->getPartition()) {
          static_cast<ghostEdge *>(ge)->saveMesh(true);
          tmp->add(static_cast<ghostEdge *>(ge));
          if(ghostEntities.size()) entitiesSet.insert(ge);
          ghostEntity = ge;
        }
        break;
      case GEntity::GhostSurface:
        if(i == static_cast<ghostFace *>(ge)->getPartition()) {
          static_cast<ghostFace *>(ge)->saveMesh(true);
          tmp->add(static_cast<ghostFace *>(ge));
          if(ghostEntities.size()) entitiesSet.insert(ge);
          ghostEntity = ge;
        }
        break;
      case GEntity::GhostVolume:
        if(i == static_cast<ghostRegion *>(ge)->getPartition()) {
          static_cast<ghostRegion *>(ge)->saveMesh(true);
          tmp->add(static_cast<ghostRegion *>(ge));
          if(ghostEntities.size()) entitiesSet.insert(ge);
          ghostEntity = ge;
        }
        break;
      default:
        switch(ge->dim()){
        case 0: tmp->add(static_cast<GVertex *>(ge)); break;
        case 1: tmp->add(static_cast<GEdge *>(ge)); break;
        case 2: tmp->add(static_cast<GFace *>(ge)); break;
        case 3: tmp->add(static_cast<GRegion *>(ge)); break;
        }
        if(ghostEntities.size()) entitiesSet.insert(ge);
        break;
      }
    }

    associateVertices(tmp);

    if(ghostEntity) {
      for(std::size_t j = 0; j < ghostEntity->getNumMeshElements(); j++) {
        MElement *e = ghostEntity->getMeshElement(j);
        for(std::size_t k = 0; k < e->getNumVertices(); k++) {
          MVertex *v = e->getVertex(k);
          if(entitiesSet.find(v->onWhat()) == entitiesSet.end()) {
            v->setEntity(ghostEntity);
            ghostEntity->addMeshVertex(v);
          }
        }
      }
    }

    std::ostringstream sstream;
    sstream << baseName << "_" << i << ".msh";

    if(getNumPartitions() > 100) {
      if(i % 100 == 1) {
        Msg::Info("Writing partition %d/%d in file '%s'", i, getNumPartitions(),
                  sstream.str().c_str());
      }
    }
    else {
      Msg::Info("Writing partition %d in file '%s'", i, sstream.str().c_str());
    }

    tmp->_writeMSH4(sstream.str(), version, binary, saveAll, saveParametric,
                    scalingFactor, false);
    tmp->remove();
  }
  delete tmp;

  associateVertices(this);

  return 1;
}

static bool getPhyscialNameInfo(const std::string &name, int &parentPhysicalTag,
                                std::vector<int> &partitions)
{
  if(name[0] != '_') return false;

  const std::string part = "_part{";
  const std::string physical = "_physical{";

  size_t firstPart = name.find(part) + part.size();
  size_t lastPart = name.find_first_of('}', firstPart);
  const std::string partString = name.substr(firstPart, lastPart - firstPart);

  size_t firstPhysical = name.find(physical) + physical.size();
  size_t lastPhysical = name.find_first_of('}', firstPhysical);
  const std::string physicalString =
    name.substr(firstPhysical, lastPhysical - firstPhysical);

  std::string number;
  for(size_t i = 0; i < partString.size(); ++i) {
    if(partString[i] == ',') {
      partitions.push_back(atoi(number.c_str()));
      number.clear();
    }
    else {
      number += partString[i];
    }
  }
  partitions.push_back(atoi(number.c_str()));

  parentPhysicalTag = atoi(physicalString.c_str());

  return true;
}

int GModel::writePartitionedTopology(std::string &name)
{
  Msg::Info("Writing '%s'", name.c_str());

  std::vector<std::map<int, std::pair<int, std::vector<int> > > > allParts(4);
  std::vector<GEntity *> entities;
  getEntities(entities);
  for(size_t i = 0; i < entities.size(); i++) {
    std::vector<int> physicals = entities[i]->getPhysicalEntities();
    for(size_t j = 0; j < physicals.size(); ++j) {
      const std::string phyName =
        this->getPhysicalName(entities[i]->dim(), physicals[j]);
      int parentPhysicalTag;
      std::vector<int> partitions;
      if(getPhyscialNameInfo(phyName, parentPhysicalTag, partitions)) {
        allParts[entities[i]->dim()].insert(
          std::pair<int, std::pair<int, std::vector<int> > >(
            physicals[j],
            std::pair<int, std::vector<int> >(parentPhysicalTag, partitions)));
      }
    }
  }

  FILE *fp = Fopen(name.c_str(), "w");
  if(!fp) {
    Msg::Error("Could not open file '%s'", name.c_str());
    return 0;
  }

#if __cplusplus < 201103L
  char intToChar[20];
#endif
  fprintf(fp, "Group{\n");
  fprintf(fp, "  // Part~{dim}~{parentPhysicalTag}~{part1}~{part2}~...\n\n");
  std::vector<std::map<int, std::string> > tagToString(4);
  for(size_t i = 4; i > 0; --i) {
    fprintf(fp, "  // Dim %lu\n", i - 1);
    for(std::multimap<int, std::pair<int, std::vector<int> > >::iterator it =
          allParts[i - 1].begin();
        it != allParts[i - 1].end(); ++it) {
#if __cplusplus >= 201103L
      std::string partName = "Part~{" + std::to_string(i - 1) + "}~{" +
                             std::to_string(it->second.first) + "}";
#else
      std::string partName = "Part~{";
      sprintf(intToChar, "%lu", i - 1);
      partName += intToChar;
      partName += "}~{";
      sprintf(intToChar, "%d", it->second.first);
      partName += intToChar;
      partName += "}";
#endif
      fprintf(fp, "  Part~{%lu}~{%d}", i - 1, it->second.first);
      for(size_t j = 0; j < it->second.second.size(); ++j) {
#if __cplusplus >= 201103L
        partName += "~{" + std::to_string(it->second.second[j]) + "}";
#else
        partName += "~{";
        sprintf(intToChar, "%d", it->second.second[j]);
        partName += intToChar;
        partName += "}";
#endif
        fprintf(fp, "~{%d}", it->second.second[j]);
      }
      tagToString[i - 1].insert(
        std::pair<int, std::string>(it->first, partName));
      fprintf(fp, " = Region[{%d}];\n", it->first);
    }
    fprintf(fp, "\n");
  }

  fprintf(fp, "  // Global names\n\n");
  std::map<int, std::vector<int> > omegas;
  std::map<std::pair<int, int>, std::vector<int> > sigmasij;
  std::map<int, std::vector<int> > sigmas;
  std::map<int, std::set<int> > neighbors;
  std::size_t omegaDim = 0;
  for(size_t i = 4; i > 0; --i) {
    if(allParts[i - 1].size() != 0) {
      omegaDim = i - 1;
      break;
    }
  }

  // omega
  for(std::multimap<int, std::pair<int, std::vector<int> > >::iterator it =
        allParts[omegaDim].begin();
      it != allParts[omegaDim].end(); ++it) {
    if(it->second.second.size() == 1) {
      omegas[it->second.second[0]].push_back(it->first);
    }
  }
  fprintf(fp, "  // Omega\n");
  for(std::map<int, std::vector<int> >::iterator it = omegas.begin();
      it != omegas.end(); ++it) {
    fprintf(fp, "  Omega~{%d} = Region[{", it->first);
    for(size_t j = 0; j < it->second.size(); ++j) {
      if(j == 0)
        fprintf(fp, "%s", tagToString[omegaDim][it->second[j]].c_str());
      else
        fprintf(fp, ", %s", tagToString[omegaDim][it->second[j]].c_str());
    }
    fprintf(fp, "}];\n");
  }
  fprintf(fp, "\n");

  if(omegaDim > 0) {
    // sigma
    for(std::multimap<int, std::pair<int, std::vector<int> > >::iterator it =
          allParts[omegaDim - 1].begin();
        it != allParts[omegaDim - 1].end(); ++it) {
      if(it->second.second.size() == 2) {
        sigmasij[std::pair<int, int>(it->second.second[0],
                                     it->second.second[1])]
          .push_back(it->first);
        sigmasij[std::pair<int, int>(it->second.second[1],
                                     it->second.second[0])]
          .push_back(it->first);
        sigmas[it->second.second[0]].push_back(it->first);
        sigmas[it->second.second[1]].push_back(it->first);
      }
    }
    fprintf(fp, "  // Sigma\n");
    for(std::map<std::pair<int, int>, std::vector<int> >::iterator it =
          sigmasij.begin();
        it != sigmasij.end(); ++it) {
      fprintf(fp, "  Sigma~{%d}~{%d} = Region[{", it->first.first,
              it->first.second);
      for(size_t j = 0; j < it->second.size(); ++j) {
        if(j == 0)
          fprintf(fp, "%s", tagToString[omegaDim - 1][it->second[j]].c_str());
        else
          fprintf(fp, ", %s", tagToString[omegaDim - 1][it->second[j]].c_str());
      }
      fprintf(fp, "}];\n");
    }
    fprintf(fp, "\n");

    for(std::map<int, std::vector<int> >::iterator it = sigmas.begin();
        it != sigmas.end(); ++it) {
      fprintf(fp, "  Sigma~{%d} = Region[{", it->first);
      for(size_t j = 0; j < it->second.size(); ++j) {
        if(j == 0)
          fprintf(fp, "%s", tagToString[omegaDim - 1][it->second[j]].c_str());
        else
          fprintf(fp, ", %s", tagToString[omegaDim - 1][it->second[j]].c_str());
      }
      fprintf(fp, "}];\n");
    }
    fprintf(fp, "\n");
  }

  // D
  fprintf(fp, "  D() = {");
  for(size_t i = 1; i <= getNumPartitions(); ++i) {
    if(i != 1) fprintf(fp, ", ");
    fprintf(fp, "%lu", i);
  }
  fprintf(fp, "};\n");

  if(omegaDim > 0) {
    // D~{i}
    for(std::multimap<int, std::pair<int, std::vector<int> > >::iterator it =
          allParts[omegaDim - 1].begin();
        it != allParts[omegaDim - 1].end(); ++it) {
      if(it->second.second.size() == 2) {
        neighbors[it->second.second[0]].insert(it->second.second[1]);
        neighbors[it->second.second[1]].insert(it->second.second[0]);
      }
    }
    for(size_t i = 1; i <= getNumPartitions(); ++i) {
      fprintf(fp, "  D~{%lu}() = {", i);
      for(std::set<int>::iterator it = neighbors[i].begin();
          it != neighbors[i].end(); ++it) {
        if(it != neighbors[i].begin()) fprintf(fp, ", ");
        fprintf(fp, "%d", *it);
      }
      fprintf(fp, "};\n");
    }
  }

  fprintf(fp, "}\n\n");

  fclose(fp);

  Msg::Info("Done writing '%s'", name.c_str());

  return 1;
}<|MERGE_RESOLUTION|>--- conflicted
+++ resolved
@@ -688,7 +688,6 @@
         else if(n == 4){
           double x, y, z, u;
           if(fscanf(fp, "%lf %lf %lf %lf", &x, &y, &z, &u) != 4){
-<<<<<<< HEAD
             delete [] vertexCache;
             return 0;
           }
@@ -702,21 +701,6 @@
           }
           mv = new MVertex(x, y, z, entity, tagNode);
         }
-=======
-            delete [] vertexCache;
-            return 0;
-          }
-          mv = new MEdgeVertex(x, y, z, entity, u, tagNode);
-        }
-        else{
-          double x, y, z;
-          if(fscanf(fp, "%lf %lf %lf", &x, &y, &z) != 3){
-            delete [] vertexCache;
-            return 0;
-          }
-          mv = new MVertex(x, y, z, entity, tagNode);
-        }
->>>>>>> b7c568f1
         entity->addMeshVertex(mv);
         mv->setEntity(entity);
         minNodeNum = std::min(minNodeNum, tagNode);
@@ -1143,13 +1127,6 @@
       MVertex *mv1 = model->getMeshVertexByTag(v1);
       MVertex *mv2 = model->getMeshVertexByTag(v2);
 
-<<<<<<< HEAD
-      if(!mv1) {
-        Msg::Error("Could not find periodic node %d", v1);
-      }
-      if(!mv2) {
-        Msg::Error("Could not find periodic node %d", v2);
-=======
       if(mv1 && mv2){
         slave->correspondingVertices[mv1] = mv2;
       }
@@ -1160,7 +1137,6 @@
         else if(!mv2) {
           Msg::Info("Could not find periodic node %d", v2);
         }
->>>>>>> b7c568f1
       }
     }
   }
@@ -2002,8 +1978,6 @@
   }
 }
 
-<<<<<<< HEAD
-=======
 static void writeMSH4EntityNodes(GEntity *ge, FILE *fp, bool binary,
                                  int saveParametric, double scalingFactor,
                                  double version)
@@ -2077,7 +2051,6 @@
   }
 }
 
->>>>>>> b7c568f1
 static std::size_t
 getAdditionalEntities(std::set<GRegion *, GEntityLessThan> &regions,
                       std::set<GFace *, GEntityLessThan> &faces,
@@ -2220,91 +2193,12 @@
   return numVertices;
 }
 
-<<<<<<< HEAD
-static void writeMSH4EntityNodes(GEntity *ge, FILE *fp, bool binary,
-                                 int saveParametric, double scalingFactor,
-                                 double version)
-{
-  if(binary) {
-    int entityDim = ge->dim();
-    int entityTag = ge->tag();
-    std::size_t numVerts = ge->getNumMeshVertices();
-    fwrite(&entityDim, sizeof(int), 1, fp);
-    fwrite(&entityTag, sizeof(int), 1, fp);
-    fwrite(&saveParametric, sizeof(int), 1, fp);
-    fwrite(&numVerts, sizeof(std::size_t), 1, fp);
-  }
-  else {
-    fprintf(fp, "%d %d %d %lu\n",
-            (version >= 4.1) ? ge->dim() : ge->tag(),
-            (version >= 4.1) ? ge->tag() : ge->dim(),
-            saveParametric, ge->getNumMeshVertices());
-  }
-
-  std::size_t N = ge->getNumMeshVertices();
-  std::size_t n = 3;
-  if(saveParametric){
-    if(ge->dim() == 1) n = 4;
-    else if(ge->dim() == 2) n = 5;
-  }
-
-  if(binary) {
-    std::vector<size_t> tags(N);
-    for(std::size_t i = 0; i < N; i++)
-      tags[i] = ge->getMeshVertex(i)->getNum();
-    fwrite(&tags[0], sizeof(std::size_t), N, fp);
-    std::vector<double> coord(n * N);
-    std::size_t j = 0;
-    for(std::size_t i = 0; i < N; i++){
-      MVertex *mv = ge->getMeshVertex(i);
-      coord[j++] = mv->x() * scalingFactor;
-      coord[j++] = mv->y() * scalingFactor;
-      coord[j++] = mv->z() * scalingFactor;
-      if(n >= 4) mv->getParameter(0, coord[j++]);
-      if(n == 5) mv->getParameter(1, coord[j++]);
-    }
-    fwrite(&coord[0], sizeof(double), n * N, fp);
-  }
-  else {
-    if(version >= 4.1){
-      for(std::size_t i = 0; i < N; i++)
-        fprintf(fp, "%lu\n", ge->getMeshVertex(i)->getNum());
-    }
-    for(std::size_t i = 0; i < N; i++){
-      MVertex *mv = ge->getMeshVertex(i);
-      double x = mv->x() * scalingFactor;
-      double y = mv->y() * scalingFactor;
-      double z = mv->z() * scalingFactor;
-      if(version < 4.1) fprintf(fp, "%lu ", mv->getNum());
-      if(n == 5){
-        double u, v;
-        mv->getParameter(0, u);
-        mv->getParameter(1, v);
-        fprintf(fp, "%.16g %.16g %.16g %.16g %.16g\n", x, y, z, u, v);
-      }
-      else if(n == 4){
-        double u;
-        mv->getParameter(0, u);
-        fprintf(fp, "%.16g %.16g %.16g %.16g\n", x, y, z, u);
-      }
-      else{
-        fprintf(fp, "%.16g %.16g %.16g\n", x, y, z);
-      }
-    }
-  }
-}
-
-static void writeMSH4Nodes(GModel *const model, FILE *fp, bool partitioned,
-                           bool binary, int saveParametric,
-                           double scalingFactor, bool saveAll, double version)
-=======
 static std::size_t
 getEntitiesForNodes(GModel *const model, bool partitioned, bool saveAll,
                     std::set<GRegion *, GEntityLessThan> &regions,
                     std::set<GFace *, GEntityLessThan> &faces,
                     std::set<GEdge *, GEntityLessThan> &edges,
                     std::set<GVertex *, GEntityLessThan> &vertices)
->>>>>>> b7c568f1
 {
   if(partitioned) {
     for(GModel::viter it = model->firstVertex(); it != model->lastVertex();
@@ -2361,8 +2255,6 @@
   return numVertices;
 }
 
-<<<<<<< HEAD
-=======
 static void writeMSH4Nodes(GModel *const model, FILE *fp, bool partitioned,
                            bool binary, int saveParametric,
                            double scalingFactor, bool saveAll, double version)
@@ -2374,7 +2266,6 @@
   std::size_t numNodes = getEntitiesForNodes(model, partitioned, saveAll,
                                              regions, faces, edges, vertices);
 
->>>>>>> b7c568f1
   std::size_t minTag = std::numeric_limits<std::size_t>::max(), maxTag = 0;
   for(GModel::viter it = vertices.begin(); it != vertices.end(); ++it) {
     for(std::size_t i = 0; i < (*it)->getNumMeshVertices(); i++){
@@ -2405,11 +2296,7 @@
     std::size_t numSection =
       vertices.size() + edges.size() + faces.size() + regions.size();
     fwrite(&numSection, sizeof(std::size_t), 1, fp);
-<<<<<<< HEAD
-    fwrite(&numVertices, sizeof(std::size_t), 1, fp);
-=======
     fwrite(&numNodes, sizeof(std::size_t), 1, fp);
->>>>>>> b7c568f1
     fwrite(&minTag, sizeof(std::size_t), 1, fp);
     fwrite(&maxTag, sizeof(std::size_t), 1, fp);
   }
@@ -2417,20 +2304,12 @@
     if(version >= 4.1){
       fprintf(fp, "%lu %lu %lu %lu\n",
               vertices.size() + edges.size() + faces.size() + regions.size(),
-<<<<<<< HEAD
-              numVertices, minTag, maxTag);
-=======
               numNodes, minTag, maxTag);
->>>>>>> b7c568f1
     }
     else{
       fprintf(fp, "%lu %lu\n",
               vertices.size() + edges.size() + faces.size() + regions.size(),
-<<<<<<< HEAD
-              numVertices);
-=======
               numNodes);
->>>>>>> b7c568f1
     }
   }
 
@@ -2660,8 +2539,6 @@
 static void writeMSH4PeriodicNodes(GModel *const model, FILE *fp,
                                    bool partitioned, bool binary, double version)
 {
-<<<<<<< HEAD
-=======
   // To avoid saving correspondances bwteen nodes that are not saved (either in
   // the same file or not at all, e.g. in the partitioned case, or simply if
   // some physical entities are not defined), we could only apply the code below
@@ -2670,7 +2547,6 @@
   // The current choice is to save everything, and not complain if a node is not
   // found when reading the file. This should be reevaluated at some point.
 
->>>>>>> b7c568f1
   std::size_t count = 0;
   std::vector<GEntity *> entities;
   model->getEntities(entities);
