// Gmsh - Copyright (C) 1997-2018 C. Geuzaine, J.-F. Remacle
//
// See the LICENSE.txt file for license information. Please report all
// bugs and problems to the public mailing list <gmsh@onelab.info>.
//
// Contributed by Anthony Royer

#include <cstdio>
#include <fstream>
#include <vector>
#include <map>
#include <algorithm>
#include <sstream>
#include <string>
#include <cstdlib>

#include "GmshDefines.h"
#include "OS.h"
#include "Context.h"
#include "GModel.h"
#include "GEntity.h"
#include "partitionRegion.h"
#include "partitionFace.h"
#include "partitionEdge.h"
#include "partitionVertex.h"
#include "ghostFace.h"
#include "ghostEdge.h"
#include "ghostRegion.h"
#include "MPoint.h"
#include "MLine.h"
#include "MTriangle.h"
#include "MQuadrangle.h"
#include "MTetrahedron.h"
#include "MHexahedron.h"
#include "MPrism.h"
#include "MPyramid.h"
#include "MTrihedron.h"
#include "StringUtils.h"

static bool readMSH4Physicals(GModel *const model, FILE* fp, GEntity *const entity,
                              bool binary, char *str, bool swap)
{
  unsigned long numPhy = 0;
  if(binary){
    if(fread(&numPhy, sizeof(unsigned long), 1, fp) != 1){
      return false;
    }
    if(swap) SwapBytes((char*)&numPhy, sizeof(unsigned long), 1);

    int *phyTags = new int[numPhy];
    if(fread(phyTags, sizeof(int), numPhy, fp) != numPhy){
      return false;
    }
    if(swap) SwapBytes((char*)phyTags, sizeof(int), numPhy);

    for(unsigned int i = 0; i < numPhy; i++){
      entity->addPhysicalEntity(phyTags[i]);
    }
    delete[] phyTags;
  }
  else{
    sscanf(str, "%lu %[0-9- ]", &numPhy, str);
    for(unsigned int i = 0; i < numPhy; i++){
      int phyTag = 0;

      if(i == numPhy-1 && entity->dim() == 0){
        if(sscanf(str, "%d", &phyTag) != 1){
          return false;
        }
      }
      else{
        if(sscanf(str, "%d %[0-9- ]", &phyTag, str) != 2){
          return false;
        }
      }

      entity->addPhysicalEntity(phyTag);
    }
  }
  return true;
}

static bool readMSH4BoundingEntities(GModel *const model, FILE* fp,
                                     GEntity *const entity, bool binary,
                                     char *str, bool swap)
{
  unsigned long numBrep = 0;
  std::vector<GEntity*> boundingEntities;
  std::vector<int> boundingSign;

  if(binary){
    if(fread(&numBrep, sizeof(unsigned long), 1, fp) != 1){
      return false;
    }
    if(swap) SwapBytes((char*)&numBrep, sizeof(unsigned long), 1);

    int *brepTags = new int[numBrep];
    if(fread(brepTags, sizeof(int), numBrep, fp) != numBrep){
      return false;
    }
    if(swap) SwapBytes((char*)brepTags, sizeof(int), numBrep);

    for(unsigned int i = 0; i < numBrep; i++){
      GEntity *brep = model->getEntityByTag(entity->dim()-1, std::abs(brepTags[i]));
      if(!brep){
        Msg::Warning("Entity %d not found in the Brep of entity %d",
                     brepTags[i], entity->tag());
        return false;
      }
      boundingEntities.push_back(brep);
      boundingSign.push_back((std::abs(brepTags[i]) == brepTags[i] ? 1 : -1));
    }
    delete[] brepTags;
  }
  else{
    sscanf(str, "%lu %[0-9- ]", &numBrep, str);
    for(unsigned int i = 0; i < numBrep; i++){
      int entityTag = 0;

      if(i != numBrep - 1){
        if(sscanf(str, "%d %[0-9- ]", &entityTag, str) != 2){
          return false;
        }
      }
      else{
        if(sscanf(str, "%d", &entityTag) != 1){
          return false;
        }
      }

      GEntity *brep = model->getEntityByTag(entity->dim()-1, std::abs(entityTag));
      if(!brep){
        Msg::Warning("Entity %d not found in the Brep of entity %d",
                     entityTag, entity->tag());
        return false;
      }
      boundingEntities.push_back(brep);
      boundingSign.push_back((std::abs(entityTag) == entityTag ? 1 : -1));
    }
  }

  switch(entity->dim()){
    case 1:
      if(boundingEntities.size() == 2){
        reinterpret_cast<discreteEdge*>(entity)->setBeginVertex
          (reinterpret_cast<GVertex*>(boundingEntities[0]));
        reinterpret_cast<discreteEdge*>(entity)->setEndVertex
          (reinterpret_cast<GVertex*>(boundingEntities[1]));
      }
      else if(boundingEntities.size() == 1){
        if(boundingSign[0] == 1){
          reinterpret_cast<discreteEdge*>(entity)->setBeginVertex
            (reinterpret_cast<GVertex*>(boundingEntities[0]));
        }
        else{
          reinterpret_cast<discreteEdge*>(entity)->setEndVertex
            (reinterpret_cast<GVertex*>(boundingEntities[0]));
        }
      }
      break;
    case 2:
    {
      std::vector<int> tags(boundingEntities.size());
      for(unsigned int i = 0; i < boundingEntities.size(); i++)
        tags[i] = std::abs(boundingEntities[i]->tag());
      reinterpret_cast<discreteFace*>(entity)->setBoundEdges(tags, boundingSign);
    }
      break;
    case 3:
    {
      std::vector<int> tags(boundingEntities.size());
      for(unsigned int i = 0; i < boundingEntities.size(); i++)
        tags[i] = std::abs(boundingEntities[i]->tag());
      reinterpret_cast<discreteRegion*>(entity)->setBoundFaces(tags, boundingSign);
    }
      break;
    default:
      break;
  }
  return true;
}

static bool readMSH4EntityInfo(FILE *fp, bool binary, char *str, bool swap,
                               bool partition, int &tag,
                               int &parentDim, int &parentTag,
                               std::vector<unsigned int> &partitions,
                               double &minX, double &minY, double &minZ,
                               double &maxX, double &maxY, double &maxZ)
{
  if(partition){
    if(binary){
      int dataInt[4];
      double dataDouble[6];
      if(fread(dataInt, sizeof(int), 4, fp) != 4){
        return false;
      }
      if(swap) SwapBytes((char*)dataInt, sizeof(int), 4);
      tag = dataInt[0];
      parentDim = dataInt[1];
      parentTag = dataInt[2];
      partitions.resize(dataInt[3], 0);
      if(fread(&partitions[0], sizeof(unsigned int), partitions.size(), fp) !=
         partitions.size()){
        return false;
      }
      if(swap) SwapBytes((char*)&partitions[0], sizeof(unsigned int),
                         partitions.size());
      if(fread(dataDouble, sizeof(double), 6, fp) != 6){
        return false;
      }
      if(swap) SwapBytes((char*)dataDouble, sizeof(double), 6);
      minX = dataDouble[0];
      minY = dataDouble[1];
      minZ = dataDouble[2];
      maxX = dataDouble[3];
      maxY = dataDouble[4];
      maxZ = dataDouble[5];
    }
    else{
      int numPart = 0;
      if(fscanf(fp, "%d %d %d %d", &tag, &parentDim, &parentTag, &numPart) != 4){
        return false;
      }
      partitions.resize(numPart, 0);
      for(int i = 0; i < numPart; i++){
        if(fscanf(fp, "%d", &partitions[i]) != 1){
          return false;
        }
      }
      if(fscanf(fp, "%lf %lf %lf %lf %lf %lf %[0-9- ]",
                &minX, &minY, &minZ, &maxX, &maxY, &maxZ, str) != 7){
        return false;
      }
    }
  }
  else{
    if(binary){
      int dataInt;
      double dataDouble[6];
      if(fread(&dataInt, sizeof(int), 1, fp) != 1){
        return false;
      }
      if(swap) SwapBytes((char*)&dataInt, sizeof(int), 1);
      if(fread(dataDouble, sizeof(double), 6, fp) != 6){
        return false;
      }
      if(swap) SwapBytes((char*)dataDouble, sizeof(double), 6);
      tag = dataInt;
      minX = dataDouble[0];
      minY = dataDouble[1];
      minZ = dataDouble[2];
      maxX = dataDouble[3];
      maxY = dataDouble[4];
      maxZ = dataDouble[5];
    }
    else{
      if(fscanf(fp, "%d %lf %lf %lf %lf %lf %lf %[0-9- ]",
                &tag, &minX, &minY, &minZ, &maxX, &maxY, &maxZ, str) != 8){
        return false;
      }
    }
  }
  return true;
}

static bool readMSH4Entities(GModel *const model, FILE* fp, bool partition,
                             bool binary, bool swap)
{
  char str[256];

  if(partition){
    int numPartitions = 0;
    unsigned int ghostSize = 0;
    int *ghostTags = 0;

    if(binary){
      if(fread(&numPartitions, sizeof(int), 1, fp) != 1){
        return false;
      }
      if(swap) SwapBytes((char*)&numPartitions, sizeof(int), 1);

      if(fread(&ghostSize, sizeof(int), 1, fp) != 1){
        return false;
      }
      if(swap) SwapBytes((char*)&ghostSize, sizeof(int), 1);
      if(ghostSize){
        ghostTags = new int[2*ghostSize];
        if(fread(ghostTags, sizeof(int), 2*ghostSize, fp) != 2*ghostSize){
          return false;
        }
        if(swap) SwapBytes((char*)ghostTags, sizeof(int), 2*ghostSize);
      }
    }
    else{
      if(fscanf(fp, "%d", &numPartitions) != 1){
        return false;
      }

      if(fscanf(fp, "%d", &ghostSize) != 1){
        return false;
      }
      if(ghostSize){
        ghostTags = new int[2*ghostSize];
        for(unsigned int i = 0; i < 2*ghostSize; i+=2){
          if(fscanf(fp, "%d %d", &ghostTags[i], &ghostTags[i+1]) != 2){
            return false;
          }
        }
      }
    }

    model->setNumPartitions(numPartitions);
    Msg::Info("%d partitions", model->getNumPartitions());
    for(unsigned int i = 0; i < 2*ghostSize; i+=2){
      switch(model->getDim()){
      case 1:
        {
          ghostEdge *ghostEntities = new ghostEdge(model, ghostTags[i], ghostTags[i+1]);
          model->add(ghostEntities);
        }
        break;
      case 2:
        {
          ghostFace *ghostEntities = new ghostFace(model, ghostTags[i], ghostTags[i+1]);
          model->add(ghostEntities);
        }
        break;
      case 3:
        {
          ghostRegion *ghostEntities = new ghostRegion(model, ghostTags[i], ghostTags[i+1]);
          model->add(ghostEntities);
        }
        break;
      default:
        break;
      }
    }
  }

  unsigned long numEntities[4] = {0, 0, 0, 0};
  if(binary){
    if(fread(numEntities, sizeof(unsigned long), 4, fp) != 4){
      return false;
    }
    if(swap) SwapBytes((char*)numEntities, sizeof(unsigned long), 4);
  }
  else{
    if(fscanf(fp, "%lu %lu %lu %lu", &numEntities[0], &numEntities[1],
              &numEntities[2], &numEntities[3]) != 4){
      return false;
    }
  }

  for(int dim = 0; dim < 4; dim++){
    for(unsigned int i = 0; i < numEntities[dim]; i++){
      int tag = 0, parentDim = 0, parentTag = 0;
      std::vector<unsigned int> partitions;
      double minX = 0., minY = 0., minZ = 0., maxX = 0., maxY = 0., maxZ = 0.;
      if(!readMSH4EntityInfo(fp, binary, str, swap,
                             partition, tag, parentDim, parentTag, partitions,
                             minX, minY, minZ, maxX, maxY, maxZ))
        return false;
      switch(dim){
      case 0:
        {
          GVertex *gv = model->getVertexByTag(tag);
          if(!gv){
            if(partition){
              gv = new partitionVertex(model, tag, partitions);
              if(parentTag)
                static_cast<partitionVertex*>(gv)->setParentEntity
                  (model->getEntityByTag(parentDim, parentTag));
            }
            else{
              gv = new discreteVertex(model, tag);
            }
            model->add(gv);
          }
          if(!readMSH4Physicals(model, fp, gv, binary, str, swap))
            return false;
        }
        break;
      case 1:
        {
          GEdge *ge = model->getEdgeByTag(tag);
          if(!ge){
            if(partition){
              ge = new partitionEdge(model, tag, 0, 0, partitions);
              if(parentTag)
                static_cast<partitionEdge*>(ge)->setParentEntity
                  (model->getEntityByTag(parentDim, parentTag));
            }
            else{
              ge = new discreteEdge(model, tag, 0, 0);
            }
            model->add(ge);
          }
          if(!readMSH4Physicals(model, fp, ge, binary, str, swap))
            return false;
          if(!readMSH4BoundingEntities(model, fp, ge, binary, str, swap))
            return false;
        }
        break;
      case 2:
        {
          GFace *gf = model->getFaceByTag(tag);
          if(!gf){
            if(partition){
              gf = new partitionFace(model, tag, partitions);
              if(parentTag)
                static_cast<partitionFace*>(gf)->setParentEntity
                  (model->getEntityByTag(parentDim, parentTag));
            }
            else{
              gf = new discreteFace(model, tag);
            }
            model->add(gf);
          }
          if(!readMSH4Physicals(model, fp, gf, binary, str, swap))
            return false;
          if(!readMSH4BoundingEntities(model, fp, gf, binary, str, swap))
            return false;
        }
        break;
      case 3:
        {
          GRegion *gr = model->getRegionByTag(tag);
          if(!gr){
            if(partition){
              gr = new partitionRegion(model, tag, partitions);
              if(parentTag)
                static_cast<partitionRegion*>(gr)->setParentEntity
                  (model->getEntityByTag(parentDim, parentTag));
            }
            else{
              gr = new discreteRegion(model, tag);
            }
            model->add(gr);
          }
          if(!readMSH4Physicals(model, fp, gr, binary, str, swap))
            return false;
          if(!readMSH4BoundingEntities(model, fp, gr, binary, str, swap))
            return false;
        }
      }
    }
  }
  return true;
}

static std::pair<int, MVertex*> *readMSH4Nodes(GModel *const model, FILE* fp,
                                               bool binary, bool &dense,
                                               unsigned long &nbrNodes,
                                               unsigned long &maxNodeNum,
                                               bool swap)
{
  unsigned long numBlock = 0;
  nbrNodes = 0;
  maxNodeNum = 0;
  if(binary){
    unsigned long data[2];
    if(fread(data, sizeof(unsigned long), 2, fp) != 2){
      return 0;
    }
    if(swap) SwapBytes((char*)data, sizeof(unsigned long), 2);
    numBlock = data[0];
    nbrNodes = data[1];
  }
  else{
    if(fscanf(fp, "%lu %lu", &numBlock, &nbrNodes) != 2){
      return 0;
    }
  }

  unsigned long nodeRead = 0;
  unsigned long minNodeNum = nbrNodes + 1;
  std::pair<int, MVertex*> *vertexCache = new std::pair<int, MVertex*>[nbrNodes];
  Msg::Info("%lu vertices", nbrNodes);
  for(unsigned int i = 0; i < numBlock; i++){
    int parametric = 0;
    int entityTag = 0, entityDim = 0;
    unsigned long numNodes = 0;

    if(binary){
      int data[3];
      if(fread(data, sizeof(int), 3, fp) != 3){
        return 0;
      }
      if(swap) SwapBytes((char*)data, sizeof(int), 3);
      entityTag = data[0];
      entityDim = data[1];
      parametric = data[2];

      unsigned long dataLong;
      if(fread(&dataLong, sizeof(unsigned long), 1, fp) != 1){
        return 0;
      }
      if(swap) SwapBytes((char*)&dataLong, sizeof(unsigned long), 1);
      numNodes = dataLong;
    }
    else{
      if(fscanf(fp, "%d %d %d %lu", &entityTag, &entityDim, &parametric, &numNodes) != 4){
        return 0;
      }
    }

    GEntity *entity = model->getEntityByTag(entityDim, entityTag);
    if(!entity){
      Msg::Error("Unknown entity %d of dimension %d", entityTag, entityDim);
      return 0;
    }

    for(unsigned int j = 0; j < numNodes; j++){
      double xyz[3];
      int nodeTag = 0;
      MVertex *vertex = 0;

      if(parametric){
        double u = 0., v = 0.;

        switch(entityDim){
          case 0:
            if(binary){
              if(fread(&nodeTag, sizeof(int), 1, fp) != 1){
                return 0;
              }
              if(swap) SwapBytes((char*)&nodeTag, sizeof(int), 1);

              if(fread(xyz, sizeof(double), 3, fp) != 3){
                return 0;
              }
              if(swap) SwapBytes((char*)xyz, sizeof(double), 3);
            }
            else{
              if(fscanf(fp, "%d %lf %lf %lf",
                        &nodeTag, &xyz[0], &xyz[1], &xyz[2]) != 4){
                return 0;
              }
            }
            vertex = new MVertex(xyz[0], xyz[1], xyz[2], entity, nodeTag);
            break;
          case 1:
            if(binary){
              if(fread(&nodeTag, sizeof(int), 1, fp) != 1){
                return 0;
              }
              if(swap) SwapBytes((char*)&nodeTag, sizeof(int), 1);

              if(fread(xyz, sizeof(double), 3, fp) != 3){
                return 0;
              }
              if(swap) SwapBytes((char*)xyz, sizeof(double), 3);

              if(fread(&u, sizeof(double), 1, fp) != 1){
                return 0;
              }
              if(swap) SwapBytes((char*)&u, sizeof(double), 1);
            }
            else{
              if(fscanf(fp, "%d %lf %lf %lf %lf",
                        &nodeTag, &xyz[0], &xyz[1], &xyz[2], &u) != 5){
                return 0;
              }
            }
            vertex = new MEdgeVertex(xyz[0], xyz[1], xyz[2], entity, u, -1.0, nodeTag);
            break;
          case 2:
            if(binary){
              if(fread(&nodeTag, sizeof(int), 1, fp) != 1){
                return 0;
              }
              if(swap) SwapBytes((char*)&nodeTag, sizeof(int), 1);

              if(fread(xyz, sizeof(double), 3, fp) != 3){
                return 0;
              }
              if(swap) SwapBytes((char*)xyz, sizeof(double), 3);

              double uv[2];
              if(fread(uv, sizeof(double), 2, fp) != 2){
                return 0;
              }
              if(swap) SwapBytes((char*)uv, sizeof(double), 2);

              u = uv[0];
              v = uv[1];
            }
            else{
              if(fscanf(fp, "%d %lf %lf %lf %lf %lf",
                        &nodeTag, &xyz[0], &xyz[1], &xyz[2], &u, &v) != 6){
                return 0;
              }
            }
            vertex = new MFaceVertex(xyz[0], xyz[1], xyz[2], entity, u, v, nodeTag);
            break;
          case 3:
            if(binary){
              if(fread(&nodeTag, sizeof(int), 1, fp) != 1){
                return 0;
              }
              if(swap) SwapBytes((char*)&nodeTag, sizeof(int), 1);

              if(fread(xyz, sizeof(double), 3, fp) != 3){
                return 0;
              }
              if(swap) SwapBytes((char*)xyz, sizeof(double), 3);
            }
            else{
              if(fscanf(fp, "%d %lf %lf %lf", &nodeTag, &xyz[0], &xyz[1], &xyz[2]) != 4){
                return 0;
              }
            }
            vertex = new MVertex(xyz[0], xyz[1], xyz[2], entity, nodeTag);
            break;
          default:
            return 0;
            break;
        }
      }
      else{
        if(binary){
          if(fread(&nodeTag, sizeof(int), 1, fp) != 1){
            return 0;
          }
          if(swap) SwapBytes((char*)&nodeTag, sizeof(int), 1);

          if(fread(xyz, sizeof(double), 3, fp) != 3){
            return 0;
          }
          if(swap) SwapBytes((char*)xyz, sizeof(double), 3);
        }
        else{
          if(fscanf(fp, "%d %lf %lf %lf",
                    &nodeTag, &xyz[0], &xyz[1], &xyz[2]) != 4){
            return 0;
          }
        }
        vertex = new MVertex(xyz[0], xyz[1], xyz[2], entity, nodeTag);
      }
      entity->addMeshVertex(vertex);
      vertex->setEntity(entity);
      minNodeNum = std::min(minNodeNum, (unsigned long)nodeTag);
      maxNodeNum = std::max(maxNodeNum, (unsigned long)nodeTag);

      vertexCache[nodeRead] = std::pair<int, MVertex*>(nodeTag, vertex);
      nodeRead ++;

      if(nbrNodes > 100000) Msg::ProgressMeter(nodeRead, nbrNodes, true, "Reading nodes");
    }
  }
  // if the vertex numbering is (fairly) dense, we fill the vector cache,
  // otherwise we fill the map cache
  if(minNodeNum == 1 && maxNodeNum == nbrNodes){
    Msg::Debug("Vertex numbering is dense");
    dense = true;
  }
  else if(maxNodeNum < 10 * nbrNodes){ //
    Msg::Debug("Vertex numbering is fairly dense - still caching with a vector");
    dense = true;
  }
  else{
    Msg::Debug("Vertex numbering is not dense");
    dense = false;
  }

  return vertexCache;
}

static std::pair<int, MElement*> *readMSH4Elements(GModel *const model, FILE* fp,
                                                   bool binary, bool &dense,
                                                   unsigned long &nbrElements,
                                                   unsigned long &maxElementNum,
                                                   bool swap)
{
  char str[256];
  unsigned long numBlock = 0;
  nbrElements = 0;
  maxElementNum = 0;
  if(binary){
    unsigned long data[2];
    if(fread(data, sizeof(unsigned long), 2, fp) != 2){
      return 0;
    }
    if(swap) SwapBytes((char*)data, sizeof(unsigned long), 2);

    numBlock = data[0];
    nbrElements = data[1];
  }
  else{
    if(fscanf(fp, "%lu %lu", &numBlock, &nbrElements) != 2){
      return 0;
    }
  }

  unsigned long elementRead = 0;
  unsigned long minElementNum = nbrElements + 1;
  std::pair<int, MElement*> *elementCache = new std::pair<int, MElement*>[nbrElements];
  Msg::Info("%lu elements", nbrElements);
  for(unsigned int i = 0; i < numBlock; i++){
    int entityTag = 0, entityDim = 0, elmType = 0;
    unsigned long numElements = 0;

    if(binary){
      int data[3];
      if(fread(data, sizeof(int), 3, fp) != 3){
        return 0;
      }
      if(swap) SwapBytes((char*)data, sizeof(int), 3);

      entityTag = data[0];
      entityDim = data[1];
      elmType = data[2];

      unsigned long dataLong;
      if(fread(&dataLong, sizeof(unsigned long), 1, fp) != 1){
        return 0;
      }
      if(swap) SwapBytes((char*)&dataLong, sizeof(unsigned long), 1);
      numElements = dataLong;
    }
    else{
      if(fscanf(fp, "%d %d %d %lu",
                &entityTag, &entityDim, &elmType, &numElements) != 4){
        return 0;
      }
    }

    GEntity *entity = model->getEntityByTag(entityDim, entityTag);
    if(!entity){
      Msg::Error("Unknown entity %d of dimension %d", entityTag, entityDim);
      return 0;
    }
    if(entity->geomType() == GEntity::GhostCurve){
      static_cast<ghostEdge*>(entity)->haveMesh(true);
    }
    else if(entity->geomType() == GEntity::GhostSurface){
      static_cast<ghostFace*>(entity)->haveMesh(true);
    }
    else if(entity->geomType() == GEntity::GhostVolume){
      static_cast<ghostRegion*>(entity)->haveMesh(true);
    }

    int nbrVertices = MElement::getInfoMSH(elmType);
    if(binary){
      int *data = new int[numElements*(nbrVertices+1)];
      if(fread(data, sizeof(int), numElements*(nbrVertices+1), fp) !=
         numElements*(nbrVertices+1)){
        return 0;
      }
      if(swap) SwapBytes((char*)data, sizeof(int), numElements*(nbrVertices+1));

      std::vector<MVertex*> vertices(nbrVertices+1, (MVertex*)0);
      for(unsigned int j = 0; j < numElements*(nbrVertices+1); j += (nbrVertices+1)){
        for(int k = 0; k < nbrVertices; k++){
          vertices[k] = model->getMeshVertexByTag(data[j+k+1]);
          if(!vertices[k]){
            Msg::Error("Unknown vertex %d in element %d", data[j+k+1], data[j]);
            return 0;
          }
        }

        MElementFactory elementFactory;
        MElement *element = elementFactory.create(elmType, vertices, data[j],
                                                  0, false, 0, 0, 0, 0);

        if(entity->geomType() != GEntity::GhostCurve &&
           entity->geomType() != GEntity::GhostSurface &&
           entity->geomType() != GEntity::GhostVolume){
          entity->addElement(element->getType(), element);
        }

        minElementNum = std::min(minElementNum, (unsigned long)data[j]);
        maxElementNum = std::max(maxElementNum, (unsigned long)data[j]);

        elementCache[elementRead] = std::pair<int, MElement*>(data[j], element);
        elementRead ++;

        if(nbrElements > 100000)
          Msg::ProgressMeter(elementRead, nbrElements, true, "Reading elements");
      }

      delete[] data;
    }
    else{
      for(unsigned int j = 0; j < numElements; j++){
        int elmTag = 0;
        if(fscanf(fp, "%d %[0-9- ]", &elmTag, str) != 2){
          return 0;
        }

        std::vector<MVertex*> vertices(nbrVertices+1, (MVertex*)0);

        for(int k = 0; k < nbrVertices; k++){
          int vertexTag = 0;
          if(k != nbrVertices-1){
            if(sscanf(str, "%d %[0-9- ]", &vertexTag, str) != 2){
              return 0;
            }
          }
          else{
            if(sscanf(str, "%d", &vertexTag) != 1){
              return 0;
            }
          }

          vertices[k] = model->getMeshVertexByTag(vertexTag);
          if(!vertices[k]){
            Msg::Error("Unknown vertex %d in element %d", vertexTag, elmTag);
            return 0;
          }
        }

        MElementFactory elementFactory;
        MElement *element = elementFactory.create(elmType, vertices, elmTag,
                                                  0, false, 0, 0, 0, 0);

        if(entity->geomType() != GEntity::GhostCurve &&
           entity->geomType() != GEntity::GhostSurface &&
           entity->geomType() != GEntity::GhostVolume){
          entity->addElement(element->getType(), element);
        }

        minElementNum = std::min(minElementNum, (unsigned long)elmTag);
        maxElementNum = std::max(maxElementNum, (unsigned long)elmTag);

        elementCache[elementRead] = std::pair<int, MElement*>(elmTag, element);
        elementRead ++;

        if(nbrElements > 100000)
          Msg::ProgressMeter(elementRead, nbrElements, true, "Reading elements");
      }
    }
  }
  // if the vertex numbering is dense, we fill the vector cache, otherwise we
  // fill the map cache
  if(minElementNum == 1 && maxElementNum == nbrElements){
    Msg::Debug("Element numbering is dense");
    dense = true;
  }
  else if(maxElementNum <  10 * nbrElements){
    Msg::Debug("Element numbering is fairly dense - still caching with a vector");
    dense = true;
  }
  else{
    Msg::Debug("Element numbering is not dense");
    dense = false;
  }

  return elementCache;
}

static bool readMSH4PeriodicNodes(GModel *const model, FILE* fp,
                                  bool binary, bool swap)
{
  int numPeriodicLinks = 0;
  if(binary){
    if(fread(&numPeriodicLinks, sizeof(int), 1, fp) != 1){
      return false;
    }
    if(swap) SwapBytes((char*)&numPeriodicLinks, sizeof(int), 1);
  }
  else{
    if(fscanf(fp, "%d", &numPeriodicLinks) != 1){
      return false;
    }
  }

  for(int i = 0; i < numPeriodicLinks; i++){
    int slaveDim = 0, slaveTag = 0, masterTag = 0;

    if(binary){
      int data[3];
      if(fread(&data, sizeof(int), 3, fp) != 3){
        return false;
      }
      if(swap) SwapBytes((char*)data, sizeof(int), 3);
      slaveDim = data[0];
      slaveTag = data[1];
      masterTag = data[2];
    }
    else{
      if(fscanf(fp, "%d %d %d", &slaveDim, &slaveTag, &masterTag) != 3){
        return false;
      }
    }

    GEntity *slave = 0, *master = 0;
    switch(slaveDim){
    case 0 :
      slave = model->getVertexByTag(slaveTag);
      master = model->getVertexByTag(masterTag);
      break;
    case 1 :
      slave = model->getEdgeByTag(slaveTag);
      master = model->getEdgeByTag(masterTag);
      break;
    case 2 :
      slave = model->getFaceByTag(masterTag);
      master = model->getFaceByTag(masterTag);
      break;
    }

    if(!slave){
      Msg::Error("Could not find periodic slave entity %d of dimension %d",
                 slaveTag, slaveDim);
    }
    if(!master){
      Msg::Error("Could not find periodic master entity %d of dimension %d",
                 masterTag, slaveDim);
    }

    long correspondingVertexSize = 0;
    if(binary){
      if(fread(&correspondingVertexSize, sizeof(long), 1, fp) != 1){
        return false;
      }
      if(swap) SwapBytes((char*)&correspondingVertexSize, sizeof(long), 1);

      if(correspondingVertexSize < 0){ //If there is an affine parameter
        double data[16];
        if(fread(&data, sizeof(double), 16, fp) != 16){
          return false;
        }
        if(swap) SwapBytes((char*)data, sizeof(double), 16);

        std::vector<double> tfo(16);
        for(int j = 0; j < 16; j++){
          tfo[j] = data[j];
        }
        slave->setMeshMaster(master, tfo);

        if(fread(&correspondingVertexSize, sizeof(long), 1, fp) != 1){
          return false;
        }
        if(swap) SwapBytes((char*)&correspondingVertexSize, sizeof(long), 1);
      }
    }
    else{
      char affine[256];
      if(!fscanf(fp, "%s", affine)){
        return false;
      }
      if(!strncmp(affine, "Affine", 6)){
        if(!fgets(affine, sizeof(affine), fp)){
          return false;
        }
        std::vector<double> tfo(16);
        if(sscanf(affine, "%lf %lf %lf %lf %lf %lf %lf %lf %lf %lf %lf %lf "
                  "%lf %lf %lf %lf", &tfo[0], &tfo[1], &tfo[2], &tfo[3], &tfo[4],
                  &tfo[5], &tfo[6], &tfo[7], &tfo[8], &tfo[9], &tfo[10], &tfo[11],
                  &tfo[12], &tfo[13], &tfo[14], &tfo[15]) != 16){
          return false;
        }
        slave->setMeshMaster(master, tfo);
        if(fscanf(fp, "%lu", &correspondingVertexSize) != 1){
          return false;
        }
      }
      else{
        slave->setMeshMaster(master);
        if(sscanf(affine, "%lu", &correspondingVertexSize) != 1){
          return false;
        }
      }
    }

    for(long j = 0; j < correspondingVertexSize; j++){
      int v1 = 0, v2 = 0;
      if(binary){
        int data[2];
        if(fread(&data, sizeof(int), 2, fp) != 2){
          return false;
        }
        if(swap) SwapBytes((char*)data, sizeof(int), 2);

        v1 = data[0];
        v2 = data[1];
      }
      else{
        if(fscanf(fp, "%d %d", &v1, &v2) != 2){
          return false;
        }
      }
      MVertex *mv1 = model->getMeshVertexByTag(v1);
      MVertex *mv2 = model->getMeshVertexByTag(v2);

      if(!mv1){
        Msg::Error("Could not find periodic vertex %d", v1);
      }
      if(!mv2){
        Msg::Error("Could not find periodic vertex %d", v2);
      }

      slave->correspondingVertices[mv1] = mv2;
    }
  }
  return true;
}

static bool readMSH4GhostElements(GModel *const model, FILE* fp,
                                  bool binary, bool swap)
{
  int numGhostCells = 0;
  if(binary){
    if(fread(&numGhostCells, sizeof(int), 1, fp) != 1){
      return false;
    }
    if(swap) SwapBytes((char*)&numGhostCells, sizeof(int), 1);
  }
  else{
    if(fscanf(fp, "%d", &numGhostCells) != 1){
      return false;
    }
  }

  std::multimap< std::pair<MElement*, unsigned int> , unsigned int> ghostCells;
  for(int i = 0; i < numGhostCells; i++){
    int numElm = 0;
    int numPart = 0;
    unsigned int numGhost = 0;
    char str[256];

    if(binary){
      int data[3];
      if(fread(&data, sizeof(int), 3, fp) != 3){
        return false;
      }
      if(swap) SwapBytes((char*)data, sizeof(int), 3);
      numElm = data[0];
      numPart = data[1];
      numGhost = data[2];
      Msg::Info("%d", numPart);
    }
    else{
      if(fscanf(fp, "%d %d %d %[0-9- ]", &numElm, &numPart, &numGhost, str) != 4){
        return false;
      }
    }

    MElement *elm = model->getMeshElementByTag(numElm);

    for(unsigned int j = 0; j < numGhost; j++){
      int ghostPartition = 0;

      if(binary){
        if(fread(&ghostPartition, sizeof(int), 1, fp) != 1){
          return false;
        }
        if(swap) SwapBytes((char*)&ghostPartition, sizeof(int), 1);
      }
      else{
        if(j == numGhost-1){
          if(sscanf(str, "%d", &ghostPartition) != 1){
            return false;
          }
        }
        else{
          if(sscanf(str, "%d %[0-9- ]", &ghostPartition, str) != 2){
            return false;
          }
        }
      }

      ghostCells.insert(std::pair< std::pair<MElement*, unsigned int> , unsigned int>
                        ( std::pair<MElement*, unsigned int>(elm, numPart) , ghostPartition));
    }
  }

  std::vector<GEntity*> ghostEntities(model->getNumPartitions(), 0);
  std::vector<GEntity*> entities;
  model->getEntities(entities);
  for(unsigned int i = 0; i < entities.size(); i++){
    if(entities[i]->geomType() == GEntity::GhostCurve){
      ghostEntities[static_cast<ghostEdge*>(entities[i])->getPartition()] = entities[i];
    }
    else if(entities[i]->geomType() == GEntity::GhostSurface){
      ghostEntities[static_cast<ghostFace*>(entities[i])->getPartition()] = entities[i];
    }
    else if(entities[i]->geomType() == GEntity::GhostVolume){
      ghostEntities[static_cast<ghostRegion*>(entities[i])->getPartition()] = entities[i];
    }
  }

  for(std::multimap< std::pair<MElement*, unsigned int>, unsigned int>::iterator it =
        ghostCells.begin(); it != ghostCells.end(); ++it){
    if(ghostEntities[it->first.second]->geomType() == GEntity::GhostCurve){
      static_cast<ghostEdge*>(ghostEntities[it->first.second])->addElement
        (it->first.first->getType(), it->first.first, it->second);
    }
    else if(ghostEntities[it->first.second]->geomType() == GEntity::GhostSurface){
      static_cast<ghostFace*>(ghostEntities[it->first.second])->addElement
        (it->first.first->getType(), it->first.first, it->second);
    }
    else if(ghostEntities[it->first.second]->geomType() == GEntity::GhostVolume){
      static_cast<ghostRegion*>(ghostEntities[it->first.second])->addElement
        (it->first.first->getType(), it->first.first, it->second);
    }
  }
  return true;
}

int GModel::_readMSH4(const std::string &name)
{
  bool partitioned = false;
  FILE *fp = Fopen(name.c_str(), "rb");
  if(!fp){
    Msg::Error("Unable to open file '%s'", name.c_str());
    return 0;
  }

  char str[256] = "x";
  double version = 1.0;
  bool binary = false, swap = false, postpro = false;

  while(1){
    while(str[0] != '$'){
      if(!fgets(str, sizeof(str), fp) || feof(fp))
        break;
    }

    std::string sectionName(&str[1]);
    std::string endSectionName = "End" + sectionName;
    if(feof(fp))
      break;

    if(!strncmp(&str[1], "MeshFormat", 10)){
      if(!fgets(str, sizeof(str), fp) || feof(fp)){
        fclose(fp);
        return 0;
      }

      int format;
      unsigned long size;
      if(sscanf(str, "%lf %d %lu", &version, &format, &size) != 3){
        fclose(fp);
        return 0;
      }
      if(format){
        binary = true;
        Msg::Debug("Mesh is in binary format");
        int one;
        if(fread(&one, sizeof(int), 1, fp) != 1){
          fclose(fp);
          return 0;
        }
        if(one != 1){
          swap = true;
          Msg::Debug("Swapping bytes from binary file");
        }
      }
    }
    else if(!strncmp(&str[1], "PhysicalNames", 13)){
      if(!fgets(str, sizeof(str), fp) || feof(fp)){
        fclose(fp);
        return 0;
      }
      int numPhysicalNames = 0;
      if(sscanf(str, "%d", &numPhysicalNames) != 1){
        fclose(fp);
        return 0;
      }
      std::vector<GModel::piter> iterators;
      getInnerPhysicalNamesIterators(iterators);
      for(int i = 0; i < numPhysicalNames; i++){
        int dim = 0, tag = 0;
        if(fscanf(fp, "%d %d", &dim, &tag) != 2){
          fclose(fp);
          return 0;
        }
        char name[128];
        if(!fgets(name, sizeof(name), fp)){
          fclose(fp);
          return 0;
        }
        std::string physicalName = ExtractDoubleQuotedString(name, 128);
        if(physicalName.size())
          iterators[dim] = setPhysicalName(iterators[dim], physicalName, dim, tag);
      }
    }
    else if(!strncmp(&str[1], "Entities", 8)){
      if(!readMSH4Entities(this, fp, false, binary, swap)){
        Msg::Error("Could not read entities");
        fclose(fp);
        return 0;
      }
    }
    else if(!strncmp(&str[1], "PartitionedEntities", 19)){
      if(!readMSH4Entities(this, fp, true, binary, swap)){
        Msg::Error("Could not read partitioned entities");
        fclose(fp);
        return 0;
      }
      partitioned = true;
    }
    else if(!strncmp(&str[1], "Nodes", 5)){
      _vertexVectorCache.clear();
      _vertexMapCache.clear();
      Msg::ResetProgressMeter();
      bool dense = false;
      unsigned long nbrNodes = 0, maxNodeNum;
      std::pair<int, MVertex*> *vertexCache = readMSH4Nodes
        (this, fp, binary, dense, nbrNodes, maxNodeNum, swap);
      if(!vertexCache){
        Msg::Error("Could not read vertices");
        fclose(fp);
        return false;
      }
      if(dense){
        _vertexVectorCache.resize(maxNodeNum + 1, 0);
        for(unsigned int i = 0; i < nbrNodes; i++){
          if(!_vertexVectorCache[vertexCache[i].first]){
            _vertexVectorCache[vertexCache[i].first] = vertexCache[i].second;
          }
          else{
            Msg::Warning("Skipping duplicate vertex %d", vertexCache[i].first);
          }
        }
      }
      else{
        for(unsigned int i = 0; i < nbrNodes; i++){
          if(_vertexMapCache.count(vertexCache[i].first) == 0){
            _vertexMapCache[vertexCache[i].first] = vertexCache[i].second;
          }
          else{
            Msg::Warning("Skipping duplicate vertex %d", vertexCache[i].first);
          }
        }
      }
      delete[] vertexCache;
    }
    else if(!strncmp(&str[1], "Elements", 8)){
      Msg::ResetProgressMeter();
      bool dense = false;
      unsigned long nbrElements = 0, maxElementNum = 0;
      std::pair<int, MElement*> *elementCache = readMSH4Elements
        (this, fp, binary, dense, nbrElements, maxElementNum, swap);
      if(!elementCache){
        Msg::Error("Could not read elements");
        fclose(fp);
        return 0;
      }
      if(dense){
        _elementVectorCache.resize(maxElementNum + 1, (MElement*)0);
        for(unsigned int i = 0; i < nbrElements; i++){
          if(!_elementVectorCache[elementCache[i].first]){
            _elementVectorCache[elementCache[i].first] = elementCache[i].second;
          }
          else{
            Msg::Warning("Skipping duplicate element %d", elementCache[i].first);
          }
        }
      }
      else{
        for(unsigned int i = 0; i < nbrElements; i++){
          if(_elementMapCache.count(elementCache[i].first) == 0){
            _elementMapCache[elementCache[i].first] = elementCache[i].second;
          }
          else{
            Msg::Warning("Skipping duplicate element %d", elementCache[i].first);
          }
        }
      }
      delete[] elementCache;
    }
    else if(!strncmp(&str[1], "Periodic", 8)){
      if(!readMSH4PeriodicNodes(this, fp, binary, swap)){
        Msg::Error("Could not read periodic section");
        fclose(fp);
        return 0;
      }
    }
    else if(!strncmp(&str[1], "GhostElements", 13)){
      if(!readMSH4GhostElements(this, fp, binary, swap)){
        Msg::Error("Could not read ghost elements");
        fclose(fp);
        return 0;
      }
    }
    else if(!strncmp(&str[1], "NodeData", 8) || !strncmp(&str[1], "ElementData", 11) ||
            !strncmp(&str[1], "ElementNodeData", 15)){
      postpro = true;
      break;
    }

    while(strncmp(&str[1], endSectionName.c_str(), endSectionName.size())){
      if(!fgets(str, sizeof(str), fp) || feof(fp)){
        break;
      }
    }
    str[0] = 'a';
  }

  fclose(fp);

  if(partitioned){
    // This part is added to ensure the compatibility between the new
    // partitioning and the old one.
    std::vector<GEntity*> entities;
    getEntities(entities);
    for(unsigned int i = 0; i < entities.size(); i++){
      if(entities[i]->geomType() == GEntity::PartitionVertex){
        partitionVertex *pv = static_cast<partitionVertex*>(entities[i]);
        if(pv->numPartitions() == 1){
          const unsigned int part = pv->getPartition(0);
          for(unsigned int j = 0; j < pv->getNumMeshElements(); j++){
            pv->getMeshElement(j)->setPartition(part);
          }
        }
      }
      else if(entities[i]->geomType() == GEntity::PartitionCurve){
        partitionEdge *pe = static_cast<partitionEdge*>(entities[i]);
        if(pe->numPartitions() == 1){
          const unsigned int part = pe->getPartition(0);
          for(unsigned int j = 0; j < pe->getNumMeshElements(); j++){
            pe->getMeshElement(j)->setPartition(part);
          }
        }
      }
      else if(entities[i]->geomType() == GEntity::PartitionSurface){
        partitionFace *pf = static_cast<partitionFace*>(entities[i]);
        if(pf->numPartitions() == 1){
          const unsigned int part = pf->getPartition(0);
          for(unsigned int j = 0; j < pf->getNumMeshElements(); j++){
            pf->getMeshElement(j)->setPartition(part);
          }
        }
      }
      else if(entities[i]->geomType() == GEntity::PartitionVolume){
        partitionRegion *pr = static_cast<partitionRegion*>(entities[i]);
        if(pr->numPartitions() == 1){
          const unsigned int part = pr->getPartition(0);
          for(unsigned int j = 0; j < pr->getNumMeshElements(); j++){
            pr->getMeshElement(j)->setPartition(part);
          }
        }
      }
    }
  }

  return postpro ? 2 : 1;
}

static void writeMSH4Physicals(FILE *fp, GEntity *const entity, bool binary)
{
  if(binary){
    std::vector<int> phys = entity->getPhysicalEntities();
    unsigned long phySize = phys.size();
    fwrite(&phySize, sizeof(unsigned long), 1, fp);
    for(unsigned int i = 0; i < phys.size(); i++){
      int phy = phys[i];
      fwrite(&phy, sizeof(int), 1, fp);
    }
  }
  else{
    std::vector<int> phys = entity->getPhysicalEntities();
    fprintf(fp, "%lu", phys.size());
    for(unsigned int i = 0; i < phys.size(); i++){
      fprintf(fp, " %d", phys[i]);
    }
    fprintf(fp, " ");
  }
}

static void writeMSH4BoundingBox(SBoundingBox3d boundBox, FILE *fp,
                                 double scalingFactor, bool binary)
{
  double bb[6] = {0., 0., 0., 0., 0., 0.};
  if(!boundBox.empty()){
    boundBox *= scalingFactor;
    bb[0] = boundBox.min().x();
    bb[1] = boundBox.min().y();
    bb[2] = boundBox.min().z();
    bb[3] = boundBox.max().x();
    bb[4] = boundBox.max().y();
    bb[5] = boundBox.max().z();
  }
  if(binary){
    fwrite(bb, sizeof(double), 6, fp);
  }
  else{
    for(int i = 0; i < 6; i++) fprintf(fp, "%.16g ", bb[i]);
  }
}

static void writeMSH4Entities(GModel *const model, FILE *fp, bool partition,
                              bool binary, double scalingFactor)
{
  std::set<GEntity*, GEntityLessThan> ghost;
  std::set<GRegion*, GEntityLessThan> regions;
  std::set<GFace*, GEntityLessThan> faces;
  std::set<GEdge*, GEntityLessThan> edges;
  std::set<GVertex*, GEntityLessThan> vertices;

  if(partition){
    for(GModel::viter it = model->firstVertex(); it != model->lastVertex(); ++it){
      if((*it)->geomType() == GEntity::PartitionVertex)
        vertices.insert(*it);
    }
    for(GModel::eiter it = model->firstEdge(); it != model->lastEdge(); ++it){
      if((*it)->geomType() == GEntity::PartitionCurve)
        edges.insert(*it);
      if((*it)->geomType() == GEntity::GhostCurve)
        ghost.insert(*it);
    }
    for(GModel::fiter it = model->firstFace(); it != model->lastFace(); ++it){
      if((*it)->geomType() == GEntity::PartitionSurface)
        faces.insert(*it);
      if((*it)->geomType() == GEntity::GhostSurface)
        ghost.insert(*it);
    }
    for(GModel::riter it = model->firstRegion(); it != model->lastRegion(); ++it){
      if((*it)->geomType() == GEntity::PartitionVolume)
        regions.insert(*it);
      if((*it)->geomType() == GEntity::GhostVolume)
        ghost.insert(*it);
    }
  }
  else{
    for(GModel::viter it = model->firstVertex(); it != model->lastVertex(); ++it)
      if((*it)->geomType() != GEntity::PartitionVertex)
        vertices.insert(*it);
    for(GModel::eiter it = model->firstEdge(); it != model->lastEdge(); ++it)
      if((*it)->geomType() != GEntity::PartitionCurve && (*it)->geomType() !=
         GEntity::GhostCurve)
        edges.insert(*it);
    for(GModel::fiter it = model->firstFace(); it != model->lastFace(); ++it)
      if((*it)->geomType() != GEntity::PartitionSurface && (*it)->geomType() !=
         GEntity::GhostSurface)
        faces.insert(*it);
    for(GModel::riter it = model->firstRegion(); it != model->lastRegion(); ++it)
      if((*it)->geomType() != GEntity::PartitionVolume && (*it)->geomType() !=
         GEntity::GhostVolume)
        regions.insert(*it);
  }

  if(binary){
    if(partition) {
      unsigned int nparts = model->getNumPartitions();
      fwrite(&nparts, sizeof(unsigned int), 1, fp);

      // write the ghostentities' tag
      unsigned int ghostSize = ghost.size();
      int *tags = 0;
      if(ghostSize){
        tags = new int[2 * ghostSize];
        int index = 0;
        for(std::set<GEntity*, GEntityLessThan>::iterator it = ghost.begin();
            it != ghost.end(); ++it){
          if((*it)->geomType() == GEntity::GhostCurve){
            tags[index] = (*it)->tag();
            tags[++index] = static_cast<ghostEdge*>(*it)->getPartition();
          }
          else if((*it)->geomType() == GEntity::GhostSurface){
            tags[index] = (*it)->tag();
            tags[++index] = static_cast<ghostFace*>(*it)->getPartition();
          }
          else if((*it)->geomType() == GEntity::GhostVolume){
            tags[index] = (*it)->tag();
            tags[++index] = static_cast<ghostRegion*>(*it)->getPartition();
          }
          index++;
        }
      }
      fwrite(&ghostSize, sizeof(int), 1, fp);
      if(tags){
        fwrite(tags, sizeof(int), 2*ghostSize, fp);
        delete [] tags;
      }
    }
    unsigned long verticesSize = vertices.size();
    unsigned long edgesSize = edges.size();
    unsigned long facesSize = faces.size();
    unsigned long regionsSize = regions.size();
    fwrite(&verticesSize, sizeof(unsigned long), 1, fp);
    fwrite(&edgesSize, sizeof(unsigned long), 1, fp);
    fwrite(&facesSize, sizeof(unsigned long), 1, fp);
    fwrite(&regionsSize, sizeof(unsigned long), 1, fp);

    for(GModel::viter it = vertices.begin(); it != vertices.end(); ++it){
      int entityTag = (*it)->tag();
      fwrite(&entityTag, sizeof(int), 1, fp);
      if(partition){
        partitionVertex *pv = static_cast<partitionVertex*>(*it);
        int parentEntityDim = 0, parentEntityTag = 0;
        if(pv->getParentEntity()){
          parentEntityDim = pv->getParentEntity()->dim();
          parentEntityTag = pv->getParentEntity()->tag();
        }
        fwrite(&parentEntityDim, sizeof(int), 1, fp);
        fwrite(&parentEntityTag, sizeof(int), 1, fp);
        std::vector<unsigned int> partitions = pv->getPartitions();
        partitions.insert(partitions.begin(), partitions.size());
        fwrite(&partitions[0], sizeof(unsigned int), partitions.size(), fp);
      }
      writeMSH4BoundingBox((*it)->bounds(), fp, scalingFactor, binary);
      writeMSH4Physicals(fp, *it, binary);
    }

    for(GModel::eiter it = edges.begin(); it != edges.end(); ++it){
      std::vector<GVertex*> vertices;
      std::vector<int> ori;
      if((*it)->getBeginVertex()){
        vertices.push_back((*it)->getBeginVertex());
        ori.push_back(1);
      }
      if((*it)->getEndVertex()) { // convention that the end vertex is negative
        vertices.push_back((*it)->getEndVertex());
        ori.push_back(-1);
      }
      unsigned long verticesSize = vertices.size();
      int entityTag = (*it)->tag();
      fwrite(&entityTag, sizeof(int), 1, fp);
      if(partition){
        partitionEdge *pe = static_cast<partitionEdge*>(*it);
        int parentEntityDim = 0, parentEntityTag = 0;
        if(pe->getParentEntity()){
          parentEntityDim = pe->getParentEntity()->dim();
          parentEntityTag = pe->getParentEntity()->tag();
        }
        fwrite(&parentEntityDim, sizeof(int), 1, fp);
        fwrite(&parentEntityTag, sizeof(int), 1, fp);
        std::vector<unsigned int> partitions = pe->getPartitions();
        partitions.insert(partitions.begin(), partitions.size());
        fwrite(&partitions[0], sizeof(unsigned int), partitions.size(), fp);
      }
      writeMSH4BoundingBox((*it)->bounds(), fp, scalingFactor, binary);
      writeMSH4Physicals(fp, *it, binary);
      fwrite(&verticesSize, sizeof(unsigned long), 1, fp);
      int oriI = 0;
      for(std::vector<GVertex*>::const_iterator itv = vertices.begin();
          itv != vertices.end(); itv++){
        int brepTag = ori[oriI] * (*itv)->tag();
        fwrite(&brepTag, sizeof(int), 1, fp);
        oriI++;
      }
    }

    for(GModel::fiter it = faces.begin(); it != faces.end(); ++it){
      std::vector<GEdge*> const& edges = (*it)->edges();
      std::vector<int> const& ori = (*it)->edgeOrientations();
      unsigned long edgesSize = edges.size();
      int entityTag = (*it)->tag();
      fwrite(&entityTag, sizeof(int), 1, fp);
      if(partition){
        partitionFace *pf = static_cast<partitionFace*>(*it);
        int parentEntityDim = 0, parentEntityTag = 0;
        if(pf->getParentEntity()){
          parentEntityDim = pf->getParentEntity()->dim();
          parentEntityTag = pf->getParentEntity()->tag();
        }
        fwrite(&parentEntityDim, sizeof(int), 1, fp);
        fwrite(&parentEntityTag, sizeof(int), 1, fp);
        std::vector<unsigned int> partitions = pf->getPartitions();
        partitions.insert(partitions.begin(), partitions.size());
        fwrite(&partitions[0], sizeof(unsigned int), partitions.size(), fp);
      }
      writeMSH4BoundingBox((*it)->bounds(), fp, scalingFactor, binary);
      writeMSH4Physicals(fp, *it, binary);
      fwrite(&edgesSize, sizeof(unsigned long), 1, fp);
      std::vector<int> tags, signs;
      for(std::vector<GEdge*>::const_iterator ite = edges.begin(); ite != edges.end(); ite++)
        tags.push_back((*ite)->tag());

      signs.insert(signs.end(), ori.begin(), ori.end());

      if(tags.size() == signs.size()){
        for(unsigned int i = 0; i < tags.size(); i++)
          tags[i] *= (signs[i] > 0 ? 1 : -1);
      }
      for(unsigned int i = 0; i < tags.size(); i++){
        int brepTag = tags[i];
        fwrite(&brepTag, sizeof(int), 1, fp);
      }
    }

    for(GModel::riter it = regions.begin(); it != regions.end(); ++it){
      std::vector<GFace*> faces = (*it)->faces();
      std::vector<int> const& ori = (*it)->faceOrientations();
      unsigned long facesSize = faces.size();
      int entityTag = (*it)->tag();
      fwrite(&entityTag, sizeof(int), 1, fp);
      if(partition){
        partitionRegion *pr = static_cast<partitionRegion*>(*it);
        int parentEntityDim = 0, parentEntityTag = 0;
        if(pr->getParentEntity()){
          parentEntityDim = pr->getParentEntity()->dim();
          parentEntityTag = pr->getParentEntity()->tag();
        }
        fwrite(&parentEntityDim, sizeof(int), 1, fp);
        fwrite(&parentEntityTag, sizeof(int), 1, fp);
        std::vector<unsigned int> partitions = pr->getPartitions();
        partitions.insert(partitions.begin(), partitions.size());
        fwrite(&partitions[0], sizeof(unsigned int), partitions.size(), fp);
      }
      writeMSH4BoundingBox((*it)->bounds(), fp, scalingFactor, binary);
      writeMSH4Physicals(fp, *it, binary);
      fwrite(&facesSize, sizeof(unsigned long), 1, fp);
      std::vector<int> tags, signs;
      for(std::vector<GFace*>::iterator itf = faces.begin(); itf != faces.end(); itf++)
        tags.push_back((*itf)->tag());
      for(std::vector<int>::const_iterator itf = ori.begin(); itf != ori.end(); itf++)
        signs.push_back(*itf);
      if(tags.size() == signs.size()){
        for(unsigned int i = 0; i < tags.size(); i++)
          tags[i] *= (signs[i] > 0 ? 1 : -1);
      }
      for(unsigned int i = 0; i < tags.size(); i++){
        int brepTag = tags[i];
        fwrite(&brepTag, sizeof(int), 1, fp);
      }
    }
    fprintf(fp, "\n");
  }
  else{
    if(partition){
      fprintf(fp, "%d\n", model->getNumPartitions());

      // write the ghostentities' tag
      unsigned int ghostSize = ghost.size();
      int *tags = 0;
      if(ghostSize){
        tags = new int[2*ghostSize];
        int index = 0;
        for(std::set<GEntity*, GEntityLessThan>::iterator it = ghost.begin();
            it != ghost.end(); ++it){
          if((*it)->geomType() == GEntity::GhostCurve){
            tags[index] = (*it)->tag();
            tags[++index] = static_cast<ghostEdge*>(*it)->getPartition();
          }
          else if((*it)->geomType() == GEntity::GhostSurface){
            tags[index] = (*it)->tag();
            tags[++index] = static_cast<ghostFace*>(*it)->getPartition();
          }
          else if((*it)->geomType() == GEntity::GhostVolume){
            tags[index] = (*it)->tag();
            tags[++index] = static_cast<ghostRegion*>(*it)->getPartition();
          }
          index++;
        }
      }
      fprintf(fp, "%d\n", ghostSize);
      if(tags){
        for(unsigned int i = 0; i < 2 * ghostSize; i += 2){
          fprintf(fp, "%d %d\n", tags[i], tags[i+1]);
        }
        delete [] tags;
      }
    }
    fprintf(fp, "%lu %lu %lu %lu\n",
            vertices.size(), edges.size(), faces.size(), regions.size());

    for(GModel::viter it = vertices.begin(); it != vertices.end(); ++it){
      fprintf(fp, "%d ", (*it)->tag());
      if(partition){
        partitionVertex *pv = static_cast<partitionVertex*>(*it);
        int parentEntityDim = 0, parentEntityTag = 0;
        if(pv->getParentEntity()){
          parentEntityDim = pv->getParentEntity()->dim();
          parentEntityTag = pv->getParentEntity()->tag();
        }
        fprintf(fp, "%d %d ", parentEntityDim, parentEntityTag);
        std::vector<unsigned int> partitions = pv->getPartitions();
        fprintf(fp, "%d ", (int)partitions.size());
        for(unsigned int i = 0; i < partitions.size(); i++)
          fprintf(fp, "%d ", partitions[i]);
      }
      writeMSH4BoundingBox((*it)->bounds(), fp, scalingFactor, binary);
      writeMSH4Physicals(fp, *it, binary);
      fprintf(fp, "\n");
    }

    for(GModel::eiter it = edges.begin(); it != edges.end(); ++it){
      std::vector<GVertex*> vertices;
      std::vector<int> ori;
      if((*it)->getBeginVertex()){
        vertices.push_back((*it)->getBeginVertex());
        ori.push_back(1);
      }
      if((*it)->getEndVertex()) { // I use the convention that the end vertex is negative
        vertices.push_back((*it)->getEndVertex());
        ori.push_back(-1);
      }
      fprintf(fp, "%d ", (*it)->tag());
      if(partition){
        partitionEdge *pe = static_cast<partitionEdge*>(*it);
        int parentEntityDim = 0, parentEntityTag = 0;
        if(pe->getParentEntity()){
          parentEntityDim = pe->getParentEntity()->dim();
          parentEntityTag = pe->getParentEntity()->tag();
        }
        fprintf(fp, "%d %d ", parentEntityDim, parentEntityTag);
        std::vector<unsigned int> partitions = pe->getPartitions();
        fprintf(fp, "%d ", (int)partitions.size());
        for(unsigned int i = 0; i < partitions.size(); i++)
          fprintf(fp, "%d ", partitions[i]);
      }
      writeMSH4BoundingBox((*it)->bounds(), fp, scalingFactor, binary);
      writeMSH4Physicals(fp, *it, binary);
      fprintf(fp, "%lu ", vertices.size());
      int oriI = 0;
      for(std::vector<GVertex*>::iterator itv = vertices.begin();
          itv != vertices.end(); itv++){
        fprintf(fp, "%d ", ori[oriI]*(*itv)->tag());
        oriI++;
      }
      fprintf(fp, "\n");
    }

    for(GModel::fiter it = faces.begin(); it != faces.end(); ++it){
      std::vector<GEdge*> const& edges = (*it)->edges();
      std::vector<int> const& ori = (*it)->edgeOrientations();
      fprintf(fp, "%d ", (*it)->tag());
      if(partition){
        partitionFace *pf = static_cast<partitionFace*>(*it);
        int parentEntityDim = 0, parentEntityTag = 0;
        if(pf->getParentEntity()){
          parentEntityDim = pf->getParentEntity()->dim();
          parentEntityTag = pf->getParentEntity()->tag();
        }
        fprintf(fp, "%d %d ", parentEntityDim, parentEntityTag);
        std::vector<unsigned int> partitions = pf->getPartitions();
        fprintf(fp, "%d ", (int)partitions.size());
        for(unsigned int i = 0; i < partitions.size(); i++)
          fprintf(fp, "%d ", partitions[i]);
      }
      writeMSH4BoundingBox((*it)->bounds(), fp, scalingFactor, binary);
      writeMSH4Physicals(fp, *it, binary);
      fprintf(fp, "%lu ", edges.size());
      std::vector<int> tags, signs;
      for(std::vector<GEdge*>::const_iterator ite = edges.begin(); ite != edges.end(); ite++)
        tags.push_back((*ite)->tag());
      for(std::vector<int>::const_iterator ite = ori.begin(); ite != ori.end(); ite++)
        signs.push_back(*ite);
      if(tags.size() == signs.size()){
        for(unsigned int i = 0; i < tags.size(); i++)
          tags[i] *= (signs[i] > 0 ? 1 : -1);
      }
      for(unsigned int i = 0; i < tags.size(); i++)
        fprintf(fp, "%d ", tags[i]);
      fprintf(fp, "\n");
    }

    for(GModel::riter it = regions.begin(); it != regions.end(); ++it){
      std::vector<GFace*> const& faces = (*it)->faces();
      std::vector<int> const& ori = (*it)->faceOrientations();
      fprintf(fp, "%d ", (*it)->tag());
      if(partition){
        partitionRegion *pr = static_cast<partitionRegion*>(*it);
        int parentEntityDim = 0, parentEntityTag = 0;
        if(pr->getParentEntity()){
          parentEntityDim = pr->getParentEntity()->dim();
          parentEntityTag = pr->getParentEntity()->tag();
        }
        fprintf(fp, "%d %d ", parentEntityDim, parentEntityTag);
        std::vector<unsigned int> partitions = pr->getPartitions();
        fprintf(fp, "%d ", (int)partitions.size());
        for(unsigned int i = 0; i < partitions.size(); i++)
          fprintf(fp, "%d ", partitions[i]);
      }
      writeMSH4BoundingBox((*it)->bounds(), fp, scalingFactor, binary);
      writeMSH4Physicals(fp, *it, binary);
      fprintf(fp, "%lu ", faces.size());
      // TODO C++11 std::transform or similiar
      std::vector<int> tags;
      tags.reserve(faces.size());
      for(std::vector<GFace*>::const_iterator itf = faces.begin(); itf != faces.end(); itf++)
        tags.push_back((*itf)->tag());

      std::vector<int> signs(ori.begin(),  ori.end());

      if(tags.size() == signs.size()){
        for(unsigned int i = 0; i < tags.size(); i++)
          tags[i] *= (signs[i] > 0 ? 1 : -1);
      }
      for(unsigned int i = 0; i < tags.size(); i++)
        fprintf(fp, "%d ", tags[i]);
      fprintf(fp, "\n");
    }
  }
}

static unsigned long getAdditionalEntities(std::set<GRegion*, GEntityLessThan> &regions,
                                           std::set<GFace*, GEntityLessThan> &faces,
                                           std::set<GEdge*, GEntityLessThan> &edges,
                                           std::set<GVertex*, GEntityLessThan> &vertices)
{
  unsigned long numVertices = 0;

  for(std::set<GVertex*, GEntityLessThan>::iterator it = vertices.begin();
      it != vertices.end(); ++it){
    numVertices += (*it)->getNumMeshVertices();
  }

  for(std::set<GEdge*, GEntityLessThan>::iterator it = edges.begin();
      it != edges.end(); ++it){
    numVertices += (*it)->getNumMeshVertices();
    for(GFace::size_type i = 0; i < (*it)->getNumMeshElements(); i++){
      for(GFace::size_type j = 0; j < (*it)->getMeshElement(i)->getNumVertices(); j++){
        if((*it)->getMeshElement(i)->getVertex(j)->onWhat() != (*it)){
          GEntity *entity = (*it)->getMeshElement(i)->getVertex(j)->onWhat();

          switch (entity->dim()){
            case 0:
              if(vertices.find(static_cast<GVertex*>(entity)) == vertices.end()){
                vertices.insert(static_cast<GVertex*>(entity));
                numVertices += entity->getNumMeshVertices();
              }
              break;
            case 1:
              if(edges.find(static_cast<GEdge*>(entity)) == edges.end()){
                edges.insert(static_cast<GEdge*>(entity));
                numVertices += entity->getNumMeshVertices();
              }
              break;
            case 2:
              if(faces.find(static_cast<GFace*>(entity)) == faces.end()){
                faces.insert(static_cast<GFace*>(entity));
                numVertices += entity->getNumMeshVertices();
              }
              break;
            case 3:
              if(regions.find(static_cast<GRegion*>(entity)) == regions.end()){
                regions.insert(static_cast<GRegion*>(entity));
                numVertices += entity->getNumMeshVertices();
              }
              break;
            default:
              break;
          }
        }
      }
    }
  }

  for(std::set<GFace*, GEntityLessThan>::iterator it = faces.begin();
      it != faces.end(); ++it){
    numVertices += (*it)->getNumMeshVertices();
    for(GFace::size_type i = 0; i < (*it)->getNumMeshElements(); i++){
      for(GFace::size_type j = 0; j < (*it)->getMeshElement(i)->getNumVertices(); j++){
        if((*it)->getMeshElement(i)->getVertex(j)->onWhat() != (*it)){
          GEntity *entity = (*it)->getMeshElement(i)->getVertex(j)->onWhat();

          switch (entity->dim()){
            case 0:
              if(vertices.find(static_cast<GVertex*>(entity)) == vertices.end()){
                vertices.insert(static_cast<GVertex*>(entity));
                numVertices += entity->getNumMeshVertices();
              }
              break;
            case 1:
              if(edges.find(static_cast<GEdge*>(entity)) == edges.end()){
                edges.insert(static_cast<GEdge*>(entity));
                numVertices += entity->getNumMeshVertices();
              }
              break;
            case 2:
              if(faces.find(static_cast<GFace*>(entity)) == faces.end()){
                faces.insert(static_cast<GFace*>(entity));
                numVertices += entity->getNumMeshVertices();
              }
              break;
            case 3:
              if(regions.find(static_cast<GRegion*>(entity)) == regions.end()){
                regions.insert(static_cast<GRegion*>(entity));
                numVertices += entity->getNumMeshVertices();
              }
              break;
            default:
              break;
          }
        }
      }
    }
  }

  for(std::set<GRegion*, GEntityLessThan>::iterator it = regions.begin();
      it != regions.end(); ++it){
    numVertices += (*it)->getNumMeshVertices();
    for(GFace::size_type i = 0; i < (*it)->getNumMeshElements(); i++){
      for(GFace::size_type j = 0; j < (*it)->getMeshElement(i)->getNumVertices(); j++){
        if((*it)->getMeshElement(i)->getVertex(j)->onWhat() != (*it)){
          GEntity *entity = (*it)->getMeshElement(i)->getVertex(j)->onWhat();

          switch (entity->dim()){
            case 0:
              if(vertices.find(static_cast<GVertex*>(entity)) == vertices.end()){
                vertices.insert(static_cast<GVertex*>(entity));
                numVertices += entity->getNumMeshVertices();
              }
              break;
            case 1:
              if(edges.find(static_cast<GEdge*>(entity)) == edges.end()){
                edges.insert(static_cast<GEdge*>(entity));
                numVertices += entity->getNumMeshVertices();
              }
              break;
            case 2:
              if(faces.find(static_cast<GFace*>(entity)) == faces.end()){
                faces.insert(static_cast<GFace*>(entity));
                numVertices += entity->getNumMeshVertices();
              }
              break;
            case 3:
              if(regions.find(static_cast<GRegion*>(entity)) == regions.end()){
                regions.insert(static_cast<GRegion*>(entity));
                numVertices += entity->getNumMeshVertices();
              }
              break;
            default:
              break;
          }
        }
      }
    }
  }

  return numVertices;
}

static void writeMSH4Nodes(GModel *const model, FILE *fp, bool partitioned, bool binary,
                           int saveParametric, double scalingFactor, bool saveAll)
{
  std::set<GRegion*, GEntityLessThan> regions;
  std::set<GFace*, GEntityLessThan> faces;
  std::set<GEdge*, GEntityLessThan> edges;
  std::set<GVertex*, GEntityLessThan> vertices;

  if(partitioned){
    for(GModel::viter it = model->firstVertex(); it != model->lastVertex(); ++it)
      if((*it)->geomType() == GEntity::PartitionVertex)
        vertices.insert(*it);
    for(GModel::eiter it = model->firstEdge(); it != model->lastEdge(); ++it){
      if((*it)->geomType() == GEntity::PartitionCurve)
        edges.insert(*it);
      else if((*it)->geomType() == GEntity::GhostCurve)
        if(static_cast<ghostEdge*>(*it)->saveMesh())
          edges.insert(*it);
    }
    for(GModel::fiter it = model->firstFace(); it != model->lastFace(); ++it){
      if((*it)->geomType() == GEntity::PartitionSurface)
        faces.insert(*it);
      else if((*it)->geomType() == GEntity::GhostSurface)
        if(static_cast<ghostFace*>(*it)->saveMesh())
          faces.insert(*it);
    }
    for(GModel::riter it = model->firstRegion(); it != model->lastRegion(); ++it){
      if((*it)->geomType() == GEntity::PartitionVolume)
        regions.insert(*it);
      else if((*it)->geomType() == GEntity::GhostVolume)
        if(static_cast<ghostRegion*>(*it)->saveMesh())
          regions.insert(*it);
    }
  }
  else{
    for(GModel::viter it = model->firstVertex(); it != model->lastVertex(); ++it)
      if((*it)->geomType() != GEntity::PartitionVertex &&
         (saveAll || (!saveAll && (*it)->getPhysicalEntities().size() != 0)))
        vertices.insert(*it);
    for(GModel::eiter it = model->firstEdge(); it != model->lastEdge(); ++it)
      if((*it)->geomType() != GEntity::PartitionCurve &&
         (saveAll || (!saveAll && (*it)->getPhysicalEntities().size() != 0) ||
          (*it)->geomType() == GEntity::GhostCurve))
        edges.insert(*it);
    for(GModel::fiter it = model->firstFace(); it != model->lastFace(); ++it)
      if((*it)->geomType() != GEntity::PartitionSurface &&
         (saveAll || (!saveAll && (*it)->getPhysicalEntities().size() != 0) ||
          (*it)->geomType() == GEntity::GhostSurface))
        faces.insert(*it);
    for(GModel::riter it = model->firstRegion(); it != model->lastRegion(); ++it)
      if((*it)->geomType() != GEntity::PartitionVolume &&
         (saveAll || (!saveAll && (*it)->getPhysicalEntities().size() != 0) ||
          (*it)->geomType() == GEntity::GhostVolume))
        regions.insert(*it);
  }

  unsigned long numVertices = model->getNumMeshVertices();
  if(!saveAll && !partitioned){
    numVertices = getAdditionalEntities(regions, faces, edges, vertices);
  }

  if(binary){
    unsigned long numSection = vertices.size() + edges.size() +
      faces.size() + regions.size();
    fwrite(&numSection, sizeof(unsigned long), 1, fp);
    fwrite(&numVertices, sizeof(unsigned long), 1, fp);
  }
  else{
    fprintf(fp, "%lu %lu\n", vertices.size() + edges.size() + faces.size() +
            regions.size(), numVertices);
  }

  for(GModel::viter it = vertices.begin(); it != vertices.end(); ++it){
    if(binary){
      int entityTag = (*it)->tag();
      int entityDim = (*it)->dim();
      unsigned long numVerts = (*it)->getNumMeshVertices();
      fwrite(&entityTag, sizeof(int), 1, fp);
      fwrite(&entityDim, sizeof(int), 1, fp);
      fwrite(&saveParametric, sizeof(int), 1, fp);
      fwrite(&numVerts, sizeof(unsigned long), 1, fp);
    }
    else{
      fprintf(fp, "%d %d %d %lu\n", (*it)->tag(), (*it)->dim(), saveParametric,
              (unsigned long)(*it)->getNumMeshVertices());
    }

    for(unsigned int i = 0; i < (*it)->getNumMeshVertices(); i++)
      (*it)->getMeshVertex(i)->writeMSH4(fp, binary, saveParametric, scalingFactor);
  }

  for(GModel::eiter it = edges.begin(); it != edges.end(); ++it){
    if(binary){
      int entityTag = (*it)->tag();
      int entityDim = (*it)->dim();
      unsigned long numVerts = (*it)->getNumMeshVertices();
      fwrite(&entityTag, sizeof(int), 1, fp);
      fwrite(&entityDim, sizeof(int), 1, fp);
      fwrite(&saveParametric, sizeof(int), 1, fp);
      fwrite(&numVerts, sizeof(unsigned long), 1, fp);
    }
    else{
      fprintf(fp, "%d %d %d %lu\n", (*it)->tag(), (*it)->dim(), saveParametric,
              (unsigned long)(*it)->getNumMeshVertices());
    }

    for(unsigned int i = 0; i < (*it)->getNumMeshVertices(); i++)
      (*it)->getMeshVertex(i)->writeMSH4(fp, binary, saveParametric, scalingFactor);
  }

  for(GModel::fiter it = faces.begin(); it != faces.end(); ++it){
    if(binary){
      int entityTag = (*it)->tag();
      int entityDim = (*it)->dim();
      unsigned long numVerts = (*it)->getNumMeshVertices();
      fwrite(&entityTag, sizeof(int), 1, fp);
      fwrite(&entityDim, sizeof(int), 1, fp);
      fwrite(&saveParametric, sizeof(int), 1, fp);
      fwrite(&numVerts, sizeof(unsigned long), 1, fp);
    }
    else{
      fprintf(fp, "%d %d %d %lu\n", (*it)->tag(), (*it)->dim(), saveParametric,
              (unsigned long)(*it)->getNumMeshVertices());
    }

    for(unsigned int i = 0; i < (*it)->getNumMeshVertices(); i++)
      (*it)->getMeshVertex(i)->writeMSH4(fp, binary, saveParametric, scalingFactor);
  }

  for(GModel::riter it = regions.begin(); it != regions.end(); ++it){
    if(binary){
      int entityTag = (*it)->tag();
      int entityDim = (*it)->dim();
      unsigned long numVerts = (*it)->getNumMeshVertices();
      fwrite(&entityTag, sizeof(int), 1, fp);
      fwrite(&entityDim, sizeof(int), 1, fp);
      fwrite(&saveParametric, sizeof(int), 1, fp);
      fwrite(&numVerts, sizeof(unsigned long), 1, fp);
    }
    else{
      fprintf(fp, "%d %d %d %lu\n", (*it)->tag(), (*it)->dim(), saveParametric,
              (unsigned long)(*it)->getNumMeshVertices());
    }

    for(unsigned int i = 0; i < (*it)->getNumMeshVertices(); i++)
      (*it)->getMeshVertex(i)->writeMSH4(fp, binary, saveParametric, scalingFactor);
  }

  if(binary) fprintf(fp, "\n");
}

static void writeMSH4Elements(GModel *const model, FILE *fp, bool partitioned,
                              bool binary, bool saveAll)
{
  std::set<GRegion*, GEntityLessThan> regions;
  std::set<GFace*, GEntityLessThan> faces;
  std::set<GEdge*, GEntityLessThan> edges;
  std::set<GVertex*, GEntityLessThan> vertices;

  if(partitioned){
    for(GModel::viter it = model->firstVertex(); it != model->lastVertex(); ++it)
      if((*it)->geomType() == GEntity::PartitionVertex)
        vertices.insert(*it);
    for(GModel::eiter it = model->firstEdge(); it != model->lastEdge(); ++it){
      if((*it)->geomType() == GEntity::PartitionCurve)
        edges.insert(*it);
      else if((*it)->geomType() == GEntity::GhostCurve)
        if(static_cast<ghostEdge*>(*it)->saveMesh())
          edges.insert(*it);
    }
    for(GModel::fiter it = model->firstFace(); it != model->lastFace(); ++it){
      if((*it)->geomType() == GEntity::PartitionSurface)
        faces.insert(*it);
      else if((*it)->geomType() == GEntity::GhostSurface)
        if(static_cast<ghostFace*>(*it)->saveMesh())
          faces.insert(*it);
    }
    for(GModel::riter it = model->firstRegion(); it != model->lastRegion(); ++it){
      if((*it)->geomType() == GEntity::PartitionVolume)
        regions.insert(*it);
      else if((*it)->geomType() == GEntity::GhostVolume)
        if(static_cast<ghostRegion*>(*it)->saveMesh())
          regions.insert(*it);
    }
  }
  else{
    for(GModel::viter it = model->firstVertex(); it != model->lastVertex(); ++it)
      if((*it)->geomType() != GEntity::PartitionVertex)
        vertices.insert(*it);
    for(GModel::eiter it = model->firstEdge(); it != model->lastEdge(); ++it)
      if((*it)->geomType() != GEntity::PartitionCurve && (*it)->geomType() !=
         GEntity::GhostCurve)
        edges.insert(*it);
    for(GModel::fiter it = model->firstFace(); it != model->lastFace(); ++it)
      if((*it)->geomType() != GEntity::PartitionSurface && (*it)->geomType() !=
         GEntity::GhostSurface)
        faces.insert(*it);
    for(GModel::riter it = model->firstRegion(); it != model->lastRegion(); ++it)
      if((*it)->geomType() != GEntity::PartitionVolume && (*it)->geomType() !=
         GEntity::GhostVolume)
        regions.insert(*it);
  }

  std::map<std::pair<int, GEntity*>, std::vector<MElement*> > elementsByDegree;
  unsigned long numElements= 0;

  for(GModel::viter it = vertices.begin(); it != vertices.end(); ++it){
    if(!saveAll && (*it)->physicals.size() == 0) continue;

    numElements += (*it)->points.size();
    for(unsigned int i = 0; i < (*it)->points.size(); i++)
      elementsByDegree[ std::pair<int, GEntity*>
                        ((*it)->points[i]->getTypeForMSH(), *it) ]
        .push_back((*it)->points[i]);
  }

  for(GModel::eiter it = edges.begin(); it != edges.end(); ++it){
    if(!saveAll && (*it)->physicals.size() == 0 &&
       (*it)->geomType() != GEntity::GhostCurve) continue;

    numElements += (*it)->lines.size();
    for(unsigned int i = 0; i < (*it)->lines.size(); i++)
      elementsByDegree[ std::pair<int, GEntity*>
                        ((*it)->lines[i]->getTypeForMSH(), *it) ]
        .push_back((*it)->lines[i]);
  }

  for(GModel::fiter it = faces.begin(); it != faces.end(); ++it){
    if(!saveAll && (*it)->physicals.size() == 0 &&
       (*it)->geomType() != GEntity::GhostSurface) continue;

    numElements += (*it)->triangles.size();
    for(unsigned int i = 0; i < (*it)->triangles.size(); i++)
      elementsByDegree[ std::pair<int, GEntity*>
                        ((*it)->triangles[i]->getTypeForMSH(), *it) ]
        .push_back((*it)->triangles[i]);

    numElements += (*it)->quadrangles.size();
    for(unsigned int i = 0; i < (*it)->quadrangles.size(); i++)
      elementsByDegree[ std::pair<int, GEntity*>
                        ((*it)->quadrangles[i]->getTypeForMSH(), *it) ]
        .push_back((*it)->quadrangles[i]);
  }

  for(GModel::riter it = regions.begin(); it != regions.end(); ++it){
    if(!saveAll && (*it)->physicals.size() == 0 &&
       (*it)->geomType() != GEntity::GhostVolume) continue;

    numElements += (*it)->tetrahedra.size();
    for(unsigned int i = 0; i < (*it)->tetrahedra.size(); i++)
      elementsByDegree[ std::pair<int, GEntity*>
                        ((*it)->tetrahedra[i]->getTypeForMSH(), *it) ]
        .push_back((*it)->tetrahedra[i]);

    numElements += (*it)->hexahedra.size();
    for(unsigned int i = 0; i < (*it)->hexahedra.size(); i++)
      elementsByDegree[ std::pair<int, GEntity*>
                        ((*it)->hexahedra[i]->getTypeForMSH(), *it) ]
        .push_back((*it)->hexahedra[i]);

    numElements += (*it)->prisms.size();
    for(unsigned int i = 0; i < (*it)->prisms.size(); i++)
      elementsByDegree[ std::pair<int, GEntity*>
                        ((*it)->prisms[i]->getTypeForMSH(), *it) ]
        .push_back((*it)->prisms[i]);

    numElements += (*it)->pyramids.size();
    for(unsigned int i = 0; i < (*it)->pyramids.size(); i++)
      elementsByDegree[ std::pair<int, GEntity*>
                        ((*it)->pyramids[i]->getTypeForMSH(), *it) ]
        .push_back((*it)->pyramids[i]);

    numElements += (*it)->trihedra.size();
    for(unsigned int i = 0; i < (*it)->trihedra.size(); i++)
      elementsByDegree[ std::pair<int, GEntity*>
                        ((*it)->trihedra[i]->getTypeForMSH(), *it) ]
        .push_back((*it)->trihedra[i]);
  }

  if(binary){
    unsigned long numSection = elementsByDegree.size();
    fwrite(&numSection, sizeof(unsigned long), 1, fp);
    fwrite(&numElements, sizeof(unsigned long), 1, fp);
  }
  else{
    fprintf(fp, "%lu %lu\n", elementsByDegree.size(), numElements);
  }

  for(std::map<std::pair<int, GEntity*>, std::vector<MElement*> >::iterator it =
        elementsByDegree.begin(); it != elementsByDegree.end(); ++it){
    if(binary){
      int entityTag = it->first.second->tag();
      int entityDim = it->first.second->dim();
      int elmType = it->first.first;
      unsigned long numElm = it->second.size();
      fwrite(&entityTag, sizeof(int), 1, fp);
      fwrite(&entityDim, sizeof(int), 1, fp);
      fwrite(&elmType, sizeof(int), 1, fp);
      fwrite(&numElm, sizeof(unsigned long), 1, fp);
    }
    else{
      fprintf(fp, "%d %d %d %lu\n", it->first.second->tag(), it->first.second->dim(),
              it->first.first, it->second.size());
    }

    if(binary){
      const int nbrVertices = MElement::getInfoMSH(it->first.first);
      int indexElement = 0;
      int *elementData = new int[it->second.size()*(nbrVertices+1)];
      for(unsigned int i = 0; i < it->second.size()*(nbrVertices+1); i+=(nbrVertices+1)){
        elementData[i] = it->second[indexElement]->getNum();
        for(int j = 0; j < nbrVertices; j++){
          elementData[i+1+j] = it->second[indexElement]->getVertex(j)->getNum();
        }
        indexElement++;
      }
      fwrite(elementData, sizeof(int), it->second.size()*(nbrVertices+1), fp);
      delete[] elementData;
    }
    else{
      for(unsigned int i = 0; i < it->second.size(); i++){
        it->second[i]->writeMSH4(fp, binary);
      }
    }
  }

  if(binary) fprintf(fp, "\n");
}

static void writeMSH4PeriodicNodes(GModel *const model, FILE *fp, bool partitioned,
                                   bool binary)
{
  int count = 0;
  std::vector<GEntity*> entities;
  model->getEntities(entities);
  for(unsigned int i = 0; i < entities.size(); i++)
    if(entities[i]->meshMaster() != entities[i]) count++;

  if(!count) return;

  fprintf(fp, "$Periodic\n");

  if(binary){
    fwrite(&count, sizeof(int), 1, fp);
  }
  else{
    fprintf(fp, "%d\n", count);
  }

  for(unsigned int i = 0; i < entities.size(); i++){
    GEntity *g_slave = entities[i];
    GEntity *g_master = g_slave->meshMaster();

    if(g_slave != g_master){
      if(binary){
        int gSlaveDim = g_slave->dim();
        int gSlaveTag = g_slave->tag();
        int gMasterTag = g_master->tag();
        fwrite(&gSlaveDim, sizeof(int), 1, fp);
        fwrite(&gSlaveTag, sizeof(int), 1, fp);
        fwrite(&gMasterTag, sizeof(int), 1, fp);

        if(g_slave->affineTransform.size() == 16){
          long AffineTag = -1;
          fwrite(&AffineTag, sizeof(long), 1, fp);
          for(int j = 0; j < 16; j++){
            double value = g_slave->affineTransform[j];
            fwrite(&value, sizeof(double), 1, fp);
          }
        }

        long corrVertSize = g_slave->correspondingVertices.size();
        fwrite(&corrVertSize, sizeof(long), 1, fp);

        for (std::map<MVertex*,MVertex*>::iterator it =
               g_slave->correspondingVertices.begin();
             it != g_slave->correspondingVertices.end(); ++it){
          int numFirst = it->first->getNum();
          int numSecond = it->second->getNum();
          fwrite(&numFirst, sizeof(int), 1, fp);
          fwrite(&numSecond, sizeof(int), 1, fp);
        }
      }
      else{
        fprintf(fp, "%d %d %d\n", g_slave->dim(), g_slave->tag(), g_master->tag());

        if(g_slave->affineTransform.size() == 16){
          fprintf(fp, "Affine");
          for(int j = 0; j < 16; j++)
            fprintf(fp, " %.16g", g_slave->affineTransform[j]);
          fprintf(fp, "\n");
        }

        fprintf(fp, "%lu\n", g_slave->correspondingVertices.size());

        for (std::map<MVertex*,MVertex*>::iterator it =
               g_slave->correspondingVertices.begin();
             it != g_slave->correspondingVertices.end(); ++it){
          fprintf(fp, "%d %d\n", it->first->getNum(), it->second->getNum());
        }
      }
    }
  }

  if(binary) fprintf(fp, "\n");
  fprintf(fp, "$EndPeriodic\n");
}

static void writeMSH4GhostCells(GModel *const model, FILE *fp, bool binary)
{
  std::vector<GEntity*> entities;
  model->getEntities(entities);
  std::map<MElement*, std::vector<unsigned int> > ghostCells;

  for(unsigned int i = 0; i < entities.size(); i++){
    std::map<MElement*, unsigned int> ghostElements;
    unsigned int partition;

    if(entities[i]->geomType() == GEntity::GhostCurve){
      ghostElements = static_cast<ghostEdge*>(entities[i])->getGhostCells();
      partition = static_cast<ghostEdge*>(entities[i])->getPartition();
    }
    else if(entities[i]->geomType() == GEntity::GhostSurface){
      ghostElements = static_cast<ghostFace*>(entities[i])->getGhostCells();
      partition = static_cast<ghostFace*>(entities[i])->getPartition();
    }
    else if(entities[i]->geomType() == GEntity::GhostVolume){
      ghostElements = static_cast<ghostRegion*>(entities[i])->getGhostCells();
      partition = static_cast<ghostRegion*>(entities[i])->getPartition();
    }

    for(std::map<MElement*, unsigned int>::iterator it = ghostElements.begin();
        it != ghostElements.end(); ++it){
      if(ghostCells[it->first].size() == 0) ghostCells[it->first].push_back(partition);
      ghostCells[it->first].push_back(it->second);
    }
  }

  if(ghostCells.size() != 0){
    fprintf(fp, "$GhostElements\n");
    if(binary){
      int ghostCellsSize = ghostCells.size();
      fwrite(&ghostCellsSize, sizeof(int), 1, fp);

      for(std::map<MElement*, std::vector<unsigned int> >::iterator it = ghostCells.begin();
          it != ghostCells.end(); ++it){
        int elmNum = it->first->getNum();
        unsigned int part = it->second[0];
        unsigned int numGhost = it->second.size()-1;
        fwrite(&elmNum, sizeof(int), 1, fp);
        fwrite(&part, sizeof(unsigned int), 1, fp);
        fwrite(&numGhost, sizeof(unsigned int), 1, fp);
        for(unsigned int i = 1; i < it->second.size(); i++){
          fwrite(&it->second[i], sizeof(int), 1, fp);
        }
      }
      fprintf(fp, "\n");
    }
    else{
      fprintf(fp, "%ld\n", ghostCells.size());

      for(std::map<MElement*, std::vector<unsigned int> >::iterator it = ghostCells.begin();
          it != ghostCells.end(); ++it){
        fprintf(fp, "%d %d %ld", it->first->getNum(), it->second[0], it->second.size()-1);
        for(unsigned int i = 1; i < it->second.size(); i++){
          fprintf(fp, " %d", it->second[i]);
        }
        fprintf(fp, "\n");
      }
    }
    fprintf(fp, "$EndGhostElements\n");
  }
}

int GModel::_writeMSH4(const std::string &name, double version, bool binary,
                       bool saveAll, bool saveParametric, double scalingFactor)
{
  FILE *fp = Fopen(name.c_str(), binary ? "wb" : "w");

  if(!fp){
    Msg::Error("Unable to open file '%s'", name.c_str());
    return 0;
  }

  // if there are no physicals we save all the elements
  if(noPhysicalGroups()) saveAll = true;

  // header
  fprintf(fp, "$MeshFormat\n");
  fprintf(fp, "%g %d %lu\n", version, (binary ? 1 : 0), sizeof(double));
  if(binary){
    int one = 1;
    fwrite(&one, sizeof(int), 1, fp);//swapping byte
    fprintf(fp, "\n");
  }
  fprintf(fp, "$EndMeshFormat\n");

  // physicals
  if(numPhysicalNames() > 0){
    fprintf(fp, "$PhysicalNames\n");
    fprintf(fp, "%d\n", numPhysicalNames());
    for(piter it = firstPhysicalName(); it != lastPhysicalName(); ++it){
      std::string name = it->second;
      if(name.size() > 128) name.resize(128);
      fprintf(fp, "%d %d \"%s\"\n", it->first.first, it->first.second, name.c_str());
    }
    fprintf(fp, "$EndPhysicalNames\n");
  }

  // entities
  fprintf(fp, "$Entities\n");
  writeMSH4Entities(this, fp, false, binary, scalingFactor);
  fprintf(fp, "$EndEntities\n");

  // partitioned entities
  if(getNumPartitions() > 0){
    fprintf(fp, "$PartitionedEntities\n");
    writeMSH4Entities(this, fp, true, binary, scalingFactor);
    fprintf(fp, "$EndPartitionedEntities\n");
  }

  // nodes
  fprintf(fp, "$Nodes\n");
  writeMSH4Nodes(this, fp, getNumPartitions() == 0 ? false : true, binary,
                 saveParametric ? 1:0, scalingFactor, saveAll);
  fprintf(fp, "$EndNodes\n");

  // elements
  fprintf(fp, "$Elements\n");
  writeMSH4Elements(this, fp, getNumPartitions() == 0 ? false : true, binary, saveAll);
  fprintf(fp, "$EndElements\n");

  // periodic
  writeMSH4PeriodicNodes(this, fp, getNumPartitions() == 0 ? false : true, binary);

  //ghostCells
  writeMSH4GhostCells(this, fp, binary);

  fclose(fp);

  return 1;
}

static void associateVertices(GModel *model)
{
  for(GModel::const_viter it = model->firstVertex(); it != model->lastVertex(); ++it){
    for(GFace::size_type j = 0; j < (*it)->getNumMeshElements(); j++){
      for(GFace::size_type k = 0; k < (*it)->getMeshElement(j)->getNumVertices(); k++){
        (*it)->getMeshElement(j)->getVertex(k)->setEntity(0);
      }
    }
    (*it)->mesh_vertices.clear();
  }
  for(GModel::const_eiter it = model->firstEdge(); it != model->lastEdge(); ++it){
    for(GFace::size_type j = 0; j < (*it)->getNumMeshElements(); j++){
      for(GFace::size_type k = 0; k < (*it)->getMeshElement(j)->getNumVertices(); k++){
        (*it)->getMeshElement(j)->getVertex(k)->setEntity(0);
      }
    }
    (*it)->mesh_vertices.clear();
  }
  for(GModel::const_fiter it = model->firstFace(); it != model->lastFace(); ++it){
    for(GModel::size_type j = 0; j < (*it)->getNumMeshElements(); j++){
      for(GModel::size_type k = 0; k < (*it)->getMeshElement(j)->getNumVertices(); k++){
        (*it)->getMeshElement(j)->getVertex(k)->setEntity(0);
      }
    }
    (*it)->mesh_vertices.clear();
  }
  for(GModel::const_riter it = model->firstRegion(); it != model->lastRegion(); ++it){
    for(GModel::size_type j = 0; j < (*it)->getNumMeshElements(); j++){
      for(GModel::size_type k = 0; k < (*it)->getMeshElement(j)->getNumVertices(); k++){
        (*it)->getMeshElement(j)->getVertex(k)->setEntity(0);
      }
    }
    (*it)->mesh_vertices.clear();
  }

  for(GModel::const_viter it = model->firstVertex(); it != model->lastVertex(); ++it){
    for(GModel::size_type j = 0; j < (*it)->getNumMeshElements(); j++){
      for(GModel::size_type k = 0; k < (*it)->getMeshElement(j)->getNumVertices(); k++){
        if((*it)->getMeshElement(j)->getVertex(k)->onWhat() == 0){
          (*it)->getMeshElement(j)->getVertex(k)->setEntity(*it);
          (*it)->mesh_vertices.push_back((*it)->getMeshElement(j)->getVertex(k));
        }
      }
    }
  }
  for(GModel::const_eiter it = model->firstEdge(); it != model->lastEdge(); ++it){
    for(GModel::size_type j = 0; j < (*it)->getNumMeshElements(); j++){
      for(GModel::size_type k = 0; k < (*it)->getMeshElement(j)->getNumVertices(); k++){
        if((*it)->getMeshElement(j)->getVertex(k)->onWhat() == 0){
          (*it)->getMeshElement(j)->getVertex(k)->setEntity(*it);
          (*it)->mesh_vertices.push_back((*it)->getMeshElement(j)->getVertex(k));
        }
      }
    }
  }
  for(GModel::const_fiter it = model->firstFace(); it != model->lastFace(); ++it){
    for(GModel::size_type j = 0; j < (*it)->getNumMeshElements(); j++){
      for(GModel::size_type k = 0; k < (*it)->getMeshElement(j)->getNumVertices(); k++){
        if((*it)->getMeshElement(j)->getVertex(k)->onWhat() == 0){
          (*it)->getMeshElement(j)->getVertex(k)->setEntity(*it);
          (*it)->mesh_vertices.push_back((*it)->getMeshElement(j)->getVertex(k));
        }
      }
    }
  }
  for(GModel::const_riter it = model->firstRegion(); it != model->lastRegion(); ++it){
    for(GModel::size_type j = 0; j < (*it)->getNumMeshElements(); j++){
      for(GModel::size_type k = 0; k < (*it)->getMeshElement(j)->getNumVertices(); k++){
        if((*it)->getMeshElement(j)->getVertex(k)->onWhat() == 0){
          (*it)->getMeshElement(j)->getVertex(k)->setEntity(*it);
          (*it)->mesh_vertices.push_back((*it)->getMeshElement(j)->getVertex(k));
        }
      }
    }
  }
}

int GModel::_writePartitionedMSH4(const std::string &baseName, double version,
                                  bool binary, bool saveAll, bool saveParametric,
                                  double scalingFactor)
{
  std::vector<GEntity*> ghostEntities;
  std::vector<GEntity*> entities;
  getEntities(entities);
  for(unsigned int i = 0; i < entities.size(); i++){
    if(entities[i]->geomType() == GEntity::GhostCurve ||
       entities[i]->geomType() == GEntity::GhostSurface||
       entities[i]->geomType() == GEntity::GhostVolume){
      ghostEntities.push_back(entities[i]);
    }
  }

  // Create a temporary model
  GModel *tmp = new GModel();
  tmp->setPhysicalNames(getPhysicalNames());
  tmp->setNumPartitions(getNumPartitions());

  for(unsigned int i = 1; i <= getNumPartitions(); i++){
    std::set<GEntity*> entitiesSet;
    GEntity *ghostEntity = 0;

    for(unsigned int j = 0; j < entities.size(); j++){
      switch(entities[j]->geomType()){
      case GEntity::PartitionVolume:
        {
          partitionRegion *pr = static_cast<partitionRegion*>(entities[j]);
          if(std::find(pr->getPartitions().begin(), pr->getPartitions().end(), i) !=
             pr->getPartitions().end()){
            tmp->add(pr);
            if(ghostEntities.size()) entitiesSet.insert(pr);
          }
        }
        break;
      case GEntity::PartitionSurface:
        {
          partitionFace *pf = static_cast<partitionFace*>(entities[j]);
          if(std::find(pf->getPartitions().begin(), pf->getPartitions().end(), i) !=
             pf->getPartitions().end()){
            tmp->add(pf);
            if(ghostEntities.size()) entitiesSet.insert(pf);
          }
        }
        break;
      case GEntity::PartitionCurve:
        {
          partitionEdge *pe = static_cast<partitionEdge*>(entities[j]);
          if(std::find(pe->getPartitions().begin(), pe->getPartitions().end(), i) !=
             pe->getPartitions().end()){
            tmp->add(pe);
            if(ghostEntities.size()) entitiesSet.insert(pe);
          }
        }
        break;
      case GEntity::PartitionVertex:
        {
          partitionVertex *pv = static_cast<partitionVertex*>(entities[j]);
          if(std::find(pv->getPartitions().begin(), pv->getPartitions().end(), i) !=
             pv->getPartitions().end()){
            tmp->add(pv);
            if(ghostEntities.size()) entitiesSet.insert(pv);
          }
        }
        break;
      case GEntity::GhostCurve:
          if(i == static_cast<ghostEdge*>(entities[j])->getPartition()){
            static_cast<ghostEdge*>(entities[j])->saveMesh(true);
            tmp->add(static_cast<ghostEdge*>(entities[j]));
            if(ghostEntities.size()) entitiesSet.insert(entities[j]);
            ghostEntity = entities[j];
          }
        break;
      case GEntity::GhostSurface:
          if(i == static_cast<ghostFace*>(entities[j])->getPartition()){
            static_cast<ghostFace*>(entities[j])->saveMesh(true);
            tmp->add(static_cast<ghostFace*>(entities[j]));
            if(ghostEntities.size()) entitiesSet.insert(entities[j]);
            ghostEntity = entities[j];
          }
        break;
      case GEntity::GhostVolume:
          if(i == static_cast<ghostRegion*>(entities[j])->getPartition()){
            static_cast<ghostRegion*>(entities[j])->saveMesh(true);
            tmp->add(static_cast<ghostRegion*>(entities[j]));
            if(ghostEntities.size()) entitiesSet.insert(entities[j]);
            ghostEntity = entities[j];
          }
        break;
      default:
          if(entities[j]->dim() == 0){
            tmp->add(static_cast<GVertex*>(entities[j]));
            if(ghostEntities.size()) entitiesSet.insert(entities[j]);
          }
          else if(entities[j]->dim() == 1){
            tmp->add(static_cast<GEdge*>(entities[j]));
            if(ghostEntities.size()) entitiesSet.insert(entities[j]);
          }
          else if(entities[j]->dim() == 2){
            tmp->add(static_cast<GFace*>(entities[j]));
            if(ghostEntities.size()) entitiesSet.insert(entities[j]);
          }
          else if(entities[j]->dim() == 3){
            tmp->add(static_cast<GRegion*>(entities[j]));
            if(ghostEntities.size()) entitiesSet.insert(entities[j]);
          }
        break;
      }
    }

    if(!CTX::instance()->mesh.partitionCreateTopology){
      associateVertices(tmp);
    }

    if(ghostEntity){
      for(unsigned int j = 0; j < ghostEntity->getNumMeshElements(); j++){
        for(unsigned int k = 0; k < ghostEntity->getMeshElement(j)->getNumVertices(); k++){
          if(entitiesSet.find(ghostEntity->getMeshElement(j)->getVertex(k)->onWhat()) ==
             entitiesSet.end()){
            ghostEntity->addMeshVertex(ghostEntity->getMeshElement(j)->getVertex(k));
            ghostEntity->getMeshElement(j)->getVertex(k)->setEntity(ghostEntity);
          }
        }
      }
    }

    std::ostringstream sstream;
    sstream << baseName << "_" << i << ".msh";

    if(getNumPartitions() > 100){
      if (i % 100 == 1){
        Msg::Info("Writing partition %d/%d in file '%s'", i, getNumPartitions(),
                  sstream.str().c_str());
      }
    }
    else{
      Msg::Info("Writing partition %d in file '%s'", i, sstream.str().c_str());
    }

    tmp->_writeMSH4(sstream.str(), version, binary, saveAll, saveParametric,
                    scalingFactor);
    tmp->remove();
  }
  delete tmp;

  if(!CTX::instance()->mesh.partitionCreateTopology){
    associateVertices(this);
  }

  return 1;
}

static bool getPhyscialNameInfo(const std::string &name, int &parentPhysicalTag,
                                std::vector<int> &partitions)
{
  if(name[0] != '_') return false;

  const std::string part = "_part{";
  const std::string physical = "_physical{";
<<<<<<< HEAD
  
  size_t firstPart = name.find(part)+part.size();
  size_t lastPart = name.find_first_of('}', firstPart);
  const std::string partString = name.substr(firstPart, lastPart-firstPart);
  
  size_t firstPhysical = name.find(physical)+physical.size();
=======
  const std::string dim = "_dim{";

  size_t firstPart = name.find_first_of(part)+part.size();
  size_t lastPart = name.find_first_of('}', firstPart);
  const std::string partString = name.substr(firstPart, lastPart-firstPart);

  size_t firstPhysical = name.find_first_of(physical)+physical.size();
>>>>>>> f19b6de0
  size_t lastPhysical = name.find_first_of('}', firstPhysical);
  const std::string physicalString = name.substr(firstPhysical, lastPhysical-firstPhysical);

  std::string number;
  for(size_t i = 0; i < partString.size(); ++i){
    if(partString[i] == ','){
      partitions.push_back(atoi(number.c_str()));
      number.clear();
    }
    else{
      number += partString[i];
    }
  }
  partitions.push_back(atoi(number.c_str()));

  parentPhysicalTag = atoi(physicalString.c_str());

  return true;
}

int GModel::writePartitionedTopology(std::string &name)
{
  Msg::Info("Writing '%s'", name.c_str());

  std::vector< std::map<int, std::pair<int, std::vector<int> > > > allParts(4);
  std::vector<GEntity*> entities;
  getEntities(entities);
  for(size_t i = 0; i < entities.size(); i++){
    std::vector<int> physicals = entities[i]->getPhysicalEntities();
    for(size_t j = 0; j < physicals.size(); ++j){
      const std::string phyName = this->getPhysicalName(entities[i]->dim(), physicals[j]);
      int parentPhysicalTag;
      std::vector<int> partitions;
      if(getPhyscialNameInfo(phyName, parentPhysicalTag, partitions)){
        allParts[entities[i]->dim()].insert
          (std::pair<int, std::pair<int, std::vector<int> > >
           (physicals[j], std::pair<int, std::vector<int> >(parentPhysicalTag,
                                                            partitions)));
      }
    }
  }

  FILE *fp = Fopen(name.c_str(), "w");
  if(!fp){
    Msg::Error("Could not open file '%s'", name.c_str());
    return 0;
  }

#if __cplusplus < 201103L
  char intToChar[20];
#endif
  fprintf(fp, "Group{\n");
  fprintf(fp, "  // Part~{dim}~{parentPhysicalTag}~{part1}~{part2}~...\n\n");
  std::vector< std::map<int, std::string> > tagToString(4);
  for(size_t i = 4; i > 0; --i){
    fprintf(fp, "  // Dim %lu\n", i-1);
    for(std::multimap<int, std::pair<int, std::vector<int> > >::iterator it =
          allParts[i-1].begin(); it != allParts[i-1].end(); ++it){
#if __cplusplus >= 201103L
      std::string partName = "Part~{" + std::to_string(i-1) + "}~{" +
        std::to_string(it->second.first) + "}";
#else
      std::string partName = "Part~{";
      sprintf(intToChar, "%lu", i-1);
      partName += intToChar;
      partName += "}~{";
      sprintf(intToChar, "%d", it->second.first);
      partName += intToChar;
      partName += "}";
#endif
      fprintf(fp, "  Part~{%lu}~{%d}", i-1, it->second.first);
      for(size_t j = 0; j < it->second.second.size(); ++j){
#if __cplusplus >= 201103L
        partName += "~{" + std::to_string(it->second.second[j]) + "}";
#else
        partName += "~{";
        sprintf(intToChar, "%d", it->second.second[j]);
        partName += intToChar;
        partName += "}";
#endif
        fprintf(fp, "~{%d}", it->second.second[j]);
      }
      tagToString[i-1].insert(std::pair<int, std::string>(it->first, partName));
      fprintf(fp, " = Region[{%d}];\n", it->first);
    }
    fprintf(fp, "\n");
  }

  fprintf(fp, "  // Global names\n\n");
  std::map<int, std::vector<int> > omegas;
  std::map< std::pair<int, int> , std::vector<int> > sigmasij;
  std::map<int, std::vector<int> > sigmas;
  std::map<int, std::set<int> > neighbors;
  unsigned int omegaDim = 0;
  for(size_t i = 4; i > 0; --i){
    if(allParts[i-1].size() != 0){
      omegaDim = i-1;
      break;
    }
  }


  // omega
  for(std::multimap<int, std::pair<int, std::vector<int> > >::iterator it =
        allParts[omegaDim].begin(); it != allParts[omegaDim].end(); ++it){
    if(it->second.second.size() == 1){
      omegas[it->second.second[0]].push_back(it->first);
    }
  }
  fprintf(fp, "  // Omega\n");
  for(std::map<int, std::vector<int> >::iterator it = omegas.begin();
      it != omegas.end(); ++it){
    fprintf(fp, "  Omega~{%d} = Region[{", it->first);
    for(size_t j = 0; j < it->second.size(); ++j){
      if(j == 0) fprintf(fp, "%s", tagToString[omegaDim][it->second[j]].c_str());
      else       fprintf(fp, ",%s", tagToString[omegaDim][it->second[j]].c_str());
    }
    fprintf(fp, "}];\n");
  }
  fprintf(fp, "\n");

  if(omegaDim > 0){
    // sigma
    for(std::multimap<int, std::pair<int, std::vector<int> > >::iterator it =
          allParts[omegaDim-1].begin(); it != allParts[omegaDim-1].end(); ++it){
      if(it->second.second.size() == 2){
        sigmasij[std::pair<int, int>(it->second.second[0], it->second.second[1])].
          push_back(it->first);
        sigmasij[std::pair<int, int>(it->second.second[1], it->second.second[0])].
          push_back(it->first);
        sigmas[it->second.second[0]].push_back(it->first);
        sigmas[it->second.second[1]].push_back(it->first);
      }
    }
    fprintf(fp, "  // Sigma\n");
    for(std::map< std::pair<int, int> , std::vector<int> >::iterator it =
          sigmasij.begin(); it != sigmasij.end(); ++it){
      fprintf(fp, "  Sigma~{%d}~{%d} = Region[{", it->first.first, it->first.second);
      for(size_t j = 0; j < it->second.size(); ++j){
        if(j == 0) fprintf(fp, "%s", tagToString[omegaDim-1][it->second[j]].c_str());
        else       fprintf(fp, ",%s", tagToString[omegaDim-1][it->second[j]].c_str());
      }
      fprintf(fp, "}];\n");
    }
    fprintf(fp, "\n");

    for(std::map<int, std::vector<int> >::iterator it = sigmas.begin();
        it != sigmas.end(); ++it){
      fprintf(fp, "  Sigma~{%d} = Region[{", it->first);
      for(size_t j = 0; j < it->second.size(); ++j){
        if(j == 0) fprintf(fp, "%s", tagToString[omegaDim-1][it->second[j]].c_str());
        else       fprintf(fp, ",%s", tagToString[omegaDim-1][it->second[j]].c_str());
      }
      fprintf(fp, "}];\n");
    }
    fprintf(fp, "\n");
  }

  // D
  fprintf(fp, "  D() = {");
  for(size_t i = 1; i <= getNumPartitions(); ++i){
    if(i != 1) fprintf(fp, ", ");
    fprintf(fp, "%lu", i);
  }
  fprintf(fp, "};\n");

  if(omegaDim > 0){
    // D~{i}
    for(std::multimap<int, std::pair<int, std::vector<int> > >::iterator it =
          allParts[omegaDim-1].begin(); it != allParts[omegaDim-1].end(); ++it){
      if(it->second.second.size() == 2){
        neighbors[it->second.second[0]].insert(it->second.second[1]);
        neighbors[it->second.second[1]].insert(it->second.second[0]);
      }
    }
    for(size_t i = 1; i <= getNumPartitions(); ++i){
      fprintf(fp, "  D~{%lu}() = {", i);
      for(std::set<int>::iterator it = neighbors[i].begin(); it != neighbors[i].end(); ++it){
        if(it != neighbors[i].begin()) fprintf(fp, ", ");
        fprintf(fp, "%d", *it);
      }
      fprintf(fp, "};\n");
    }
  }

  fprintf(fp, "}\n\n");

  fclose(fp);

  Msg::Info("Done writing '%s'", name.c_str());

  return 1;
}<|MERGE_RESOLUTION|>--- conflicted
+++ resolved
@@ -2697,22 +2697,16 @@
 
   const std::string part = "_part{";
   const std::string physical = "_physical{";
-<<<<<<< HEAD
   
   size_t firstPart = name.find(part)+part.size();
   size_t lastPart = name.find_first_of('}', firstPart);
   const std::string partString = name.substr(firstPart, lastPart-firstPart);
   
   size_t firstPhysical = name.find(physical)+physical.size();
-=======
-  const std::string dim = "_dim{";
-
-  size_t firstPart = name.find_first_of(part)+part.size();
   size_t lastPart = name.find_first_of('}', firstPart);
   const std::string partString = name.substr(firstPart, lastPart-firstPart);
 
   size_t firstPhysical = name.find_first_of(physical)+physical.size();
->>>>>>> f19b6de0
   size_t lastPhysical = name.find_first_of('}', firstPhysical);
   const std::string physicalString = name.substr(firstPhysical, lastPhysical-firstPhysical);
 
