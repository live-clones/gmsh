--- conflicted
+++ resolved
@@ -57,12 +57,7 @@
 #include <Bnd_Box.hxx>
 #include <ElCLib.hxx>
 #include <GProp_GProps.hxx>
-<<<<<<< HEAD
-#include <GeomFill_BezierCurves.hxx>
-#include <GeomFill_BSplineCurves.hxx>
-=======
 #include <Geom2d_Curve.hxx>
->>>>>>> dd507a94
 #include <GeomAPI_Interpolate.hxx>
 #include <GeomFill_BSplineCurves.hxx>
 #include <GeomFill_BezierCurves.hxx>
@@ -76,10 +71,6 @@
 #include <Geom_Plane.hxx>
 #include <Geom_Surface.hxx>
 #include <Geom_TrimmedCurve.hxx>
-<<<<<<< HEAD
-#include <GeomProjLib.hxx>
-=======
->>>>>>> dd507a94
 #include <IGESControl_Reader.hxx>
 #include <IGESControl_Writer.hxx>
 #include <Interface_Static.hxx>
@@ -102,12 +93,6 @@
 #include <TColgp_Array1OfPnt2d.hxx>
 #include <TColgp_Array2OfPnt.hxx>
 #include <TColgp_HArray1OfPnt.hxx>
-<<<<<<< HEAD
-#include <TColStd_Array1OfInteger.hxx>
-#include <TColStd_Array1OfReal.hxx>
-#include <TColStd_Array2OfReal.hxx>
-=======
->>>>>>> dd507a94
 #include <TopExp.hxx>
 #include <TopExp_Explorer.hxx>
 #include <TopTools_DataMapIteratorOfDataMapOfIntegerShape.hxx>
@@ -1209,12 +1194,8 @@
       if(knots.size() != multiplicities.size()) {
         Msg::Error(
           "Number of BSpline knots (%d) and multiplicities (%d) should be "
-<<<<<<< HEAD
-          "equal", knots.size(), multiplicities.size());
-=======
           "equal",
           knots.size(), multiplicities.size());
->>>>>>> dd507a94
         return false;
       }
       if(knots.size() < 2) {
@@ -1742,17 +1723,10 @@
       TopoDS_Edge edge = TopoDS::Edge(exp0.Current());
       double s0, s1;
       Handle(Geom_Curve) curve = BRep_Tool::Curve(edge, s0, s1);
-<<<<<<< HEAD
-      if(curve->DynamicType() == STANDARD_TYPE(Geom_BSplineCurve)){
-        bsplines.push_back(Handle(Geom_BSplineCurve)::DownCast(curve));
-      }
-      else{
-=======
       if(curve->DynamicType() == STANDARD_TYPE(Geom_BSplineCurve)) {
         bsplines.push_back(Handle(Geom_BSplineCurve)::DownCast(curve));
       }
       else {
->>>>>>> dd507a94
         Msg::Error("Bounding curve for BSpline filling should be a BSpline");
       }
     }
@@ -1774,14 +1748,9 @@
     else if(bsplines.size() == 2) {
       f.Init(bsplines[0], bsplines[1], t);
     }
-<<<<<<< HEAD
-    else{
-      Msg::Error("BSpline filling requires between 2 and 4 boundary BSpline curves");
-=======
     else {
       Msg::Error(
         "BSpline filling requires between 2 and 4 boundary BSpline curves");
->>>>>>> dd507a94
       return false;
     }
     const Handle(Geom_BSplineSurface) &surf = f.Surface();
@@ -1802,11 +1771,7 @@
 }
 
 bool OCC_Internals::addBezierFilling(int &tag, int wireTag,
-<<<<<<< HEAD
-                                      const std::string &type)
-=======
                                      const std::string &type)
->>>>>>> dd507a94
 {
   if(tag >= 0 && _tagFace.IsBound(tag)) {
     Msg::Error("OpenCASCADE surface with tag %d already exists", tag);
@@ -1827,20 +1792,12 @@
       TopoDS_Edge edge = TopoDS::Edge(exp0.Current());
       double s0, s1;
       Handle(Geom_Curve) curve = BRep_Tool::Curve(edge, s0, s1);
-<<<<<<< HEAD
-      if(curve->DynamicType() == STANDARD_TYPE(Geom_BezierCurve)){
-        beziers.push_back(Handle(Geom_BezierCurve)::DownCast(curve));
-      }
-      else{
-        Msg::Error("Bounding curve for Bezier filling should be a Bezier curve");
-=======
       if(curve->DynamicType() == STANDARD_TYPE(Geom_BezierCurve)) {
         beziers.push_back(Handle(Geom_BezierCurve)::DownCast(curve));
       }
       else {
         Msg::Error(
           "Bounding curve for Bezier filling should be a Bezier curve");
->>>>>>> dd507a94
       }
     }
 
@@ -1861,14 +1818,9 @@
     else if(beziers.size() == 2) {
       f.Init(beziers[0], beziers[1], t);
     }
-<<<<<<< HEAD
-    else{
-      Msg::Error("Bezier filling requires between 2 and 4 boundary Bezier curves");
-=======
     else {
       Msg::Error(
         "Bezier filling requires between 2 and 4 boundary Bezier curves");
->>>>>>> dd507a94
       return false;
     }
     const Handle(Geom_BezierSurface) &surf = f.Surface();
@@ -1888,11 +1840,7 @@
   return true;
 }
 
-<<<<<<< HEAD
-static bool makeTrimmedSurface(Handle(Geom_Surface) &surf,
-=======
 static bool makeTrimmedSurface(Handle(Geom_Surface) & surf,
->>>>>>> dd507a94
                                std::vector<TopoDS_Wire> &wires, bool wire3D,
                                TopoDS_Face &result)
 {
@@ -1943,15 +1891,6 @@
       TopExp_Explorer exp0;
       for(exp0.Init(wires[i], TopAbs_EDGE); exp0.More(); exp0.Next()) {
         TopoDS_Edge edge = TopoDS::Edge(exp0.Current());
-<<<<<<< HEAD
-        if(wire3D) {
-          // use the 3D curves in the wire and project them onto the patch
-          Standard_Real first, last;
-          Handle(Geom_Curve) c = BRep_Tool::Curve(edge, first, last);
-          Handle(Geom_Curve) cProj = GeomProjLib::Project(c, surf);
-          TopoDS_Edge edgeProj = BRepBuilderAPI_MakeEdge
-            (cProj, cProj->FirstParameter(), cProj->LastParameter());
-=======
         Standard_Real first, last;
         Handle(Geom_Curve) c = BRep_Tool::Curve(edge, first, last);
         if(wire3D) {
@@ -1961,22 +1900,12 @@
              surf);
           TopoDS_Edge edgeProj = BRepBuilderAPI_MakeEdge(
             cProj, cProj->FirstParameter(), cProj->LastParameter());
->>>>>>> dd507a94
           w.Add(edgeProj);
         }
         else {
           // assume the 3D curves are actually 2D curves in the parametric space
           // of the patch: to retrieve the 2D curves, project the 3D curves on
           // the z=0 plane
-<<<<<<< HEAD
-          TopLoc_Location loc;
-          Standard_Real first, last;
-          Handle(Geom_Plane) p = new Geom_Plane(0, 0, 1, 0);
-          Handle(Geom2d_Curve) c2d = BRep_Tool::CurveOnPlane
-            (edge, p, loc, first, last);
-          TopoDS_Edge edgeSurf = BRepBuilderAPI_MakeEdge
-            (c2d, surf, first, last);
-=======
           Handle(Geom_Plane) p = new Geom_Plane(0, 0, 1, 0);
           TopLoc_Location loc;
           Handle(Geom2d_Curve) c2d =
@@ -1984,7 +1913,6 @@
           // BRep_Tool::CurveOnPlane(edge, p, loc, first, last); // OCCT >= 7.2
           TopoDS_Edge edgeSurf =
             BRepBuilderAPI_MakeEdge(c2d, surf, first, last);
->>>>>>> dd507a94
           w.Add(edgeSurf);
         }
       }
@@ -1992,12 +1920,7 @@
       wiresProj.push_back(wire);
     }
     BRepBuilderAPI_MakeFace f(surf, wiresProj[0]);
-<<<<<<< HEAD
-    for(std::size_t i = 1; i < wiresProj.size(); i++)
-      f.Add(wiresProj[i]);
-=======
     for(std::size_t i = 1; i < wiresProj.size(); i++) f.Add(wiresProj[i]);
->>>>>>> dd507a94
     result = f.Face();
     // recover 3D curves for pcurves
     ShapeFix_Face fix(result);
@@ -2007,19 +1930,6 @@
   return true;
 }
 
-<<<<<<< HEAD
-bool OCC_Internals::addBSplineSurface(int &tag,
-                                      const std::vector<int> &pointTags,
-                                      const int numPointsU,
-                                      const int degreeU, const int degreeV,
-                                      const std::vector<double> &weights,
-                                      const std::vector<double> &knotsU,
-                                      const std::vector<double> &knotsV,
-                                      const std::vector<int> &multiplicitiesU,
-                                      const std::vector<int> &multiplicitiesV,
-                                      const std::vector<int> &wireTags,
-                                      bool wire3D)
-=======
 bool OCC_Internals::addBSplineSurface(
   int &tag, const std::vector<int> &pointTags, const int numPointsU,
   const int degreeU, const int degreeV, const std::vector<double> &weights,
@@ -2027,7 +1937,6 @@
   const std::vector<int> &multiplicitiesU,
   const std::vector<int> &multiplicitiesV, const std::vector<int> &wireTags,
   bool wire3D)
->>>>>>> dd507a94
 {
   if(tag >= 0 && _tagFace.IsBound(tag)) {
     Msg::Error("OpenCASCADE surface with tag %d already exists", tag);
@@ -2080,12 +1989,8 @@
       int numKnotsU = sumOfAllMultU - 2 * dU;
       if(numKnotsU < 2) {
         Msg::Error("Not enough control points along U for building BSpline of "
-<<<<<<< HEAD
-                   "degree %d x %d", dU, dV);
-=======
                    "degree %d x %d",
                    dU, dV);
->>>>>>> dd507a94
         return false;
       }
       kU.resize(numKnotsU);
@@ -2113,12 +2018,8 @@
       int numKnotsV = sumOfAllMultV - 2 * dV;
       if(numKnotsV < 2) {
         Msg::Error("Not enough control points along V for building BSpline of "
-<<<<<<< HEAD
-                   "degree %d x %d", dU, dV);
-=======
                    "degree %d x %d",
                    dU, dV);
->>>>>>> dd507a94
         return false;
       }
       kV.resize(numKnotsV);
@@ -2152,11 +2053,7 @@
   }
 
   TopoDS_Face result;
-<<<<<<< HEAD
-  try{
-=======
   try {
->>>>>>> dd507a94
     std::vector<TopoDS_Vertex> corners;
     int npU = (periodicU ? numPointsU - 1 : numPointsU);
     int npV = (periodicV ? numPointsV - 1 : numPointsV);
@@ -2169,13 +2066,8 @@
           return false;
         }
         TopoDS_Vertex vertex = TopoDS::Vertex(_tagVertex.Find(pointTags[k]));
-<<<<<<< HEAD
-        if((i == 1 && j == 1) || (i == 1 && j == npV) ||
-           (i == npU && j == 1) || (i == npU && j == npV))
-=======
         if((i == 1 && j == 1) || (i == 1 && j == npV) || (i == npU && j == 1) ||
            (i == npU && j == npV))
->>>>>>> dd507a94
           corners.push_back(vertex);
         pp.SetValue(i, j, BRep_Tool::Pnt(vertex));
       }
@@ -2195,13 +2087,8 @@
     for(std::size_t i = 1; i <= mU.size(); i++) mmU.SetValue(i, mU[i - 1]);
     TColStd_Array1OfInteger mmV(1, mV.size());
     for(std::size_t i = 1; i <= mV.size(); i++) mmV.SetValue(i, mV[i - 1]);
-<<<<<<< HEAD
-    Handle(Geom_BSplineSurface) surf = new Geom_BSplineSurface
-      (pp, ww, kkU, kkV, mmU, mmV, dU, dV, periodicU, periodicV);
-=======
     Handle(Geom_BSplineSurface) surf = new Geom_BSplineSurface(
       pp, ww, kkU, kkV, mmU, mmV, dU, dV, periodicU, periodicV);
->>>>>>> dd507a94
     makeTrimmedSurface(surf, wires, wire3D, result);
   } catch(Standard_Failure &err) {
     Msg::Error("OpenCASCADE exception %s", err.GetMessageString());
@@ -2247,11 +2134,7 @@
   }
 
   TopoDS_Face result;
-<<<<<<< HEAD
-  try{
-=======
   try {
->>>>>>> dd507a94
     TColgp_Array2OfPnt pp(1, numPointsU, 1, numPointsV);
     for(int i = 1; i <= numPointsU; i++) {
       for(int j = 1; j <= numPointsV; j++) {
@@ -2303,11 +2186,7 @@
   }
 
   TopoDS_Face result;
-<<<<<<< HEAD
-  try{
-=======
   try {
->>>>>>> dd507a94
     Handle(Geom_Surface) surf = BRep_Tool::Surface(face);
     makeTrimmedSurface(surf, wires, wire3D, result);
   } catch(Standard_Failure &err) {
