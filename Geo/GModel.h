--- conflicted
+++ resolved
@@ -444,15 +444,12 @@
   void recomputeMeshPartitions();
 
   // delete all the partitions
-<<<<<<< HEAD
-  void deleteMeshPartitions();
+  int deleteMeshPartitions();
   // partition the mesh
   int partitionMesh(int num);
   // create the partitioned topology file
   int partitionedTopology(std::string &name);
-=======
-  int deleteMeshPartitions();
->>>>>>> 22df210b
+
 
   // store/recall min and max partitions size
   void setMinPartitionSize(const int pSize) { partitionSize[0] = pSize; }
