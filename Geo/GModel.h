// Gmsh - Copyright (C) 1997-2019 C. Geuzaine, J.-F. Remacle
//
// See the LICENSE.txt file for license information. Please report all
// issues on https://gitlab.onelab.info/gmsh/gmsh/issues.

#ifndef GMODEL_H
#define GMODEL_H

#include <algorithm>
#include <vector>
#include <set>
#include <map>
#include <string>
#include "GVertex.h"
#include "GEdge.h"
#include "GFace.h"
#include "GRegion.h"
#include "SPoint3.h"
#include "SBoundingBox3d.h"


#if __cplusplus >= 201103L
#include <unordered_map>
#define hashmap std::unordered_map
#else
#define hashmap std::map
#endif
template <class scalar> class simpleFunction;

class GEO_Internals;
class OCC_Internals;
class ACIS_Internals;
class smooth_normals;
class FieldManager;
class CGNSOptions;
class gLevelset;
class discreteFace;
class discreteRegion;
class MElementOctree;

// A geometric model. The model is a "not yet" non-manifold B-Rep.
class GModel {
private:
  std::multimap<std::pair<const std::vector<int>, const std::vector<int> >,
                std::pair<const std::string, const std::vector<int> > >
    _homologyRequests;
  std::set<GRegion *, GEntityLessThan> _chainRegions;
  std::set<GFace *, GEntityLessThan> _chainFaces;
  std::set<GEdge *, GEntityLessThan> _chainEdges;
  std::set<GVertex *, GEntityLessThan> _chainVertices;
  hashmap<int, MEdge> _mapEdgeNum;
  // the maximum vertex and element id number in the mesh
  std::size_t _maxVertexNum, _maxElementNum;
  std::size_t _checkPointedMaxVertexNum, _checkPointedMaxElementNum;
  // flag set to true when the model is being destroyed
  bool _destroying;

private:
  int _readMSH2(const std::string &name);
  int _writeMSH2(const std::string &name, double version, bool binary,
                 bool saveAll, bool saveParametric, double scalingFactor,
                 int elementStartNum, int saveSinglePartition, bool append,
                 bool renumberVertices);
  int _writePartitionedMSH2(const std::string &baseName, bool binary,
                            bool saveAll, bool saveParametric,
                            double scalingFactor);
  int _readMSH3(const std::string &name);
  int _writeMSH3(const std::string &name, double version, bool binary,
                 bool saveAll, bool saveParametric, double scalingFactor,
                 int elementStartNum, int saveSinglePartition, bool append);
  int _writePartitionedMSH3(const std::string &baseName, double version,
                            bool binary, bool saveAll, bool saveParametric,
                            double scalingFactor);
  int _readMSH4(const std::string &name);
  int _writeMSH4(const std::string &name, double version, bool binary,
                 bool saveAll, bool saveParametric, double scalingFactor,
                 bool append);
  int _writePartitionedMSH4(const std::string &baseName, double version,
                            bool binary, bool saveAll, bool saveParametric,
                            double scalingFactor);

protected:
  // the name of the model
  std::string _name;

  // the name of the file the model was read from
  std::string _fileName;
  std::set<std::string> _fileNames;

  // the visibility flag
  char _visible;

  // vertex and element caches to speed-up direct access by tag (mostly
  // used for post-processing I/O)
  std::vector<MVertex *> _vertexVectorCache;
  std::map<int, MVertex *> _vertexMapCache;
  std::vector<MElement *> _elementVectorCache;
  std::map<int, MElement *> _elementMapCache;
  std::map<int, int> _elementIndexCache;

  // ghost cell information (stores partitions for each element acting
  // as a ghost cell)
  // /!\ Use only for compatibility with mesh format msh2 and msh3
  std::multimap<MElement *, short> _ghostCells;

  // an octree for fast mesh element lookup
  MElementOctree *_elementOctree;

  // Geo (Gmsh native) model internal data
  GEO_Internals *_geo_internals;
  // OpenCascade model internal data
  OCC_Internals *_occ_internals;
  // ACIS model internal data
  ACIS_Internals *_acis_internals;

  // characteristic length (mesh size) fields
  FieldManager *_fields;

  // entity that is currently being meshed (used for error reporting)
  GEntity *_currentMeshEntity;

  // last entities/vertices where a meshing error has been reported
  std::vector<GEntity *> _lastMeshEntityError;
  std::vector<MVertex *> _lastMeshVertexError;

  // index of the current model (in the static list of all loaded
  // models)
  static int _current;

  // the sets of geometrical regions, faces, edges and vertices in the
  // model
  std::set<GRegion *, GEntityLessThan> regions;
  std::set<GFace *, GEntityLessThan> faces;
  std::set<GEdge *, GEntityLessThan> edges;
  std::set<GVertex *, GEntityLessThan> vertices;

  // map between the pair <dimension, elementary or physical number>
  // and an optional associated name
  std::map<std::pair<int, int>, std::string> _physicalNames, _elementaryNames;

  // the set of all used mesh partition numbers
  std::size_t _numPartitions;

protected:
  void _createGEOInternals();
  void _deleteGEOInternals();

  void _deleteOCCInternals();
  void _resetOCCInternals();

  void _deleteACISInternals();

  // CGNS helpers
  int _readCGNSStructured(const std::string &name);
  int _readCGNSUnstructured(const std::string &name);

  // store the elements given in the map (indexed by elementary region
  // number) into the model, creating discrete geometrical entities on
  // the fly if needed
  void _storeElementsInEntities(std::map<int, std::vector<MElement *> > &map);

  // store the parent's pointer back into MSubElements (replacing numeric id)
  void _storeParentsInSubElements(std::map<int, std::vector<MElement *> > &map);

  // loop over all vertices connected to elements and associate
  // geometrical entity
  void _associateEntityWithMeshVertices(bool force = false);

  // store the vertices in the geometrical entity they are associated
  // with, and delete those that are not associated with any entity
  void _storeVerticesInEntities(std::map<int, MVertex *> &vertices);
  void _storeVerticesInEntities(std::vector<MVertex *> &vertices);

  // store the physical tags in the geometrical entities
  void
  _storePhysicalTagsInEntities(int dim,
                               std::map<int, std::map<int, std::string> > &map);

public:
  // region, face, edge and vertex iterators
  typedef std::set<GRegion *, GEntityLessThan>::iterator riter;
  typedef std::set<GFace *, GEntityLessThan>::iterator fiter;
  typedef std::set<GEdge *, GEntityLessThan>::iterator eiter;
  typedef std::set<GVertex *, GEntityLessThan>::iterator viter;

  typedef std::set<GRegion *, GEntityLessThan>::const_iterator const_riter;
  typedef std::set<GFace *, GEntityLessThan>::const_iterator const_fiter;
  typedef std::set<GEdge *, GEntityLessThan>::const_iterator const_eiter;
  typedef std::set<GVertex *, GEntityLessThan>::const_iterator const_viter;

  // elementary/physical name iterator
  typedef std::map<std::pair<int, int>, std::string>::iterator piter;

public:
  GModel(const std::string &name = "");
  virtual ~GModel();
// Required for python bindings on Windows
#ifndef SWIG
  // the static list of all loaded models
  static std::vector<GModel *> list;
#endif

  // return the current model, and sets the current model index if
  // index >= 0
  static GModel *current(int index = -1);

  // sets a model to current
  static int setCurrent(GModel *m);
  int setAsCurrent() { return setCurrent(this); }

  // find a model by name; if fileName is given, return model only if it does
  // *not* have a link to the fileName
  static GModel *findByName(const std::string &name,
                            const std::string &fileName = "");

  // delete everything in a GModel (optionally keep name and fileName)
  void destroy(bool keepName = false);
  bool isBeingDestroyed() const { return _destroying; }

  // get/set global vertex/element num
  std::size_t getMaxVertexNumber() const { return _maxVertexNum; }
  std::size_t getMaxElementNumber() const { return _maxElementNum; }
  void setMaxVertexNumber(std::size_t num) { _maxVertexNum = num; }
  void setMaxElementNumber(std::size_t num) { _maxElementNum = num; }
  void checkPointMaxNumbers()
  {
    _checkPointedMaxVertexNum = _maxVertexNum;
    _checkPointedMaxVertexNum = _maxVertexNum;
  }
  void getCheckPointedMaxNumbers(std::size_t &maxv, std::size_t &maxe) const
  {
    maxv = _checkPointedMaxVertexNum;
    maxe = _checkPointedMaxElementNum;
  }
  // number the edges 
  int addMEdge(MEdge edge); // to _mapEdgeNum
  // renumber mesh vertices and elements in a continuous sequence (this
  // invalidates the mesh caches)
  void renumberMeshVertices();
  void renumberMeshElements();

  // delete all the mesh-related caches (this must be called when the
  // mesh is changed)
  void destroyMeshCaches();
  // delete the mesh stored in entities and call destroMeshCaches
  void deleteMesh(bool onlyDeleteElements = false);

  // remove all mesh vertex associations to geometrical entities and remove
  // vertices from geometrical entities, then _associateEntityWithMeshVertices
  // and _storeVerticesInEntities are called to rebuild the associations
  void pruneMeshVertexAssociations();

  // access internal CAD representations
  GEO_Internals *getGEOInternals() { return _geo_internals; }
  void createOCCInternals();
  OCC_Internals *getOCCInternals() { return _occ_internals; }
  ACIS_Internals *getACISInternals() { return _acis_internals; }

  // access characteristic length (mesh size) fields
  FieldManager *getFields() { return _fields; }

  // get/set the model name
  void setName(const std::string &name) { _name = name; }
  std::string getName() const { return _name; }

  // get/set the model file name
  void setFileName(const std::string &fileName);
  std::string getFileName() const { return _fileName; }
  bool hasFileName(const std::string &name) const
  {
    return _fileNames.find(name) != _fileNames.end();
  }

  // get/set the visibility flag
  char getVisibility() const { return _visible; }
  void setVisibility(char val) { _visible = val; }

  // get the number of entities in this model
  std::size_t getNumRegions() const { return regions.size(); }
  std::size_t getNumFaces() const { return faces.size(); }
  std::size_t getNumEdges() const { return edges.size(); }
  std::size_t getNumVertices() const { return vertices.size(); }

  // quickly check if the model is empty (i.e., if it contains no
  // entities)
  bool empty() const;

  // get an iterator initialized to the first/last entity in this model
  riter firstRegion() { return regions.begin(); }
  fiter firstFace() { return faces.begin(); }
  eiter firstEdge() { return edges.begin(); }
  viter firstVertex() { return vertices.begin(); }
  riter lastRegion() { return regions.end(); }
  fiter lastFace() { return faces.end(); }
  eiter lastEdge() { return edges.end(); }
  viter lastVertex() { return vertices.end(); }
  const_riter firstRegion() const { return regions.begin(); }
  const_fiter firstFace() const { return faces.begin(); }
  const_eiter firstEdge() const { return edges.begin(); }
  const_viter firstVertex() const { return vertices.begin(); }
  const_riter lastRegion() const { return regions.end(); }
  const_fiter lastFace() const { return faces.end(); }
  const_eiter lastEdge() const { return edges.end(); }
  const_viter lastVertex() const { return vertices.end(); }

  // get the set of entities
  std::set<GRegion *, GEntityLessThan> getRegions() const { return regions; };
  std::set<GFace *, GEntityLessThan> getFaces() const { return faces; };
  std::set<GEdge *, GEntityLessThan> getEdges() const { return edges; };
  std::set<GVertex *, GEntityLessThan> getVertices() const { return vertices; };

  // find the entity with the given tag
  GRegion *getRegionByTag(int n) const;
  GFace *getFaceByTag(int n) const;
  GEdge *getEdgeByTag(int n) const;
  GVertex *getVertexByTag(int n) const;
  GEntity *getEntityByTag(int dim, int n) const;

  // add/remove an entity in the model
  void add(GRegion *r) { regions.insert(r); }
  void add(GFace *f) { faces.insert(f); }
  void add(GEdge *e) { edges.insert(e); }
  void add(GVertex *v) { vertices.insert(v); }
  void remove(GRegion *r);
  void remove(GFace *f);
  void remove(GEdge *e);
  void remove(GVertex *v);
  void remove(int dim, int tag, bool recursive = false);
  void remove(const std::vector<std::pair<int, int> > &dimTags,
              bool recursive = false);
  void remove();

  // snap vertices on model edges by using geometry tolerance
  void snapVertices();

  // fill a vector containing all the entities in the model
  void getEntities(std::vector<GEntity *> &entities, int dim = -1) const;

  // fill a vector containing all the entities in a given bounding box
  void getEntitiesInBox(std::vector<GEntity *> &entities,
                        const SBoundingBox3d &box, int dim = -1) const;

  // get tags of entities of the boundary of the given input entities
  bool getBoundaryTags(const std::vector<std::pair<int, int> > &inDimTags,
                       std::vector<std::pair<int, int> > &outDimTags,
                       bool combined, bool oriented = true,
                       bool recursive = false);

  // return the highest number associated with an elementary entity of
  // a given dimension (or the highest overall if dim < 0)
  int getMaxElementaryNumber(int dim);

  // check if there are no physical entities in the model
  bool noPhysicalGroups();

  // return all physical groups (one map per dimension: 0-D to 3-D)
  void
  getPhysicalGroups(std::map<int, std::vector<GEntity *> > groups[4]) const;
  void getPhysicalGroups(int dim,
                         std::map<int, std::vector<GEntity *> > &groups) const;
  const std::map<std::pair<int, int>, std::string> &getPhysicalNames() const
  {
    return _physicalNames;
  }
  void setPhysicalNames(const std::map<std::pair<int, int>, std::string> &names)
  {
    _physicalNames = names;
  }

  // remove physical groups in the model
  void removePhysicalGroups();
  void removePhysicalGroup(int dim, int num);

  // return the highest number associated with a physical entity of a
  // given dimension (or highest for all dimenions if dim < 0)
  int getMaxPhysicalNumber(int dim);

  // get an iterator on the elementary/physical names
  piter firstPhysicalName() { return _physicalNames.begin(); }
  piter lastPhysicalName() { return _physicalNames.end(); }
  piter firstElementaryName() { return _elementaryNames.begin(); }
  piter lastElementaryName() { return _elementaryNames.end(); }

  // get the number of physical names
  int numPhysicalNames() const { return _physicalNames.size(); }

  // get iterators to the last physical name of each dimension
  void getInnerPhysicalNamesIterators(std::vector<piter> &iterators);

  // associate a name with a physical entity of dimension "dim" and
  // number "num" (returns a new number id if "num"==0)
  int setPhysicalName(const std::string &name, int dim, int num = 0);
  piter setPhysicalName(piter pos, const std::string &name, int dim,
                        int num = 0);

  // get the name (if any) of a given physical group of dimension
  // "dim" and id number "num"
  std::string getPhysicalName(int dim, int num) const;

  // remove physical name(s)
  void removePhysicalName(const std::string &name);

  // get the number of a given physical group of dimension
  // "dim" and name "name". return -1 if not found
  int getPhysicalNumber(const int &dim, const std::string &name);

  // get all tags of elementary entities associated with a given physical group
  // name
  std::vector<int> getTagsForPhysicalName(int dim, const std::string &name);

  // set physical tags to entities in a given bounding box
  void setPhysicalNumToEntitiesInBox(int EntityDimension, int PhysicalNumber,
                                     std::vector<double> p1,
                                     std::vector<double> p2);
  void setPhysicalNumToEntitiesInBox(int EntityDimension, int PhysicalNumber,
                                     const SBoundingBox3d &box);

  // get the name (if any) of a given elementary entity of dimension
  // "dim" and id number "num"
  std::string getElementaryName(int dim, int num);
  void setElementaryName(int dim, int tag, const std::string &name)
  {
    _elementaryNames[std::pair<int, int>(dim, tag)] = name;
  }
<<<<<<< HEAD
=======

  // remove elememtary name(s)
  void removeElementaryName(const std::string &name);
>>>>>>> b7c568f1

  // get the highest dimension of the GModel
  int getDim() const;

  // get the highest dimension of the mesh in the GModel
  int getMeshDim() const;

  // set the selection flag on all entities
  void setSelection(int val);

  // the bounding box
  SBoundingBox3d bounds(bool aroundVisible = false);

  // return the mesh status for the entire model
  int getMeshStatus(bool countDiscrete = true);

  // return the total number of elements in the mesh
  std::size_t getNumMeshElements(int dim = -1) const;
  std::size_t getNumMeshParentElements() const;

  // get the number of each type of element in the mesh at the largest
  // dimension and return the dimension
  std::size_t getNumMeshElements(unsigned c[6]);

  // access a mesh element by coordinates (using an octree search)
  MElement *getMeshElementByCoord(SPoint3 &p, int dim = -1, bool strict = true);
  std::vector<MElement *> getMeshElementsByCoord(SPoint3 &p, int dim = -1,
                                                 bool strict = true);

  // access a mesh element by tag, using the element cache
  MElement *getMeshElementByTag(int n);

  // access temporary mesh element index
  int getMeshElementIndex(MElement *e);
  void setMeshElementIndex(MElement *e, int index);

  // return the total number of vertices in the mesh
  std::size_t getNumMeshVertices(int dim = -1) const;

  // recompute _vertexVectorCache if there is a dense vertex numbering or
  // _vertexMapCache if not.
  void rebuildMeshVertexCache(bool onlyIfNecessary = false);

  // access a mesh vertex by tag, using the vertex cache
  MVertex *getMeshVertexByTag(int n);

  // get all the mesh vertices associated with the physical group
  // of dimension "dim" and id number "num"
  void getMeshVerticesForPhysicalGroup(int dim, int num,
                                       std::vector<MVertex *> &);

  // index all the (used) mesh vertices in a continuous sequence,
  // starting at 1
  std::size_t indexMeshVertices(bool all, int singlePartition = 0,
                                bool renumber = true);

  // scale the mesh by the given factor
  void scaleMesh(double factor);

  // set/get entity that is currently being meshed (for error reporting)
  void setCurrentMeshEntity(GEntity *e) { _currentMeshEntity = e; }
  GEntity *getCurrentMeshEntity() { return _currentMeshEntity; }

  // set/get entities/vertices linked meshing errors
  void clearLastMeshEntityError() { _lastMeshEntityError.clear(); }
  void addLastMeshEntityError(GEntity *e) { _lastMeshEntityError.push_back(e); }
  std::vector<GEntity *> getLastMeshEntityError()
  {
    return _lastMeshEntityError;
  }
  void clearLastMeshVertexError() { _lastMeshVertexError.clear(); }
  void addLastMeshVertexError(MVertex *v) { _lastMeshVertexError.push_back(v); }
  std::vector<MVertex *> getLastMeshVertexError()
  {
    return _lastMeshVertexError;
  }

  // delete all invisble mesh elements
  void removeInvisibleElements();

  // the list of partitions
  std::size_t getNumPartitions() const { return _numPartitions; }
  void setNumPartitions(unsigned int npart) { _numPartitions = npart; }

  // partition the mesh
  int partitionMesh(int num);
  // unpartition the mesh
  int unpartitionMesh();
  // import a mesh partitionned by a tag given by element (i.e. the old way we
  // stored partitions) and create the new topology-based partition entitiesx
  int convertOldPartitioningToNewOne();
  // write the partitioned topology file
  int writePartitionedTopology(std::string &name);

  // /!\ Use only for compatibility with mesh format msh2 and msh3
  std::multimap<MElement *, short> &getGhostCells() { return _ghostCells; }
  void addGhostCells(MElement *elm, short partition)
  {
    _ghostCells.insert(std::pair<MElement *, short>(elm, partition));
  }

  // perform various coherence tests on the mesh
  void checkMeshCoherence(double tolerance);

  // remove duplicate mesh vertices
  int removeDuplicateMeshVertices(double tolerance);

  // create a topology from the mesh if necessary, move the mesh of discrete
  // entities to a geometry container, compute a parametrization for the
  // discrete entities
  void createGeometryOfDiscreteEntities();

  // create topology from mesh
  void createTopologyFromMeshNew();
  void createTopologyFromMesh();
  void makeDiscreteRegionsSimplyConnected();
  void makeDiscreteFacesSimplyConnected();

  // align periodic boundaries
  void alignPeriodicBoundaries();

  // a container for smooth normals
  smooth_normals *normals;

  // mesh the model
  int mesh(int dimension);

  // adapt the mesh anisotropically using metrics that are computed from a set
  // of functions f(x,y,z). The algorithm first generate a mesh if no one is
  // available; see the cpp for parameter documentation
  int adaptMesh(std::vector<int> technique,
                std::vector<simpleFunction<double> *> f,
                std::vector<std::vector<double> > parameters, int niter,
                bool meshAll = false);

  // ensure that the Jacobian of all volume elements is positive
  bool setAllVolumesPositive();
  void setAllVolumesPositiveTopology();

  // make the mesh a high order mesh at order N (linear is 1 if the high order
  // points are not placed on the geometry of the model; incomplete is 1 if
  // incomplete basis are used)
  int setOrderN(int order, int linear, int incomplete);

  // refine the mesh by splitting all elements
  int refineMesh(int linear);

  // optimize the mesh
  int optimizeMesh(const std::string &how);

  // fill the vertex arrays, given the current option and data
  bool fillVertexArrays();

  // reclassify a surface mesh, using an angle threshold to tag edges and faces
  void classifyAllFaces(double angleThreshold, bool includeBoundary);
  void classifyFaces(std::set<GFace *> &_faces);

  // build a new GModel by cutting the elements crossed by the levelset ls
  // if cutElem is set to false, split the model without cutting the elements
  GModel *buildCutGModel(gLevelset *ls, bool cutElem = true,
                         bool saveTri = false);

  // store mesh elements of a chain in a new elementary and physical entity
  void storeChain(int dim, std::map<int, std::vector<MElement *> > &entityMap,
                  std::map<int, std::map<int, std::string> > &physicalMap);

  // request homology computation
  void addHomologyRequest(const std::string &type,
                          const std::vector<int> &domain,
                          const std::vector<int> &subdomain,
                          const std::vector<int> &dim);
  void computeHomology();

  // "automatic" IO based on Gmsh global functions
  void load(const std::string &fileName);
  void save(const std::string &fileName);

  // Gmsh native CAD format (readGEO is static, since it can create
  // multiple models)
  static int readGEO(const std::string &name);
  int writeGEO(const std::string &name, bool printLabels = true,
               bool onlyPhysicals = false);
  int exportDiscreteGEOInternals();

  // OCC model
  int readOCCBREP(const std::string &name);
  int readOCCSTEP(const std::string &name);
  int readOCCIGES(const std::string &name);
  int writeOCCSTEP(const std::string &name);
  int writeOCCBREP(const std::string &name);
  int importOCCShape(const void *shape);
  GVertex *getVertexForOCCShape(const void *shape);
  GEdge *getEdgeForOCCShape(const void *shape);
  GFace *getFaceForOCCShape(const void *shape);
  GRegion *getRegionForOCCShape(const void *shape);

  // ACIS Model
  int readACISSAT(const std::string &name);

  // Gmsh mesh file format
  int readMSH(const std::string &name);
  int writeMSH(const std::string &name, double version = 2.2,
               bool binary = false, bool saveAll = false,
               bool saveParametric = false, double scalingFactor = 1.0,
               int elementStartNum = 0, int saveSinglePartition = 0,
               bool append = false);
  int writePartitionedMSH(const std::string &baseName, double version = 2.2,
                          bool binary = false, bool saveAll = false,
                          bool saveParametric = false,
                          double scalingFactor = 1.0);

  // Iridium file format
  int writeIR3(const std::string &name, int elementTagType, bool saveAll,
               double scalingFactor);

  // mesh statistics (saved as a Gmsh post-processing view)
  int writePOS(const std::string &name, bool printElementary,
               bool printElementNumber, bool printSICN, bool printSIGE,
               bool printGamma, bool printDisto, bool saveAll = false,
               double scalingFactor = 1.0);

  // Stereo lithography format
  int readSTL(const std::string &name, double tolerance = 1.e-3);
  int writeSTL(const std::string &name, bool binary = false,
               bool saveAll = false, double scalingFactor = 1.0,
               bool oneSolidPerSurface = false);

  // PLY(2) format (ascii text format)
  int readPLY(const std::string &name);
  int readPLY2(const std::string &name);
  int writePLY2(const std::string &name);

  // Inventor/VRML format
  int readVRML(const std::string &name);
  int writeVRML(const std::string &name, bool saveAll = false,
                double scalingFactor = 1.0);

  // I-deas universal mesh format
  int readUNV(const std::string &name);
  int writeUNV(const std::string &name, bool saveAll = false,
               bool saveGroupsOfNodes = false, double scalingFactor = 1.0);

  // Medit (INRIA) mesh format
  int readMESH(const std::string &name);
  int writeMESH(const std::string &name, int elementTagType = 1,
                bool saveAll = false, double scalingFactor = 1.0);

  // Nastran Bulk Data File format
  int readBDF(const std::string &name);
  int writeBDF(const std::string &name, int format = 0, int elementTagType = 1,
               bool saveAll = false, double scalingFactor = 1.0);

  // Actran mesh
  int readACTRAN(const std::string &name);

  // Sameced mesh
  int readSAMCEF(const std::string &name);

  // Plot3D structured mesh format
  int readP3D(const std::string &name);
  int writeP3D(const std::string &name, bool saveAll = false,
               double scalingFactor = 1.0);

  // CFD General Notation System files
  int readCGNS(const std::string &name);
  int writeCGNS(const std::string &name, int zoneDefinition,
                const CGNSOptions &options, double scalingFactor = 1.0);

  // Med "Modele d'Echange de Donnees" file format (the static routine
  // is allowed to load multiple models/meshes)
  static int readMED(const std::string &name);
  int readMED(const std::string &name, int meshIndex);
  int writeMED(const std::string &name, bool saveAll = false,
               double scalingFactor = 1.0);

  // VTK format
  int readVTK(const std::string &name, bool bigEndian = false);
  int writeVTK(const std::string &name, bool binary = false,
               bool saveAll = false, double scalingFactor = 1.0,
               bool bigEndian = false);

  // Matlab format
  int writeMATLAB(const std::string &name, bool binary = false,
                  bool saveAll = false, double scalingFactor = 1.0,
                  int filetype = 1);

  // Tochnog format
  int writeTOCHNOG(const std::string &name, bool saveGroupsOfNodes = false,
                   bool saveAll = false, double scalingFactor = 1.0);

  // DIFFPACK format
  int readDIFF(const std::string &name);
  int writeDIFF(const std::string &name, bool binary = false,
                bool saveAll = false, double scalingFactor = 1.0);

  // Abaqus
  int writeINP(const std::string &name, bool saveAll = false,
               bool saveGroupsOfNodes = false, double scalingFactor = 1.0);

  // LSDYNA
  int writeKEY(const std::string &name, int saveAll = 0,
               int saveGroupsOfNodes = 0, double scalingFactor = 1.0);

  // CELUM
  int writeCELUM(const std::string &name, bool saveAll = false,
                 double scalingFactor = 1.0);

  // Geomview mesh
  int readGEOM(const std::string &name);

  // CEA triangulation
  int writeMAIL(const std::string &name, bool saveAll, double scalingFactor);

  // SU2 mesh file
  int writeSU2(const std::string &name, bool saveAll, double scalingFactor);

  // GAMBIT neutral mesh file (.neu)
  int writeNEU(const std::string &name, bool saveAll, double scalingFactor);
};

#endif<|MERGE_RESOLUTION|>--- conflicted
+++ resolved
@@ -422,12 +422,9 @@
   {
     _elementaryNames[std::pair<int, int>(dim, tag)] = name;
   }
-<<<<<<< HEAD
-=======
 
   // remove elememtary name(s)
   void removeElementaryName(const std::string &name);
->>>>>>> b7c568f1
 
   // get the highest dimension of the GModel
   int getDim() const;
