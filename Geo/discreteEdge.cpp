// Gmsh - Copyright (C) 1997-2019 C. Geuzaine, J.-F. Remacle
//
// See the LICENSE.txt file for license information. Please report all
// issues on https://gitlab.onelab.info/gmsh/gmsh/issues.

#include <vector>
#include "GmshConfig.h"
#include "GmshMessage.h"
#include "discreteEdge.h"
#include "MLine.h"
#include "MPoint.h"
#include "GModelIO_GEO.h"
#include "Geo.h"

#if defined(HAVE_MESH)
#include "meshGEdge.h"
#include "Context.h"
#endif

discreteEdge::discreteEdge(GModel *model, int num, GVertex *_v0, GVertex *_v1)
  : GEdge(model, num, _v0, _v1)
{
  Curve *c = CreateCurve(num, MSH_SEGM_DISCRETE, 0, 0, 0, -1, -1, 0., 1.);
  Tree_Add(model->getGEOInternals()->Curves, &c);
  CreateReversedCurve(c);
  _split[0] = _split[1] = NULL;
}

discreteEdge::discreteEdge(GModel *model, int num) : GEdge(model, num)
{
  Curve *c = CreateCurve(num, MSH_SEGM_DISCRETE, 0, 0, 0, -1, -1, 0., 1.);
  Tree_Add(model->getGEOInternals()->Curves, &c);
  CreateReversedCurve(c);
  _split[0] = _split[1] = NULL;
}

discreteEdge::~discreteEdge()
{
  //  for(std::size_t i = 0; i < discrete_lines.size(); i++)
  //    delete discrete_lines[i];
  //  for(std::size_t i = 0; i < discrete_vertices.size(); i++)
  //    delete discrete_vertices[i];
  //  discrete_lines.clear();
  //  discrete_vertices.clear();
  _split[0] = _split[1] = NULL;
}

void discreteEdge::orderMLines()
{
  size_t ss = lines.size();
  if(!ss) return;

  std::vector<MEdge> ed;
  std::vector<std::vector<MVertex *> > vs;
  for(std::size_t i = 0; i < lines.size(); i++) {
    ed.push_back(MEdge(lines[i]->getVertex(0), lines[i]->getVertex(1)));
    delete lines[i];
  }
  lines.clear();

  if(!SortEdgeConsecutive(ed, vs))
    Msg::Warning("Discrete curve elements cannot be ordered");

  if(vs.size() != 1)
    Msg::Warning("Discrete curve %d is mutiply connected", tag());

  std::size_t START = 0;
  for(; START < vs[0].size(); START++)
    if(vs[0][START]->onWhat()->dim() == 0) break;

  if(START == vs[0].size())
    Msg::Warning("Discrete curve %d topology is wrong", tag());

  std::size_t i = START;
  while(lines.size() != ss) {
    if(vs[0][i % vs[0].size()] != vs[0][(i + 1) % vs[0].size()])
      lines.push_back(
        new MLine(vs[0][i % vs[0].size()], vs[0][(i + 1) % vs[0].size()]));
    i++;
  }

  mesh_vertices.clear();
  for(std::size_t i = 0; i < lines.size() - 1; ++i) {
    MVertex *v11 = lines[i]->getVertex(1);
    mesh_vertices.push_back(v11);
  }
  if(lines.empty()) {
    Msg::Error("No line elements in discrete curve %d", tag());
    return;
  }
  GVertex *g0 = dynamic_cast<GVertex *>(lines[0]->getVertex(0)->onWhat());
  if(g0) setBeginVertex(g0);
  GVertex *g1 =
    dynamic_cast<GVertex *>(lines[lines.size() - 1]->getVertex(1)->onWhat());
  if(g1) setEndVertex(g1);
  if(!g0 || !g1)
    Msg::Error("Discrete curve %d has non consecutive line elements", tag());
}

bool discreteEdge::getLocalParameter(const double &t, int &iLine,
                                     double &tLoc) const
{
  for(iLine = 0; iLine < (int)_discretization.size() - 1; iLine++) {
    double tmin = _pars[iLine];
    double tmax = _pars[iLine + 1];
    if(t >= tmin && t <= tmax) {
      tLoc = (t - tmin) / (tmax - tmin);
      return true;
    }
  }
  return false;
}

GPoint discreteEdge::point(double par) const
{
  double tLoc;
  int iEdge;

  if(!getLocalParameter(par, iEdge, tLoc)) return GPoint();

  SPoint3 vB = _discretization[iEdge];
  SPoint3 vE = _discretization[iEdge+1];
  //  MVertex *vB = discrete_lines[iEdge]->getVertex(0);
  //  MVertex *vE = discrete_lines[iEdge]->getVertex(1);
  //  if(!vB || !vE) return GPoint();

  // linear Lagrange mesh
  SPoint3 v = vB + (vE-vB)*tLoc;
  return GPoint(v.x(), v.y(), v.z(), this, par);
}

SVector3 discreteEdge::firstDer(double par) const
{
  double tLoc;
  int iEdge;

  if(!getLocalParameter(par, iEdge, tLoc)) return SVector3();

  SPoint3 vB = _discretization[iEdge];
  SPoint3 vE = _discretization[iEdge+1];

  //MVertex *vB = discrete_lines[iEdge]->getVertex(0);
  //  MVertex *vE = discrete_lines[iEdge]->getVertex(1);
  //  if(!vB || !vE) return SVector3();

  double dx, dy, dz;
  dx = (vE.x() - vB.x()); // / dt;
  dy = (vE.y() - vB.y()); // / dt;
  dz = (vE.z() - vB.z()); // / dt;

  SVector3 der(dx, dy, dz);
  return der;
}

SPoint2 discreteEdge::reparamOnFace(const GFace *face, double epar, int dir) const {
  GPoint p = point(epar);
  double guess[2];
  GPoint ps = face->closestPoint(SPoint3(p.x(),p.y(),p.z()),guess);
  //  printf("garouclaboucazou %g %g %g %g %g %g\n",p.x(),p.y(),p.z(),ps.x(),ps.y(),ps.z());
  return SPoint2(ps.u(),ps.v());
}


double discreteEdge::curvature(double par) const
{
<<<<<<< HEAD
  double tLoc;
  int iEdge;
  if (discrete_lines.size() <= 2) return 0.0; // no clue on how to compute curvature with so few data...

  if(!getLocalParameter(par, iEdge, tLoc)) return 0.0;
  
  // Take 3 points x y z : radius of curvature is equal to  |x-y| |x-z| |z-y| / area (x,y,z) 
  int iEdgePlus = iEdge + 1, iEdgeMinus = iEdge - 1; 
  if (iEdge == 0){
    iEdge++;
    iEdgePlus++;
    iEdgeMinus++;
    if (periodic(0)){
      iEdgeMinus = discrete_lines.size()-1;
    }
  }
  else if (iEdge == discrete_lines.size()-1){
    iEdge--;
    iEdgePlus--;
    iEdgeMinus--;
    if (periodic(0)){
      iEdgePlus = 0;
    }
  }
  
  SPoint3 a ((discrete_lines[iEdgeMinus]->getVertex(0)->x() + discrete_lines[iEdgeMinus]->getVertex(1)->x())*.5,
	     (discrete_lines[iEdgeMinus]->getVertex(0)->y() + discrete_lines[iEdgeMinus]->getVertex(1)->y())*.5,
	     (discrete_lines[iEdgeMinus]->getVertex(0)->z() + discrete_lines[iEdgeMinus]->getVertex(1)->z())*.5);
  SPoint3 b ((discrete_lines[iEdge]->getVertex(0)->x() + discrete_lines[iEdge]->getVertex(1)->x())*.5,
	     (discrete_lines[iEdge]->getVertex(0)->y() + discrete_lines[iEdge]->getVertex(1)->y())*.5,
	     (discrete_lines[iEdge]->getVertex(0)->z() + discrete_lines[iEdge]->getVertex(1)->z())*.5);
  SPoint3 c ((discrete_lines[iEdgePlus]->getVertex(0)->x() + discrete_lines[iEdgePlus]->getVertex(1)->x())*.5,
	     (discrete_lines[iEdgePlus]->getVertex(0)->y() + discrete_lines[iEdgePlus]->getVertex(1)->y())*.5,
	     (discrete_lines[iEdgePlus]->getVertex(0)->z() + discrete_lines[iEdgePlus]->getVertex(1)->z())*.5);
  double A = b.distance(c);
  double B = c.distance(a);
  double C = a.distance(b);

  // radius of the circumcircle ...
  // Heron's formula for the area of a triangle
  double R = A*B*C/sqrt ((A+B+C)*(-A+B+C)*(A-B+C)*(A+B-C));

  //  printf("R(%d,%g) = %g\n",tag(),par,R);
  
  return R = 0.0 ? 1.E22 : 1./R;
=======
  return 1.e-12;
  double tLoc;
  int iEdge;
  if(_discretization.size() <= 3)
    return 0.0; // no clue on how to compute curvature with so few data...

  if(!getLocalParameter(par, iEdge, tLoc)) return 0.0;

  // Take 3 points x y z : radius of curvature is equal to  |x-y| |x-z| |z-y| /
  // area (x,y,z)

  int iEdgePlus = iEdge + 1, iEdgeMinus = iEdge - 1;

  if(iEdge == 0) {
    iEdge++;
    iEdgePlus++;
    iEdgeMinus++;
    if(periodic(0)) { iEdgeMinus = _discretization.size() - 2; }
  }
  else if(iEdge == (int)(_discretization.size() - 2)) {
    iEdge--;
    iEdgePlus--;
    iEdgeMinus--;
    if(periodic(0)) { iEdgePlus = 0; }
  }

  SPoint3 a = (_discretization[iEdgeMinus] + _discretization[iEdgeMinus+1]) *.5;
  SPoint3 b = (_discretization[iEdge] + _discretization[iEdge+1]) *.5;
  SPoint3 c = (_discretization[iEdgePlus] + _discretization[iEdgePlus+1]) *.5;
  
  // SPoint3 a((discrete_lines[iEdgeMinus]->getVertex(0)->x() +
  //            discrete_lines[iEdgeMinus]->getVertex(1)->x()) *
  //             .5,
  //           (discrete_lines[iEdgeMinus]->getVertex(0)->y() +
  //            discrete_lines[iEdgeMinus]->getVertex(1)->y()) *
  //             .5,
  //           (discrete_lines[iEdgeMinus]->getVertex(0)->z() +
  //            discrete_lines[iEdgeMinus]->getVertex(1)->z()) *
  //             .5);
  // SPoint3 b((discrete_lines[iEdge]->getVertex(0)->x() +
  //            discrete_lines[iEdge]->getVertex(1)->x()) *
  //             .5,
  //           (discrete_lines[iEdge]->getVertex(0)->y() +
  //            discrete_lines[iEdge]->getVertex(1)->y()) *
  //             .5,
  //           (discrete_lines[iEdge]->getVertex(0)->z() +
  //            discrete_lines[iEdge]->getVertex(1)->z()) *
  //             .5);
  // SPoint3 c((discrete_lines[iEdgePlus]->getVertex(0)->x() +
  //            discrete_lines[iEdgePlus]->getVertex(1)->x()) *
  //             .5,
  //           (discrete_lines[iEdgePlus]->getVertex(0)->y() +
  //            discrete_lines[iEdgePlus]->getVertex(1)->y()) *
  //             .5,
  //           (discrete_lines[iEdgePlus]->getVertex(0)->z() +
  //            discrete_lines[iEdgePlus]->getVertex(1)->z()) *
  //             .5);

  double A = b.distance(c);
  double B = c.distance(a);
  double C = a.distance(b);
  
  // radius of the circumcircle ...
  // Heron's formula for the area of a triangle
  double R =
    A * B * C / sqrt((A + B + C) * (-A + B + C) * (A - B + C) * (A + B - C));
  
  //  printf("R(%d,%g) = %g\n",tag(),par,R);
  
  return R = 0.0 ? 1.E22 : 1. / R;
>>>>>>> 8458fc59
}

Range<double> discreteEdge::parBounds(int i) const
{
  return Range<double>(0, (double)(_discretization.size()-1));
}

void discreteEdge::createGeometry()
{
  std::vector<MVertex *> discrete_vertices;
  std::vector<MLine *> discrete_lines;

  if(lines.empty()) return;

  if(!_discretization.empty()) return;

  //  printf("line %d\n",tag());
  //  for(std::size_t i = 0; i < lines.size(); i++) {
  //    printf("(%d %d)",lines[i]->getVertex(0)->getNum(),lines[i]->getVertex(1)->getNum());
  //  }
  //  printf("\n");
  orderMLines();
  //  printf("done \n");
  
  bool reverse = false;
  if(getEndVertex())
    reverse = (lines[0]->getVertex(0) == getEndVertex()->mesh_vertices[0]);
    
  std::map<MVertex *, MVertex *> old2new;
  
  for(std::size_t i = 0; i < lines.size(); i++) {
    for(std::size_t j = 0; j < 2; j++) {
      MVertex *v = lines[i]->getVertex(j);
      if(old2new.find(v) == old2new.end()) {
	MVertex *vnew = new MVertex(v->x(), v->y(), v->z(), this);
	old2new[v] = vnew;
      }
    }
  }
  
  std::vector<MLine *> _temp;
  discrete_lines.resize(lines.size());
  for(std::size_t i = 0; i < lines.size(); i++) {
    MVertex *v0 = lines[i]->getVertex(0);
    MVertex *v1 = lines[i]->getVertex(1);
    MVertex *v00 = old2new[v0];
    MVertex *v01 = old2new[v1];
    if(reverse)
      discrete_lines[lines.size() - i - 1] = new MLine(v01, v00);
    else
      discrete_lines[i] = new MLine(v00, v01);
  }

  // compute parameters and recompute the vertices
  _discretization.push_back(SPoint3(discrete_lines[0]->getVertex(0)->x(),
				    discrete_lines[0]->getVertex(0)->y(),
				    discrete_lines[0]->getVertex(0)->z()));

  for(std::size_t i = 0; i < discrete_lines.size(); i++) {
    _discretization.push_back(SPoint3(discrete_lines[i]->getVertex(1)->x(),
				      discrete_lines[i]->getVertex(1)->y(),
				      discrete_lines[i]->getVertex(1)->z()));
  }
  
  _pars.push_back(0.0);
  for(std::size_t i = 1; i < discrete_lines.size(); i++) {
    _pars.push_back((double)i);
    MVertex *newv = discrete_lines[i]->getVertex(0);
    discrete_vertices.push_back(newv);
  }
  _pars.push_back((double)discrete_lines.size());
  //  mesh_vertices.clear();
  //  lines.clear();
  for(std::size_t i = 0; i < discrete_lines.size(); i++)
    delete discrete_lines[i];
  for(std::size_t i = 0; i < discrete_vertices.size(); i++)
    delete discrete_vertices[i];
  discrete_lines.clear();
  discrete_vertices.clear();
}

void discreteEdge::mesh(bool verbose)
{
#if defined(HAVE_MESH)
  if(_discretization.empty()) return;
  meshGEdge mesher;
  mesher(this);
#endif
}

<<<<<<< HEAD
bool discreteEdge::split(MVertex *v, GVertex *gv, int &TAG )
{
  
  GVertex *gv0 = getBeginVertex();
  GVertex *gv1 = getEndVertex();

  if(v != gv->mesh_vertices[0]){
=======
bool discreteEdge::split(MVertex *v, GVertex *gv, int &TAG)
{
  GVertex *gv0 = getBeginVertex();
  GVertex *gv1 = getEndVertex();

  if(v != gv->mesh_vertices[0]) {
>>>>>>> 8458fc59
    Msg::Error("Wrong vertex for splitting discrete curve");
    return false;
  }
  discreteEdge *de_new[2];
<<<<<<< HEAD
  
  de_new[0]  = new discreteEdge(model(), ++TAG, gv0, gv);
  de_new[1]  = new discreteEdge(model(), ++TAG, gv, gv1);
  
  setSplit(de_new[0],de_new[1], gv);
=======

  de_new[0] = new discreteEdge(model(), ++TAG, gv0, gv);
  de_new[1] = new discreteEdge(model(), ++TAG, gv, gv1);

  setSplit(de_new[0], de_new[1], gv);
>>>>>>> 8458fc59

  int current = 0;
  de_new[current]->lines.push_back(lines[0]);
  //  printf("lines :");
  //  for(size_t i = 0; i < lines.size(); i++) {
<<<<<<< HEAD
  //    printf("(%d %d)",lines[i]->getVertex(0)->onWhat()->tag(),lines[i]->getVertex(1)->onWhat()->tag());
  // }
  //  printf("\n");
  for(size_t i = 1; i < lines.size(); i++) {
    if(lines[i]->getVertex(0) == v){
      current++;
    }
=======
  //    printf("(%d
  //    %d)",lines[i]->getVertex(0)->onWhat()->tag(),lines[i]->getVertex(1)->onWhat()->tag());
  // }
  //  printf("\n");
  for(size_t i = 1; i < lines.size(); i++) {
    if(lines[i]->getVertex(0) == v) { current++; }
>>>>>>> 8458fc59
    else {
      de_new[current]->mesh_vertices.push_back(lines[i]->getVertex(0));
      lines[i]->getVertex(0)->setEntity(de_new[current]);
    }
    de_new[current]->lines.push_back(lines[i]);
  }
  lines.clear();
  mesh_vertices.clear();
<<<<<<< HEAD
  Msg::Info ("Edge %d split in %d %d (%d and %d lines)\n",tag(),de_new[0] ->tag(),de_new[1] ->tag(),de_new[0] ->lines.size(),de_new[1] ->lines.size());

  std::vector<GFace*> f = faces();
  for (size_t i=0;i<f.size();i++){
    std::vector<GEdge*> new_eds, old_eds;
    old_eds = f[i]->edges();
    for (size_t j=0;j<old_eds.size();j++){
      if (old_eds[j]==this){
	new_eds.push_back(de_new[0]);
	new_eds.push_back(de_new[1]);
	new_eds[0]->addFace(f[i]);
	new_eds[1]->addFace(f[i]);
      }
      else 
	new_eds.push_back(old_eds[j]);
=======
  Msg::Info("Edge %d split in %d %d (%d and %d lines)\n", tag(),
            de_new[0]->tag(), de_new[1]->tag(), de_new[0]->lines.size(),
            de_new[1]->lines.size());

  std::vector<GFace *> f = faces();
  for(size_t i = 0; i < f.size(); i++) {
    std::vector<GEdge *> new_eds, old_eds;
    old_eds = f[i]->edges();
    for(size_t j = 0; j < old_eds.size(); j++) {
      if(old_eds[j] == this) {
        new_eds.push_back(de_new[0]);
        new_eds.push_back(de_new[1]);
        new_eds[0]->addFace(f[i]);
        new_eds[1]->addFace(f[i]);
      }
      else
        new_eds.push_back(old_eds[j]);
>>>>>>> 8458fc59
    }
    f[i]->set(new_eds);
  }
  model()->add(de_new[0]);
  model()->add(de_new[1]);
  model()->remove(this);
  return true;
}

<<<<<<< HEAD


void discreteEdge :: unsplit (void) {
  if (_split[2] != NULL)return;
  if (_split[0] == NULL)return;
  std::vector<GEdge*> l_edges;
  std::vector<GVertex*> l_vertices;
  getSplit( l_edges ,  l_vertices);
  // remove all internal model vertices
  for (size_t k=0;k<l_vertices.size();k++){
    l_vertices[k]->mesh_vertices.clear();
    model()->remove(l_vertices[k]);  
  }
  // remove all internal model edges
  for (size_t k=0;k<l_edges.size();k++){
    for (int l=0;l<l_edges[k]->lines.size();l++){
      lines.push_back(l_edges[k]->lines[l]);
      if (l_edges[k]->lines[l]->getVertex(0)->onWhat() != getBeginVertex() &&
	  l_edges[k]->lines[l]->getVertex(0)->onWhat() != getEndVertex() &&
	  l_edges[k]->lines[l]->getVertex(0)->onWhat() != this)
	l_edges[k]->lines[l]->getVertex(0)->setEntity(this);
      if (l_edges[k]->lines[l]->getVertex(1)->onWhat() != getBeginVertex() &&
	  l_edges[k]->lines[l]->getVertex(1)->onWhat() != getEndVertex() &&
	  l_edges[k]->lines[l]->getVertex(1)->onWhat() != this)
	l_edges[k]->lines[l]->getVertex(1)->setEntity(this);	      		  
      if (l_edges[k]->lines[l]->getVertex(1)->onWhat() == this &&
	  std::find(mesh_vertices.begin(),
		    mesh_vertices.end(),
		    l_edges[k]->lines[l]->getVertex(0)) == mesh_vertices.end())
	mesh_vertices.push_back(l_edges[k]->lines[l]->getVertex(1));
      if (l_edges[k]->lines[l]->getVertex(1)->onWhat() == this &&
	  std::find(mesh_vertices.begin(),
		    mesh_vertices.end(),
		    l_edges[k]->lines[l]->getVertex(1)) == mesh_vertices.end())
	mesh_vertices.push_back(l_edges[k]->lines[l]->getVertex(1));		  
    }
    l_edges[k]->lines.clear();
    l_edges[k]->mesh_vertices.clear();
    model()->remove(l_edges[k]);    
  }
  // recompute the right edge 2 face topology

  std::vector<GFace*> f = faces();
  for (size_t i=0;i<f.size();i++){
    std::vector<GEdge*> new_eds, old_eds;
    old_eds = f[i]->edges();
    new_eds.push_back(this);
    for (size_t j=0;j<old_eds.size();j++){
      if (std::find(l_edges.begin(),l_edges.end(),old_eds[j]) == l_edges.end()){
	new_eds.push_back(old_eds[j]);
      }
    }
    f[i]->set(new_eds);  
  }
}






=======
void discreteEdge::unsplit(void)
{
  if(_split[2] != NULL) return;
  if(_split[0] == NULL) return;
  std::vector<GEdge *> l_edges;
  std::vector<GVertex *> l_vertices;
  getSplit(l_edges, l_vertices);
  // remove all internal model vertices
  for(size_t k = 0; k < l_vertices.size(); k++) {
    l_vertices[k]->mesh_vertices.clear();
    model()->remove(l_vertices[k]);
  }
  // remove all internal model edges
  for(size_t k = 0; k < l_edges.size(); k++) {
    for(size_t l = 0; l < l_edges[k]->lines.size(); l++) {
      lines.push_back(l_edges[k]->lines[l]);
      if(l_edges[k]->lines[l]->getVertex(0)->onWhat() != getBeginVertex() &&
         l_edges[k]->lines[l]->getVertex(0)->onWhat() != getEndVertex() &&
         l_edges[k]->lines[l]->getVertex(0)->onWhat() != this)
        l_edges[k]->lines[l]->getVertex(0)->setEntity(this);
      if(l_edges[k]->lines[l]->getVertex(1)->onWhat() != getBeginVertex() &&
         l_edges[k]->lines[l]->getVertex(1)->onWhat() != getEndVertex() &&
         l_edges[k]->lines[l]->getVertex(1)->onWhat() != this)
        l_edges[k]->lines[l]->getVertex(1)->setEntity(this);
      if(l_edges[k]->lines[l]->getVertex(1)->onWhat() == this &&
         std::find(mesh_vertices.begin(), mesh_vertices.end(),
                   l_edges[k]->lines[l]->getVertex(0)) == mesh_vertices.end())
        mesh_vertices.push_back(l_edges[k]->lines[l]->getVertex(1));
      if(l_edges[k]->lines[l]->getVertex(1)->onWhat() == this &&
         std::find(mesh_vertices.begin(), mesh_vertices.end(),
                   l_edges[k]->lines[l]->getVertex(1)) == mesh_vertices.end())
        mesh_vertices.push_back(l_edges[k]->lines[l]->getVertex(1));
    }
    l_edges[k]->lines.clear();
    l_edges[k]->mesh_vertices.clear();
    model()->remove(l_edges[k]);
  }
  // recompute the right edge 2 face topology

  std::vector<GFace *> f = faces();
  for(size_t i = 0; i < f.size(); i++) {
    std::vector<GEdge *> new_eds, old_eds;
    old_eds = f[i]->edges();
    new_eds.push_back(this);
    for(size_t j = 0; j < old_eds.size(); j++) {
      if(std::find(l_edges.begin(), l_edges.end(), old_eds[j]) ==
         l_edges.end()) {
        new_eds.push_back(old_eds[j]);
      }
    }
    f[i]->set(new_eds);
  }
}

void discreteEdge::writeParametrization (FILE *fp, bool binary){
  fprintf(fp,"%lu\n",_discretization.size());
  for (size_t i=0;i<_discretization.size();i++){
    fprintf(fp,"%g %g %g %g\n",_discretization[i].x(),
	    _discretization[i].y(),_discretization[i].z(),_pars[i]);
  }
}

void discreteEdge::readParametrization (FILE *fp, bool binary){
  int N;
  fscanf(fp,"%d",&N);
  //  printf("%d %d\n",tag(),N);
  _pars.resize(N);
  _discretization.resize(N);
  for (int i=0;i<N;i++){
    double x,y,z,t;
    fscanf(fp,"%lf %lf %lf %lf\n",&x,&y,&z,&t);
    _pars[i] = t;   
    _discretization[i]= SPoint3 (x,y,z);
  }
}
>>>>>>> 8458fc59


<|MERGE_RESOLUTION|>--- conflicted
+++ resolved
@@ -163,53 +163,6 @@
 
 double discreteEdge::curvature(double par) const
 {
-<<<<<<< HEAD
-  double tLoc;
-  int iEdge;
-  if (discrete_lines.size() <= 2) return 0.0; // no clue on how to compute curvature with so few data...
-
-  if(!getLocalParameter(par, iEdge, tLoc)) return 0.0;
-  
-  // Take 3 points x y z : radius of curvature is equal to  |x-y| |x-z| |z-y| / area (x,y,z) 
-  int iEdgePlus = iEdge + 1, iEdgeMinus = iEdge - 1; 
-  if (iEdge == 0){
-    iEdge++;
-    iEdgePlus++;
-    iEdgeMinus++;
-    if (periodic(0)){
-      iEdgeMinus = discrete_lines.size()-1;
-    }
-  }
-  else if (iEdge == discrete_lines.size()-1){
-    iEdge--;
-    iEdgePlus--;
-    iEdgeMinus--;
-    if (periodic(0)){
-      iEdgePlus = 0;
-    }
-  }
-  
-  SPoint3 a ((discrete_lines[iEdgeMinus]->getVertex(0)->x() + discrete_lines[iEdgeMinus]->getVertex(1)->x())*.5,
-	     (discrete_lines[iEdgeMinus]->getVertex(0)->y() + discrete_lines[iEdgeMinus]->getVertex(1)->y())*.5,
-	     (discrete_lines[iEdgeMinus]->getVertex(0)->z() + discrete_lines[iEdgeMinus]->getVertex(1)->z())*.5);
-  SPoint3 b ((discrete_lines[iEdge]->getVertex(0)->x() + discrete_lines[iEdge]->getVertex(1)->x())*.5,
-	     (discrete_lines[iEdge]->getVertex(0)->y() + discrete_lines[iEdge]->getVertex(1)->y())*.5,
-	     (discrete_lines[iEdge]->getVertex(0)->z() + discrete_lines[iEdge]->getVertex(1)->z())*.5);
-  SPoint3 c ((discrete_lines[iEdgePlus]->getVertex(0)->x() + discrete_lines[iEdgePlus]->getVertex(1)->x())*.5,
-	     (discrete_lines[iEdgePlus]->getVertex(0)->y() + discrete_lines[iEdgePlus]->getVertex(1)->y())*.5,
-	     (discrete_lines[iEdgePlus]->getVertex(0)->z() + discrete_lines[iEdgePlus]->getVertex(1)->z())*.5);
-  double A = b.distance(c);
-  double B = c.distance(a);
-  double C = a.distance(b);
-
-  // radius of the circumcircle ...
-  // Heron's formula for the area of a triangle
-  double R = A*B*C/sqrt ((A+B+C)*(-A+B+C)*(A-B+C)*(A+B-C));
-
-  //  printf("R(%d,%g) = %g\n",tag(),par,R);
-  
-  return R = 0.0 ? 1.E22 : 1./R;
-=======
   return 1.e-12;
   double tLoc;
   int iEdge;
@@ -280,7 +233,6 @@
   //  printf("R(%d,%g) = %g\n",tag(),par,R);
   
   return R = 0.0 ? 1.E22 : 1. / R;
->>>>>>> 8458fc59
 }
 
 Range<double> discreteEdge::parBounds(int i) const
@@ -371,60 +323,32 @@
 #endif
 }
 
-<<<<<<< HEAD
-bool discreteEdge::split(MVertex *v, GVertex *gv, int &TAG )
-{
-  
+bool discreteEdge::split(MVertex *v, GVertex *gv, int &TAG)
+{
   GVertex *gv0 = getBeginVertex();
   GVertex *gv1 = getEndVertex();
 
-  if(v != gv->mesh_vertices[0]){
-=======
-bool discreteEdge::split(MVertex *v, GVertex *gv, int &TAG)
-{
-  GVertex *gv0 = getBeginVertex();
-  GVertex *gv1 = getEndVertex();
-
   if(v != gv->mesh_vertices[0]) {
->>>>>>> 8458fc59
     Msg::Error("Wrong vertex for splitting discrete curve");
     return false;
   }
   discreteEdge *de_new[2];
-<<<<<<< HEAD
-  
-  de_new[0]  = new discreteEdge(model(), ++TAG, gv0, gv);
-  de_new[1]  = new discreteEdge(model(), ++TAG, gv, gv1);
-  
-  setSplit(de_new[0],de_new[1], gv);
-=======
 
   de_new[0] = new discreteEdge(model(), ++TAG, gv0, gv);
   de_new[1] = new discreteEdge(model(), ++TAG, gv, gv1);
 
   setSplit(de_new[0], de_new[1], gv);
->>>>>>> 8458fc59
 
   int current = 0;
   de_new[current]->lines.push_back(lines[0]);
   //  printf("lines :");
   //  for(size_t i = 0; i < lines.size(); i++) {
-<<<<<<< HEAD
-  //    printf("(%d %d)",lines[i]->getVertex(0)->onWhat()->tag(),lines[i]->getVertex(1)->onWhat()->tag());
-  // }
-  //  printf("\n");
-  for(size_t i = 1; i < lines.size(); i++) {
-    if(lines[i]->getVertex(0) == v){
-      current++;
-    }
-=======
   //    printf("(%d
   //    %d)",lines[i]->getVertex(0)->onWhat()->tag(),lines[i]->getVertex(1)->onWhat()->tag());
   // }
   //  printf("\n");
   for(size_t i = 1; i < lines.size(); i++) {
     if(lines[i]->getVertex(0) == v) { current++; }
->>>>>>> 8458fc59
     else {
       de_new[current]->mesh_vertices.push_back(lines[i]->getVertex(0));
       lines[i]->getVertex(0)->setEntity(de_new[current]);
@@ -433,23 +357,6 @@
   }
   lines.clear();
   mesh_vertices.clear();
-<<<<<<< HEAD
-  Msg::Info ("Edge %d split in %d %d (%d and %d lines)\n",tag(),de_new[0] ->tag(),de_new[1] ->tag(),de_new[0] ->lines.size(),de_new[1] ->lines.size());
-
-  std::vector<GFace*> f = faces();
-  for (size_t i=0;i<f.size();i++){
-    std::vector<GEdge*> new_eds, old_eds;
-    old_eds = f[i]->edges();
-    for (size_t j=0;j<old_eds.size();j++){
-      if (old_eds[j]==this){
-	new_eds.push_back(de_new[0]);
-	new_eds.push_back(de_new[1]);
-	new_eds[0]->addFace(f[i]);
-	new_eds[1]->addFace(f[i]);
-      }
-      else 
-	new_eds.push_back(old_eds[j]);
-=======
   Msg::Info("Edge %d split in %d %d (%d and %d lines)\n", tag(),
             de_new[0]->tag(), de_new[1]->tag(), de_new[0]->lines.size(),
             de_new[1]->lines.size());
@@ -467,7 +374,6 @@
       }
       else
         new_eds.push_back(old_eds[j]);
->>>>>>> 8458fc59
     }
     f[i]->set(new_eds);
   }
@@ -477,69 +383,6 @@
   return true;
 }
 
-<<<<<<< HEAD
-
-
-void discreteEdge :: unsplit (void) {
-  if (_split[2] != NULL)return;
-  if (_split[0] == NULL)return;
-  std::vector<GEdge*> l_edges;
-  std::vector<GVertex*> l_vertices;
-  getSplit( l_edges ,  l_vertices);
-  // remove all internal model vertices
-  for (size_t k=0;k<l_vertices.size();k++){
-    l_vertices[k]->mesh_vertices.clear();
-    model()->remove(l_vertices[k]);  
-  }
-  // remove all internal model edges
-  for (size_t k=0;k<l_edges.size();k++){
-    for (int l=0;l<l_edges[k]->lines.size();l++){
-      lines.push_back(l_edges[k]->lines[l]);
-      if (l_edges[k]->lines[l]->getVertex(0)->onWhat() != getBeginVertex() &&
-	  l_edges[k]->lines[l]->getVertex(0)->onWhat() != getEndVertex() &&
-	  l_edges[k]->lines[l]->getVertex(0)->onWhat() != this)
-	l_edges[k]->lines[l]->getVertex(0)->setEntity(this);
-      if (l_edges[k]->lines[l]->getVertex(1)->onWhat() != getBeginVertex() &&
-	  l_edges[k]->lines[l]->getVertex(1)->onWhat() != getEndVertex() &&
-	  l_edges[k]->lines[l]->getVertex(1)->onWhat() != this)
-	l_edges[k]->lines[l]->getVertex(1)->setEntity(this);	      		  
-      if (l_edges[k]->lines[l]->getVertex(1)->onWhat() == this &&
-	  std::find(mesh_vertices.begin(),
-		    mesh_vertices.end(),
-		    l_edges[k]->lines[l]->getVertex(0)) == mesh_vertices.end())
-	mesh_vertices.push_back(l_edges[k]->lines[l]->getVertex(1));
-      if (l_edges[k]->lines[l]->getVertex(1)->onWhat() == this &&
-	  std::find(mesh_vertices.begin(),
-		    mesh_vertices.end(),
-		    l_edges[k]->lines[l]->getVertex(1)) == mesh_vertices.end())
-	mesh_vertices.push_back(l_edges[k]->lines[l]->getVertex(1));		  
-    }
-    l_edges[k]->lines.clear();
-    l_edges[k]->mesh_vertices.clear();
-    model()->remove(l_edges[k]);    
-  }
-  // recompute the right edge 2 face topology
-
-  std::vector<GFace*> f = faces();
-  for (size_t i=0;i<f.size();i++){
-    std::vector<GEdge*> new_eds, old_eds;
-    old_eds = f[i]->edges();
-    new_eds.push_back(this);
-    for (size_t j=0;j<old_eds.size();j++){
-      if (std::find(l_edges.begin(),l_edges.end(),old_eds[j]) == l_edges.end()){
-	new_eds.push_back(old_eds[j]);
-      }
-    }
-    f[i]->set(new_eds);  
-  }
-}
-
-
-
-
-
-
-=======
 void discreteEdge::unsplit(void)
 {
   if(_split[2] != NULL) return;
@@ -615,6 +458,5 @@
     _discretization[i]= SPoint3 (x,y,z);
   }
 }
->>>>>>> 8458fc59
-
-
+
+
