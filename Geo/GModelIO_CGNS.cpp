// Gmsh - Copyright (C) 1997-2018 C. Geuzaine, J.-F. Remacle
//
// See the LICENSE.txt file for license information. Please report all
// bugs and problems to the public mailing list <gmsh@onelab.info>.
//
// GModelIO_CGNS.cpp - Copyright (C) 2008-2012 S. Guzik, B. Gorissen,
// C. Geuzaine, J.-F. Remacle

#include "GmshConfig.h"
#include "GModel.h"
#include "CGNSOptions.h"
#include "GmshMessage.h"

#if defined(HAVE_LIBCGNS)

#ifdef _OPENMP
#include <omp.h>
#else
#define omp_get_num_threads() 1
#define omp_get_thread_num() 0
#define omp_lock_t int
#define omp_init_lock(x)
#define omp_set_lock(x)
#define omp_unset_lock(x)
#define omp_destroy_lock(x)
#endif

#include <cstring>
#include <iostream>
#include <cstdio>
#include <map>
#include <string>
#include <vector>
#include <queue>
#include <cmath>
#include <fstream>
#include <sstream>
#include <string>
#include <stdlib.h>
#include <unistd.h>

#include "GmshConfig.h"
#include "gmshVertex.h"
#include "gmshRegion.h"
#include "Geo.h"
#include "Context.h"
#include "Options.h"
#include "MZone.h"
#include "MZoneBoundary.h"
#include "affineTransformation.h"

#if defined(HAVE_FLTK)
#include "extraDialogs.h"
#include "FlGui.h"
#endif

namespace CGNS {
#include <cgnslib.h>
}

using namespace std;
using namespace CGNS;

#define maxLenCGNS 32

// --- encoding the CGNS element conventions, implementation in
// cgnsConventions.cpp

// get gmsh parent tag
extern int parentFromCGNSType(ElementType_t cgnsType);

// get mapping order
extern int orderFromCGNSType(ElementType_t cgnsType);

// is the element complete ?
extern bool completeCGNSType(ElementType_t cgnsType);

// get the gmsh tag for this element type
extern int tagFromCGNSType(ElementType_t cgnsType);

// get the dimension for a grid location
extern int gridLocationDimCGNS(GridLocation_t location);

// get element location for a given dimension
extern GridLocation_t unstructuredGridLocationCGNS(int d);

// // generate the projection matrix from cgns to gmsh control points
// // equidistant corresponds to gmsh/equidistant, else strict cgns standard
// extern fullMatrix<double> projectionFromCGNS(int parentType,
//                                              int order,
//                                              bool complete,
//                                              bool equidistant);

// generate the index renumbering from cgns to gmsh control points
// equidistant corresponds to gmsh/equidistant, else strict cgns standard
// will fail in case non-equidistant points are used (NULL pointer).
extern int *getRenumberingToGmsh(ElementType_t);
extern fullMatrix<double> getTransformationToGmsh(ElementType_t);

//--Error function for the CGNS library

int cgnsErr(const int cgIndexFile = -1)
{
  Msg::Error("Error detected by CGNS library\n");
  Msg::Error(cg_get_error());
  if(cgIndexFile != -1)
    if(cg_close(cgIndexFile)) Msg::Error("Unable to close CGNS file");
  return 0;
}

// --- read length scale in the file

double readCGNSScale()
{
  double scale = 1;

  MassUnits_t mass;
  LengthUnits_t length;
  TimeUnits_t time;
  TemperatureUnits_t temperature;
  AngleUnits_t angle;

  cg_units_read(&mass, &length, &time, &temperature, &angle);

  switch(length) {
  case Centimeter:
    Msg::Info("Length unit in CGNS file is cm, rescaling");
    scale = 0.01;
    break;
  case Millimeter:
    Msg::Info("Length unit in CGNS file is mm, rescaling");
    scale = 0.001;
    break;
  case Foot:
    Msg::Info("Length unit in CGNS file is feet, rescaling");
    scale = 0.3048;
    break;
  case Inch:
    Msg::Info("Length unit in CGNS file is inch, rescaling");
    scale = 0.0254;
    break;
  case Meter:
    Msg::Info("Length unit in CGNS file is meter, not rescaling");
    break;
  case CG_Null:
  case CG_UserDefined:
  default:
    Msg::Info("Length unit in CGNS file not defined, therefore not rescaling");
    break;
  }

  return scale;
}

/*==============================================================================
 * Required types
 *============================================================================*/

typedef std::map<int, std::vector<GEntity *> > PhysGroupMap;
// Type providing a vector of entities
// for a physical group index

//--Class to gather elements that belong to a partition.  This class mimics a
//--GEntity class.

class DummyPartitionEntity : public GEntity {
public:
  DummyPartitionEntity() : GEntity(0, 0) {}

  // number of types of elements
  int getNumElementTypes() const { return 1; }
  void getNumMeshElements(unsigned *const c) const { c[0] += elements.size(); }

  // get the start of the array of a type of element
  MElement *const *getStartElementType(int type) const { return &elements[0]; }

  std::vector<MElement *> elements;
};

//--Class to make C style CGNS name strings act like C++ types

class CGNSNameStr {
private:
  char name[33];

public:
  // Constructors
  CGNSNameStr() { name[0] = '\0'; }
  CGNSNameStr(const char *const cstr)
  {
    std::strncpy(name, cstr, 32);
    name[32] = '\0';
  }
  CGNSNameStr(std::string &s)
  {
    std::strncpy(name, s.c_str(), 32);
    name[32] = '\0';
  }
  CGNSNameStr(const int d, const char *const fmt = "%d")
  {
    std::sprintf(name, fmt, d);
  }
  CGNSNameStr(const CGNSNameStr &cgs) { std::strcpy(name, cgs.name); }
  // Assignment
  CGNSNameStr &operator=(const CGNSNameStr &cgs)
  {
    if(&cgs != this) {
      std::strcpy(name, cgs.name);
    }
    return *this;
  }
  CGNSNameStr &operator=(const char *const cstr)
  {
    std::strncpy(name, cstr, 32);
    name[32] = '\0';
    return *this;
  }
  // Return the C string
  char *c_str() { return name; }
  const char *c_str() const { return name; }
};

//--Provides a CGNS element type for a MSH element type and indicates the order
//--in which the CGNS elements are to be written:
//    3D first-order elements
//    3D second-order elements
//    2D first-order elements
//    2D second-order elements
//    1D first-order elements
//    1D second-order elements
//    MSH_NUM_TYPE+1 is used to place non-cgns elements last.
static const int msh2cgns[MSH_NUM_TYPE][2] = {
  {BAR_2, 16},
  {TRI_3, 11},
  {QUAD_4, 12},
  {TETRA_4, 1},
  {HEXA_8, 4},
  {PENTA_6, 3},
  {PYRA_5, 2},
  {BAR_3, 17},
  {TRI_6, 13},
  {QUAD_9, 15},
  {TETRA_10, 5},
  {HEXA_27, 10},
  {PENTA_18, 8},
  {PYRA_14, 6},
  {-1, MSH_NUM_TYPE + 1}, // MSH_PNT (NODE in CGNS but not used herein)
  {QUAD_8, 14},
  {HEXA_20, 9},
  {PENTA_15, 7},
  {-1, MSH_NUM_TYPE + 1}, // MSH_PYR_13
  {-1, MSH_NUM_TYPE + 1}, // MSH_TRI_9
  {-1, MSH_NUM_TYPE + 1}, // MSH_TRI_10
  {-1, MSH_NUM_TYPE + 1}, // MSH_TRI_12
  {-1, MSH_NUM_TYPE + 1}, // MSH_TRI_15
  {-1, MSH_NUM_TYPE + 1}, // MSH_TRI_15I
  {-1, MSH_NUM_TYPE + 1}, // MSH_TRI_21
  {-1, MSH_NUM_TYPE + 1}, // MSH_LIN_4
  {-1, MSH_NUM_TYPE + 1}, // MSH_LIN_5
  {-1, MSH_NUM_TYPE + 1}, // MSH_LIN_6
  {-1, MSH_NUM_TYPE + 1}, // MSH_TET_20
  {-1, MSH_NUM_TYPE + 1}, // MSH_TET_35
  {-1, MSH_NUM_TYPE + 1}, // MSH_TET_56
  {-1, MSH_NUM_TYPE + 1}, // MSH_TET_22
  {-1, MSH_NUM_TYPE + 1} // MSH_TET_28
};

//--This functor allows for sorting of the element types according to the
//--"write-order" in array 'msh2cgns'

struct ElemSortCGNSType {
  bool operator()(const int t0, const int t1)
  {
    if(zoneElemConn[t0].numElem > 0 && zoneElemConn[t1].numElem > 0)
      return msh2cgns[t0][1] < msh2cgns[t1][1];
    else if(zoneElemConn[t0].numElem > 0)
      return true;
    else
      return false;
  }
  ElemSortCGNSType(const ElementConnectivity *const _zoneElemConn)
    : zoneElemConn(_zoneElemConn)
  {
  }

private:
  const ElementConnectivity *const zoneElemConn;
};

/*==============================================================================
 * Forward declarations
 *============================================================================*/

template <unsigned DIM>
int write_CGNS_zones(GModel &model, const int zoneDefinition, const int numZone,
                     const CGNSOptions &options, const double scalingFactor,
                     const int vectorDim, const PhysGroupMap &group,
                     const int cgIndexFile, const int cgIndexBase);

static MElement *
createElementMSH(GModel *m, int num, int typeMSH, int reg, int part,
                 std::vector<MVertex *> &v,
                 std::map<int, std::vector<MElement *> > elements[10])
{
  /*
    if(CTX::instance()->mesh.switchElementTags) {
    int tmp = reg;
    reg = physical;
    physical = reg;
    }
  */
  MElementFactory factory;
  MElement *e = factory.create(typeMSH, v, num, part, false, 0, 0, 0);

  if(!e) {
    Msg::Error("Unknown type of element %d", typeMSH);
    return NULL;
  }

  switch(e->getType()) {
  case TYPE_PNT: elements[0][reg].push_back(e); break;
  case TYPE_LIN: elements[1][reg].push_back(e); break;
  case TYPE_TRI: elements[2][reg].push_back(e); break;
  case TYPE_QUA: elements[3][reg].push_back(e); break;
  case TYPE_TET: elements[4][reg].push_back(e); break;
  case TYPE_HEX: elements[5][reg].push_back(e); break;
  case TYPE_PRI: elements[6][reg].push_back(e); break;
  case TYPE_PYR: elements[7][reg].push_back(e); break;
  case TYPE_POLYG: elements[8][reg].push_back(e); break;
  case TYPE_POLYH: elements[9][reg].push_back(e); break;
  default: Msg::Error("Wrong type of element"); return NULL;
  }
<<<<<<< HEAD
  
=======

  /*
    int dim = e->getDim();
    if(physical && (!physicals[dim].count(reg) ||
    !physicals[dim][reg].count(physical))) physicals[dim][reg][physical] =
    "unnamed";
  */
  // if(part) m->getMeshPartitions().insert(part);
>>>>>>> f8ab7744
  return e;
}

static int to1D(int i, int j, int k, int max_i, int max_j, int max_k)
{
  return k * max_i * max_j + j * max_i + i;
}

static int getIndicesQuad(int i1, int i2, int i3, int i4, int j1, int j2,
                          int j3, int j4, int k1, int k2, int k3, int k4,
                          std::vector<int> &ind_i, std::vector<int> &ind_j,
                          std::vector<int> &ind_k, int order, int f)
{
  static const int offset[6][4][3] = {
    {{1, 1, 0}, {1, -1, 0}, {-1, -1, 0}, {-1, 1, 0}},
    {{1, 1, 0}, {-1, 1, 0}, {-1, -1, 0}, {1, -1, 0}},
    {{1, 0, 1}, {-1, 0, 1}, {-1, 0, -1}, {1, 0, -1}},
    {{1, 0, 1}, {1, 0, -1}, {-1, 0, -1}, {-1, 0, 1}},
    {{0, 1, 1}, {0, 1, -1}, {0, -1, -1}, {0, -1, 1}},
    {{0, 1, 1}, {0, -1, 1}, {0, -1, -1}, {0, 1, -1}}};

  int added = 0;

  if(order == 0) {
    ind_i.push_back(i1);
    ind_j.push_back(j1);
    ind_k.push_back(k1);
    return 1;
  }

  // corners
  ind_i.push_back(i1);
  ind_j.push_back(j1);
  ind_k.push_back(k1);
  ind_i.push_back(i2);
  ind_j.push_back(j2);
  ind_k.push_back(k2);
  ind_i.push_back(i3);
  ind_j.push_back(j3);
  ind_k.push_back(k3);
  ind_i.push_back(i4);
  ind_j.push_back(j4);
  ind_k.push_back(k4);

  added += 4;

  // edge points
  if(order > 1) {
    // edge 1
    for(int v = 1; v < order; v++) {
      ind_i.push_back(i1 + v * (i2 - i1) / order);
      ind_j.push_back(j1 + v * (j2 - j1) / order);
      ind_k.push_back(k1 + v * (k2 - k1) / order);
      added++;
    }

    // edge 2
    for(int v = 1; v < order; v++) {
      ind_i.push_back(i2 + v * (i3 - i2) / order);
      ind_j.push_back(j2 + v * (j3 - j2) / order);
      ind_k.push_back(k2 + v * (k3 - k2) / order);
      added++;
    }

    // edge 3
    for(int v = 1; v < order; v++) {
      ind_i.push_back(i3 + v * (i4 - i3) / order);
      ind_j.push_back(j3 + v * (j4 - j3) / order);
      ind_k.push_back(k3 + v * (k4 - k3) / order);
      added++;
    }

    // edge 4
    for(int v = 1; v < order; v++) {
      ind_i.push_back(i4 + v * (i1 - i4) / order);
      ind_j.push_back(j4 + v * (j1 - j4) / order);
      ind_k.push_back(k4 + v * (k1 - k4) / order);
      added++;
    }

    /*
      int ioffset = (i3-i1)/abs(i2-i1);
      int joffset = (j3-j1)/abs(j2-j1);
      int koffset = (k3-k1)/abs(k2-k1);
    */
    added += getIndicesQuad(
      i1 + offset[f][0][0], i2 + offset[f][1][0], i3 + offset[f][2][0],
      i4 + offset[f][3][0], j1 + offset[f][0][1], j2 + offset[f][1][1],
      j3 + offset[f][2][1], j4 + offset[f][3][1], k1 + offset[f][0][2],
      k2 + offset[f][1][2], k3 + offset[f][2][2], k4 + offset[f][3][2], ind_i,
      ind_j, ind_k, order - 2, f);
    /**/
  }
  return added;
}

// --- get ijk indices for a high order face defined by principal vertices 1-4

static int getIndicesFace(int i1, int i2, int i3, int i4, int j1, int j2,
                          int j3, int j4, int k1, int k2, int k3, int k4,
                          std::vector<int> &ind_i, std::vector<int> &ind_j,
                          std::vector<int> &ind_k, int order, int f)
{
  static const int offset[6][4][3] = {
    {{1, 1, 0}, {1, -1, 0}, {-1, -1, 0}, {-1, 1, 0}},
    {{1, 0, 1}, {-1, 0, 1}, {-1, 0, -1}, {1, 0, -1}},
    {{0, 1, 1}, {0, 1, -1}, {0, -1, -1}, {0, -1, 1}},
    {{0, 1, 1}, {0, -1, 1}, {0, -1, -1}, {0, 1, -1}},
    {{-1, 0, 1}, {1, 0, 1}, {1, 0, -1}, {-1, 0, -1}},
    {{1, 1, 0}, {-1, 1, 0}, {-1, -1, 0}, {1, -1, 0}}};

  int added = 0;

  if(order == 0) {
    ind_i.push_back(i1);
    ind_j.push_back(j1);
    ind_k.push_back(k1);
    return 1;
  }

  // corners
  ind_i.push_back(i1);
  ind_j.push_back(j1);
  ind_k.push_back(k1);
  ind_i.push_back(i2);
  ind_j.push_back(j2);
  ind_k.push_back(k2);
  ind_i.push_back(i3);
  ind_j.push_back(j3);
  ind_k.push_back(k3);
  ind_i.push_back(i4);
  ind_j.push_back(j4);
  ind_k.push_back(k4);

  added += 4;

  // edge points
  if(order > 1) {
    // edge 1
    for(int v = 1; v < order; v++) {
      ind_i.push_back(i1 + (i2 - i1) / order);
      ind_j.push_back(j1 + (j2 - j1) / order);
      ind_k.push_back(k1 + (k2 - k1) / order);
      added++;
    }

    // edge 2
    for(int v = 1; v < order; v++) {
      ind_i.push_back(i2 + (i3 - i2) / order);
      ind_j.push_back(j2 + (j3 - j2) / order);
      ind_k.push_back(k2 + (k3 - k2) / order);
      added++;
    }

    // edge 3
    for(int v = 1; v < order; v++) {
      ind_i.push_back(i3 + (i4 - i3) / order);
      ind_j.push_back(j3 + (j4 - j3) / order);
      ind_k.push_back(k3 + (k4 - k3) / order);
      added++;
    }

    // edge 4
    for(int v = 1; v < order; v++) {
      ind_i.push_back(i4 + (i1 - i4) / order);
      ind_j.push_back(j4 + (j1 - j4) / order);
      ind_k.push_back(k4 + (k1 - k4) / order);
      added++;
    }
  }
  /*
    int ioffset = (i3-i1)/abs(i2-i1);
    int joffset = (j3-j1)/abs(j2-j1);
    int koffset = (k3-k1)/abs(k2-k1);
  */
  added += getIndicesFace(
    i1 + offset[f][0][0], i2 - offset[f][1][0], i3 - offset[f][2][0],
    i4 + offset[f][3][0], j1 + offset[f][0][1], j2 - offset[f][1][1],
    j3 - offset[f][2][1], j4 + offset[f][3][1], k1 + offset[f][0][2],
    k2 - offset[f][1][2], k3 - offset[f][2][2], k4 + offset[f][3][2], ind_i,
    ind_j, ind_k, order - 2, f);
  /**/
  return added;
}

// --- get ijk indices for a high order hexahedral element

static void getIndices(int i, int j, int k, std::vector<int> &ind_i,
                       std::vector<int> &ind_j, std::vector<int> &ind_k,
                       int order, int startpoint = 0)
{
  static const int edges[12][2] = {{0, 1}, {0, 3}, {0, 4}, {1, 2},
                                   {1, 5}, {2, 3}, {2, 6}, {3, 7},
                                   {4, 5}, {4, 7}, {5, 6}, {6, 7}};
  static const int faces[6][4] = {{0, 3, 2, 1}, {0, 1, 5, 4}, {0, 4, 7, 3},
                                  {1, 2, 6, 5}, {2, 3, 7, 6}, {4, 5, 6, 7}};

  static const int offset[6][4][3] = {
    {{1, 1, 0}, {1, -1, 0}, {-1, -1, 0}, {-1, 1, 0}},
    {{1, 0, 1}, {-1, 0, 1}, {-1, 0, -1}, {1, 0, -1}},
    {{0, 1, 1}, {0, 1, -1}, {0, -1, -1}, {0, -1, 1}},
    {{0, 1, 1}, {0, -1, 1}, {0, -1, -1}, {0, 1, -1}},
    {{-1, 0, 1}, {1, 0, 1}, {1, 0, -1}, {-1, 0, -1}},
    {{1, 1, 0}, {-1, 1, 0}, {-1, -1, 0}, {1, -1, 0}}};

  if(order == 0) {
    ind_i.push_back(i);
    ind_j.push_back(j);
    ind_k.push_back(k);
    return;
  }

  // 8 principal points
  ind_i.push_back(i);
  ind_j.push_back(j);
  ind_k.push_back(k);
  ind_i.push_back(i + order);
  ind_j.push_back(j);
  ind_k.push_back(k);
  ind_i.push_back(i + order);
  ind_j.push_back(j + order);
  ind_k.push_back(k);
  ind_i.push_back(i);
  ind_j.push_back(j + order);
  ind_k.push_back(k);
  ind_i.push_back(i);
  ind_j.push_back(j);
  ind_k.push_back(k + order);
  ind_i.push_back(i + order);
  ind_j.push_back(j);
  ind_k.push_back(k + order);
  ind_i.push_back(i + order);
  ind_j.push_back(j + order);
  ind_k.push_back(k + order);
  ind_i.push_back(i);
  ind_j.push_back(j + order);
  ind_k.push_back(k + order);

  int initial_point = startpoint + 8;

  if(order > 1) {
    // edges
    for(int e = 0; e < 12; e++) {
      int p0_i = ind_i[startpoint + edges[e][0]];
      int p0_j = ind_j[startpoint + edges[e][0]];
      int p0_k = ind_k[startpoint + edges[e][0]];
      int p1_i = ind_i[startpoint + edges[e][1]];
      int p1_j = ind_j[startpoint + edges[e][1]];
      int p1_k = ind_k[startpoint + edges[e][1]];

      for(int v = 1; v < order; v++) {
        ind_i.push_back(p0_i + v * ((p1_i - p0_i) / order));
        ind_j.push_back(p0_j + v * ((p1_j - p0_j) / order));
        ind_k.push_back(p0_k + v * ((p1_k - p0_k) / order));
        initial_point++;
      }
    }

    // faces
    for(int f = 0; f < 6; f++) {
      int i1 = ind_i[startpoint + faces[f][0]] + offset[f][0][0];
      int i2 = ind_i[startpoint + faces[f][1]] + offset[f][1][0];
      int i3 = ind_i[startpoint + faces[f][2]] + offset[f][2][0];
      int i4 = ind_i[startpoint + faces[f][3]] + offset[f][3][0];

      int j1 = ind_j[startpoint + faces[f][0]] + offset[f][0][1];
      int j2 = ind_j[startpoint + faces[f][1]] + offset[f][1][1];
      int j3 = ind_j[startpoint + faces[f][2]] + offset[f][2][1];
      int j4 = ind_j[startpoint + faces[f][3]] + offset[f][3][1];

      int k1 = ind_k[startpoint + faces[f][0]] + offset[f][0][2];
      int k2 = ind_k[startpoint + faces[f][1]] + offset[f][1][2];
      int k3 = ind_k[startpoint + faces[f][2]] + offset[f][2][2];
      int k4 = ind_k[startpoint + faces[f][3]] + offset[f][3][2];
      initial_point +=
        getIndicesFace(i1, i2, i3, i4, j1, j2, j3, j4, k1, k2, k3, k4, ind_i,
                       ind_j, ind_k, order - 2, f);
    }

    // interior
    getIndices(i + 1, j + 1, k + 1, ind_i, ind_j, ind_k, order - 2,
               initial_point);
  }
}

/*******************************************************************************
 *
 * Routine readCGNS
 *
 * Purpose
 * =======
 *
 *
 *
 * I/O
 * ===
 *
 *   name               - (I) file name
 *
 ******************************************************************************/

// --- compute the face index in the block from the index range ----------------

int computeCGNSFace(const cgsize_t *range)
{
  int face = -1;

  if(range[0] == range[3]) {
    if(range[0] == 1)
      face = 4;
    else
      face = 5;
  }
  else if(range[1] == range[4]) {
    if(range[1] == 1)
      face = 2;
    else
      face = 3;
  }
  else if(range[2] == range[5]) {
    if(range[2] == 1)
      face = 0;
    else
      face = 1;
  }
  return face;
}

// --- structure for storing periodic connections ------------------------------

struct CGNSStruPeriodic {
  // the data that are modified on the fly by looping on the CGNSStruPeriodic
  // set
  //
  // - should not affect the ordering in CGNSStruPeriodicLess
  // - should be modified with a const operation (STL only returns const data)
  // - should hence be mutable
  //
  // Currently this data includes the vectors of source and target vertices
  //
  // All ordering data should only be modified in constructor-like operations

  friend class CGNSStruPeriodicLess;

public:
  struct IJK {
    IJK()
    {
      for(int k = 0; k < 3; k++) ijk[k] = -1;
    }
    IJK(int i, int j, int k)
    {
      ijk[0] = i;
      ijk[1] = j;
      ijk[2] = k;
    }
    IJK(const IJK &other) { std::memcpy(ijk, other.ijk, 3 * sizeof(int)); }

    int &operator[](int k) { return ijk[k]; }
    int operator[](int k) const { return ijk[k]; }

    int ijk[3];

    string print() const
    {
      std::ostringstream printout;
      printout << "(" << ijk[0] << "," << ijk[1] << "," << ijk[2] << ")";
      return printout.str();
    }
  };

  string tgtZone; // cgns name of the block
  int tgtFace; // index of the face in the block
  mutable int tgtFaceId; // elementary tag corresponding to the face
  mutable vector<MVertex *> tgtVertices; // ordered vertices in the tgt
  vector<IJK> tgtIJK; // ijk indices of the face points in the block

  string srcName; // cgns name of the block
  int srcFace; // index of the face in the block
  mutable int srcFaceId; // elementary tag corresponding to the face
  mutable vector<MVertex *> srcVertices; // ordered vertices in the src
  vector<IJK> srcIJK; // ijk indices in the source face, ordered following tgt

  std::vector<double> tfo; // transformation

public:
  void print(ostream &out) const
  {
    out << "Connection of face " << tgtFace << " (" << tgtFaceId << ")"
        << " of domain " << tgtZone << " to " << srcFace << " (" << srcFaceId
        << ")"
        << " of " << srcName << std::endl;
  }

public: // constructors
  // -- empty constructor

  CGNSStruPeriodic() { setUnitAffineTransformation(tfo); }

  // -- standard constructor

  CGNSStruPeriodic(const char *tn, const cgsize_t *tr, const char *sn,
                   const cgsize_t *sr, const int *iTfo, int o, int tfid,
                   const float *rotationCenter, const float *rotationAngle,
                   const float *translation)
    :

      tgtZone(tn), tgtFace(computeCGNSFace(tr)), tgtFaceId(tfid), srcName(sn),
      srcFace(computeCGNSFace(sr)), srcFaceId(-1)
  {
    // compute the structured grid indices

    int dIJKTgt[3] = {(tr[3] > tr[0] ? o : -o), (tr[4] > tr[1] ? o : -o),
                      (tr[5] > tr[2] ? o : -o)};

    int dIJKSrc[3] = {(sr[3] > sr[0] ? o : -o), (sr[4] > sr[1] ? o : -o),
                      (sr[5] > sr[2] ? o : -o)};

    int idx[3] = {abs(iTfo[0]) - 1, abs(iTfo[1]) - 1, abs(iTfo[2]) - 1};

    int nbPoints = 1;
    IJK nbIJK;
    for(int k = 0; k < 3; k++)
      nbIJK[k] = (tr[k] == tr[k + 3]) ? 1 : ((abs(tr[k] - tr[k + 3])) / o + 1);
    for(int k = 0; k < 3; k++) nbPoints *= nbIJK[k];

    tgtIJK.reserve(nbPoints);
    srcIJK.reserve(nbPoints);

    tgtVertices.resize(nbPoints, NULL);
    srcVertices.resize(nbPoints, NULL);

    IJK src(sr[idx[0]], sr[idx[1]], sr[idx[2]]);
    IJK tgt(tr[0], tr[1], tr[2]);

    for(int i = 0; i < nbIJK[0]; i++) {
      tgt[1] = tr[1];
      src[1] = sr[idx[1]];

      for(int j = 0; j < nbIJK[1]; j++) {
        tgt[2] = tr[2];
        src[2] = sr[idx[2]];

        for(int k = 0; k < nbIJK[2]; k++) {
          tgtIJK.push_back(tgt);
          srcIJK.push_back(src);

          tgt[2] += dIJKTgt[2];
          src[idx[2]] += dIJKSrc[idx[2]];
        }
        tgt[1] += dIJKTgt[1];
        src[idx[1]] += dIJKSrc[idx[1]];
      }
      tgt[0] += dIJKTgt[0];
      src[idx[0]] += dIJKSrc[idx[0]];
    }

    // now compute the transformation
    computeAffineTransformation(rotationCenter, rotationAngle, translation,
                                tfo);
  }

  // -- copy constructor

  CGNSStruPeriodic(const CGNSStruPeriodic &old)
  {
    tgtVertices.resize(old.getNbPoints(), NULL);
    srcVertices.resize(old.getNbPoints(), NULL);

    tgtZone = old.tgtZone;
    tgtFace = old.tgtFace;
    tgtFaceId = old.tgtFaceId;
    tgtIJK = old.tgtIJK;
    tgtVertices = old.tgtVertices;

    srcName = old.srcName;
    srcFace = old.srcFace;
    srcFaceId = old.srcFaceId;
    srcIJK = old.srcIJK;
    srcVertices = old.srcVertices;

    tfo = old.tfo;
  }

  // -- constructor of the inverse connection

  CGNSStruPeriodic getInverse() const
  {
    CGNSStruPeriodic inv;

    inv.tgtVertices.resize(getNbPoints(), NULL);
    inv.srcVertices.resize(getNbPoints(), NULL);

    inv.tgtZone = srcName;
    inv.tgtFace = srcFace;
    inv.tgtFaceId = srcFaceId;
    inv.tgtIJK = srcIJK;
    inv.tgtVertices = srcVertices;

    inv.srcName = tgtZone;
    inv.srcFace = tgtFace;
    inv.srcFaceId = tgtFaceId;
    inv.srcIJK = tgtIJK;
    inv.srcVertices = tgtVertices;

    inv.tfo = tfo;
    invertAffineTransformation(tfo, inv.tfo);

    return inv;
  }

public: // vertex functions
  size_t getNbPoints() const { return tgtIJK.size(); }

  bool getTgtIJK(size_t ip, int &i, int &j, int &k) const
  {
    if(ip > tgtIJK.size()) return false;
    i = tgtIJK[ip][0] - 1;
    j = tgtIJK[ip][1] - 1;
    k = tgtIJK[ip][2] - 1;
    return true;
  }

  bool getSrcIJK(size_t ip, int &i, int &j, int &k) const
  {
    if(ip > srcIJK.size()) return false;
    i = srcIJK[ip][0] - 1;
    j = srcIJK[ip][1] - 1;
    k = srcIJK[ip][2] - 1;
    return true;
  }

  bool insertTgtVertex(size_t ip, MVertex *v) const
  {
    if(ip > tgtVertices.size()) return false;
    tgtVertices[ip] = v;
    return true;
  }

  bool insertSrcVertex(size_t ip, MVertex *v) const
  {
    if(ip > srcVertices.size()) return false;
    srcVertices[ip] = v;
    return true;
  }

public: // transformation operations
};

// --- definition of a set for storing periodic connections --------------------

class CGNSStruPeriodicLess {
public:
  bool operator()(const CGNSStruPeriodic &f, const CGNSStruPeriodic &d) const
  {
    int s = f.srcName.compare(d.srcName);
    if(s != 0) return (s < 0);
    return (f.srcFace < d.srcFace);
  }
};

// --- structure for storing periodic connections ------------------------------

class CGNSUnstPeriodic {
  // the data that are modified on the fly by looping on the CGNSUnstPeriodic
  // set
  //
  // - should not affect the ordering in CGNSUnstPeriodicLess
  // - should be modified with a const operation (STL only returns const data)
  // - should hence be mutable
  //
  // Currently this data includes the vectors of source and tgt vertices
  //
  // All ordering data should only be modified in constructor-like operations

  friend class CGNSUnstPeriodicLess;

public:
  std::string name; // cgns name of the connection

  std::string tgtZone; // cgns name of the unstructured zone
  std::string srcZone; // cgns name of the unstructured zone

  std::map<int, int> srcToTgtPts;
  std::map<int, int> tgtToSrcPts;

  std::vector<double> tfo; // transformation

  std::map<std::set<int>, GEntity *> tgtEnts[3];
  std::map<std::set<int>, GEntity *> srcEnts[3];

  std::map<GEntity *, GEntity *> tgtToSrcEnts[3];

protected:
  void addPoints(PointSetType_t setType, cgsize_t size, const cgsize_t *ptsList,
                 std::vector<int> &pts)
  {
    switch(setType) {
    case PointRange:
    case PointRangeDonor:
      for(int i = ptsList[0]; i <= ptsList[1]; i++) pts.push_back(i - 1);
      break;
    case PointList:
    case PointListDonor:
      for(int i = 0; i < size; i++) pts.push_back(ptsList[i] - 1);
      break;
    default: break;
    }
  }

public: // constructors
  // -- empty constructor

  CGNSUnstPeriodic() { setUnitAffineTransformation(tfo); }

  // -- standard constructor

  CGNSUnstPeriodic(const char *n, const char *tn, const cgsize_t *tPts,
                   PointSetType_t tType, cgsize_t tSize, const char *sn,
                   const cgsize_t *sPts, PointSetType_t sType, cgsize_t sSize,
                   const float *rotationCenter, const float *rotationAngle,
                   const float *translation)
    : name(n), tgtZone(tn), srcZone(sn)
  {
    // compute the structured grid indices

    computeAffineTransformation(rotationCenter, rotationAngle, translation,
                                tfo);

    std::vector<int> srcPts;
    addPoints(sType, sSize, sPts, srcPts);

    std::vector<int> tgtPts;
    addPoints(tType, tSize, tPts, tgtPts);

    if(tgtPts.size() == srcPts.size()) {
      for(unsigned i = 0; i < tgtPts.size(); i++) {
        tgtToSrcPts[tgtPts[i]] = srcPts[i];
        srcToTgtPts[srcPts[i]] = tgtPts[i];
      }
    }
  }

public: // vertex functions
  size_t nbPoints() const { return tgtToSrcPts.size(); }
};

// -----------------------------------------------------------------------------

class CGNSUnstPeriodicLess {
public:
  bool operator()(const CGNSUnstPeriodic &f, const CGNSUnstPeriodic &d) const
  {
    if(f.nbPoints() == d.nbPoints()) {
      if(f.tgtZone == d.tgtZone) {
        if(f.srcZone == d.srcZone) return f.tgtToSrcPts < d.tgtToSrcPts;
        return (f.srcZone.compare(d.srcZone) < 0);
      }
      if(f.tgtZone == d.srcZone) {
        if(f.srcZone == d.tgtZone) return f.tgtToSrcPts < d.srcToTgtPts;
        return (f.srcZone.compare(d.tgtZone) < 0);
      }
      return (f.srcZone.compare(d.srcZone) < 0);
    }
    return (f.nbPoints() < d.nbPoints());
  }
};

// -----------------------------------------------------------------------------

int openCGNSFile(const std::string &fileName, int &fileIndex, int &nbBasis,
                 double &scale)
{
  // Open the CGNS file
  if(cg_open(fileName.c_str(), CG_MODE_READ, &fileIndex)) {
    Msg::Error("%s (%i) : Error reading CGNS file %s : %s", __FILE__, __LINE__,
               fileName.c_str(), cg_get_error());
    return 0;
  }

  scale = readCGNSScale();

  cg_nbases(fileIndex, &nbBasis);
  return 1;
}

// ------------------------------------------------------------------------------

bool readCGNSBoundaryConditions(int fileIndex, int baseIndex, int zoneIndex,
                                int classIndex, int meshDim,
                                std::map<int, int> &eltToClass,
                                std::map<int, std::string> &classToName)
{
  int nbBoCos;

  if(cg_nbocos(fileIndex, baseIndex, zoneIndex, &nbBoCos) != CG_OK)
    return false;

  for(int boCoIndex = 1; boCoIndex <= nbBoCos; boCoIndex++, classIndex++) {
    PointSetType_t ptSetType;
    int normalIndex;
    cgsize_t normalSize;
    DataType_t normalType;
    int nbDataSet;

    char bcName[maxLenCGNS];
    BCType_t bcType;
    cgsize_t nbElts;
    int ierr;

    ierr = cg_boco_info(fileIndex, baseIndex, zoneIndex, boCoIndex, bcName,
                        &bcType, &ptSetType, &nbElts, &normalIndex, &normalSize,
                        &normalType, &nbDataSet);
    if(ierr != CG_OK) {
      Msg::Error("%s (%i) : %s", __FILE__, __LINE__, cg_get_error());
      return false;
    }

    GridLocation_t location;
    ierr = cg_boco_gridlocation_read(fileIndex, baseIndex, zoneIndex, boCoIndex,
                                     &location);
    if(ierr != CG_OK) {
      Msg::Error("%s (%i) : %s", __FILE__, __LINE__, cg_get_error());
      return false;
    }

    Msg::Info("Boundary conditions %s specified on %s and set type %s", bcName,
              cg_GridLocationName(location), cg_PointSetTypeName(ptSetType));

    if(meshDim == 2 && location != CGNS::EdgeCenter &&
       location != CGNS::Vertex) {
      Msg::Error("Boundary condition %s should be specified on edges "
                 "for 2D zone and not on %s",
                 bcName, cg_GridLocationName(location));
      return false;
    }

    if(meshDim == 3 && location != CGNS::FaceCenter &&
       location != CGNS::Vertex) {
      Msg::Error("Boundary condition %s should be specified on faces "
                 "for 3D zones and not on %s",
                 bcName, cg_GridLocationName(location));
      return false;
    }

    cgsize_t *elt = new cgsize_t[nbElts];

    ierr = cg_boco_read(fileIndex, baseIndex, zoneIndex, boCoIndex, elt, NULL);
    if(ierr != CG_OK) {
      Msg::Error("%s (%i) : %s", __FILE__, __LINE__, cg_get_error());
      return false;
    }

    ierr = cg_goto(fileIndex, baseIndex, "Zone_t", zoneIndex, "ZoneBC_t", 1,
                   "BC_t", boCoIndex, "end");

    if(ierr != CG_OK) {
      Msg::Error("%s (%i) : %s", __FILE__, __LINE__, cg_get_error());
      return false;
    }

    char family[maxLenCGNS];
    ierr = cg_famname_read(family);

    if(ierr == CG_ERROR) {
      Msg::Error("%s (%i) : %s", __FILE__, __LINE__, cg_get_error());
      return false;
    }
    if(ierr == CG_OK) {
      Msg::Info("Boundary condition is linked to family %s", family);
    }

    classToName[classIndex] = bcName;

    switch(ptSetType) {
    case ElementRange:
    case PointRange:
    case PointRangeDonor:
      Msg::Info("Boundary condition %s is defined on %i %s", bcName,
                elt[1] - elt[0] + 1, cg_GridLocationName(location));
      for(cgsize_t i = elt[0]; i <= elt[1]; i++) eltToClass[i] = classIndex;
      break;
    case ElementList:
    case PointList:
    case PointListDonor:
      Msg::Info("Boundary condition %s is defined on %i %s", bcName, nbElts,
                cg_GridLocationName(location));
      for(cgsize_t i = 0; i < nbElts; i++) eltToClass[elt[i]] = classIndex;
      break;
    default:
      Msg::Error("Point set type %s is currently not supported "
                 "for boundary conditions",
                 cg_PointSetTypeName(ptSetType));
      break;
    }
  }
  return true;
}

bool readCGNSPeriodicConnections(
  int fileIndex, int baseIndex, int zoneIndex, char *zoneName,
  ZoneType_t zoneType,
  std::set<CGNSUnstPeriodic, CGNSUnstPeriodicLess> &connections)
{
  int nbConn(0);
  cg_nconns(fileIndex, baseIndex, zoneIndex, &nbConn);

  for(int connIndex = 0; connIndex < nbConn; connIndex++) {
    GridLocation_t tgtLocation;

    GridConnectivityType_t connType;
    PointSetType_t tgtSetType;
    PointSetType_t srcSetType;
    ZoneType_t srcZoneType;
    DataType_t srcDataType;

    cgsize_t tgtSize;
    cgsize_t srcSize;

    char connName[maxLenCGNS];
    char tgtName[maxLenCGNS];
    std::memcpy(tgtName, zoneName, maxLenCGNS * sizeof(char));
    char srcName[maxLenCGNS];

    cg_conn_info(fileIndex, baseIndex, zoneIndex, connIndex, connName,
                 &tgtLocation, &connType, &tgtSetType, &tgtSize, srcName,
                 &srcZoneType, &srcSetType, &srcDataType, &srcSize);

    if(connType != Abutting1to1) {
      Msg::Error("Non-conformal connection not supported");
      return false;
    }

    cgsize_t *tgtPts = new cgsize_t[tgtSize];
    cgsize_t *srcPts = new cgsize_t[srcSize];

    cg_conn_read(fileIndex, baseIndex, zoneIndex, connIndex, tgtPts,
                 srcDataType, srcPts);

    if(srcZoneType == Structured) break;

    float center[3] = {0, 0, 0};
    float angle[3] = {0, 0, 0};
    float disp[3] = {0, 0, 0};

    cg_conn_periodic_read(fileIndex, baseIndex, zoneIndex, connIndex, center,
                          angle, disp);

    connections.insert(CGNSUnstPeriodic(connName, srcName, srcPts, srcSetType,
                                        srcSize, tgtName, tgtPts, tgtSetType,
                                        tgtSize, center, angle, disp));

    delete[] tgtPts;
    delete[] srcPts;
  }
  return true;
}

// -----------------------------------------------------------------------------

int addCGNSPoints(const string &fileName, int fileIndex, int baseIndex,
                  int zoneIndex, cgsize_t nbPoints, int dim, double scale,
                  GEntity *entity, int &index, std::vector<MVertex *> &vertices)
{
  int nbDim;
  if(cg_ncoords(fileIndex, baseIndex, zoneIndex, &nbDim) != CG_OK) {
    Msg::Error("%s (%i) : Error reading CGNS file %s : %s", __FILE__, __LINE__,
               fileName.c_str(), cg_get_error());
    return 0;
  }

  if(nbDim != dim) {
    Msg::Error(
      "%s (%i) : Error reading CGNS file %s: incoherent coordinate count",
      __FILE__, __LINE__, fileName.c_str());
    return 0;
  }

  double *xyz = new double[nbPoints * 3];
  for(int i = 0; i < 3 * nbPoints; i++) xyz[i] = 0;

  for(int iCoord = 0; iCoord < dim; iCoord++) {
    char coordName[maxLenCGNS];
    cgsize_t indBeg(1);

    DataType_t dataType;
    if(cg_coord_info(fileIndex, baseIndex, zoneIndex, iCoord + 1, &dataType,
                     coordName) != CG_OK) {
      Msg::Error("%s (%i) : Error reading CGNS file %s : %s", __FILE__,
                 __LINE__, fileName.c_str(), cg_get_error());
      delete[] xyz;
      return 0;
    }

    if(cg_coord_read(fileIndex, baseIndex, zoneIndex, coordName, RealDouble,
                     &indBeg, &nbPoints, xyz + iCoord * nbPoints) != CG_OK) {
      Msg::Error("%s (%i) : Error reading CGNS file %s : %s", __FILE__,
                 __LINE__, fileName.c_str(), cg_get_error());
      delete[] xyz;
      return 0;
    }
  }

  const double *x = xyz;
  const double *y = xyz + nbPoints;
  const double *z = xyz + nbPoints * 2;

  for(int i = 0; i < nbPoints; i++) {
    vertices.push_back(
      new MVertex(x[i] * scale, y[i] * scale, z[i] * scale, entity, index));
    index++;
  }
  delete[] xyz;
  return 1;
}

// -----------------------------------------------------------------------------

int GModel::_readCGNSUnstructured(const std::string &fileName)
{
  // --- global containers and indices for points and elements

<<<<<<< HEAD
  std::map<int, std::vector<MElement*> > eltMap[10];
  std::vector<MVertex*> newVertices;
=======
  std::map<int, std::vector<MElement *> > eltMap[10];
  std::vector<MVertex *> vertices;
>>>>>>> f8ab7744

  // --- keep connectivity information

  std::set<CGNSUnstPeriodic, CGNSUnstPeriodicLess> periodic;

  // --- open file and read generic information

  int fileIndex(-1);
  int nbBases(0);
  double scale;

  if(!openCGNSFile(fileName, fileIndex, nbBases, scale)) return 0;

  int baseIndex = 1;
  int topoDim(0);
  int meshDim(0);
  char baseName[maxLenCGNS];

  if(cg_base_read(fileIndex, baseIndex, baseName, &topoDim, &meshDim) !=
     CG_OK) {
    Msg::Error("%s (%i) : Error reading CGNS file %s : %s", __FILE__, __LINE__,
               fileName.c_str(), cg_get_error());
    return 0;
  }

  // --- read boundary conditions to retain name for physical classification

  int nbFamilies(0);
  if(cg_nfamilies(fileIndex, baseIndex, &nbFamilies) != CG_OK) {
    Msg::Error("%s (%i) : Error reading CGNS file %s : %s", __FILE__, __LINE__,
               fileName.c_str(), cg_get_error());
    return 0;
  }

  map<string, int> family;

  for(int familyIndex = 1; familyIndex <= nbFamilies; familyIndex++) {
    char familyName[maxLenCGNS];
    int nbBC;
    int nbGeo;
    int ierr = cg_family_read(fileIndex, baseIndex, familyIndex, familyName,
                              &nbBC, &nbGeo);
    if(ierr != CG_OK) {
      Msg::Error("%s (%i) : Error reading family %i in CGNS file %s : %s",
                 __FILE__, __LINE__, familyIndex, fileName.c_str(),
                 cg_get_error());
      return 0;
    }
    Msg::Info("Read family %s with index %i", familyName, familyIndex);

    family[familyName] = familyIndex;
  }

  // ---------------------------------------------------------------------------
  // --- read the zones containing the elements --------------------------------
  // ---------------------------------------------------------------------------

  // keep renumbering table once generated

  std::map<ElementType_t, int *> renumbering;

  // --- read mesh zones -------------------------------------------------------

  int nbZones(0);
  if(cg_nzones(fileIndex, baseIndex, &nbZones) != CG_OK) {
    Msg::Error("%s (%i) : Error reading CGNS file %s : %s", __FILE__, __LINE__,
               fileName.c_str(), cg_get_error());
    return 0;
  }

  // --- node and element numbering is implicit in the zone, therefore offset
  // required

  // provide a global numbering

  int vtxIndex(1);

  // classify zones following their index, and start new numbering beyond

  std::map<int, std::string> classNames;

  // retain global zone information

  std::map<std::string, int> zoneIndices;
  std::map<std::string, int> zoneOffsets;

  // retain boundary conditions

  std::map<int, std::string> bcToName;
  std::map<int, std::string> zoneToName;

  int classIndex = nbZones + 1;

  for(int zoneIndex = 1; zoneIndex <= nbZones; zoneIndex++) {
    // --- using an offset to translate zone local numbering to global numbering

    int vtxOffset = newVertices.size();

    // --- check that this is an unstructured zone
    //     we can later add ijk here to allow for mixed meshes

    ZoneType_t zoneType;
    if(cg_zone_type(fileIndex, baseIndex, zoneIndex, &zoneType) != CG_OK) {
      Msg::Error("%s (%i) : Error reading CGNS file %s : %s", __FILE__,
                 __LINE__, fileName.c_str(), cg_get_error());
      return 0;
    }

    if(zoneType != Unstructured) return 0;

    // --- get element counts

    cgsize_t sizes[3];

    char zoneName[maxLenCGNS];
    if(cg_zone_read(fileIndex, baseIndex, zoneIndex, zoneName, sizes) !=
       CG_OK) {
      Msg::Error("%s (%i) : Error reading CGNS file %s : %s", __FILE__,
                 __LINE__, fileName.c_str(), cg_get_error());
      return 0;
    }

    zoneToName[zoneIndex] = zoneName;
    zoneIndices[zoneName] = zoneIndex;
    zoneOffsets[zoneName] = vtxOffset;

    Msg::Info("Reading unstructured zone %s", zoneName);

    cgsize_t nbPoints = sizes[0];

    // --- read the family attached to the zone

    if(cg_goto(fileIndex, baseIndex, "Zone_t", zoneIndex, "end") != CG_OK) {
      Msg::Error("%s (%i) : Error reading CGNS file %s : %s", __FILE__,
                 __LINE__, fileName.c_str(), cg_get_error());
      return 0;
    }

    char zoneFamilyName[maxLenCGNS];
    //int zoneFamilyIndex;

    int ierr = cg_famname_read(zoneFamilyName);

    if(ierr == CG_ERROR) {
      Msg::Error("%s (%i) : Error reading CGNS file %s : %s", __FILE__,
                 __LINE__, fileName.c_str(), cg_get_error());
      return 0;
    }

<<<<<<< HEAD
    if (ierr == CG_OK) {
      Msg::Info("Zone %i has family name %s",zoneIndex,zoneFamilyName);
      map<string,int>::iterator fIter = family.find(zoneFamilyName);
      // if (fIter != family.end()) zoneFamilyIndex = fIter->second;
      if (fIter == family.end()) {
        Msg::Error("%s (%i) : Error reading CGNS file %s : "
                   "cannot find CGNS family in available list",
                   __FILE__,__LINE__,fileName.c_str());
      }
=======
    if(ierr == CG_OK) {
      Msg::Info("Zone %i has family name %s", zoneIndex, zoneFamilyName);
      map<string, int>::iterator fIter = family.find(zoneFamilyName);
      if(fIter != family.end())
        zoneFamilyIndex = fIter->second;
      else
        Msg::Error("%s (%i) : Error reading CGNS file %s : "
                   "cannot find CGNS family in available list",
                   __FILE__, __LINE__, fileName.c_str());
>>>>>>> f8ab7744
    }

    // --- read coordinates and create vertices

<<<<<<< HEAD
    addCGNSPoints(fileName,
                  fileIndex,
                  baseIndex,
                  zoneIndex,
                  nbPoints,
                  meshDim,
                  scale,
                  NULL,
                  vtxIndex,
                  newVertices);
=======
    addCGNSPoints(fileName, fileIndex, baseIndex, zoneIndex, nbPoints, meshDim,
                  scale, NULL, vtxIndex, vertices);
>>>>>>> f8ab7744

    Msg::Info("Read %i points", nbPoints);

    // --- provide a finer classification based on boundary conditions

    std::map<int, int> eltToBC;

    bool topologyDefined = readCGNSBoundaryConditions(
      fileIndex, baseIndex, zoneIndex, classIndex, meshDim, eltToBC, bcToName);

    // --- create element using the sections

    int nbSections;

    if(cg_nsections(fileIndex, baseIndex, zoneIndex, &nbSections) != CG_OK) {
      Msg::Error("%s (%i) : Error reading CGNS file %s : %s", __FILE__,
                 __LINE__, fileName.c_str(), cg_get_error());
      return 0;
    }

    size_t eltIndex = 1;
    for(int sectIndex = 1; sectIndex <= nbSections; sectIndex++) {
      char sectName[maxLenCGNS];
      ElementType_t cgnsType;
      cgsize_t eltBeg;
      cgsize_t eltEnd;
      int nbBound;
      int parentFlag;

      std::map<ElementType_t, int> elementCount;

      // --- read connection block size

      if(cg_section_read(fileIndex, baseIndex, zoneIndex, sectIndex, sectName,
                         &cgnsType, &eltBeg, &eltEnd, &nbBound,
                         &parentFlag) != CG_OK) {
        Msg::Error("%s (%i) : Error reading CGNS file %s : %s", __FILE__,
                   __LINE__, fileName.c_str(), cg_get_error());
        return 0;
      }

      int nbElt = eltEnd - eltBeg + 1;

      // --- read connections

      cgsize_t sectSize;
      if(cg_ElementDataSize(fileIndex, baseIndex, zoneIndex, sectIndex,
                            &sectSize) != CG_OK) {
        Msg::Error("%s (%i) : Error reading CGNS file %s : %s", __FILE__,
                   __LINE__, fileName.c_str(), cg_get_error());
        return 0;
      }

      // --- read elements

      cgsize_t *elts = new cgsize_t[sectSize];

      if(cg_elements_read(fileIndex, baseIndex, zoneIndex, sectIndex, elts,
                          NULL) != CG_OK) {
        Msg::Error("%s (%i) : Error reading CGNS file %s : %s", __FILE__,
                   __LINE__, fileName.c_str(), cg_get_error());
        return 0;
      }

      // --- create elements

      cgsize_t *pElt = elts;
      for(int iElt = 0; iElt < nbElt; iElt++, eltIndex++) {
        vector<MVertex *> vtcs;

        ElementType_t myType = cgnsType;
        if(cgnsType == MIXED) myType = (ElementType_t)*pElt++;

        if(elementCount.find(myType) == elementCount.end())
          elementCount[myType] = 0;
        elementCount[myType]++;

        int eltType = tagFromCGNSType(myType);
        int eltSize = ElementType::getNumVertices(eltType);

        int *renum = NULL;

        std::map<ElementType_t, int *>::iterator rIter =
          renumbering.find(myType);
        if(rIter == renumbering.end()) {
          renum = getRenumberingToGmsh(myType);
          renumbering[myType] = renum;
        }
        else
          renum = rIter->second;

<<<<<<< HEAD
        for (int iVtx=0;iVtx<eltSize;iVtx++) {
          int num = vtxOffset + pElt[renum[iVtx]]-1;
          vtcs.push_back(newVertices[num]);
=======
        for(int iVtx = 0; iVtx < eltSize; iVtx++) {
          int num = vtxOffset + pElt[renum[iVtx]] - 1;
          vtcs.push_back(vertices[num]);
>>>>>>> f8ab7744
        }

        int topoIndex = zoneIndex;
        std::map<int, int>::iterator tIter = eltToBC.find(eltIndex);
        if(tIter != eltToBC.end() && topologyDefined) topoIndex = tIter->second;

        pElt += eltSize;
        int partition(0);
        createElementMSH(this, eltIndex, eltType, topoIndex, partition, vtcs,
                         eltMap);
      }

      std::ostringstream elementList;
      std::map<ElementType_t, int>::iterator ecIter = elementCount.begin();
      for(; ecIter != elementCount.end(); ++ecIter) {
        elementList << ecIter->second << " "
                    << ElementType::nameOfParentType(
                         parentFromCGNSType(ecIter->first))
                    << "s ";
      }

      Msg::Info("Section %i of zone %i has %s", sectIndex, zoneIndex,
                elementList.str().c_str());

      delete[] elts;
    }

    // readCGNSPeriodicConnections(fileIndex,baseIndex,zoneIndex,zoneName,zoneType,periodic);
  }

  for(std::map<ElementType_t, int *>::iterator rIter = renumbering.begin();
      rIter != renumbering.end(); ++rIter)
    delete[] rIter->second;

  removeDuplicateMeshVertices(1e-8);
<<<<<<< HEAD
  
  for(int i = 0; i < 10 ; i++) _storeElementsInEntities(eltMap[i]);
=======

  for(int i = 0; i < 10; i++) _storeElementsInEntities(eltMap[i]);
>>>>>>> f8ab7744

  if(CTX::instance()->mesh.cgnsConstructTopology) createTopologyFromMeshNew();

  for(int zoneIndex = 1; zoneIndex <= nbZones; zoneIndex++) {
    cgsize_t sizes[3];
    char zoneName[maxLenCGNS];
    if(cg_zone_read(fileIndex, baseIndex, zoneIndex, zoneName, sizes) !=
       CG_OK) {
      Msg::Error("%s (%i) : Error reading CGNS file %s : %s", __FILE__,
                 __LINE__, fileName.c_str(), cg_get_error());
      return 0;
    }
    readCGNSPeriodicConnections(fileIndex, baseIndex, zoneIndex, zoneName,
                                Unstructured, periodic);
  }

  _associateEntityWithMeshVertices();
  _storeVerticesInEntities(newVertices);

  // add physical entities corresponding to the bc and zones

  std::map<int, std::map<int, std::string> > physicalSurfaces;

  std::map<int, std::string>::iterator bIter = bcToName.begin();
  for(; bIter != bcToName.end(); bIter++) {
    int tag = bIter->first;
    std::string name = bIter->second;
    physicalSurfaces[tag][tag] = name;
    physicalNames[std::make_pair(meshDim - 1, tag)] = name;
  }

  _storePhysicalTagsInEntities(meshDim - 1, physicalSurfaces);

  std::map<int, std::map<int, std::string> > physicalZones;

  std::map<int, std::string>::iterator zIter = zoneToName.begin();
  for(; zIter != zoneToName.end(); zIter++) {
    int tag = zIter->first;
    std::string name = zIter->second;
    physicalZones[tag][tag] = name;
    physicalNames[std::make_pair(meshDim, tag)] = name;
  }

<<<<<<< HEAD
  _storePhysicalTagsInEntities(meshDim,physicalZones);
  
=======
  _storePhysicalTagsInEntities(meshDim, physicalZones);

>>>>>>> f8ab7744
  //_createGeometryOfDiscreteEntities();

  return 1;
}

// -----------------------------------------------------------------------------

int GModel::_readCGNSStructured(const std::string &name)
{
  // cgsize_t isize[9];
  // char basename[33],zonename[33];
  std::map<int, std::vector<MElement *> > elements[10];

  int index_file(-1);
  int nBases(0);
  double scale;

  if(!openCGNSFile(name, index_file, nBases, scale)) return 0;

  Msg::Debug("Found %i base(s).", nBases);
  if(nBases > 1) {
    Msg::Warning("Found %i bases in the file, "
                 "but only the first one will be used to build mesh.",
                 nBases);
  }
  int index_base = 1;

  // Get the number of zones
  int nZones;
  cg_nzones(index_file, index_base, &nZones);
  Msg::Debug("Found %i zone(s).", nZones);

  // Compute the maximum multigrid level
  int max_order = 8;

  // Creating MVertex
  std::map<int, MVertex *> vertexMap;
  int minVertex = 1;
  int maxVertex = 0;
  int vnum = 1;

  int *sizeIJK = new int[nZones * 3];

  for(int index_zone = 1; index_zone <= nZones; index_zone++) {
    Msg::Debug("Reading zone to compute MG level %i.", index_zone);

    ZoneType_t zoneType;
    cg_zone_type(index_file, index_base, index_zone, &zoneType);
    if(zoneType == Unstructured) {
      Msg::Info("Unstructured zone detected");
      return 0;
    }
    // cgsize_t irmin[3];
    cgsize_t irmax[3];
    cgsize_t zoneSizes[9];
    char zoneName[35];
    cg_zone_read(index_file, index_base, index_zone, zoneName, zoneSizes);
    Msg::Debug("Zone name : %s.", zoneName);

    // Index bounds
    // irmin[0] = 1;
    irmax[0] = zoneSizes[0];
    // irmin[1] = 1;
    irmax[1] = zoneSizes[1];
    // irmin[2] = 1;
    irmax[2] = zoneSizes[2];

    // Compute max multigrid level
    double ielem = irmax[0] - 1;
    double jelem = irmax[1] - 1;
    double kelem = irmax[2] - 1;

    int *ijk = sizeIJK + (index_zone - 1) * 3;

    ijk[0] = ielem;
    ijk[1] = jelem;
    ijk[2] = kelem;

    // printf("Elems %g %g %g\n", ielem, jelem, kelem);
    int order = 1;
    while(fmod(ielem / 2.0, 1.0) == 0.0 && fmod(jelem / 2.0, 1.0) == 0.0 &&
          fmod(kelem / 2.0, 1.0) == 0.0 and order < 5) {
      order *= 2;
      ielem = ielem / 2.0;
      jelem = jelem / 2.0;
      kelem = kelem / 2.0;
    }
    max_order = min(order, max_order);
  }

  opt_mesh_cgns_import_order(0, GMSH_SET, max_order);

  int order = CTX::instance()->mesh.cgnsImportOrder;
#if defined(HAVE_FLTK)
  if(CTX::instance()->batch == 0 && FlGui::instance()->available() &&
     CTX::instance()->expertMode) {
    order = cgnsImport();
    CTX::instance()->mesh.order = order;
  }
  else
    order = CTX::instance()->mesh.order;
#endif

  // check for the order

  bool checkAllDim = true;
  for(int index_zone = 1; index_zone <= nZones; index_zone++) {
    int *ijk = sizeIJK + (index_zone - 1) * 3;
    bool checkDim = true;
    for(int i = 0; i < 3; i++) checkDim = checkDim && (ijk[i] % order == 0);
    if(!checkDim) {
      Msg::Error("Zone %d in CGNS file has size %dx%dx%d"
                 "and can therefore not be coarsened to order %d",
                 index_zone, ijk[0], ijk[1], ijk[2], order);
    }
    checkAllDim = checkAllDim && checkDim;
  }

  if(checkAllDim) {
    // determine the element types
    int type_hex = ElementType::getType(TYPE_HEX, order);
    int type_quad = ElementType::getType(TYPE_QUA, order);

    // for entity numbering
    int elementary_region = getNumRegions();
    int elementary_face = getNumFaces();
    // int elementary_edge = getNumEdges();
    // int elementary_vertex = getNumVertices();

    set<CGNSStruPeriodic, CGNSStruPeriodicLess> periodicConnections;

    // Read the zones
    for(int index_zone = 1; index_zone <= nZones; index_zone++) {
      Msg::Debug("Reading zone %i.", index_zone);

      int offset = vnum;

      ZoneType_t zoneType;
      cg_zone_type(index_file, index_base, index_zone, &zoneType);
      if(zoneType == Unstructured) {
        Msg::Debug("Unstructured zone detected, skipping.");
        continue;
      }

      cgsize_t irmin[3];
      cgsize_t irmax[3];
      cgsize_t zoneSizes[9];
      char zoneName[35];
      cg_zone_read(index_file, index_base, index_zone, zoneName, zoneSizes);
      Msg::Debug("Zone name : %s.", zoneName);

      // Index bounds
      irmin[0] = 1;
      irmax[0] = zoneSizes[0];
      irmin[1] = 1;
      irmax[1] = zoneSizes[1];
      irmin[2] = 1;
      irmax[2] = zoneSizes[2];

      // Compute max multigrid level
      // double ielem = irmax[0] - 1;
      // double jelem = irmax[1] - 1;
      // double kelem = irmax[2] - 1;

      int nnodesZone;
      int nelements;
      int nBoundaryVertices;
      nnodesZone = zoneSizes[0] * zoneSizes[1] * zoneSizes[2];
      nelements = zoneSizes[3] * zoneSizes[4] * zoneSizes[5];
      nBoundaryVertices = zoneSizes[6] * zoneSizes[7] * zoneSizes[8];
      Msg::Debug("%i nodes, %i elements, and %i vertices on the zone boundary.",
                 nnodesZone, nelements, nBoundaryVertices);

      // Reading the coordinates
      int nCoords;
      cg_ncoords(index_file, index_base, index_zone, &nCoords);

      DataType_t dataType;
      char coordName[35];
      void *coord;
      double nodes[nnodesZone][nCoords];

      for(int iCoord = 0; iCoord < nCoords; iCoord++) {
        if(cg_coord_info(index_file, index_base, index_zone, iCoord + 1,
                         &dataType, coordName)) {
          Msg::Error("Could not read coordinate %i.", iCoord + 1);
          cg_close(index_file);
          return 0;
        }

        Msg::Debug("Reading coordinate %i : %s.", iCoord + 1, coordName);

        switch(dataType) {
        case RealSingle:
          Msg::Debug("        [Type is float]");
          coord = new float[nnodesZone];
          if(cg_coord_read(index_file, index_base, index_zone, coordName,
                           dataType, irmin, irmax, coord)) {
            Msg::Error("Could not read coordinate %i.", iCoord + 1);
            cg_close(index_file);
            return 0;
          }
          for(int iNode = 0; iNode < nnodesZone; iNode++) {
            nodes[iNode][iCoord] = (double)((float *)coord)[iNode] * scale;
          }
          delete[](float *) coord;
          break;
        case RealDouble:
          Msg::Debug("        [Type is double]");
          coord = new double[nnodesZone];
          if(cg_coord_read(index_file, index_base, index_zone, coordName,
                           dataType, irmin, irmax, coord)) {
            Msg::Error("Could not read coordinate %i.", iCoord + 1);
            cg_close(index_file);
            return 0;
          }
          for(int iNode = 0; iNode < nnodesZone; iNode++) {
            nodes[iNode][iCoord] = ((double *)coord)[iNode] * scale;
          }
          delete[](double *) coord;
          break;
        default:
          Msg::Error("Wrong data type for reading coordinates in CGNS file");
          break;
        }
      }

      for(int iNode = 0; iNode < nnodesZone; iNode++) {
        MVertex *mv = new MVertex(nodes[iNode][0], nodes[iNode][1],
                                  nodes[iNode][2], 0, vnum);
        minVertex = std::min(minVertex, vnum);
        maxVertex = std::max(maxVertex, vnum);
        vertexMap[vnum] = mv;
        vnum++;
      }

      int num = 1;
      int num_elements = 0;
      elementary_region++;
      int partition = 0;
      for(int i = 0; i < zoneSizes[3]; i += order) {
        for(int j = 0; j < zoneSizes[4]; j += order) {
          for(int k = 0; k < zoneSizes[5]; k += order) {
            std::vector<MVertex *> vertices;
            std::vector<int> ind_i, ind_j, ind_k;

            getIndices(i, j, k, ind_i, ind_j, ind_k, order);

            for(size_t v = 0; v < ind_i.size(); v++) {
              vertices.push_back(
                vertexMap[offset + to1D(ind_i[v], ind_j[v], ind_k[v], irmax[0],
                                        irmax[1], irmax[2])]);
            }
            createElementMSH(this, num, type_hex, elementary_region, partition,
                             vertices, elements);
            num_elements++;
            num++;
          }
        }
      }

      // Create surface mesh, remove internal connections and encode periodicity

      std::map<int, std::vector<int *> > forbidden;

      int nconnectivity;
      cg_n1to1(index_file, index_base, index_zone, &nconnectivity);
      Msg::Debug("Found %i connectivity zones.", nconnectivity);
      for(int index_section = 1; index_section <= nconnectivity;
          index_section++) {
        char ConnectionName[30];
        char DonorName[30];
        cgsize_t range[6];
        cgsize_t donor_range[6];
        int transform[3];
        cg_1to1_read(index_file, index_base, index_zone, index_section,
                     ConnectionName, DonorName, range, donor_range, transform);

        // --- face indices in the block and in the global geometry

        int face = computeCGNSFace(range);
        int faceIndex = elementary_face + face + 1;

        // --- encode periodic boundary transformation  / connection information

        float RotationCenter[3];
        float RotationAngle[3];
        float Translation[3];

        if(cg_1to1_periodic_read(index_file, index_base, index_zone,
                                 index_section, RotationCenter, RotationAngle,
                                 Translation) != CG_NODE_NOT_FOUND) {
          CGNSStruPeriodic pnew(zoneName, range, DonorName, donor_range,
                                transform, order, faceIndex, RotationCenter,
                                RotationAngle, Translation);

          CGNSStruPeriodic pinv(pnew.getInverse());
          set<CGNSStruPeriodic, CGNSStruPeriodicLess>::iterator pIter =
            periodicConnections.find(pinv);

          // create a new connection if inverse not found
          if(pIter == periodicConnections.end()) {
            for(size_t ip = 0; ip < pnew.getNbPoints(); ip++) {
              int i(0), j(0), k(0);
              pnew.getTgtIJK(ip, i, j, k);
              pnew.insertTgtVertex(
                ip, vertexMap[offset +
                              to1D(i, j, k, irmax[0], irmax[1], irmax[2])]);
            }
            periodicConnections.insert(pnew);
          }
          // if inverse is found, we need to complete
          else {
            pIter->srcFaceId = faceIndex;
            for(size_t ip = 0; ip < pIter->getNbPoints(); ip++) {
              int i(0), j(0), k(0);
              pIter->getSrcIJK(ip, i, j, k);
              pIter->insertSrcVertex(
                ip, vertexMap[offset +
                              to1D(i, j, k, irmax[0], irmax[1], irmax[2])]);
            }
          }
        }

        // --- ignore internal connections

        else {
          int *range_int = new int[6];
          for(int r = 0; r < 6; r++) range_int[r] = (int)range[r];
          forbidden[face].push_back(range_int);
        }
      }

      for(int face = 0; face < 6; face++) {
        int imin(0), imax(0), jmin(0), jmax(0), kmin(0), kmax(0);
        int igrow = order;
        int jgrow = order;
        int kgrow = order;
        int move[3][4] = {{0, 0, 0, 0}, {0, 0, 0, 0}, {0, 0, 0, 0}};
        switch(face) {
        case 0:
          imin = 0;
          imax = zoneSizes[3];
          jmin = 0;
          jmax = zoneSizes[4];
          kmin = 0;
          kmax = 1;
          kgrow = 0;
          move[0][0] = 0;
          move[0][1] = 0;
          move[0][2] = igrow;
          move[0][3] = igrow;
          move[1][0] = 0;
          move[1][1] = jgrow;
          move[1][2] = jgrow;
          move[1][3] = 0;
          move[2][0] = 0;
          move[2][1] = 0;
          move[2][2] = 0;
          move[2][3] = 0;
          break;
        case 1:
          imin = 0;
          imax = zoneSizes[3];
          jmin = 0;
          jmax = zoneSizes[4];
          kmin = zoneSizes[2] - 1;
          kmax = zoneSizes[2];
          kgrow = 0;
          move[0][0] = 0;
          move[0][1] = igrow;
          move[0][2] = igrow;
          move[0][3] = 0;
          move[1][0] = 0;
          move[1][1] = 0;
          move[1][2] = jgrow;
          move[1][3] = jgrow;
          move[2][0] = 0;
          move[2][1] = 0;
          move[2][2] = 0;
          move[2][3] = 0;
          break;
        case 2:
          imin = 0;
          imax = zoneSizes[3];
          jmin = 0;
          jmax = 1;
          jgrow = 0;
          kmin = 0;
          kmax = zoneSizes[5];
          move[0][0] = 0;
          move[0][1] = igrow;
          move[0][2] = igrow;
          move[0][3] = 0;
          move[1][0] = 0;
          move[1][1] = 0;
          move[1][2] = 0;
          move[1][3] = 0;
          move[2][0] = 0;
          move[2][1] = 0;
          move[2][2] = kgrow;
          move[2][3] = kgrow;
          break;
        case 3:
          imin = 0;
          imax = zoneSizes[3];
          jmin = zoneSizes[1] - 1;
          jmax = zoneSizes[1];
          jgrow = 0;
          kmin = 0;
          kmax = zoneSizes[5];
          move[0][0] = 0;
          move[0][1] = 0;
          move[0][2] = igrow;
          move[0][3] = igrow;
          move[1][0] = 0;
          move[1][1] = 0;
          move[1][2] = 0;
          move[1][3] = 0;
          move[2][0] = 0;
          move[2][1] = kgrow;
          move[2][2] = kgrow;
          move[2][3] = 0;
          break;
        case 4:
          imin = 0;
          imax = 1;
          igrow = 0;
          jmin = 0;
          jmax = zoneSizes[4];
          kmin = 0;
          kmax = zoneSizes[5];
          move[0][0] = 0;
          move[0][1] = 0;
          move[0][2] = 0;
          move[0][3] = 0;
          move[1][0] = 0;
          move[1][1] = 0;
          move[1][2] = jgrow;
          move[1][3] = jgrow;
          move[2][0] = 0;
          move[2][1] = kgrow;
          move[2][2] = kgrow;
          move[2][3] = 0;
          break;
        case 5:
          imin = zoneSizes[0] - 1;
          imax = zoneSizes[0];
          igrow = 0;
          jmin = 0;
          jmax = zoneSizes[4];
          kmin = 0;
          kmax = zoneSizes[5];
          move[0][0] = 0;
          move[0][1] = 0;
          move[0][2] = 0;
          move[0][3] = 0;
          move[1][0] = 0;
          move[1][1] = jgrow;
          move[1][2] = jgrow;
          move[1][3] = 0;
          move[2][0] = 0;
          move[2][1] = 0;
          move[2][2] = kgrow;
          move[2][3] = kgrow;
          break;
        }

        GRegion *gr = getRegionByTag(elementary_region);
        elementary_face++;

        num = 1;
        for(int i = imin; i < imax; i += order) {
          for(int j = jmin; j < jmax; j += order) {
            for(int k = kmin; k < kmax; k += order) {
              bool ok = true;
              for(size_t ff = 0; ff < forbidden[face].size(); ff++) {
                int *lim = forbidden[face][ff];

                if((i >= fmin(lim[0], lim[3]) - 1 &&
                    i < fmax(lim[0], lim[3]) - 1) ||
                   (igrow == 0)) {
                  if((j >= fmin(lim[1], lim[4]) - 1 &&
                      j < fmax(lim[1], lim[4]) - 1) ||
                     (jgrow == 0)) {
                    if((k >= fmin(lim[2], lim[5]) - 1 &&
                        k < fmax(lim[2], lim[5]) - 1) ||
                       (kgrow == 0)) {
                      ok = false;
                    }
                  }
                }
                // if (!ok) continue;
              }
              if(!ok) continue;

              std::vector<MVertex *> vertices;
              std::vector<int> ind_i, ind_j, ind_k;

              getIndicesQuad(i + move[0][0], i + move[0][1], i + move[0][2],
                             i + move[0][3], j + move[1][0], j + move[1][1],
                             j + move[1][2], j + move[1][3], k + move[2][0],
                             k + move[2][1], k + move[2][2], k + move[2][3],
                             ind_i, ind_j, ind_k, order, face);

              for(size_t v = 0; v < ind_i.size(); v++) {
                vertices.push_back(
                  vertexMap[offset + to1D(ind_i[v], ind_j[v], ind_k[v],
                                          irmax[0], irmax[1], irmax[2])]);
              }

              createElementMSH(this, num, type_quad, elementary_face, partition,
                               vertices, elements);
              num_elements++;
              num++;
            }
          }
        }
        GFace *gf = getFaceByTag(elementary_face);
        if(gf) gf->addRegion(gr);

        for(size_t ff = 0; ff < forbidden[face].size(); ff++)
          delete[] forbidden[face][ff];
      }
    }

    // store the elements in their associated elementary entity. If the
    // entity does not exist, create a new (discrete) one.
    for(int i = 0; i < (int)(sizeof(elements) / sizeof(elements[0])); i++)
      _storeElementsInEntities(elements[i]);

    // associate the correct geometrical entity with each mesh vertex
    _associateEntityWithMeshVertices();
    // store the vertices in their associated geometrical entity
    _storeVerticesInEntities(vertexMap);

    // --- now encode the periodic boundaries

    set<CGNSStruPeriodic, CGNSStruPeriodicLess>::iterator pIter =
      periodicConnections.begin();

    for(; pIter != periodicConnections.end(); ++pIter) {
      GFace *tgt = getFaceByTag(pIter->tgtFaceId);
      GFace *src = getFaceByTag(pIter->srcFaceId);

      tgt->setMeshMaster(src, pIter->tfo);

      std::vector<MVertex *>::const_iterator tIter = pIter->tgtVertices.begin();
      std::vector<MVertex *>::const_iterator sIter = pIter->srcVertices.begin();

      for(; tIter != pIter->tgtVertices.end(); ++tIter, ++sIter) {
        tgt->correspondingVertices[*tIter] = *sIter;
      }
    }

    removeDuplicateMeshVertices(1e-8);
<<<<<<< HEAD
    
    if ( cg_close (index_file) ) {
=======
    // createTopologyFromMesh();

    if(cg_close(index_file)) {
>>>>>>> f8ab7744
      Msg::Error("Couldn't close the file !");
      return 0;
    }
    return 1;
  }
  return 0;
}

int GModel::readCGNS(const std::string &name)
{
  int structured = _readCGNSStructured(name);
  if(structured) return structured;
  return _readCGNSUnstructured(name);
}

/*******************************************************************************
 *
 * Routine writeCGNS
 *
 * Purpose
 * =======
 *
 *   Writes out the mesh in CGNS format
 *
 * I/O
 * ===
 *
 *   name               - (I) file name
 *   zoneDefinition     - (I) how to define a zone
 *   options            - (I) options specific to CGNS
 *   scalingFactor      - (I) scaling for coordinates
 *
 ******************************************************************************/

int GModel::writeCGNS(const std::string &name, int zoneDefinition,
                      const CGNSOptions &options, double scalingFactor)
{
  enum { vertex = 0, edge = 1, face = 2, region = 3 };

  PhysGroupMap groups[4]; // vector of entities that belong to
  // each physical group (in each
  // dimension)
  std::vector<DummyPartitionEntity> partitions;
  // Dummy entities that store the
  // elements in each partition
  int numZone(0);
  int meshDim(0);

  Msg::Warning("CGNS I/O is at an \"alpha\" software stage");

  switch(zoneDefinition) {
  case 1: // By partition

    //--Group the elements of each partition into a dummy entity.  Pointers to
    //the
    //--entities are then made available in groups[DIM][0].

    {
      numZone = _numPartitions;
      if(numZone == 0)
        zoneDefinition = 0;
      else {
        partitions.resize(numZone);
        unsigned numElem[5];
        meshDim = getNumMeshElements(numElem);
        // Load the dummy entities with the elements in each partition
        switch(meshDim) {
        case 3:
          for(riter it = firstRegion(); it != lastRegion(); ++it) {
            numElem[0] = 0;
            numElem[1] = 0;
            numElem[2] = 0;
            numElem[3] = 0;
            numElem[4] = 0;
            (*it)->getNumMeshElements(numElem);
            const int nType = (*it)->getNumElementTypes();
            for(int iType = 0; iType != nType; ++iType) {
              MElement *const *element = (*it)->getStartElementType(iType);
              const int nElem = numElem[iType];
              for(int iElem = 0; iElem != nElem; ++iElem) {
                partitions[element[iElem]->getPartition() - 1]
                  .elements.push_back(element[iElem]);
              }
            }
          }
          break;
        case 2:
          for(fiter it = firstFace(); it != lastFace(); ++it) {
            numElem[0] = 0;
            numElem[1] = 0;
            numElem[2] = 0;
            numElem[3] = 0;
            numElem[4] = 0;
            (*it)->getNumMeshElements(numElem);
            const int nType = (*it)->getNumElementTypes();
            for(int iType = 0; iType != nType; ++iType) {
              MElement *const *element = (*it)->getStartElementType(iType);
              const int nElem = numElem[iType];
              for(int iElem = 0; iElem != nElem; ++iElem) {
                partitions[element[iElem]->getPartition() - 1]
                  .elements.push_back(element[iElem]);
              }
            }
          }
          break;
        default: Msg::Error("No mesh elements were found"); return 0;
        }
        // Place pointers to the entities in the 'groups' object
        std::vector<GEntity *> &ents = groups[meshDim][0];
        ents.resize(numZone);
        for(int iPart = 0; iPart != numZone; ++iPart)
          ents[iPart] = &partitions[iPart];
      }
    }
    break;
  case 2: // By physical

    //--Get a list of groups in each dimension and each of the entities in that
    //--group.

    getPhysicalGroups(groups);
    if(groups[region].size()) {
      numZone = groups[region].size();
      meshDim = 3;
    }
    else if(groups[face].size()) {
      numZone = groups[face].size();
      meshDim = 2;
    }
    else {
      zoneDefinition = 0; // Use single zone
    }
    break;
  }

  //--For a single zone, put all the entities for a dimension into
  //groups[DIM][0]

  if(zoneDefinition == 0) {
    numZone = 1;
    unsigned numElem[5];
    numElem[0] = 0;
    numElem[1] = 0;
    numElem[2] = 0;
    numElem[3] = 0;
    numElem[4] = 0;
    meshDim = getNumMeshElements(numElem);
    switch(meshDim) {
    case 3: {
      groups[region].clear();
      std::vector<GEntity *> &ents = groups[region][0];
      ents.resize(getNumRegions());
      int iEnt = 0;
      for(riter it = firstRegion(); it != lastRegion(); ++it)
        ents[iEnt++] = *it;
    } break;
    case 2: {
      groups[face].clear();
      std::vector<GEntity *> &ents = groups[face][0];
      ents.resize(getNumFaces());
      int iEnt = 0;
      for(fiter it = firstFace(); it != lastFace(); ++it) ents[iEnt++] = *it;
    } break;
    default: Msg::Error("No mesh elements were found"); return 0;
    }
  }

  /*--------------------------------------------------------------------*
   * Summary of three possibilities for the 'zoneDefinition':
   * 0) single zone: all the entities are placed in physical 0.  All the
   *    entities form the zone.
   * 1) defined by partitions:  all the entities are place in physical
   *    0.  Each entity is a zone.
   * 2) defined by physicals:  all the entities in a physical form a
   *    zone.
   *--------------------------------------------------------------------*/

  //--Open the file and get ready to write the zones

  // Get the dimension of a vector in the mesh
  int vectorDim = 3;
  if(meshDim == 2) vectorDim = options.vectorDim;

  // open the file
  int cgIndexFile = 0;
  if(cg_open(name.c_str(), CG_MODE_WRITE, &cgIndexFile)) return cgnsErr();

  // write the base node
  int cgIndexBase = 0;
  if(cg_base_write(cgIndexFile, options.baseName.c_str(), meshDim, meshDim,
                   &cgIndexBase))
    return cgnsErr();

  // write information about who generated the mesh
  if(cg_goto(cgIndexFile, cgIndexBase, "end")) return (cgnsErr());
  if(cg_descriptor_write("About", "Created by Gmsh")) return cgnsErr();

  switch(meshDim) {
  case 2:
    MZone<2>::preInit();
    MZoneBoundary<2>::preInit();
    write_CGNS_zones<2>(*this, zoneDefinition, numZone, options, scalingFactor,
                        vectorDim, groups[face], cgIndexFile, cgIndexBase);
    MZone<2>::postDestroy();
    MZoneBoundary<2>::postDestroy();
    break;
  case 3:
    MZone<3>::preInit();
    MZoneBoundary<3>::preInit();
    write_CGNS_zones<3>(*this, zoneDefinition, numZone, options, scalingFactor,
                        vectorDim, groups[region], cgIndexFile, cgIndexBase);
    MZone<3>::postDestroy();
    MZoneBoundary<3>::postDestroy();
    break;
  }

  //--Close the file

  if(cg_close(cgIndexFile)) return cgnsErr();

  return 0;
}

/*******************************************************************************
 *
 * Routine tranlateElementMSH2CGNS
 *
 * Purpose
 * =======
 *
 *   Rewrites the mesh connectivity using CGNS node ordering
 *
 * I/O
 * ===
 *
 *   zoneElemConn       - (I) connectivity for the zone using gmsh node ordering
 *                            (see MElement.h)
 *                        (O) connectivity using CGNS node ordering
 *
 ******************************************************************************/

void translateElementMSH2CGNS(ElementConnectivity *const zoneElemConn)
{
  const int maxVPE = 27;
  // Location to write a MSH_TET_10 vertex to get a CGNS TETRA_10
  static const int trTET10[10] = {0, 1, 2, 3, 4, 5, 6, 7, 9, 8};
  // Location to write a MSH_HEX_20 vertex to get a CGNS HEXA_20
  static const int trHEX20[20] = {0,  1, 2,  3,  4,  5,  6,  7,  8,  11,
                                  12, 9, 13, 10, 14, 15, 16, 19, 17, 18};
  // Location to write a MSH_HEX_27 vertex to get a CGNS HEXA_27
  static const int trHEX27[27] = {0,  1,  2,  3,  4,  5,  6,  7,  8,
                                  11, 12, 9,  13, 10, 14, 15, 16, 19,
                                  17, 18, 20, 21, 24, 22, 23, 25, 26};
  // Location to write a MSH_PRI_15 vertex to get a CGNS PENTA_15
  static const int trPRI15[15] = {0, 1, 2,  3,  4,  5,  6, 8,
                                  9, 7, 10, 11, 12, 14, 13};
  // Location to write a MSH_PRI_18 vertex to get a CGNS PENTA_18
  static const int trPRI18[18] = {0, 1,  2,  3,  4,  5,  6,  8,  9,
                                  7, 10, 11, 12, 14, 13, 15, 17, 16};
  // Location to write a MSH_PYR_13 vertex to get a CGNS PYRA_13
  // PYRA_13 are not in the CGNS standard but if ever added they would have the
  // same ordering as PYRA_14
  static const int trPYR13[13] = {0, 1, 2, 3, 4, 5, 8, 9, 6, 10, 7, 11, 12};
  // Location to write a MSH_PYR_14 vertex to get a CGNS PYRA_14
  static const int trPYR14[14] = {0, 1, 2, 3, 4, 5, 8, 9, 6, 10, 7, 11, 12, 13};

  int tmp[maxVPE];
  for(int iElemType = 0; iElemType != MSH_NUM_TYPE; ++iElemType) {
    int numVPE;
    const int *tr;
    if(zoneElemConn[iElemType].numElem > 0) {
      switch(iElemType + 1) {
      case MSH_TET_10:
        numVPE = 10;
        tr = trTET10;
        break;
      case MSH_HEX_20:
        numVPE = 20;
        tr = trHEX20;
        break;
      case MSH_HEX_27:
        numVPE = 27;
        tr = trHEX27;
        break;
      case MSH_PRI_15:
        numVPE = 15;
        tr = trPRI15;
        break;
      case MSH_PRI_18:
        numVPE = 18;
        tr = trPRI18;
        break;
      case MSH_PYR_13: // Although not in the CGNS standard, I assume it would
                       // be the same as PYRA_14 if ever added
        numVPE = 13;
        tr = trPYR13;
        break;
      case MSH_PYR_14:
        numVPE = 14;
        tr = trPYR14;
        break;
      default:
        numVPE = 0;
        tr = 0;
        break;
      }
      if(numVPE > 0) {
        int *aConn = &zoneElemConn[iElemType].connectivity[0];
        for(int n = zoneElemConn[iElemType].numElem; n--;) {
          std::memcpy(tmp, aConn, numVPE * sizeof(int));
          for(int iV = 0; iV != numVPE; ++iV) aConn[tr[iV]] = tmp[iV];
          aConn += numVPE;
        }
      }
    }
  }
}

/*******************************************************************************
 *
 * Routine expand_name
 *
 * Purpose
 * =======
 *
 *   Expands variables in a string 's' that are supported by the CGNS I/O.  's'
 *   is overwritten with the expanded string.
 *
 *   - &I[0][%width]% expands into 'index'.  Normally 'index' is assumed to have
 *     C numbering and therefore 1 is added to it.  Option [0] prevents the
 *     addition of the one.  Option [%width] sets the width of the index to
 *     'width' and pads with leading zeros.
 *   - &N& expands to 'name'.
 *
 ******************************************************************************/

void expand_name(std::string &s, const int index, const char *const name)
{
  std::string::size_type r1 = s.find('&');
  // Look for and replace "&-&" sub-strings
  while(r1 != std::string::npos) {
    const std::string::size_type r2 = s.find('&', r1 + 1);
    if(r2 == std::string::npos) {
      s.replace(r1, s.length() - r1, "");
    }
    else {
      const int rn = r2 - r1 + 1;
      switch(s[r1 + 1]) {
      case 'I':
        // &I[0][%width]&
        {
          int iplus = 1;
          if(s[r1 + 2] == '0') iplus = 0;
          char fmt[6] = "%d";
          const std::string::size_type f = s.find('%', r1 + 1);
          if(f != std::string::npos && f < r2) {
            int w = std::atoi(s.substr(f + 1, r2 - f - 1).c_str());
            if(w > 0 && w < 33) std::sprintf(fmt, "%%0%dd", w);
          }
          s.replace(r1, rn, CGNSNameStr(index + iplus, fmt).c_str());
          break;
        }
      case 'N':
        // &N&
        s.replace(r1, rn, name);
        break;
      default: s.replace(r1, rn, "");
      }
    }
    if(s.length() > 1024) s = ""; // idiot/recursive check
    r1 = s.find('&');
  }
}

/*******************************************************************************
 *
 * Routine get_zone_definition
 *
 * Purpose
 * =======
 *
 *   Defines the next zone based on physicals or partitions and provides a name
 *   for the zone
 *
 * I/O
 * ===
 *
 *   model              - (I) gmsh model
 *   zoneDefinition     - (I) how to define the zone (see enum in code)
 *   numZone            - (I) Number of zones in the domain
 *   options            - (I) options for CGNS I/O
 *   meshDim            - (I) dimension of the mesh elements
 *   group              - (I) the group of physicals used to define the mesh
 *   globalZoneIndex    - (I/O)
 *   globalPhysicalIt   - (I/O) a global scope iterator to the physicals
 *   zoneIndex          - (O) index of the zone
 *   partition          - (O) partition of the zone
 *   physicalItBegin    - (O) begin physical for defining the zone
 *   physicalItEnd      - (O) end physical for defining the zone
 *   zoneName           - (O) name of the zone
 *
 ******************************************************************************/

int get_zone_definition(
  GModel &model, const int zoneDefinition, const int numZone,
  const CGNSOptions &options, const int meshDim, const PhysGroupMap &group,
  int &globalZoneIndex, PhysGroupMap::const_iterator &globalPhysicalIt,
  int &zoneIndex, int &partition, PhysGroupMap::const_iterator &physicalItBegin,
  PhysGroupMap::const_iterator &physicalItEnd, CGNSNameStr &zoneName)
{
  int status = 0;
  const char *_zoneName = "Partition";
  // NBN: pass name to expand_name(): Zone_&N& ==> Zone_Fluid
  std::string zn;

  //--Get indices for the zonex

#ifdef _OPENMP
#pragma omp critical(get_zone_definition)
#endif
  {
    if(globalZoneIndex >= numZone)
      status = 1;
    else {
      switch(zoneDefinition) {
      case 0: // Single zone
        partition = -1;
        physicalItBegin = group.begin();
        physicalItEnd = group.end();
        break;
      case 1: // Zone defined by partition
        partition = globalZoneIndex;
        physicalItBegin = group.begin();
        physicalItEnd = group.end();
        break;
      case 2: // Zone defined by physical
        partition = -1;
        //_zoneName = model.getPhysicalName(meshDim,
        //globalPhysicalIt->first).c_str();
        zn = model.getPhysicalName(meshDim, globalPhysicalIt->first); // NBN:
        _zoneName = zn.c_str(); // NBN:
        physicalItBegin = globalPhysicalIt++;
        physicalItEnd = globalPhysicalIt;
        break;
      }
      zoneIndex = globalZoneIndex++;
    }
  }
  // omp: end critical

  //--Set the name for the zone

  if(status == 0) {
    std::string s = options.zoneName;
    expand_name(s, zoneIndex, _zoneName);
    if(s.length() == 0) { // If empty
      s = "Zone_";
      s += CGNSNameStr(zoneIndex + 1).c_str();
    }
    zoneName = s.c_str();
  }

  return status;
}

/*******************************************************************************
 *
 * Routine write_CGNS_zone
 *
 * Purpose
 * =======
 *
 *   Writes the CGNS zones, splitting up the work between several processors if
 *   threads are enabled.
 *
 * I/O
 * ===
 *
 *   model              - (I)
 *   zoneDefinition     - (I) how to define a zone
 *   options            - (I) CGNS specific options
 *   scalingFactor
 *   vectorDim          - (I) Dimensions of a vector (must be 3 for a 3D mesh,
 *                            may be 2 or 3 for a 2D mesh)
 *   group              - (I) Group of physicals and associated entities
 *   cgIndexFile        - (I) index of the CGNS file node
 *   cgIndexBase        - (I) index of the CGNS base node
 *
 ******************************************************************************/

/*--------------------------------------------------------------------*
 * Required types
 *--------------------------------------------------------------------*/

//--A task for a thread

template <unsigned DIM> struct ZoneTask {
  MZone<DIM> zone;
  CGNSNameStr zoneName;
  int zoneIndex;
  int status; // 0 - free
              // 1 - zone processed and waiting in
              //     queue to be written
              // 2 - zone defined and boundaries
              //     processed
  int indexInOwner;
  ZoneTask() : status(0), indexInOwner(0) {}
  void change_status(const int _status)
  {
#ifdef _OPENMP
    //#pragma omp atomic
#endif
    status = _status;
  }
};

//--Information about a zone

struct ZoneInfo {
  CGNSNameStr name;
  int cgIndex;
  ZoneInfo() : cgIndex(-1) {}
};

template <unsigned DIM>
int write_CGNS_zones(GModel &model, const int zoneDefinition, const int numZone,
                     const CGNSOptions &options, const double scalingFactor,
                     const int vectorDim, const PhysGroupMap &group,
                     const int cgIndexFile, const int cgIndexBase)
{
  //--Shared data

  int threadsWorking = omp_get_num_threads();
  // Semaphore for working threads
#ifdef _OPENMP
  omp_lock_t threadWLock;
  omp_lock_t queueLock;
#endif

  std::queue<ZoneTask<DIM> *> zoneQueue; // Queue for zones that have been
                                         // defined and are ready to be written
  // Next two are locked by an omp critical
  int globalZoneIndex = 0;
  PhysGroupMap::const_iterator globalPhysicalIt = group.begin();

  //--Initialize omp locks

  omp_init_lock(&threadWLock);
  omp_init_lock(&queueLock);

  //**Spawn threads

  {
    //--Master thread (primary task is to define boundary connections and
    //perform
    //--I/O but can also process a zone if idle)

    if(omp_get_thread_num() == 0) {
      ZoneTask<DIM> zoneTask;
      MZoneBoundary<DIM> mZoneBoundary;
      ZoneConnMap zoneConnMap; // Zone connectivity that is generated
                               // whenever a zone is added to
                               // mZoneBoundary
      std::vector<ZoneInfo> zoneInfo;
      zoneInfo.resize(16);
      std::vector<double> dBuffer; // Buffer for double-precision data
      std::vector<cgsize_t> iBuffer1, iBuffer2;
      // Buffers for integer data
      int interfaceIndex = 0; // Index for interfaces

      while(threadsWorking || zoneQueue.size()) {
        if(zoneQueue.size()) {
          /*--------------------------------------------------------------------*
           * Write the zone in the queue
           *--------------------------------------------------------------------*/

          ZoneTask<DIM> *const writeTask = zoneQueue.front();
          MZone<DIM> *const writeZone = &writeTask->zone;

          //--Write the zone

          // Write the zone node
          int cgIndexZone = 0;
          cgsize_t cgZoneSize[3] = {0};
          cgZoneSize[0] = writeZone->zoneVertVec.size(); // Number of vertices
#ifdef CGNS_TEST1
          // Count all the sub-elements in a Triangle 10
          cgZoneSize[1] = 0;
          for(int iElemType = 0; iElemType != MSH_NUM_TYPE; ++iElemType) {
            switch(iElemType) {
            case MSH_TRI_10 - 1:
              cgZoneSize[1] +=
                writeZone->zoneElemConn[MSH_TRI_10 - 1].numElem * 9;
              break;
            default:
              cgZoneSize[1] += writeZone->zoneElemConn[iElemType].numElem;
              break;
            }
          }
#else
          cgZoneSize[1] = writeZone->totalElements(); // Number of elements
#endif
          cgZoneSize[2] = writeZone->numBoVert; // Number of boundary vertices
          if(cg_zone_write(cgIndexFile, cgIndexBase,
                           writeTask->zoneName.c_str(), cgZoneSize,
                           Unstructured, &cgIndexZone)) {
            return cgnsErr();
          }
          // Manually maintain the size of the 'zoneInfo vector'.  'push_back'
          // is not used because the elements are in order of 'zoneIndex'
          if(writeTask->zoneIndex >= zoneInfo.size()) {
            zoneInfo.resize(std::max(2 * static_cast<int>(zoneInfo.size()),
                                     writeTask->zoneIndex));
          }
          zoneInfo[writeTask->zoneIndex].name = writeTask->zoneName;
          zoneInfo[writeTask->zoneIndex].cgIndex = cgIndexZone;

          // Write the grid node
          int cgIndexGrid = 0;
          if(cg_grid_write(cgIndexFile, cgIndexBase, cgIndexZone,
                           "GridCoordinates", &cgIndexGrid))
            return cgnsErr();

          // Write the grid coordinates
          int cgIndexCoord = 0;
          dBuffer.resize(cgZoneSize[0]);

          // x-coordinates for this zone
          for(int i = 0; i != cgZoneSize[0]; ++i) {
            dBuffer[i] = writeZone->zoneVertVec[i]->x() * scalingFactor;
          }
          if(cg_coord_write(cgIndexFile, cgIndexBase, cgIndexZone, RealDouble,
                            "CoordinateX", &dBuffer[0], &cgIndexCoord))
            return cgnsErr();

          // y-coordinates for this zone
          for(int i = 0; i != cgZoneSize[0]; ++i) {
            dBuffer[i] = writeZone->zoneVertVec[i]->y() * scalingFactor;
          }
          if(cg_coord_write(cgIndexFile, cgIndexBase, cgIndexZone, RealDouble,
                            "CoordinateY", &dBuffer[0], &cgIndexCoord))
            return cgnsErr();

          // z-coordinates for this zone
          if(vectorDim == 3) {
            for(int i = 0; i != cgZoneSize[0]; ++i) {
              dBuffer[i] = writeZone->zoneVertVec[i]->z() * scalingFactor;
            }
            if(cg_coord_write(cgIndexFile, cgIndexBase, cgIndexZone, RealDouble,
                              "CoordinateZ", &dBuffer[0], &cgIndexCoord))
              return cgnsErr();
          }

          // Obtain indices sorted in the order the CGNS elements will be
          // written
          int indexElemType[MSH_NUM_TYPE];
          for(int i = 0; i != MSH_NUM_TYPE; ++i) indexElemType[i] = i;
          std::sort<int *, ElemSortCGNSType>(
            indexElemType, indexElemType + MSH_NUM_TYPE,
            ElemSortCGNSType(writeZone->zoneElemConn));

          // Write the element connectivity
          const int numElemType = writeZone->numElementTypes();
          int iElemSection = 0;
          for(int iElemType = 0; iElemType != numElemType; ++iElemType) {
            const int typeMSHm1 = indexElemType[iElemType]; // typeMSH-1
            const int typeCGNS = msh2cgns[typeMSHm1][0];
            const char *elemName;
            MElement::getInfoMSH(typeMSHm1 + 1, &elemName);
#ifdef CGNS_TEST1
            if(typeMSHm1 == MSH_TRI_10 - 1) {
              const int nElem3o = writeZone->zoneElemConn[20].numElem;
              const int nElem1o = nElem3o * 9;
              std::vector<int> subConn(nElem1o * 3);
              int iV = 0;
              for(int iElem3o = 0; iElem3o != nElem3o; ++iElem3o) {
                int *elem3o =
                  &writeZone->zoneElemConn[20].connectivity[iElem3o * 10];
                subConn[iV++] = elem3o[9];
                subConn[iV++] = elem3o[8];
                subConn[iV++] = elem3o[3];
                subConn[iV++] = elem3o[5];
                subConn[iV++] = elem3o[9];
                subConn[iV++] = elem3o[4];
                subConn[iV++] = elem3o[6];
                subConn[iV++] = elem3o[7];
                subConn[iV++] = elem3o[9];
                subConn[iV++] = elem3o[3];
                subConn[iV++] = elem3o[4];
                subConn[iV++] = elem3o[9];
                subConn[iV++] = elem3o[9];
                subConn[iV++] = elem3o[5];
                subConn[iV++] = elem3o[6];
                subConn[iV++] = elem3o[8];
                subConn[iV++] = elem3o[9];
                subConn[iV++] = elem3o[7];
                subConn[iV++] = elem3o[0];
                subConn[iV++] = elem3o[3];
                subConn[iV++] = elem3o[8];
                subConn[iV++] = elem3o[4];
                subConn[iV++] = elem3o[1];
                subConn[iV++] = elem3o[5];
                subConn[iV++] = elem3o[7];
                subConn[iV++] = elem3o[6];
                subConn[iV++] = elem3o[2];
              }
              elemName = "Sub-Triangle 10";
              cgsize_t cgIndexSection;
              if(cg_section_write(
                   cgIndexFile, cgIndexBase, cgIndexZone, elemName, TRI_3,
                   iElemSection + 1, nElem1o + iElemSection,
                   writeZone->zoneElemConn[20].numBoElem * 9 + iElemSection,
                   &subConn[0], &cgIndexSection))
                return cgnsErr();
              ++iElemSection;
            }
            else
#endif
              if(typeCGNS == -1) {
              // This type is not supported in CGNS
              Msg::Warning("Element type %s is not supported in CGNS and "
                           "has not been written to the file",
                           elemName);
            }
            else {
              int cgIndexSection;
              if(cg_section_write(
                   cgIndexFile, cgIndexBase, cgIndexZone, elemName,
                   static_cast<ElementType_t>(typeCGNS), iElemSection + 1,
                   writeZone->zoneElemConn[typeMSHm1].numElem + iElemSection,
                   writeZone->zoneElemConn[typeMSHm1].numBoElem + iElemSection,
                   (cgsize_t *)&writeZone->zoneElemConn[typeMSHm1]
                     .connectivity[0],
                   &cgIndexSection)) {
                return cgnsErr();
              }
              ++iElemSection;
            }
          }

          //--Process interior connectivity

          mZoneBoundary.interiorBoundaryVertices(writeTask->zoneIndex,
                                                 *writeZone, zoneConnMap);
          // Write the connectivity for each zone pair
          const ZoneConnMap::const_iterator gCEnd = zoneConnMap.end();
          for(ZoneConnMap::const_iterator gCIt = zoneConnMap.begin();
              gCIt != gCEnd; ++gCIt) {
            const int nVert = gCIt->second.vertexPairVec.size();
            iBuffer1.resize(nVert);
            iBuffer2.resize(nVert);
            for(int iVert = 0; iVert != nVert; ++iVert) {
              const ZoneConnectivity::VertexPair &vp =
                gCIt->second.vertexPairVec[iVert];
              iBuffer1[iVert] = vp.vertexIndex1;
              iBuffer2[iVert] = vp.vertexIndex2;
            }
            int cgIndexInterface;
            std::string interfaceName = options.interfaceName;
            expand_name(interfaceName, interfaceIndex++, "Interface");
            if(interfaceName.length() == 0) {
              interfaceName = "Interface_";
              interfaceName += CGNSNameStr(interfaceIndex).c_str();
            }
            // In the first zone
            if(cg_conn_write(
                 cgIndexFile, cgIndexBase, zoneInfo[gCIt->first.zone1].cgIndex,
                 interfaceName.c_str(), CGNS::Vertex, Abutting1to1, PointList,
                 nVert, &iBuffer1[0], zoneInfo[gCIt->first.zone2].name.c_str(),
                 Unstructured, PointListDonor, Integer, nVert, &iBuffer2[0],
                 &cgIndexInterface)) {
              return cgnsErr();
            }
            // In the second zone
            if(cg_conn_write(
                 cgIndexFile, cgIndexBase, zoneInfo[gCIt->first.zone2].cgIndex,
                 interfaceName.c_str(), CGNS::Vertex, Abutting1to1, PointList,
                 nVert, &iBuffer2[0], zoneInfo[gCIt->first.zone1].name.c_str(),
                 Unstructured, PointListDonor, Integer, nVert, &iBuffer1[0],
                 &cgIndexInterface)) {
              return cgnsErr();
            }
          }

          //--Pop from the queue

          omp_set_lock(&queueLock);
          zoneQueue.pop();
          omp_unset_lock(&queueLock);

          //--Task finished

          writeTask->change_status(0);
        }

        /*--------------------------------------------------------------------*
         * No zones waiting in the queue, process a zone
         *--------------------------------------------------------------------*/

        else {
          PhysGroupMap::const_iterator physicalItBegin;
          PhysGroupMap::const_iterator physicalItEnd;
          // --- int zoneIndex;
          int partition;
          if(get_zone_definition(model, zoneDefinition, numZone, options, DIM,
                                 group, globalZoneIndex, globalPhysicalIt,
                                 zoneTask.zoneIndex, partition, physicalItBegin,
                                 physicalItEnd, zoneTask.zoneName)) {
            omp_set_lock(&threadWLock);
            --threadsWorking;
            omp_unset_lock(&threadWLock);
          }
          else {
            zoneTask.zone.clear();
            // Loop through all physical in the zone definition
            for(PhysGroupMap::const_iterator physicalIt = physicalItBegin;
                physicalIt != physicalItEnd; ++physicalIt) {
              // Add elements from all entities in the physical with defined
              // partition number
              if(partition == -1) {
                zoneTask.zone.template add_elements_in_entities<
                  typename std::vector<GEntity *>::const_iterator>(
                  physicalIt->second.begin(), physicalIt->second.end());
              }
              else {
                zoneTask.zone.template add_elements_in_entities<
                  typename std::vector<GEntity *>::const_iterator>(
                  physicalIt->second.begin() + partition,
                  physicalIt->second.begin() + (partition + 1));
              }
            }
            // Process the zone
            zoneTask.zone.zoneData();
            translateElementMSH2CGNS(zoneTask.zone.zoneElemConn);
            // Add to the queue to get written
            zoneTask.change_status(1);
            omp_set_lock(&queueLock);
            zoneQueue.push(&zoneTask);
            omp_unset_lock(&queueLock);
          }
        }
      } // End master thread loop

      /*--------------------------------------------------------------------*
       * Write the remaining unconnected vertices as boundary conditions
       *--------------------------------------------------------------------*/

      if(options.writeBC) {
        ZoneBoVec zoneBoVec; // from 'MZoneBoundary.h'
        if(mZoneBoundary.exteriorBoundaryVertices(options.normalSource,
                                                  zoneBoVec) == 0) {
          // Sort by zone index and then entity index
          const int numBoVert = zoneBoVec.size();
          if(numBoVert >= 1) {
            Msg::Info("writing BoVerts...");

            std::vector<int> iZBV(numBoVert);
            for(int i = 0; i != numBoVert; ++i) iZBV[i] = i;
            std::sort<int *, ZoneBoVecSort>(&iZBV[0], &iZBV[numBoVert - 1],
                                            ZoneBoVecSort(zoneBoVec));
            dBuffer.reserve(1024);
            iBuffer1.reserve(1024);

            int iVert = 0;
            while(iVert != numBoVert) {
              dBuffer.clear();
              iBuffer1.clear();
              const int zoneIndex = zoneBoVec[iZBV[iVert]].zoneIndex;
              const int patchIndex = zoneBoVec[iZBV[iVert]].bcPatchIndex;
              const int iVertStart = iVert;
              while(iVert != numBoVert &&
                    zoneBoVec[iZBV[iVert]].zoneIndex == zoneIndex &&
                    zoneBoVec[iZBV[iVert]].bcPatchIndex == patchIndex) {
                VertexBoundary &vertBo = zoneBoVec[iZBV[iVert]];
                dBuffer.push_back(vertBo.normal[0]);
                dBuffer.push_back(vertBo.normal[1]);
                if(vectorDim == 3) dBuffer.push_back(vertBo.normal[2]);
                iBuffer1.push_back(vertBo.vertexIndex);
                ++iVert;
              }
              const int numBCVert = iVert - iVertStart;

              int cgIndexBoco;
              std::string patchName = options.patchName;
              expand_name(patchName, patchIndex, "Patch");
              if(patchName.length() == 0) {
                patchName = "Patch_";
                patchName += CGNSNameStr(patchIndex + 1).c_str();
              }
              if(cg_boco_write(cgIndexFile, cgIndexBase,
                               zoneInfo[zoneIndex].cgIndex, patchName.c_str(),
                               BCTypeNull, PointList, numBCVert, &iBuffer1[0],
                               &cgIndexBoco)) {
                return cgnsErr();
              }

              if(options.normalSource) {
                int normalIndex;
                if(cg_boco_normal_write(
                     cgIndexFile, cgIndexBase, zoneInfo[zoneIndex].cgIndex,
                     cgIndexBoco, &normalIndex, 1, RealDouble, &dBuffer[0])) {
                  return cgnsErr();
                }
              }
            }
          }
        }
      }

      // NBN: MZoneBoundary defines no destructor, so force
      // the deallocation of the new pointers with clear()
      mZoneBoundary.clear();
      Msg::Info("Leaving master thread"); // DBG

    } // End master thread instructions
  } // End omp parallel section

  //--Destroy omp locks

  omp_destroy_lock(&threadWLock);
  omp_destroy_lock(&queueLock);

  return 0;
}

#else

int GModel::_readCGNSUnstructured(const std::string &fileName) { return 0; }

int GModel::_readCGNSStructured(const std::string &name) { return 0; }

int GModel::readCGNS(const std::string &name)
{
  Msg::Error("This version of Gmsh was compiled without CGNS support");
  return 0;
}

int GModel::writeCGNS(const std::string &name, int zoneDefinition,
                      const CGNSOptions &options, double scalingFactor)
{
  Msg::Error("This version of Gmsh was compiled without CGNS support");
  return 0;
}

#endif<|MERGE_RESOLUTION|>--- conflicted
+++ resolved
@@ -330,18 +330,7 @@
   case TYPE_POLYH: elements[9][reg].push_back(e); break;
   default: Msg::Error("Wrong type of element"); return NULL;
   }
-<<<<<<< HEAD
-  
-=======
-
-  /*
-    int dim = e->getDim();
-    if(physical && (!physicals[dim].count(reg) ||
-    !physicals[dim][reg].count(physical))) physicals[dim][reg][physical] =
-    "unnamed";
-  */
-  // if(part) m->getMeshPartitions().insert(part);
->>>>>>> f8ab7744
+
   return e;
 }
 
@@ -1264,13 +1253,8 @@
 {
   // --- global containers and indices for points and elements
 
-<<<<<<< HEAD
-  std::map<int, std::vector<MElement*> > eltMap[10];
-  std::vector<MVertex*> newVertices;
-=======
   std::map<int, std::vector<MElement *> > eltMap[10];
-  std::vector<MVertex *> vertices;
->>>>>>> f8ab7744
+  std::vector<MVertex *> newVertices;
 
   // --- keep connectivity information
 
@@ -1420,46 +1404,20 @@
       return 0;
     }
 
-<<<<<<< HEAD
-    if (ierr == CG_OK) {
-      Msg::Info("Zone %i has family name %s",zoneIndex,zoneFamilyName);
-      map<string,int>::iterator fIter = family.find(zoneFamilyName);
-      // if (fIter != family.end()) zoneFamilyIndex = fIter->second;
-      if (fIter == family.end()) {
-        Msg::Error("%s (%i) : Error reading CGNS file %s : "
-                   "cannot find CGNS family in available list",
-                   __FILE__,__LINE__,fileName.c_str());
-      }
-=======
     if(ierr == CG_OK) {
       Msg::Info("Zone %i has family name %s", zoneIndex, zoneFamilyName);
       map<string, int>::iterator fIter = family.find(zoneFamilyName);
-      if(fIter != family.end())
-        zoneFamilyIndex = fIter->second;
-      else
+      // if(fIter != family.end()) zoneFamilyIndex = fIter->second;
+      if (fIter == family.end())
         Msg::Error("%s (%i) : Error reading CGNS file %s : "
-                   "cannot find CGNS family in available list",
+                      "cannot find CGNS family in available list",
                    __FILE__, __LINE__, fileName.c_str());
->>>>>>> f8ab7744
     }
 
     // --- read coordinates and create vertices
 
-<<<<<<< HEAD
-    addCGNSPoints(fileName,
-                  fileIndex,
-                  baseIndex,
-                  zoneIndex,
-                  nbPoints,
-                  meshDim,
-                  scale,
-                  NULL,
-                  vtxIndex,
-                  newVertices);
-=======
     addCGNSPoints(fileName, fileIndex, baseIndex, zoneIndex, nbPoints, meshDim,
-                  scale, NULL, vtxIndex, vertices);
->>>>>>> f8ab7744
+                  scale, NULL, vtxIndex, newVertices);
 
     Msg::Info("Read %i points", nbPoints);
 
@@ -1551,15 +1509,9 @@
         else
           renum = rIter->second;
 
-<<<<<<< HEAD
-        for (int iVtx=0;iVtx<eltSize;iVtx++) {
-          int num = vtxOffset + pElt[renum[iVtx]]-1;
-          vtcs.push_back(newVertices[num]);
-=======
         for(int iVtx = 0; iVtx < eltSize; iVtx++) {
           int num = vtxOffset + pElt[renum[iVtx]] - 1;
-          vtcs.push_back(vertices[num]);
->>>>>>> f8ab7744
+          vtcs.push_back(newVertices[num]);
         }
 
         int topoIndex = zoneIndex;
@@ -1595,13 +1547,8 @@
     delete[] rIter->second;
 
   removeDuplicateMeshVertices(1e-8);
-<<<<<<< HEAD
-  
-  for(int i = 0; i < 10 ; i++) _storeElementsInEntities(eltMap[i]);
-=======
 
   for(int i = 0; i < 10; i++) _storeElementsInEntities(eltMap[i]);
->>>>>>> f8ab7744
 
   if(CTX::instance()->mesh.cgnsConstructTopology) createTopologyFromMeshNew();
 
@@ -1645,13 +1592,8 @@
     physicalNames[std::make_pair(meshDim, tag)] = name;
   }
 
-<<<<<<< HEAD
-  _storePhysicalTagsInEntities(meshDim,physicalZones);
-  
-=======
   _storePhysicalTagsInEntities(meshDim, physicalZones);
 
->>>>>>> f8ab7744
   //_createGeometryOfDiscreteEntities();
 
   return 1;
@@ -2208,14 +2150,8 @@
     }
 
     removeDuplicateMeshVertices(1e-8);
-<<<<<<< HEAD
-    
-    if ( cg_close (index_file) ) {
-=======
-    // createTopologyFromMesh();
 
     if(cg_close(index_file)) {
->>>>>>> f8ab7744
       Msg::Error("Couldn't close the file !");
       return 0;
     }
