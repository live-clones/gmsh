--- conflicted
+++ resolved
@@ -44,8 +44,8 @@
 
 static GEdge *
 getModelEdge(GModel *gm, std::vector<GFace *> &gfs,
-             std::vector<std::pair<GEdge *, std::vector<GFace *> > > &newEdges,
-             size_t &MAX1)
+             std::vector<std::pair<GEdge *,
+	     std::vector<GFace *> > > &newEdges, size_t &MAX1)
 {
   if(gfs.size() == 2 && gfs[0] == gfs[1]) return NULL;
   for(size_t i = 0; i < newEdges.size(); i++) {
@@ -61,16 +61,16 @@
     }
   }
 
-  discreteEdge *ge = new discreteEdge(gm, (MAX1++) + 1, 0, 0);
+  discreteEdge *ge =
+    new discreteEdge(gm, (MAX1++) + 1, 0, 0);
   newEdges.push_back(std::make_pair(ge, gfs));
   return ge;
 }
 
 #endif
 
-static void
-addTriangle(MTriangle *t,
-            std::map<MEdge, std::vector<MTriangle *>, MEdgeLessThan> &tris)
+static void addTriangle(MTriangle *t,
+                        std::map<MEdge, std::vector<MTriangle *>, MEdgeLessThan> &tris)
 {
   for(int i = 0; i < 3; i++) {
     MEdge e = t->getEdge(i);
@@ -86,13 +86,14 @@
   }
 }
 
-static bool breakForLargeAngle(MVertex *vprev, MVertex *vmid, MVertex *vpos,
-                               double threshold)
+static bool breakForLargeAngle(MVertex *vprev, MVertex *vmid, MVertex *vpos, double threshold)
 {
   if(threshold >= M_PI - 1e-12) return false;
   if(threshold <= 0) return true;
-  SVector3 v1(vprev->point(), vmid->point());
-  SVector3 v2(vmid->point(), vpos->point());
+  SVector3 v1(vprev->point(),
+              vmid->point());
+  SVector3 v2(vmid->point(),
+              vpos->point());
   double a = angle(v1, v2);
   if((a > threshold && a < M_PI - threshold) ||
      (a > M_PI + threshold && a < 2 * M_PI - threshold)) {
@@ -102,6 +103,23 @@
   return false;
 }
 
+static bool breakForLargeAngle(MLine *prev, MLine *curr, double threshold)
+{
+  if(threshold >= M_PI - 1e-12) return false;
+  if(threshold <= 0) return true;
+  SVector3 v1(prev->getVertex(0)->point(),
+              prev->getVertex(1)->point());
+  SVector3 v2(curr->getVertex(0)->point(),
+              curr->getVertex(1)->point());
+  double a = angle(v1, v2);
+  if((a > threshold && a < M_PI - threshold) ||
+     (a > M_PI + threshold && a < 2 * M_PI - threshold)) {
+    Msg::Debug("Breaking curve for angle = %g", a);
+    return true;
+  }
+  return false;
+}
+
 void classifyFaces(GModel *gm, double curveAngleThreshold)
 {
 #if defined(HAVE_MESH)
@@ -109,10 +127,10 @@
   size_t MAX0 = gm->getMaxElementaryNumber(0);
   size_t MAX1 = gm->getMaxElementaryNumber(1);
   size_t MAX2 = gm->getMaxElementaryNumber(2);
-
+  
   // check if mesh is high-order
   bool ho = false;
-  for(GModel::fiter it = gm->firstFace(); it != gm->lastFace(); it++) {
+  for(GModel::fiter it = gm->firstFace(); it != gm->lastFace(); it++){
     GFace *gf = *it;
     for(std::size_t i = 0; i < gf->triangles.size(); i++) {
       if(gf->triangles[i]->getPolynomialOrder() > 1) {
@@ -154,7 +172,7 @@
   std::map<MTriangle *, GFace *> reverse_old;
   std::map<MEdge, std::vector<MTriangle *>, MEdgeLessThan> tris;
   std::set<MTriangle *> touched;
-  for(GModel::fiter it = gm->firstFace(); it != gm->lastFace(); it++) {
+  for(GModel::fiter it = gm->firstFace(); it != gm->lastFace(); it++){
     GFace *gf = *it;
     for(std::size_t i = 0; i < gf->triangles.size(); i++) {
       touched.insert(gf->triangles[i]);
@@ -186,7 +204,8 @@
       std::stack<MTriangle *> st;
       st.push(*(touched.begin()));
       touched.erase(touched.begin());
-      discreteFace *gf = new discreteFace(gm, (MAX2++) + 1);
+      discreteFace *gf =
+        new discreteFace(gm, (MAX2++) + 1);
       while(!st.empty()) {
         MTriangle *t = st.top();
         gf->triangles.push_back(t);
@@ -194,8 +213,8 @@
         st.pop();
         for(int i = 0; i < 3; i++) {
           MEdge e = t->getEdge(i);
-          std::map<MEdge, std::vector<MTriangle *>, MEdgeLessThan>::iterator
-            it = tris.find(e);
+          std::map<MEdge, std::vector<MTriangle *>, MEdgeLessThan>::iterator it =
+            tris.find(e);
           if(it == tris.end()) {
             Msg::Error("Could not find triangle linked to edge");
             break;
@@ -261,47 +280,19 @@
 
   std::map<discreteFace *, std::vector<int> > newFaceTopology;
   std::map<MVertex *, GVertex *> modelVertices;
-
+  
   for(std::vector<std::pair<GEdge *, std::vector<GFace *> > >::iterator ite =
-        newEdges.begin();
-      ite != newEdges.end(); ++ite) {
+        newEdges.begin(); ite != newEdges.end(); ++ite) {
     std::vector<MEdge> allEdges;
-<<<<<<< HEAD
-
-=======
     
     //    printf("Edge %d has %lu faces with %lu segments\n",ite->first->tag(),ite->second.size(),ite->first->lines.size());
 #if 1    
->>>>>>> 12efd968
     for(std::size_t i = 0; i < ite->first->lines.size(); i++) {
-      allEdges.push_back(MEdge(ite->first->lines[i]->getVertex(0),
-                               ite->first->lines[i]->getVertex(1)));
-      delete ite->first->lines[i];
+      allEdges.push_back(MEdge(ite->first->lines[i]->getVertex(0),ite->first->lines[i]->getVertex(1)));
+      delete ite->first->lines[i];      
     }
     ite->first->lines.clear();
     std::vector<std::vector<MVertex *> > vs_;
-<<<<<<< HEAD
-
-    SortEdgeConsecutive(allEdges, vs_);
-
-    std::vector<std::vector<MVertex *> > vs;
-    for(size_t i = 0; i < vs_.size(); i++) {
-      bool periodic = (vs_[i][vs_[i].size() - 1] == vs_[i][0]);
-      if(periodic) {
-        for(size_t j = 0; j < vs_[i].size() - 1; j++) {
-          MVertex *v0 = vs_[i][j == 0 ? vs_[i].size() - 1 : j - 1];
-          MVertex *v1 = vs_[i][j];
-          MVertex *v2 = vs_[i][j + 1];
-          if(breakForLargeAngle(v0, v1, v2, curveAngleThreshold)) {
-            std::vector<MVertex *> temp;
-            for(size_t k = j; k < vs_[i].size() + j; k++) {
-              temp.push_back(vs_[i][k % vs_[i].size()]);
-            }
-            vs_[i] = temp;
-            break;
-          }
-        }
-=======
     
     SortEdgeConsecutive(allEdges,vs_);
     //    printf("%lu edges %lu vertices\n",allEdges.size(),vs_[0].size());
@@ -332,34 +323,20 @@
 	    break;
 	  }
 	}
->>>>>>> 12efd968
       }
 
       std::vector<size_t> cuts_;
       cuts_.push_back(0);
-      for(size_t j = 1; j < vs_[i].size() - 1; j++) {
-        MVertex *v0 = vs_[i][j - 1];
-        MVertex *v1 = vs_[i][j];
-        MVertex *v2 = vs_[i][j + 1];
-        if(breakForLargeAngle(v0, v1, v2, curveAngleThreshold))
-          cuts_.push_back(j);
-      }
-      cuts_.push_back(vs_[i].size() - 1);
+      for (size_t j=1;j<vs_[i].size()-1;j++){
+	MVertex *v0 = vs_[i][j-1];
+	MVertex *v1 = vs_[i][j];
+	MVertex *v2 = vs_[i][j+1];
+	if (breakForLargeAngle(v0,v1,v2,curveAngleThreshold))cuts_.push_back(j);
+      }
+      cuts_.push_back(vs_[i].size()-1);
+
 
       MVertex *first = vs_[i][cuts_[0]];
-<<<<<<< HEAD
-      for(size_t k = 1; k < cuts_.size(); k++) {
-        std::vector<MVertex *> vv_;
-        for(size_t j = cuts_[k - 1]; j <= cuts_[k]; j++) {
-          if(j == cuts_[k - 1] || vs_[i][j] != vs_[i][j - 1]) {
-            vv_.push_back(vs_[i][j]);
-          }
-        }
-        if(periodic && k == cuts_.size() - 1 && cuts_.size() > 2) {
-          vv_.push_back(first);
-        }
-        vs.push_back(vv_);
-=======
       for (size_t k=1;k<cuts_.size();k++){
 	//	printf("CUT %lu (%lu %lu):",k,cuts_[k-1],cuts_[k]);
 	std::vector<MVertex*> vv_;
@@ -375,19 +352,17 @@
 	}
 	//	printf("\n");
 	vs.push_back(vv_);
->>>>>>> 12efd968
-      }
-    }
-
-    for(size_t i = 0; i < vs.size(); i++) {
+      }
+    }
+    
+    for (size_t i=0;i<vs.size();i++){
       MVertex *vB = vs[i][0];
-      MVertex *vE = vs[i][vs[i].size() - 1];
+      MVertex *vE = vs[i][vs[i].size()-1];
 
  
       std::map<MVertex *, GVertex *>::iterator itMV = modelVertices.find(vB);
       if(itMV == modelVertices.end()) {
-        GVertex *newGv =
-          new discreteVertex(gm, (MAX0++) + 1, vB->x(), vB->y(), vB->z());
+        GVertex *newGv = new discreteVertex(gm, (MAX0++) + 1, vB->x(), vB->y(), vB->z());
         newGv->mesh_vertices.push_back(vB);
         vB->setEntity(newGv);
         newGv->points.push_back(new MPoint(vB));
@@ -396,8 +371,7 @@
       }
       itMV = modelVertices.find(vE);
       if(itMV == modelVertices.end()) {
-        GVertex *newGv =
-          new discreteVertex(gm, (MAX0++) + 1, vE->x(), vE->y(), vE->z());
+        GVertex *newGv = new discreteVertex(gm, (MAX0++) + 1, vE->x(), vE->y(), vE->z());
         newGv->mesh_vertices.push_back(vE);
         newGv->points.push_back(new MPoint(vE));
         vE->setEntity(newGv);
@@ -405,21 +379,6 @@
         modelVertices[vE] = newGv;
       }
 
-<<<<<<< HEAD
-      GEdge *newGe = new discreteEdge(gm, (MAX1++) + 1, modelVertices[vB],
-                                      modelVertices[vE]);
-
-      for(size_t j = 1; j < vs[i].size(); j++) {
-        MVertex *v1 = vs[i][j - 1];
-        MVertex *v2 = vs[i][j];
-        newGe->lines.push_back(new MLine(v1, v2));
-        //	printf("(%lu %lu)",v1->getNum(),v2->getNum());
-      }
-      //      printf("\n");
-
-      for(size_t j = 0; j < newGe->lines.size(); j++) {
-        MLine *l = newGe->lines[j];
-=======
       GEdge *newGe = new discreteEdge(gm, (MAX1++) +1,
                                       modelVertices[vB], modelVertices[vE]);
 
@@ -434,23 +393,18 @@
       
       for(size_t j=0;j< newGe->lines.size(); j++) {
 	MLine *l = newGe->lines[j];
->>>>>>> 12efd968
         if(l->getVertex(0)->onWhat()) {
           newGe->mesh_vertices.push_back(l->getVertex(0));
           l->getVertex(0)->setEntity(newGe);
         }
       }
-
+      
       gm->add(newGe);
       for(size_t K = 0; K < ite->second.size(); K++) {
         discreteFace *gf1 = dynamic_cast<discreteFace *>(ite->second[K]);
         if(gf1) newFaceTopology[gf1].push_back(newGe->tag());
       }
     }
-<<<<<<< HEAD
-  }
-
-=======
 #else
     std::list<MLine *> allSegments;
 
@@ -544,7 +498,6 @@
 #endif
   }
   
->>>>>>> 12efd968
   std::map<discreteFace *, std::vector<int> >::iterator itFT =
     newFaceTopology.begin();
   for(; itFT != newFaceTopology.end(); ++itFT) {
@@ -828,8 +781,7 @@
     surf += t[i]->getVolume();
     for(int j = 0; j < 3; j++) {
       v.insert(t[i]->getVertex(j));
-      std::map<MEdge, int, MEdgeLessThan>::iterator it =
-        e.find(t[i]->getEdge(j));
+      std::map<MEdge, int, MEdgeLessThan>::iterator it = e.find(t[i]->getEdge(j));
       if(it == e.end())
         e[t[i]->getEdge(j)] = 1;
       else
