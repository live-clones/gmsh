--- conflicted
+++ resolved
@@ -331,20 +331,12 @@
   else      for (int i=0;i<3;i++) _vs[i] = tmp[(3-rot+i)%3];
 }
 
-<<<<<<< HEAD
-std::map<std::tuple<int, int, int>, indicesReoriented> MTriangleN::_tuple2indicesReoriented;
-=======
 std::map<TupleReorientation, IndicesReoriented> MTriangleN::_tuple2indicesReoriented;
->>>>>>> 5fcb7691
 
 namespace
 {
   void _getIndicesReorientedTri(int order, int rot, bool swap,
-<<<<<<< HEAD
-                                indicesReoriented &indices)
-=======
                                 IndicesReoriented &indices)
->>>>>>> 5fcb7691
   {
     fullMatrix<double> ref = gmshGenerateMonomialsTriangle(order);
 
@@ -376,38 +368,22 @@
 {
   if (rot == 0 && !swap) return;
 
-<<<<<<< HEAD
-  std::tuple<int,int,int> mytuple(rot, swap, _order);
-  auto it = _tuple2indicesReoriented.find(mytuple);
-  if (it == _tuple2indicesReoriented.end()) {
-    indicesReoriented indices;
-=======
   TupleReorientation mytuple(getTypeForMSH(), std::make_pair(rot, swap));
   std::map<TupleReorientation, IndicesReoriented>::iterator it;
   it = _tuple2indicesReoriented.find(mytuple);
   if (it == _tuple2indicesReoriented.end()) {
     IndicesReoriented indices;
->>>>>>> 5fcb7691
     _getIndicesReorientedTri(_order, rot, swap, indices);
     _tuple2indicesReoriented[mytuple] = indices;
     it = _tuple2indicesReoriented.find(mytuple);
   }
 
-<<<<<<< HEAD
-  indicesReoriented &indices = it->second;
+  IndicesReoriented &indices = it->second;
 
   // copy vertices
   std::vector<MVertex*> oldv(3 + _vs.size());
   std::copy(_v, _v+3, oldv.begin());
   std::copy(_vs.begin(), _vs.end(), oldv.begin()+3);
-=======
-  IndicesReoriented &indices = it->second;
-
-  // copy vertices
-  std::vector<MVertex*> oldv(3 + _vs.size());
-  std::copy(_v, _v+4, oldv.begin());
-  std::copy(_vs.begin(), _vs.end(), oldv.begin()+4);
->>>>>>> 5fcb7691
 
   // reorient
   for (int i = 0; i < 3; ++i) {
