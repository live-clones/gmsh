--- conflicted
+++ resolved
@@ -19,13 +19,9 @@
   Surface *s = CreateSurface(num, MSH_SURF_DISCRETE);
   Tree_Add(model->getGEOInternals()->Surfaces, &s);
   meshStatistics.status = GFace::DONE;
-<<<<<<< HEAD
+#if defined(HAVE_HXT)
   _currentParametrization = -1;
-=======
-#if defined(HAVE_HXT)
-  _currentParametrization = -1;
-#endif
->>>>>>> 8458fc59
+#endif
 }
 
 void discreteFace::setBoundEdges(const std::vector<int> &tagEdges)
@@ -190,11 +186,7 @@
 #if defined(HAVE_HXT)
   int currentParametrization = _parametrizations.size() == 1 ? 0 : _currentParametrization;
   if(_parametrizations.empty()) return GPoint();
-<<<<<<< HEAD
-  if(_currentParametrization == -1) return GPoint();
-=======
   if(currentParametrization == -1) return GPoint();
->>>>>>> 8458fc59
 
   dfWrapper wrapper(queryPoint);
   do {
@@ -285,15 +277,6 @@
 #endif
 }
 
-<<<<<<< HEAD
-double discreteFace::curvatureMax(const SPoint2 &param) const {
-  SVector3 dirMax, dirMin;
-  double c, C;
-  if(_currentParametrization==-1)
-    return 0.0;
-  curvatures(param, dirMax, dirMin, C, c);
-  return std::max(c,C);
-=======
 double discreteFace::curvatureMax(const SPoint2 &param) const
 {
 #if defined(HAVE_HXT)
@@ -310,46 +293,12 @@
   Msg::Error("Cannot evaluate curvature on discrete surface without HXT");
   return 0.;
 #endif
->>>>>>> 8458fc59
 }
 
 double discreteFace::curvatures(const SPoint2 &param, SVector3 &dirMax,
                                 SVector3 &dirMin, double &curvMax,
                                 double &curvMin) const
 {
-<<<<<<< HEAD
-  if(_parametrizations.empty())
-    return 0.0;
-  if(_currentParametrization==-1)
-    return 0.0;
-
-  MElement *e = _parametrizations[_currentParametrization].oct->find(
-    param.x(), param.y(), 0.0);
-  if(!e) {
-    Msg::Warning("Triangle not found for curvatures at uv=(%g,%g) on "
-                 "discrete surface %d", param.x(), param.y(), tag());
-    return 0.0;
-  }
-  
-  int position =
-    (int)((MTriangle *)e - &_parametrizations[_currentParametrization].t2d[0]);
-
-
-  //  printf("coucou1\n");
-  SVector3 c0max = _parametrizations[_currentParametrization].CURV[6*position+0];
-  SVector3 c1max = _parametrizations[_currentParametrization].CURV[6*position+1];
-  SVector3 c2max = _parametrizations[_currentParametrization].CURV[6*position+2];
-  SVector3 c0min = _parametrizations[_currentParametrization].CURV[6*position+3];
-  SVector3 c1min = _parametrizations[_currentParametrization].CURV[6*position+4];
-  SVector3 c2min = _parametrizations[_currentParametrization].CURV[6*position+5];
-
-  curvMax = c0max.norm();
-  curvMin = c0min.norm();
-    
-  dirMax = c0max.normalize();
-  dirMin = c0min.normalize();
-  
-=======
 #if defined(HAVE_HXT)
   if(_parametrizations.empty()) return 0.0;
   int currentParametrization = _parametrizations.size() == 1 ? 0 : _currentParametrization;
@@ -387,7 +336,6 @@
   dirMax = c0max.normalize();
   dirMin = c0min.normalize();
 
->>>>>>> 8458fc59
   return false;
 #else
   Msg::Error("Cannot evaluate curvature on discrete surface without HXT");
@@ -398,12 +346,8 @@
 Pair<SVector3, SVector3> discreteFace::firstDer(const SPoint2 &param) const
 {
 #if defined(HAVE_HXT)
-<<<<<<< HEAD
-  if(_currentParametrization == -1) return Pair<SVector3, SVector3>(SVector3(), SVector3());
-=======
   if(_currentParametrization == -1)
     return Pair<SVector3, SVector3>(SVector3(), SVector3());
->>>>>>> 8458fc59
   if(_parametrizations.empty())
     return Pair<SVector3, SVector3>(SVector3(), SVector3());
 
@@ -671,16 +615,9 @@
 
   for(size_t i = 0; i < _parametrizations.size(); i++) {
     l_edges.clear();
-<<<<<<< HEAD
-    for (size_t j=0;j<_parametrizations[i].bnd.size(); j++){
-      //      printf("%d ",_parametrizations[i].bnd[j]->tag());
-      if (_parametrizations[i].bnd[j]->geomType() == DiscreteCurve)
-	((discreteEdge*)_parametrizations[i].bnd[j])->getSplit(l_edges,_gv);
-=======
     for(size_t j = 0; j < _parametrizations[i].bnd.size(); j++) {
       if(_parametrizations[i].bnd[j]->geomType() == DiscreteCurve)
         ((discreteEdge *)_parametrizations[i].bnd[j])->getSplit(l_edges, _gv);
->>>>>>> 8458fc59
       else
         l_edges.push_back(_parametrizations[i].bnd[j]);
     }
@@ -891,15 +828,6 @@
 }
 */
 
-<<<<<<< HEAD
-void discreteFace::computeSplitEdges(int nbColors, int *colors, std::vector<MEdge> &splitEdges){
-
-  //  GModel *gm = model();
-
-  // compute all existing edges ...
-  std::set<MEdge,Less_Edge> existing_edges;
-  for(GModel::eiter it = model()->firstEdge(); it != model()->lastEdge();  it++) {
-=======
 void discreteFace::_computeSplitEdges(int nbColors, int *colors,
                                       std::vector<MEdge> &splitEdges)
 {
@@ -907,45 +835,12 @@
   std::set<MEdge, Less_Edge> existing_edges;
   for(GModel::eiter it = model()->firstEdge(); it != model()->lastEdge();
       it++) {
->>>>>>> 8458fc59
     for(size_t k = 0; k < (*it)->lines.size(); k++) {
       MEdge e((*it)->lines[k]->getVertex(0), (*it)->lines[k]->getVertex(1));
       existing_edges.insert(e);
     }
   }
 
-<<<<<<< HEAD
-  //  printf("%d existing edges\n",existing_edges.size());
-  
-  // compute edges with 2 colors that are not existing edges
-  std::map<MEdge,  std::pair<int,int>, Less_Edge > allEdges_pairs;  
-  for(size_t i = 0; i < triangles.size(); i++) {
-    MTriangle *t = triangles[i];
-    int c = colors[i];
-    for(size_t j = 0; j < 3 ; j++) {
-      std::map<MEdge,  std::pair<int,int> , Less_Edge >::iterator it = allEdges_pairs.find(t->getEdge(j));
-      if (it == allEdges_pairs.end()){
-	allEdges_pairs[t->getEdge(j)] = std::make_pair(c,-1);	
-      }
-      else{
-	it->second.second = c;	
-      }	
-    }    
-  }
-  std::map<MEdge,  std::pair<int,int> , Less_Edge >::iterator it = allEdges_pairs.begin();
-  for( ; it != allEdges_pairs.end(); ++it)
-    if (existing_edges.find(it->first) == existing_edges.end())
-      if (it->second.first != it->second.second)
-	splitEdges.push_back(MEdge(it->first.getVertex(0),it->first.getVertex(1)));  
-}
-
-
-
-bool discreteFace::_compute_topology_of_partition(
-  int nbColors, int *colors, int *nNodes, int *nodes, double *uv,
-  double *nodalCurvatures,
-  std::vector<MVertex *> &c2v)
-=======
   // compute edges with 2 colors that are not existing edges
   std::map<MEdge, std::pair<int, int>, Less_Edge> allEdges_pairs;
   for(size_t i = 0; i < triangles.size(); i++) {
@@ -976,35 +871,22 @@
                                                double *uv,
                                                double *nodalCurvatures,
                                                std::vector<MVertex *> &c2v)
->>>>>>> 8458fc59
 {
   GModel *gm = model();
 
   // existing edges
-<<<<<<< HEAD
-  std::set<MEdge,Less_Edge> existing_edges;
-  for(GModel::eiter it = model()->firstEdge(); it != model()->lastEdge();  it++) {
-    //    printf("GEDGE %d (%d lines)\n",(*it)->tag(),(*it)->lines.size());
-=======
   std::set<MEdge, Less_Edge> existing_edges;
   for(GModel::eiter it = model()->firstEdge(); it != model()->lastEdge();
       it++) {
->>>>>>> 8458fc59
     for(size_t k = 0; k < (*it)->lines.size(); k++) {
       MEdge e((*it)->lines[k]->getVertex(0), (*it)->lines[k]->getVertex(1));
       existing_edges.insert(e);
     }
   }
-<<<<<<< HEAD
-  
-  Msg::Debug("computing topology of the %d partitions for surface %d",nbColors,tag());
-  
-=======
 
   Msg::Debug("computing topology of the %d partitions for surface %d", nbColors,
              tag());
 
->>>>>>> 8458fc59
   int TAG = gm->getMaxElementNumber() + 1;
 
   // Assign parameters for each vertex of each partition
@@ -1013,13 +895,8 @@
 
   // make a copy of the geometry and of the parametrization (could be smaller)
   std::map<std::pair<MVertex *, int>, SPoint2> params;
-<<<<<<< HEAD
-  std::map<std::pair<MVertex *, int>, SVector3 > _CMAX;
-  std::map<std::pair<MVertex *, int>, SVector3 > _CMIN;
-=======
   std::map<std::pair<MVertex *, int>, SVector3> _CMAX;
   std::map<std::pair<MVertex *, int>, SVector3> _CMIN;
->>>>>>> 8458fc59
   for(size_t i = 0; i < _parametrizations.size(); i++) {
     cpt[colors[i]] = 0;
     for(int j = nNodes[i]; j < nNodes[i + 1]; j++) {
@@ -1027,13 +904,8 @@
       double U = uv[2 * j + 0];
       double V = uv[2 * j + 1];
       double *C = &nodalCurvatures[6 * nodes[j]];
-<<<<<<< HEAD
-      SVector3 CMAX (C[0],C[1],C[2]);
-      SVector3 CMIN (C[3],C[4],C[5]);
-=======
       SVector3 CMAX(C[0], C[1], C[2]);
       SVector3 CMIN(C[3], C[4], C[5]);
->>>>>>> 8458fc59
       std::pair<MVertex *, int> pp = std::make_pair(vert, i);
       params[pp] = SPoint2(U, V);
       _CMAX[pp] = CMAX;
@@ -1041,38 +913,12 @@
     }
   }
 
-<<<<<<< HEAD
-  for(size_t i = 0; i < ts.size(); i++) {
-    cpt[colors[i]]++;
-  }
-=======
   for(size_t i = 0; i < ts.size(); i++) { cpt[colors[i]]++; }
->>>>>>> 8458fc59
   for(size_t i = 0; i < _parametrizations.size(); i++) {
     _parametrizations[colors[i]].t3d.reserve(cpt[colors[i]]);
     _parametrizations[colors[i]].t2d.reserve(cpt[colors[i]]);
   }
 
-<<<<<<< HEAD
-  std::map<MVertex *, std::vector<int>, MVertexLessThanNum > v2c;
-  std::set<MEdge,  Less_Edge > allEdges;
-  std::map<MEdge,  std::pair<int,int>, Less_Edge > allEdges_pairs;
-  
-  for(size_t i = 0; i < ts.size(); i++) {
-    MTriangle *t = ts[i];
-    int c = colors[i];
-    for(size_t j = 0; j < 3 ; j++) {
-      v2c[t->getVertex(j)].push_back(c);
-      allEdges.insert(t->getEdge(j));
-      std::map<MEdge,  std::pair<int,int> , Less_Edge >::iterator it = allEdges_pairs.find(t->getEdge(j));
-      if (it == allEdges_pairs.end()){
-	allEdges_pairs[t->getEdge(j)] = std::make_pair(c,-1);	
-      }
-      else{
-	it->second.second = c;	
-      }	
-    }    
-=======
   std::map<MVertex *, std::vector<int>, MVertexLessThanNum> v2c;
   std::set<MEdge, Less_Edge> allEdges;
   std::map<MEdge, std::pair<int, int>, Less_Edge> allEdges_pairs;
@@ -1092,7 +938,6 @@
         it->second.second = c;
       }
     }
->>>>>>> 8458fc59
 
     MVertex *v0 = new MVertex(t->getVertex(0)->x(), t->getVertex(0)->y(),
                               t->getVertex(0)->z());
@@ -1110,14 +955,6 @@
     MTriangle t2d(vv0, vv1, vv2);
     _parametrizations[c].t3d.push_back(t3d);
     _parametrizations[c].t2d.push_back(t2d);
-<<<<<<< HEAD
-    _parametrizations[c].CURV.push_back(_CMAX[std::make_pair(t->getVertex(0), c)]);
-    _parametrizations[c].CURV.push_back(_CMAX[std::make_pair(t->getVertex(1), c)]);
-    _parametrizations[c].CURV.push_back(_CMAX[std::make_pair(t->getVertex(2), c)]);
-    _parametrizations[c].CURV.push_back(_CMIN[std::make_pair(t->getVertex(0), c)]);
-    _parametrizations[c].CURV.push_back(_CMIN[std::make_pair(t->getVertex(1), c)]);
-    _parametrizations[c].CURV.push_back(_CMIN[std::make_pair(t->getVertex(2), c)]);
-=======
     _parametrizations[c].CURV.push_back(
       _CMAX[std::make_pair(t->getVertex(0), c)]);
     _parametrizations[c].CURV.push_back(
@@ -1169,128 +1006,9 @@
         de->tag(), de->mesh_vertices.size(), de->lines.size());
       de->split(v, dv, TAG);
     }
->>>>>>> 8458fc59
   }
   Msg::Debug("Existing Model Edges have been split");
 
-<<<<<<< HEAD
-  Msg::Debug("Triangles have been colored",nbColors,tag());
-
-  
-  // add every model vertex that is necessary
-  // sometimes split existing edges
-  std::map<MVertex *, std::vector<int> , MVertexLessThanNum>::iterator it = v2c.begin();
-  //  int count = 0;
-  //  for (;it != v2c.end();++it){
-  //    printf("%d %d\n",++count,v2c.size());
-  //  }
-  //  it = v2c.begin();
-  //  count = 0;
-  for (;it != v2c.end();++it){
-    //    printf("%d %d\n",++count,v2c.size());
-    MVertex *v = it->first;
-    std::vector<int> & colors = it->second;
-    std::sort(colors.begin(),colors.end());
-    std::vector<int>::iterator itTmp = std::unique(colors.begin(), colors.end());
-    colors.erase(itTmp, colors.end()); 
-    //    printf("%d %d %d\n",v->getNum(),colors.size(),ge->dim());
-    // vertex was classified on an edge
-    GEntity *ge = v->onWhat();
-    if (ge->dim() == 1 && colors.size() >= 2){
-      Msg::Info("Vertex %d classified on %d %d has %d colors : creating a model vertex there\n",v->getNum(),ge->dim(), ge->tag(),colors.size());
-      discreteVertex *dv = new discreteVertex(gm, ++TAG+1, v->x(), v->y(), v->z());
-      gm->add(dv);
-      v->onWhat()->mesh_vertices.erase( std::remove( v->onWhat()->mesh_vertices.begin(), v->onWhat()->mesh_vertices.end(), v ),
-					v->onWhat()->mesh_vertices.end() ); 
-      v->setEntity(dv);
-      dv->mesh_vertices.push_back(v);
-      discreteEdge *de = dynamic_cast<discreteEdge *>(ge);
-      if(!de) Msg::Error("Can only split discrete curves at that point ... gmsh will crash");
-      Msg::Info("Splitting existing discrete curve %d with %d vertices and %d lines", de->tag(),de->mesh_vertices.size(),de->lines.size());
-      de->split(v, dv, TAG);
-    }    
-  }
-  Msg::Debug("Existing Model Edges have been split");
-  
-  // create internal model edges and faces
-  std::map<std::pair<int, int>, std::vector<MEdge> > internal_edges;
-  std::map<MEdge, std::pair<int, int>, Less_Edge > internal_edges_inv;
-  {
-    std::set<MEdge,  Less_Edge >::iterator it = allEdges.begin();
-    for (; it != allEdges.end(); ++it){
-      MVertex *v1 = it->getVertex(0);
-      MVertex *v2 = it->getVertex(1);
-      MEdge e(v1,v2);
-      std::vector<int> &c1 = v2c[v1];
-      std::vector<int> &c2 = v2c[v2];
-      std::vector<int> c3;
-      std::set_intersection(c1.begin(),c1.end(),c2.begin(),c2.end(),std::back_inserter(c3));
-      if (c3.size() == 2){
-	std::pair<int,int> p = std::make_pair(c3[0],c3[1]);
-	if (existing_edges.find (e) == existing_edges.end())
-	  internal_edges[p].push_back(e);
-	internal_edges_inv[e]=p;
-      }    
-      else if (c3.size() == 1){ // distinguish internals and boundaries
-	std::map<MEdge,  std::pair<int,int> , Less_Edge >::iterator it2 = allEdges_pairs.find(e);
-	std::pair<int,int> p = std::make_pair(c3[0],it2->second.second);
-	internal_edges_inv[e]=p;
-      }    
-    }
-  }
-
-  {
-    std::map<std::pair<int, int>, std::vector<MEdge> >::iterator it =  internal_edges.begin();
-    Msg::Debug ("%d internal edges have been created",internal_edges.size());
-    for (; it != internal_edges.end(); ++it){
-      std::vector<std::vector<MVertex *> > vs;
-      SortEdgeConsecutive(it->second, vs);
-      Msg::Debug("Model Edge between colors %d and %d contains %d mesh edges and is separated in %d connected parts",
-		it->first.first,it->first.second,it->second.size(), vs.size());
-      for (size_t i=0;i<vs.size();i++){
-	std::vector<MVertex*> vi = vs[i];
-	int countModelVertices = 0;
-	for (size_t j=0;j<vi.size();j++)if (vi[j]->onWhat()->dim() == 0)countModelVertices ++;
-	// periodic
-	if (vi[0]->onWhat()->dim() == 0 && vi[vi.size()-1]->onWhat()->dim() == 0){
-	  Msg::Debug ("  Part %d of internal edge connects model vertices %d and %d",i,vi[vi.size()-1]->onWhat()->tag(), vi[0]->onWhat()->tag());
-	  int counter = 0;
-	  while (counter < vi.size()-1){	  
-	    discreteEdge *de = new discreteEdge(gm, ++TAG+1, (GVertex*)vi[counter]->onWhat(), NULL);
-	    gm->add(de);
-	    while(counter < vi.size()-1){
-	      de->lines.push_back(new MLine(vi[counter],vi[counter+1]));
-	      if (vi[counter+1]->onWhat()->dim() == 0){
-		de->setEndVertex((GVertex*)vi[counter+1]->onWhat());
-		counter++;
-		break;
-	      }
-	      else vi[counter+1]->setEntity(de);
-	      counter++;
-	    }
-	    Msg::Debug ("  creating model edge %d (%d %d) %d lines / %d",  de->tag(),de->getBeginVertex()->tag(),de->getEndVertex()->tag(),
-		       de->lines.size(),vi.size()-1);
-	  }
-	}
-	else if (vi[0] == vi[vi.size()-1]){
-	  Msg::Debug ("  Part %d of internal edge is periodic",i);
-	  if (countModelVertices == 0){
-	    discreteVertex *dv = new discreteVertex(gm, ++TAG+1, vi[0]->x(), vi[0]->y(), vi[0]->z());
-	    gm->add(dv);
-	    vi[0]->onWhat()->mesh_vertices.erase( std::remove( vi[0]->onWhat()->mesh_vertices.begin(), vi[0]->onWhat()->mesh_vertices.end(), vi[0] ),
-						  vi[0]->onWhat()->mesh_vertices.end() );
-	    vi[0]->setEntity(dv);
-	    dv->mesh_vertices.push_back(vi[0]);
-	    discreteEdge *de = new discreteEdge(gm, ++TAG+1, dv, dv);
-	    gm->add(de);
-	    for (size_t j=1;j<vi.size();j++)de->lines.push_back(new MLine(vi[j-1],vi[j]));	    
-	    for (size_t j=1;j<vi.size()-1;j++)vi[j]->setEntity(de);
-	    Msg::Debug ("  creating periodic edge %d beween colors %d and %d (new model vertex %d added for closure)",
-		       de->tag(),it->first.first,it->first.second,dv->tag());
-	  }
-	  else Msg::Error("Should dig more ...");
-	}       	
-=======
   // create internal model edges and faces
   std::map<std::pair<int, int>, std::vector<MEdge> > internal_edges;
   std::map<MEdge, std::pair<int, int>, Less_Edge> internal_edges_inv;
@@ -1388,7 +1106,6 @@
           else
             Msg::Error("Should dig more ...");
         }
->>>>>>> 8458fc59
       }
     }
   }
@@ -1396,51 +1113,6 @@
   // fill up parametrization boundaries
 
   for(size_t i = 0; i < _parametrizations.size(); i++) {
-<<<<<<< HEAD
-    //    printf("PARAMETRIZATION OF PART %d\n\n",i);
-    std::set<GEdge *> des;
-    std::set<GEdge *> internals;
-    for(GModel::eiter it = model()->firstEdge(); it != model()->lastEdge();  it++) {
-      //      printf("GEDGE %d (%d lines)\n",(*it)->tag(),(*it)->lines.size());
-      for(size_t k = 0; k < (*it)->lines.size(); k++) {
-        MEdge e((*it)->lines[k]->getVertex(0), (*it)->lines[k]->getVertex(1));
-	std::map<MEdge, std::pair<int, int>, Less_Edge >::iterator it2 =  internal_edges_inv.find(e);	
-	//	printf("(%d %d)",it2->second.first,it2->second.second);
-	if (it2 != internal_edges_inv.end() && (it2->second.first == i || it2->second.second == i)){
-          GEdge *de = *it;
-	  if (it2->second.first == it2->second.second){
-	    if(internals.find(de) == internals.end() ) {
-	      if(de->_compound.size()) {
-		if(de->compound_edge)
-		  internals.insert((discreteEdge *)de->compound_edge);
-	      }
-	      else
-		internals.insert(de);
-	    }
-	  }
-	  else{
-	    if(des.find(de) == des.end() ) {
-	      if(de->_compound.size()) {
-		if(de->compound_edge)
-		  des.insert((discreteEdge *)de->compound_edge);
-	      }
-	      else
-		des.insert(de);
-	    }
-	  }
-	}
-      }
-      //      printf("\n");
-    }
-    _parametrizations[i].bnd.insert(_parametrizations[i].bnd.begin(), des.begin(), des.end());
-    _parametrizations[i].emb.insert(_parametrizations[i].emb.begin(), internals.begin(), internals.end());
-    /*
-    printf("  boundary of part %d : ",i);
-    for (size_t j=0;j<_parametrizations[i].bnd.size();j++)printf("%d (%d %d)",_parametrizations[i].bnd[j]->tag(),_parametrizations[i].bnd[j]->getBeginVertex()->tag(),
-    								 _parametrizations[i].bnd[j]->getEndVertex()->tag());
-    printf("  internals : ");
-    for (size_t j=0;j<_parametrizations[i].emb.size();j++)printf("%d ",_parametrizations[i].emb[j]->tag());
-=======
     // printf("PARAMETRIZATION OF PART %d\n\n", i);
     std::set<GEdge *> des;
     std::set<GEdge *> internals;
@@ -1492,31 +1164,19 @@
     printf("  internals : ");
     for (size_t j = 0; j < _parametrizations[i].emb.size(); j++)
       printf("%d", _parametrizations[i].emb[j]->tag());
->>>>>>> 8458fc59
     printf("\n");
     */
   }
 
-<<<<<<< HEAD
-  
-  //----------------------------------
-  
-=======
->>>>>>> 8458fc59
   mesh_vertices.clear();
   triangles.clear();
   gm->setMaxElementNumber(TAG);
 
   return true;
-
-}
-
-<<<<<<< HEAD
-HXTStatus discreteFace::computsSplitEdgesForPartitionIntoGenusOneSurfaces(std::vector<MEdge> &splitEdges)
-=======
+}
+
 HXTStatus discreteFace::computsSplitEdgesForPartitionIntoGenusOneSurfaces(
   std::vector<MEdge> &splitEdges)
->>>>>>> 8458fc59
 {
   int n = 1;
   HXT_CHECK(hxtInitializeLinearSystems(&n, NULL));
@@ -1533,37 +1193,6 @@
   HXT_CHECK(hxtParametrizationCompute(parametrization, &colors, &nNodes, &nodes,
                                       &uv, &nc, &m));
 
-<<<<<<< HEAD
-  computeSplitEdges(nc, colors, splitEdges);
-  HXT_CHECK(hxtParametrizationDelete(&parametrization));
-  HXT_CHECK(hxtMeshDelete(&m));
-  return HXT_STATUS_OK;
-
-}
-
-bool hxt_reparam_surf::checkPlanar(){
-  SBoundingBox3d bb;
-  mean_plane mp;
-  std::vector<SPoint3> v,vp;
-  for (size_t i=0;i<t3d.size();i++){
-    for (int j=0;j<3;j++){
-      SPoint3 p(t3d[i].getVertex(j)->x(),t3d[i].getVertex(j)->y(),t3d[i].getVertex(j)->z());
-      bb+= p;
-      v.push_back(p);
-    }
-  }
-  computeMeanPlaneSimple(v,mp);
-  projectPointsToPlane(v,vp,mp);
-  for (size_t i=0;i<v.size();i++){
-    double F =
-      mp.a*v[i].x()+
-      mp.b*v[i].y()+
-      mp.c*v[i].z()-
-      mp.d;
-    //    double d = v[i].distance (vp[i]);
-    if ( fabs(F) > 1.e-3 * bb.diag()){
-      //      printf("distance is too large %G vs %g\n",d,bb.diag());
-=======
   _computeSplitEdges(nc, colors, splitEdges);
   HXT_CHECK(hxtParametrizationDelete(&parametrization));
   HXT_CHECK(hxtMeshDelete(&m));
@@ -1595,34 +1224,17 @@
     // double d = v[i].distance (vp[i]);
     if(fabs(F) > 1.e-3 * bb.diag()) {
       // printf("distance is too large %G vs %g\n",d,bb.diag());
->>>>>>> 8458fc59
       return false;
     }
   }
 
-<<<<<<< HEAD
-  SVector3 VX (mp.plan[0][0],mp.plan[0][1],mp.plan[0][2]);
-  SVector3 VY (mp.plan[1][0],mp.plan[1][1],mp.plan[1][2]);
-  SPoint3 XP(mp.x,mp.y,mp.z);
-=======
   SVector3 VX(mp.plan[0][0], mp.plan[0][1], mp.plan[0][2]);
   SVector3 VY(mp.plan[1][0], mp.plan[1][1], mp.plan[1][2]);
   SPoint3 XP(mp.x, mp.y, mp.z);
->>>>>>> 8458fc59
 
   //  printf("%g %g %g\n",mp.plan[0][0],mp.plan[0][1],mp.plan[0][2]);
   //  printf("%g %g %g\n",mp.plan[1][0],mp.plan[1][1],mp.plan[1][2]);
   //  printf("%g %g %g\n",mp.x,mp.y,mp.z);
-<<<<<<< HEAD
-
-  int count = 0;
-  for (size_t i=0;i<t2d.size();i++){
-    for (int j=0;j<3;j++){
-      SVector3 DX = vp[count++]-XP;
-      //      printf("x y = %g %g\n",dot(DX,VX),dot(DX,VY));
-      t2d[i].getVertex(j)->x() = dot(DX,VX);
-      t2d[i].getVertex(j)->y() = dot(DX,VY);
-=======
   
   int count = 0;
   for(size_t i = 0; i < t2d.size(); i++) {
@@ -1631,16 +1243,11 @@
       // printf("x y = %g %g\n",dot(DX,VX),dot(DX,VY));
       t2d[i].getVertex(j)->x() = dot(DX, VX);
       t2d[i].getVertex(j)->y() = dot(DX, VY);
->>>>>>> 8458fc59
     }
   }
   return true;
 }
 
-<<<<<<< HEAD
-
-=======
->>>>>>> 8458fc59
 HXTStatus discreteFace::_reparametrizeThroughHxt()
 {
   int n = 1;
@@ -1667,16 +1274,6 @@
     hxtCurvatureRusinkiewicz(m, &nodalCurvatures, &crossField, edges, false));
   HXT_CHECK(hxtEdgesDelete(&edges));
   _parametrizations.resize(nc);
-<<<<<<< HEAD
-  if(!_compute_topology_of_partition(nc, colors, nNodes, nodes, uv, nodalCurvatures, c2v))
-    Msg::Warning("Impossible to compute the topology of the %d partitions", nc);
-  
-  HXT_CHECK(hxtFree(&nodalCurvatures));
-  HXT_CHECK(hxtFree(&crossField));
-  
-  if (_parametrizations.size() != 1)  Msg::Info("Surface %d split in %d parts", tag(), _parametrizations.size());
-  
-=======
   if(!_computeTopologyOfPartition(nc, colors, nNodes, nodes, uv,
                                   nodalCurvatures, c2v))
     Msg::Warning("Impossible to compute the topology of the %d partitions", nc);
@@ -1687,7 +1284,6 @@
   if(_parametrizations.size() != 1)
     Msg::Info("Surface %d split in %d parts", tag(), _parametrizations.size());
 
->>>>>>> 8458fc59
   //  return HXT_STATUS_OK;
   //  std::map<MEdge, GEdge *, Less_Edge> cad_edges;
   //  existingEdges(this, cad_edges);
@@ -1695,15 +1291,10 @@
   for(size_t i = 0; i < _parametrizations.size(); i++) {
     std::vector<MElement *> temp;
 
-<<<<<<< HEAD
-    if (_parametrizations[i].checkPlanar()) Msg::Info("Discrete surface %d is planar, simplifying parametrization",tag());
-      
-=======
     if(_parametrizations[i].checkPlanar())
       Msg::Info("Discrete surface %d is planar, simplifying parametrization",
                 tag());
 
->>>>>>> 8458fc59
     for(size_t j = 0; j < _parametrizations[i].t2d.size(); j++) {
       temp.push_back(&_parametrizations[i].t2d[j]);
       double MIN[3] = {_parametrizations[i].t3d[j].getVertex(0)->x(),
@@ -1745,17 +1336,10 @@
 #ifdef debug
   // save the atlas in pos files for checking - debugging
   char zz[256];
-<<<<<<< HEAD
-  sprintf(zz,"parametrization_P%d.pos",tag());
-  FILE *f = fopen(zz, "w");
-  fprintf(f, "View \"\"{\n");
-  sprintf(zz,"parametrization_R%d.pos",tag());
-=======
   sprintf(zz, "parametrization_P%d.pos", tag());
   FILE *f = fopen(zz, "w");
   fprintf(f, "View \"\"{\n");
   sprintf(zz, "parametrization_R%d.pos", tag());
->>>>>>> 8458fc59
   FILE *f2 = fopen(zz, "w");
   fprintf(f2, "View \"\"{\n");
   for(size_t i = 0; i < _parametrizations.size(); i++) {
@@ -1770,21 +1354,12 @@
       MVertex *v1 = t3->getVertex(1);
       MVertex *v2 = t3->getVertex(2);
       fprintf(f, "ST(%g,%g,%g,%g,%g,%g,%g,%g,%g){%d,%d,%d};\n",
-<<<<<<< HEAD
-	      vv0->x() + 2.2 * c, vv0->y(), vv0->z(), vv1->x() + 2.2 * c,
-	      vv1->y(), vv1->z(), vv2->x() + 2.2 * c, vv2->y(), vv2->z(), c, c,
-	      c);
-      fprintf(f2, "ST(%g,%g,%g,%g,%g,%g,%g,%g,%g){%d,%d,%d};\n", v0->x(), v0->y(),
-	      v0->z(), v1->x(), v1->y(), v1->z(), v2->x(), v2->y(), v2->z(), c, c,
-	      c);
-=======
               vv0->x() + 2.2 * c, vv0->y(), vv0->z(), vv1->x() + 2.2 * c,
               vv1->y(), vv1->z(), vv2->x() + 2.2 * c, vv2->y(), vv2->z(), c, c,
               c);
       fprintf(f2, "ST(%g,%g,%g,%g,%g,%g,%g,%g,%g){%g,%g,%g,%g,%g,%g};\n", v0->x(),
               v0->y(), v0->z(), v1->x(), v1->y(), v1->z(), v2->x(), v2->y(),
               v2->z(), vv0->x() , vv1->x() , vv2->x(), vv0->y() , vv1->y() , vv2->y());
->>>>>>> 8458fc59
     }
   }
   fprintf(f, "};\n");
@@ -1792,11 +1367,7 @@
   fprintf(f2, "};\n");
   fclose(f2);
 #endif
-<<<<<<< HEAD
-  
-=======
-
->>>>>>> 8458fc59
+
   HXT_CHECK(hxtParametrizationDelete(&parametrization));
   HXT_CHECK(hxtMeshDelete(&m));
   return HXT_STATUS_OK;
