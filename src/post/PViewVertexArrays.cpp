// Gmsh - Copyright (C) 1997-2022 C. Geuzaine, J.-F. Remacle
//
// See the LICENSE.txt file in the Gmsh root directory for license information.
// Please report all issues on https://gitlab.onelab.info/gmsh/gmsh/issues.

#include <string.h>
#include <algorithm>
#include "GmshMessage.h"
#include "GmshDefines.h"
#include "onelab.h"
#include "Iso.h"
#include "MEdge.h"
#include "MFace.h"
#include "PView.h"
#include "PViewOptions.h"
#include "PViewData.h"
#include "PViewDataRemote.h"
#include "Numeric.h"
#include "VertexArray.h"
#include "SmoothData.h"
#include "Context.h"
#include "OpenFile.h"
#include "mathEvaluator.h"
#include "Options.h"
#include "StringUtils.h"
#include "fullMatrix.h"

static void saturate(int nb, double **val, double vmin, double vmax, int i0 = 0,
                     int i1 = 1, int i2 = 2, int i3 = 3, int i4 = 4, int i5 = 5,
                     int i6 = 6, int i7 = 7)
{
  int id[8] = {i0, i1, i2, i3, i4, i5, i6, i7};
  for(int i = 0; i < nb; i++) {
    if(val[id[i]][0] > vmax)
      val[id[i]][0] = vmax;
    else if(val[id[i]][0] < vmin)
      val[id[i]][0] = vmin;
  }
}

static double saturateVector(double *val, int numComp2, double *val2,
                             double min, double max)
{
  double v = ComputeScalarRep(numComp2, val2); // v >= 0
  if(v < min && v > 1e-15) {
    double f = min / v;
    for(int iComp = 0; iComp < numComp2; ++iComp) val2[iComp] *= f;
    val[0] *= f;
    val[1] *= f;
    val[2] *= f;
    return min;
  }
  if(v > max && v > 1e-15) {
    double f = max / v;
    for(int iComp = 0; iComp < numComp2; ++iComp) val2[iComp] *= f;
    val[0] *= f;
    val[1] *= f;
    val[2] *= f;
    return max;
  }
  return v;
}

static SVector3 normal3(double **xyz, int i0 = 0, int i1 = 1, int i2 = 2)
{
  SVector3 t1(xyz[i1][0] - xyz[i0][0], xyz[i1][1] - xyz[i0][1],
              xyz[i1][2] - xyz[i0][2]);
  SVector3 t2(xyz[i2][0] - xyz[i0][0], xyz[i2][1] - xyz[i0][1],
              xyz[i2][2] - xyz[i0][2]);
  SVector3 n = crossprod(t1, t2);
  n.normalize();
  return n;
}

static SVector3 getPointNormal(PView *p, double v)
{
  PViewOptions *opt = p->getOptions();
  SVector3 n(0., 0., 0.);
  if(opt->pointType > 0) {
    // when we draw spheres, we use the normalized value (between 0
    // and 1) stored in the first component of the normal to modulate
    // the radius
    double d = opt->tmpMax - opt->tmpMin;
    n[0] = (v - opt->tmpMin) / (d ? d : 1.);
  }
  return n;
}

static void getLineNormal(PView *p, double x[2], double y[2], double z[2],
                          double *v, SVector3 n[2], bool computeNormal)
{
  PViewOptions *opt = p->getOptions();

  if(opt->lineType > 0) {
    if(v) {
      // when we draw tapered cylinders, we use the normalized values
      // (between 0 and 1) stored in the first component of the
      // normals to modulate the width
      double d = opt->tmpMax - opt->tmpMin;
      n[0][0] = (v[0] - opt->tmpMin) / (d ? d : 1.);
      n[1][0] = (v[1] - opt->tmpMin) / (d ? d : 1.);
    }
    else {
      // when we don't have values we use maximum width cylinders
      n[0][0] = n[1][0] = 1.;
    }
  }
  else if(computeNormal) {
    SBoundingBox3d bb = p->getData()->getBoundingBox();
    if(bb.min().z() == bb.max().z())
      n[0] = n[1] = SVector3(0., 0., 1.);
    else if(bb.min().y() == bb.max().y())
      n[0] = n[1] = SVector3(0., 1., 0.);
    else if(bb.min().x() == bb.max().x())
      n[0] = n[1] = SVector3(1., 0., 0.);
    else {
      // we don't have any info about the normal, just pick one
      SVector3 t(x[1] - x[0], y[1] - y[0], z[1] - z[0]);
      SVector3 ex(0., 0., 0.);
      if(t[0] == 0.)
        ex[0] = 1.;
      else if(t[1] == 0.)
        ex[1] = 1.;
      else
        ex[2] = 1.;
      n[0] = crossprod(t, ex);
      n[0].normalize();
      n[1] = n[0];
    }
  }
}

static bool getExternalValues(PView *p, int index, int ient, int iele,
                              int numNodes, int numComp, double **val,
                              int &numComp2, double **val2)
{
  PViewOptions *opt = p->getOptions();

  // use self by default
  numComp2 = numComp;
  for(int i = 0; i < numNodes; i++)
    for(int j = 0; j < numComp; j++) val2[i][j] = val[i][j];
  opt->externalMin = opt->tmpMin;
  opt->externalMax = opt->tmpMax;

  if(index < 0 || index >= (int)PView::list.size()) return false;

  PView *p2 = PView::list[index];
  PViewData *data2 = p2->getData(true); // use adaptive data if available

  if(iele >= data2->getNumElements(opt->timeStep, ient)) return false;

  if(!data2->skipElement(opt->timeStep, ient, iele) &&
     data2->getNumNodes(opt->timeStep, ient, iele) == numNodes) {
    numComp2 = data2->getNumComponents(opt->timeStep, ient, iele);
    for(int i = 0; i < numNodes; i++)
      for(int j = 0; j < numComp2; j++)
        data2->getValue(opt->timeStep, ient, iele, i, j, val2[i][j]);
    if(opt->rangeType == PViewOptions::Custom) {
      opt->externalMin = opt->customMin;
      opt->externalMax = opt->customMax;
    }
    else if(opt->rangeType == PViewOptions::PerTimeStep) {
      opt->externalMin = data2->getMin(opt->timeStep);
      opt->externalMax = data2->getMax(opt->timeStep);
    }
    else {
      opt->externalMin = data2->getMin();
      opt->externalMax = data2->getMax();
    }
    return true;
  }
  return false;
}

static void applyGeneralRaise(PView *p, int numNodes, int numComp,
                              double **vals, double **xyz)
{
  PViewOptions *opt = p->getOptions();
  if(!opt->genRaiseEvaluator) return;

  std::vector<double> values(14, 0.), res(3);
  for(int k = 0; k < numNodes; k++) {
    for(int i = 0; i < 3; i++) values[i] = xyz[k][i];
    for(int i = 0; i < std::min(numComp, 9); i++) values[3 + i] = vals[k][i];
    values[12] = p->getOptions()->timeStep;
    values[13] = p->getOptions()->currentTime;
    if(opt->genRaiseEvaluator->eval(values, res))
      for(int i = 0; i < 3; i++) xyz[k][i] += opt->genRaiseFactor * res[i];
  }
}

void changeCoordinates(PView *p, int ient, int iele, int numNodes, int type,
                       int numComp, double **xyz, double **val)
{
  PViewOptions *opt = p->getOptions();

  if(opt->explode != 1.) {
    double barycenter[3] = {0., 0., 0.};
    for(int i = 0; i < numNodes; i++)
      for(int j = 0; j < 3; j++) barycenter[j] += xyz[i][j];
    for(int j = 0; j < 3; j++) barycenter[j] /= (double)numNodes;
    for(int i = 0; i < numNodes; i++)
      for(int j = 0; j < 3; j++)
        xyz[i][j] = barycenter[j] + opt->explode * (xyz[i][j] - barycenter[j]);
  }

  if(opt->transform[0][0] != 1. || opt->transform[0][1] != 0. ||
     opt->transform[0][2] != 0. || opt->transform[1][0] != 0. ||
     opt->transform[1][1] != 1. || opt->transform[1][2] != 0. ||
     opt->transform[2][0] != 0. || opt->transform[2][1] != 0. ||
     opt->transform[2][2] != 1.) {
    for(int i = 0; i < numNodes; i++) {
      double old[3] = {xyz[i][0], xyz[i][1], xyz[i][2]};
      for(int j = 0; j < 3; j++) {
        xyz[i][j] = 0.;
        for(int k = 0; k < 3; k++) xyz[i][j] += opt->transform[j][k] * old[k];
      }
    }
  }

  if(opt->offset[0] || opt->offset[1] || opt->offset[2]) {
    for(int i = 0; i < numNodes; i++)
      for(int j = 0; j < 3; j++) xyz[i][j] += opt->offset[j];
  }

  if(opt->raise[0] || opt->raise[1] || opt->raise[2]) {
    for(int i = 0; i < numNodes; i++) {
      double v = ComputeScalarRep(numComp, val[i]);
      for(int j = 0; j < 3; j++) xyz[i][j] += opt->raise[j] * v;
    }
  }

  if(opt->normalRaise &&
     (type == TYPE_LIN || type == TYPE_TRI || type == TYPE_QUA)) {
    SVector3 n;
    if(type == TYPE_LIN) {
      // assumes lines in z=const plane, and raises in that plane
      double x[2] = {xyz[0][0], xyz[1][0]};
      double y[2] = {xyz[0][1], xyz[1][1]};
      double z[2] = {xyz[0][2], xyz[1][2]};
      SVector3 p(0, 0, 1.);
      SVector3 t(x[1] - x[0], y[1] - y[0], z[1] - z[0]);
      n = crossprod(t, p);
      n.normalize();
    }
    else
      n = normal3(xyz);
    for(int i = 0; i < numNodes; i++) {
      double v = ComputeScalarRep(numComp, val[i]);
      for(int j = 0; j < 3; j++) xyz[i][j] += n[j] * opt->normalRaise * v;
    }
  }

  if(numComp == 3 && opt->vectorType == PViewOptions::Displacement) {
    for(int i = 0; i < numNodes; i++) {
      for(int j = 0; j < 3; j++)
        xyz[i][j] += opt->displacementFactor * val[i][j];
    }
  }

  if(opt->useGenRaise) {
    int numComp2;
    double **val2 = new double *[numNodes];
    for(int i = 0; i < numNodes; i++) val2[i] = new double[9];
    getExternalValues(p, opt->viewIndexForGenRaise, ient, iele, numNodes,
                      numComp, val, numComp2, val2);
    applyGeneralRaise(p, numNodes, numComp2, val2, xyz);
    for(int i = 0; i < numNodes; i++) delete[] val2[i];
    delete[] val2;
  }
}

static double evalClipPlane(int clip, double x, double y, double z)
{
  return CTX::instance()->clipPlane[clip][0] * x +
         CTX::instance()->clipPlane[clip][1] * y +
         CTX::instance()->clipPlane[clip][2] * z +
         CTX::instance()->clipPlane[clip][3];
}

static double intersectClipPlane(int clip, int numNodes, double **xyz)
{
  double val = evalClipPlane(clip, xyz[0][0], xyz[0][1], xyz[0][2]);
  for(int i = 1; i < numNodes; i++) {
    if(val * evalClipPlane(clip, xyz[i][0], xyz[i][1], xyz[i][2]) <= 0)
      return 0.; // the element intersects the cut plane
  }
  return val;
}

bool isElementVisible(PViewOptions *opt, int dim, int numNodes, double **xyz)
{
  if(!CTX::instance()->clipWholeElements) return true;
  bool hidden = false;
  for(int clip = 0; clip < 6; clip++) {
    if(opt->clip & (1 << clip)) {
      if(dim < 3 && CTX::instance()->clipOnlyVolume) {}
      else {
        double d = intersectClipPlane(clip, numNodes, xyz);
        if(dim == 3 && CTX::instance()->clipOnlyDrawIntersectingVolume && d) {
          hidden = true;
          break;
        }
        else if(d < 0) {
          hidden = true;
          break;
        }
      }
    }
  }
  return !hidden;
}

static void addOutlinePoint(PView *p, double **xyz, unsigned int color,
                            bool pre, int i0 = 0)
{
  if(pre) return;
  SVector3 n = getPointNormal(p, 1.);
  p->va_points->add(&xyz[i0][0], &xyz[i0][1], &xyz[i0][2], &n, &color, nullptr,
                    true);
}

static void addScalarPoint(PView *p, double **xyz, double **val, bool pre,
                           int i0 = 0, bool unique = false)
{
  if(pre) return;

  PViewOptions *opt = p->getOptions();

  double vmin = opt->tmpMin, vmax = opt->tmpMax;
  if(opt->saturateValues) saturate(1, val, vmin, vmax, i0);

  if(val[i0][0] >= vmin && val[i0][0] <= vmax) {
    unsigned int col = opt->getColor(
      val[i0][0], vmin, vmax, false,
      (opt->intervalsType == PViewOptions::Discrete) ? opt->nbIso : -1);
    SVector3 n = getPointNormal(p, val[i0][0]);
    p->va_points->add(&xyz[i0][0], &xyz[i0][1], &xyz[i0][2], &n, &col, nullptr,
                      unique);
  }
}

static void addOutlineLine(PView *p, double **xyz, unsigned int color, bool pre,
                           int i0 = 0, int i1 = 1)
{
  if(pre) return;

  const int in[2] = {i0, i1};
  unsigned int col[2];
  double x[2], y[2], z[2];
  for(int i = 0; i < 2; i++) {
    x[i] = xyz[in[i]][0];
    y[i] = xyz[in[i]][1];
    z[i] = xyz[in[i]][2];
    col[i] = color;
  }
  SVector3 n[2];
  getLineNormal(p, x, y, z, nullptr, n, true);
  p->va_lines->add(x, y, z, n, col, nullptr, true);
}

static void addScalarLine(PView *p, double **xyz, double **val, bool pre,
                          int i0 = 0, int i1 = 1, bool unique = false)
{
  if(pre) return;

  PViewOptions *opt = p->getOptions();

  if(opt->boundary > 0) {
    opt->boundary--;
    addScalarPoint(p, xyz, val, pre, i0, true);
    addScalarPoint(p, xyz, val, pre, i1, true);
    opt->boundary++;
    return;
  }

  double vmin = opt->tmpMin, vmax = opt->tmpMax;
  if(opt->saturateValues) saturate(2, val, vmin, vmax, i0, i1);

  double x[2] = {xyz[i0][0], xyz[i1][0]};
  double y[2] = {xyz[i0][1], xyz[i1][1]};
  double z[2] = {xyz[i0][2], xyz[i1][2]};
  double v[2] = {val[i0][0], val[i1][0]};

  if(opt->intervalsType == PViewOptions::Continuous) {
    SVector3 n[2];
    getLineNormal(p, x, y, z, v, n, true);
    if(val[i0][0] >= vmin && val[i0][0] <= vmax && val[i1][0] >= vmin &&
       val[i1][0] <= vmax) {
      unsigned int col[2];
      for(int i = 0; i < 2; i++) col[i] = opt->getColor(v[i], vmin, vmax);
      p->va_lines->add(x, y, z, n, col, nullptr, unique);
    }
    else {
      double x2[2], y2[2], z2[2], v2[2];
      int nb = CutLine(x, y, z, v, vmin, vmax, x2, y2, z2, v2);
      if(nb == 2) {
        unsigned int col[2];
        for(int i = 0; i < 2; i++) col[i] = opt->getColor(v2[i], vmin, vmax);
        p->va_lines->add(x2, y2, z2, n, col, nullptr, unique);
      }
    }
  }

  if(opt->intervalsType == PViewOptions::Discrete) {
    for(int k = 0; k < opt->nbIso; k++) {
      if(vmin == vmax) k = opt->nbIso / 2;
      double min = opt->getScaleValue(k, opt->nbIso + 1, vmin, vmax);
      double max = opt->getScaleValue(k + 1, opt->nbIso + 1, vmin, vmax);
      double x2[2], y2[2], z2[2], v2[2];
      int nb = CutLine(x, y, z, v, min, max, x2, y2, z2, v2);
      if(nb == 2) {
        unsigned int color = opt->getColor(k, opt->nbIso);
        unsigned int col[2] = {color, color};
        SVector3 n[2];
        getLineNormal(p, x2, y2, z2, v2, n, true);
        p->va_lines->add(x2, y2, z2, n, col, nullptr, unique);
      }
      if(vmin == vmax) break;
    }
  }

  if(opt->intervalsType == PViewOptions::Iso) {
    for(int k = 0; k < opt->nbIso; k++) {
      if(vmin == vmax) k = opt->nbIso / 2;
      double iso = opt->getScaleValue(k, opt->nbIso, vmin, vmax);
      double x2[1], y2[1], z2[1];
      int nb = IsoLine(x, y, z, v, iso, x2, y2, z2);
      if(nb == 1) {
        unsigned int color = opt->getColor(k, opt->nbIso);
        SVector3 n = getPointNormal(p, iso);
        p->va_points->add(x2, y2, z2, &n, &color, nullptr, unique);
      }
      if(vmin == vmax) break;
    }
  }
}

static void addOutlineTriangle(PView *p, double **xyz, unsigned int color,
                               bool pre, int i0 = 0, int i1 = 1, int i2 = 2)
{
  PViewOptions *opt = p->getOptions();

  const int il[3][2] = {{i0, i1}, {i1, i2}, {i2, i0}};

  SVector3 nfac = normal3(xyz, i0, i1, i2);

  for(int i = 0; i < 3; i++) {
    double x[2] = {xyz[il[i][0]][0], xyz[il[i][1]][0]};
    double y[2] = {xyz[il[i][0]][1], xyz[il[i][1]][1]};
    double z[2] = {xyz[il[i][0]][2], xyz[il[i][1]][2]};
    SVector3 n[2] = {nfac, nfac};
    unsigned int col[2] = {color, color};
    if(opt->smoothNormals) {
      for(int j = 0; j < 2; j++) {
        if(pre)
          p->normals->add(x[j], y[j], z[j], n[j][0], n[j][1], n[j][2]);
        else
          p->normals->get(x[j], y[j], z[j], n[j][0], n[j][1], n[j][2]);
      }
    }
    getLineNormal(p, x, y, z, nullptr, n, false);
    if(!pre) p->va_lines->add(x, y, z, n, col, nullptr, true);
  }
}

static void addScalarTriangle(PView *p, double **xyz, double **val, bool pre,
                              int i0 = 0, int i1 = 1, int i2 = 2,
                              bool unique = false, bool skin = false)
{
  PViewOptions *opt = p->getOptions();

  const int il[3][2] = {{i0, i1}, {i1, i2}, {i2, i0}};

  if(opt->boundary > 0) {
    opt->boundary--;
    for(int i = 0; i < 3; i++)
      addScalarLine(p, xyz, val, pre, il[i][0], il[i][1], true);
    opt->boundary++;
    return;
  }

  double vmin = opt->tmpMin, vmax = opt->tmpMax;
  if(opt->saturateValues) saturate(3, val, vmin, vmax, i0, i1, i2);

  double x[3] = {xyz[i0][0], xyz[i1][0], xyz[i2][0]};
  double y[3] = {xyz[i0][1], xyz[i1][1], xyz[i2][1]};
  double z[3] = {xyz[i0][2], xyz[i1][2], xyz[i2][2]};
  double v[3] = {val[i0][0], val[i1][0], val[i2][0]};

  SVector3 nfac = normal3(xyz, i0, i1, i2);

  if(opt->intervalsType == PViewOptions::Continuous) {
    if(val[i0][0] >= vmin && val[i0][0] <= vmax && val[i1][0] >= vmin &&
       val[i1][0] <= vmax && val[i2][0] >= vmin && val[i2][0] <= vmax) {
      SVector3 n[3] = {nfac, nfac, nfac};
      unsigned int col[3];
      for(int i = 0; i < 3; i++) {
        if(opt->smoothNormals) {
          if(pre)
            p->normals->add(x[i], y[i], z[i], n[i][0], n[i][1], n[i][2]);
          else
            p->normals->get(x[i], y[i], z[i], n[i][0], n[i][1], n[i][2]);
        }
        col[i] = opt->getColor(v[i], vmin, vmax);
      }
      if(!pre) p->va_triangles->add(x, y, z, n, col, nullptr, unique, skin);
    }
    else {
      double x2[10], y2[10], z2[10], v2[10];
      int nb = CutTriangle(x, y, z, v, vmin, vmax, x2, y2, z2, v2);
      if(nb >= 3) {
        for(int j = 2; j < nb; j++) {
          double x3[3] = {x2[0], x2[j - 1], x2[j]};
          double y3[3] = {y2[0], y2[j - 1], y2[j]};
          double z3[3] = {z2[0], z2[j - 1], z2[j]};
          double v3[3] = {v2[0], v2[j - 1], v2[j]};
          SVector3 n[3] = {nfac, nfac, nfac};
          unsigned int col[3];
          for(int i = 0; i < 3; i++) {
            if(opt->smoothNormals) {
              if(pre)
                p->normals->add(x3[i], y3[i], z3[i], n[i][0], n[i][1], n[i][2]);
              else
                p->normals->get(x3[i], y3[i], z3[i], n[i][0], n[i][1], n[i][2]);
            }
            col[i] = opt->getColor(v3[i], vmin, vmax);
          }
          if(!pre)
            p->va_triangles->add(x3, y3, z3, n, col, nullptr, unique, skin);
        }
      }
    }
  }

  if(opt->intervalsType == PViewOptions::Discrete) {
    for(int k = 0; k < opt->nbIso; k++) {
      if(vmin == vmax) k = opt->nbIso / 2;
      double min = opt->getScaleValue(k, opt->nbIso + 1, vmin, vmax);
      double max = opt->getScaleValue(k + 1, opt->nbIso + 1, vmin, vmax);
      double x2[10], y2[10], z2[10], v2[10];
      int nb = CutTriangle(x, y, z, v, min, max, x2, y2, z2, v2);
      if(nb >= 3) {
        unsigned int color = opt->getColor(k, opt->nbIso);
        unsigned int col[3] = {color, color, color};
        for(int j = 2; j < nb; j++) {
          double x3[3] = {x2[0], x2[j - 1], x2[j]};
          double y3[3] = {y2[0], y2[j - 1], y2[j]};
          double z3[3] = {z2[0], z2[j - 1], z2[j]};
          SVector3 n[3] = {nfac, nfac, nfac};
          if(opt->smoothNormals) {
            for(int i = 0; i < 3; i++) {
              if(pre)
                p->normals->add(x3[i], y3[i], z3[i], n[i][0], n[i][1], n[i][2]);
              else
                p->normals->get(x3[i], y3[i], z3[i], n[i][0], n[i][1], n[i][2]);
            }
          }
          if(!pre)
            p->va_triangles->add(x3, y3, z3, n, col, nullptr, unique, skin);
        }
      }
      if(vmin == vmax) break;
    }
  }

  if(opt->intervalsType == PViewOptions::Iso) {
    for(int k = 0; k < opt->nbIso; k++) {
      if(vmin == vmax) k = opt->nbIso / 2;
      double iso = opt->getScaleValue(k, opt->nbIso, vmin, vmax);
      double x2[3], y2[3], z2[3];
      int nb = IsoTriangle(x, y, z, v, iso, x2, y2, z2);
      if(nb == 2) {
        unsigned int color = opt->getColor(k, opt->nbIso);
        unsigned int col[2] = {color, color};
        SVector3 n[2] = {nfac, nfac};
        if(opt->smoothNormals) {
          for(int i = 0; i < 2; i++) {
            if(pre)
              p->normals->add(x2[i], y2[i], z2[i], n[i][0], n[i][1], n[i][2]);
            else
              p->normals->get(x2[i], y2[i], z2[i], n[i][0], n[i][1], n[i][2]);
          }
        }
        double v[2] = {iso, iso};
        getLineNormal(p, x, y, z, v, n, false);
        if(!pre) p->va_lines->add(x2, y2, z2, n, col, nullptr, unique);
      }
      if(vmin == vmax) break;
    }
  }
}

static void addOutlineQuadrangle(PView *p, double **xyz, unsigned int color,
                                 bool pre, int i0 = 0, int i1 = 1, int i2 = 2,
                                 int i3 = 3)
{
  PViewOptions *opt = p->getOptions();

  const int il[4][2] = {{i0, i1}, {i1, i2}, {i2, i3}, {i3, i0}};

  SVector3 nfac = normal3(xyz, i0, i1, i2);

  for(int i = 0; i < 4; i++) {
    double x[2] = {xyz[il[i][0]][0], xyz[il[i][1]][0]};
    double y[2] = {xyz[il[i][0]][1], xyz[il[i][1]][1]};
    double z[2] = {xyz[il[i][0]][2], xyz[il[i][1]][2]};
    SVector3 n[2] = {nfac, nfac};
    unsigned int col[2] = {color, color};
    if(opt->smoothNormals) {
      for(int j = 0; j < 2; j++) {
        if(pre)
          p->normals->add(x[j], y[j], z[j], n[j][0], n[j][1], n[j][2]);
        else
          p->normals->get(x[j], y[j], z[j], n[j][0], n[j][1], n[j][2]);
      }
    }
    getLineNormal(p, x, y, z, nullptr, n, false);
    if(!pre) p->va_lines->add(x, y, z, n, col, nullptr, true);
  }
}

static void addScalarQuadrangle(PView *p, double **xyz, double **val, bool pre,
                                int i0 = 0, int i1 = 1, int i2 = 2, int i3 = 3,
                                bool unique = false)
{
  PViewOptions *opt = p->getOptions();

  const int il[4][2] = {{i0, i1}, {i1, i2}, {i2, i3}, {i3, i0}};
  const int it[2][3] = {{i0, i1, i2}, {i0, i2, i3}};

  if(opt->boundary > 0) {
    opt->boundary--;
    for(int i = 0; i < 4; i++)
      addScalarLine(p, xyz, val, pre, il[i][0], il[i][1], true);
    opt->boundary++;
    return;
  }

  for(int i = 0; i < 2; i++)
    addScalarTriangle(p, xyz, val, pre, it[i][0], it[i][1], it[i][2], unique);
}

static void addOutlinePolygon(PView *p, double **xyz, unsigned int color,
                              bool pre, int numNodes)
{
  for(int i = 0; i < numNodes / 3; i++)
    addOutlineTriangle(p, xyz, color, pre, 3 * i, 3 * i + 1, 3 * i + 2);
}

static void addScalarPolygon(PView *p, double **xyz, double **val, bool pre,
                             int numNodes)
{
  PViewOptions *opt = p->getOptions();

  if(opt->boundary > 0) {
    const int il[3][2] = {{0, 1}, {1, 2}, {2, 0}};
    std::map<MEdge, int, MEdgeLessThan> edges;
    std::vector<MVertex *> verts;
    verts.reserve(numNodes);
    for(int i = 0; i < numNodes; i++)
      verts.push_back(new MVertex(xyz[i][0], xyz[i][1], xyz[i][2]));
    for(int i = 0; i < numNodes / 3; i++) {
      for(int j = 0; j < 3; j++) {
        MEdge ed(verts[3 * i + il[j][0]], verts[3 * i + il[j][1]]);
        std::map<MEdge, int, MEdgeLessThan>::iterator ite;
        for(ite = edges.begin(); ite != edges.end(); ite++)
          if((*ite).first == ed) break;
        if(ite == edges.end())
          edges[ed] = 100 * i + j;
        else
          edges.erase(ite);
      }
    }

    opt->boundary--;
    for(auto ite = edges.begin(); ite != edges.end(); ite++) {
      int i = (int)(*ite).second / 100;
      int j = (*ite).second % 100;
      if(j < 3)
        addScalarLine(p, xyz, val, pre, 3 * i + il[j][0], 3 * i + il[j][0],
                      true);
    }
    opt->boundary++;

    for(int i = 0; i < numNodes; i++) delete verts[i];
    return;
  }

  for(int i = 0; i < numNodes / 3; i++)
    addScalarTriangle(p, xyz, val, pre, 3 * i, 3 * i + 1, 3 * i + 2);
}

static void addOutlineTetrahedron(PView *p, double **xyz, unsigned int color,
                                  bool pre)
{
  const int it[4][3] = {{0, 2, 1}, {0, 1, 3}, {0, 3, 2}, {3, 1, 2}};
  for(int i = 0; i < 4; i++)
    addOutlineTriangle(p, xyz, color, pre, it[i][0], it[i][1], it[i][2]);
}

static void addScalarTetrahedron(PView *p, double **xyz, double **val, bool pre,
                                 int i0 = 0, int i1 = 1, int i2 = 2, int i3 = 3)
{
  PViewOptions *opt = p->getOptions();

  const int it[4][3] = {{i0, i2, i1}, {i0, i1, i3}, {i0, i3, i2}, {i3, i1, i2}};

  if(opt->boundary > 0 || opt->intervalsType == PViewOptions::Continuous ||
     opt->intervalsType == PViewOptions::Discrete) {
    bool skin = (opt->boundary > 0) ? false : opt->drawSkinOnly;
    opt->boundary--;
    for(int i = 0; i < 4; i++)
      addScalarTriangle(p, xyz, val, pre, it[i][0], it[i][1], it[i][2], true,
                        skin);
    opt->boundary++;
    return;
  }

  double vmin = opt->tmpMin, vmax = opt->tmpMax;
  if(opt->saturateValues) saturate(4, val, vmin, vmax, i0, i1, i2, i3);

  double x[4] = {xyz[i0][0], xyz[i1][0], xyz[i2][0], xyz[i3][0]};
  double y[4] = {xyz[i0][1], xyz[i1][1], xyz[i2][1], xyz[i3][1]};
  double z[4] = {xyz[i0][2], xyz[i1][2], xyz[i2][2], xyz[i3][2]};
  double v[4] = {val[i0][0], val[i1][0], val[i2][0], val[i3][0]};

  if(opt->intervalsType == PViewOptions::Iso) {
    for(int k = 0; k < opt->nbIso; k++) {
      if(vmin == vmax) k = opt->nbIso / 2;
      double iso = opt->getScaleValue(k, opt->nbIso, vmin, vmax);
      double x2[6], y2[6], z2[6], nn[3];
      int nb = IsoSimplex(x, y, z, v, iso, x2, y2, z2, nn);
      if(nb >= 3) {
        unsigned int color = opt->getColor(k, opt->nbIso);
        unsigned int col[3] = {color, color, color};
        for(int j = 2; j < nb; j++) {
          double x3[3] = {x2[0], x2[j - 1], x2[j]};
          double y3[3] = {y2[0], y2[j - 1], y2[j]};
          double z3[3] = {z2[0], z2[j - 1], z2[j]};
          SVector3 n[3];
          for(int i = 0; i < 3; i++) {
            n[i][0] = nn[0];
            n[i][1] = nn[1];
            n[i][2] = nn[2];
            if(opt->smoothNormals) {
              if(pre)
                p->normals->add(x3[i], y3[i], z3[i], n[i][0], n[i][1], n[i][2]);
              else
                p->normals->get(x3[i], y3[i], z3[i], n[i][0], n[i][1], n[i][2]);
            }
          }
          if(!pre)
            p->va_triangles->add(x3, y3, z3, n, col, nullptr, false, false);
        }
      }
      if(vmin == vmax) break;
    }
  }
}

static void addOutlineHexahedron(PView *p, double **xyz, unsigned int color,
                                 bool pre)
{
  const int iq[6][4] = {{0, 3, 2, 1}, {0, 1, 5, 4}, {0, 4, 7, 3},
                        {1, 2, 6, 5}, {2, 3, 7, 6}, {4, 5, 6, 7}};

  for(int i = 0; i < 6; i++)
    addOutlineQuadrangle(p, xyz, color, pre, iq[i][0], iq[i][1], iq[i][2],
                         iq[i][3]);
}

static void addScalarHexahedron(PView *p, double **xyz, double **val, bool pre)
{
  PViewOptions *opt = p->getOptions();

  const int iq[6][4] = {{0, 3, 2, 1}, {0, 1, 5, 4}, {0, 4, 7, 3},
                        {1, 2, 6, 5}, {2, 3, 7, 6}, {4, 5, 6, 7}};
  const int is[6][4] = {{0, 1, 3, 7}, {0, 4, 1, 7}, {1, 4, 5, 7},
                        {1, 2, 3, 7}, {1, 6, 2, 7}, {1, 5, 6, 7}};

  if(opt->boundary > 0) {
    opt->boundary--;
    for(int i = 0; i < 6; i++)
      addScalarQuadrangle(p, xyz, val, pre, iq[i][0], iq[i][1], iq[i][2],
                          iq[i][3], true);
    opt->boundary++;
    return;
  }

  for(int i = 0; i < 6; i++)
    addScalarTetrahedron(p, xyz, val, pre, is[i][0], is[i][1], is[i][2],
                         is[i][3]);
}

static void addOutlinePrism(PView *p, double **xyz, unsigned int color,
                            bool pre)
{
  const int iq[3][4] = {{0, 1, 4, 3}, {0, 3, 5, 2}, {1, 2, 5, 4}};
  const int it[2][3] = {{0, 2, 1}, {3, 4, 5}};

  for(int i = 0; i < 3; i++)
    addOutlineQuadrangle(p, xyz, color, pre, iq[i][0], iq[i][1], iq[i][2],
                         iq[i][3]);
  for(int i = 0; i < 2; i++)
    addOutlineTriangle(p, xyz, color, pre, it[i][0], it[i][1], it[i][2]);
}

static void addScalarPrism(PView *p, double **xyz, double **val, bool pre)
{
  PViewOptions *opt = p->getOptions();
  const int iq[3][4] = {{0, 1, 4, 3}, {0, 3, 5, 2}, {1, 2, 5, 4}};
  const int it[2][3] = {{0, 2, 1}, {3, 4, 5}};
  const int is[3][4] = {{0, 1, 2, 4}, {0, 4, 2, 5}, {0, 3, 4, 5}};

  if(opt->boundary > 0) {
    opt->boundary--;
    for(int i = 0; i < 3; i++)
      addScalarQuadrangle(p, xyz, val, pre, iq[i][0], iq[i][1], iq[i][2],
                          iq[i][3], true);
    for(int i = 0; i < 2; i++)
      addScalarTriangle(p, xyz, val, pre, it[i][0], it[i][1], it[i][2], true);
    opt->boundary++;
    return;
  }

  for(int i = 0; i < 3; i++)
    addScalarTetrahedron(p, xyz, val, pre, is[i][0], is[i][1], is[i][2],
                         is[i][3]);
}

static void addOutlinePyramid(PView *p, double **xyz, unsigned int color,
                              bool pre)
{
  const int it[4][3] = {{0, 1, 4}, {3, 0, 4}, {1, 2, 4}, {2, 3, 4}};

  addOutlineQuadrangle(p, xyz, color, pre, 0, 3, 2, 1);
  for(int i = 0; i < 4; i++)
    addOutlineTriangle(p, xyz, color, pre, it[i][0], it[i][1], it[i][2]);
}

static void addScalarPyramid(PView *p, double **xyz, double **val, bool pre)
{
  PViewOptions *opt = p->getOptions();

  const int it[4][3] = {{0, 1, 4}, {3, 0, 4}, {1, 2, 4}, {2, 3, 4}};
  const int is[2][4] = {{0, 1, 3, 4}, {1, 2, 3, 4}};

  if(opt->boundary > 0) {
    opt->boundary--;
    addScalarQuadrangle(p, xyz, val, pre, 0, 3, 2, 1, true);
    for(int i = 0; i < 4; i++)
      addScalarTriangle(p, xyz, val, pre, it[i][0], it[i][1], it[i][2], true);
    opt->boundary++;
    return;
  }

  for(int i = 0; i < 2; i++)
    addScalarTetrahedron(p, xyz, val, pre, is[i][0], is[i][1], is[i][2],
                         is[i][3]);
}

static void addOutlineTrihedron(PView *p, double **xyz, unsigned int color,
                                bool pre)
{
  addOutlineQuadrangle(p, xyz, color, pre, 0, 1, 2, 3);
}

static void addScalarTrihedron(PView *p, double **xyz, double **val, bool pre,
                               int i0 = 0, int i1 = 1, int i2 = 2, int i3 = 3,
                               bool unique = false)
{
  addScalarQuadrangle(p, xyz, val, pre, i0, i1, i2, i3, unique);
}

static void addOutlinePolyhedron(PView *p, double **xyz, unsigned int color,
                                 bool pre, int numNodes)
{
  // FIXME: this code is horribly slow
  const int it[4][3] = {{0, 2, 1}, {0, 1, 3}, {0, 3, 2}, {3, 1, 2}};
  std::map<MFace, int, MFaceLessThan> triFaces;
  std::vector<MVertex *> verts;
  verts.reserve(numNodes);
  for(int i = 0; i < numNodes; i++)
    verts.push_back(new MVertex(xyz[i][0], xyz[i][1], xyz[i][2]));
  for(int i = 0; i < numNodes / 4; i++) {
    for(int j = 0; j < 4; j++) {
      MFace f(verts[4 * i + it[j][0]], verts[4 * i + it[j][1]],
              verts[4 * i + it[j][2]]);
      std::map<MFace, int, MFaceLessThan>::iterator ite;
      for(ite = triFaces.begin(); ite != triFaces.end(); ite++)
        if((*ite).first == f) break;
      if(ite == triFaces.end())
        triFaces[f] = 100 * i + j;
      else
        triFaces.erase(ite);
    }
  }
  for(auto ite = triFaces.begin(); ite != triFaces.end(); ite++) {
    int i = (int)(*ite).second / 100;
    int j = (*ite).second % 100;
    if(j < 4)
      addOutlineTriangle(p, xyz, color, pre, 4 * i + it[j][0], 4 * i + it[j][1],
                         4 * i + it[j][2]);
  }
  for(int i = 0; i < numNodes; i++) delete verts[i];
}

static void addScalarPolyhedron(PView *p, double **xyz, double **val, bool pre,
                                int numNodes)
{
  PViewOptions *opt = p->getOptions();

  if(opt->boundary > 0) { return; }

  for(int i = 0; i < numNodes / 4; i++)
    addScalarTetrahedron(p, xyz, val, pre, 4 * i, 4 * i + 1, 4 * i + 2,
                         4 * i + 3);
}

static void addOutlineElement(PView *p, int type, double **xyz, bool pre,
                              int numNodes)
{
  PViewOptions *opt = p->getOptions();
  switch(type) {
  case TYPE_PNT: addOutlinePoint(p, xyz, opt->color.point, pre); break;
  case TYPE_LIN: addOutlineLine(p, xyz, opt->color.line, pre); break;
  case TYPE_TRI: addOutlineTriangle(p, xyz, opt->color.triangle, pre); break;
  case TYPE_QUA:
    addOutlineQuadrangle(p, xyz, opt->color.quadrangle, pre);
    break;
  case TYPE_POLYG:
    addOutlinePolygon(p, xyz, opt->color.quadrangle, pre, numNodes);
    break;
  case TYPE_TET:
    addOutlineTetrahedron(p, xyz, opt->color.tetrahedron, pre);
    break;
  case TYPE_HEX:
    addOutlineHexahedron(p, xyz, opt->color.hexahedron, pre);
    break;
  case TYPE_PRI: addOutlinePrism(p, xyz, opt->color.prism, pre); break;
  case TYPE_PYR: addOutlinePyramid(p, xyz, opt->color.pyramid, pre); break;
  case TYPE_TRIH: addOutlineTrihedron(p, xyz, opt->color.pyramid, pre); break;
  case TYPE_POLYH:
    addOutlinePolyhedron(p, xyz, opt->color.pyramid, pre, numNodes);
    break;
  }
}

static void addScalarElement(PView *p, int type, double **xyz, double **val,
                             bool pre, int numNodes)
{
  switch(type) {
  case TYPE_PNT: addScalarPoint(p, xyz, val, pre); break;
  case TYPE_LIN: addScalarLine(p, xyz, val, pre); break;
  case TYPE_TRI: addScalarTriangle(p, xyz, val, pre); break;
  case TYPE_QUA: addScalarQuadrangle(p, xyz, val, pre); break;
  case TYPE_POLYG: addScalarPolygon(p, xyz, val, pre, numNodes); break;
  case TYPE_TET: addScalarTetrahedron(p, xyz, val, pre); break;
  case TYPE_HEX: addScalarHexahedron(p, xyz, val, pre); break;
  case TYPE_PRI: addScalarPrism(p, xyz, val, pre); break;
  case TYPE_PYR: addScalarPyramid(p, xyz, val, pre); break;
  case TYPE_TRIH: addScalarTrihedron(p, xyz, val, pre); break;
  case TYPE_POLYH: addScalarPolyhedron(p, xyz, val, pre, numNodes); break;
  }
}

static void addVectorElement(PView *p, int ient, int iele, int numNodes,
                             int type, double **xyz, double **val, bool pre)
{
  // use adaptive data if available
  PViewData *data = p->getData(true);
  PViewOptions *opt = p->getOptions();

  int numComp2;
  double **val2 = new double *[numNodes];
  for(int i = 0; i < numNodes; i++) val2[i] = new double[9];
  getExternalValues(p, opt->externalViewIndex, ient, iele, numNodes, 3, val,
                    numComp2, val2);

  if(opt->vectorType == PViewOptions::Displacement) {
    for(int i = 0; i < numNodes; i++)
      val2[i][0] = ComputeScalarRep(numComp2, val2[i]);

    // add scalar element with correct min/max
    double min = opt->tmpMin, max = opt->tmpMax;
    opt->tmpMin = opt->externalMin;
    opt->tmpMax = opt->externalMax;
    addScalarElement(p, type, xyz, val2, pre, numNodes);
    opt->tmpMin = min;
    opt->tmpMax = max;

    // add point trajectories
    // FIXME: this should be optional
    if(!pre && numNodes == 1 && opt->timeStep > 0 && opt->lineWidth) {
      for(int ts = 0; ts < opt->timeStep; ts++) {
        if(!data->hasTimeStep(ts)) continue;
        int numComp = data->getNumComponents(ts, ient, iele);
        double xyz0[3], dxyz[3][2] = {{0., 0.}, {0., 0.}, {0., 0.}};
        data->getNode(ts, ient, iele, 0, xyz0[0], xyz0[1], xyz0[2]);
        for(int j = 0; j < 3; j++) {
          int comp = opt->forceNumComponents ? opt->componentMap[j] : j;
          if(comp >= 0 && comp < numComp) {
            data->getValue(ts, ient, iele, 0, comp, dxyz[j][0]);
            data->getValue(ts + 1, ient, iele, 0, comp, dxyz[j][1]);
          }
        }
        unsigned int col[2];
        double norm[2];
        for(int i = 0; i < 2; i++) {
          norm[i] = sqrt(dxyz[0][i] * dxyz[0][i] + dxyz[1][i] * dxyz[1][i] +
                         dxyz[2][i] * dxyz[2][i]);
          col[i] = opt->getColor(norm[i], opt->tmpMin, opt->tmpMax);
        }
        for(int j = 0; j < 3; j++) {
          dxyz[j][0] = xyz0[j] + dxyz[j][0] * opt->displacementFactor;
          dxyz[j][1] = xyz0[j] + dxyz[j][1] * opt->displacementFactor;
        }
        SVector3 n[2];
        getLineNormal(p, dxyz[0], dxyz[1], dxyz[2], norm, n, true);
        p->va_lines->add(dxyz[0], dxyz[1], dxyz[2], n, col, nullptr, false);
      }
    }
    for(int i = 0; i < numNodes; i++) delete[] val2[i];
    delete[] val2;
    return;
  }

  if(pre) {
    for(int i = 0; i < numNodes; i++) delete[] val2[i];
    delete[] val2;
    return;
  }

  if(opt->glyphLocation == PViewOptions::Vertex) {
    for(int i = 0; i < numNodes; i++) {
      double v2 = opt->saturateValues ?
                    saturateVector(val[i], numComp2, val2[i], opt->externalMin,
                                   opt->externalMax) :
                    ComputeScalarRep(numComp2, val2[i]);
      if(v2 >= opt->externalMin && v2 <= opt->externalMax) {
        unsigned int color = opt->getColor(
          v2, opt->externalMin, opt->externalMax, false,
          (opt->intervalsType == PViewOptions::Discrete) ? opt->nbIso : -1);
        unsigned int col[2] = {color, color};
        double dxyz[3][2];
        for(int j = 0; j < 3; j++) {
          dxyz[j][0] = xyz[i][j];
          dxyz[j][1] = val[i][j];
        }
        p->va_vectors->add(dxyz[0], dxyz[1], dxyz[2], nullptr, col, nullptr,
                           false);
      }
    }
  }

  if(opt->glyphLocation == PViewOptions::COG) {
    // compute value by averaging the norm and averaging the directions (this
    // allows to preserve the min/max)
    SPoint3 pc(0., 0., 0.);
    double d[3] = {0., 0., 0.};
    double v2 = 0.;
    for(int i = 0; i < numNodes; i++) {
      pc += SPoint3(xyz[i][0], xyz[i][1], xyz[i][2]);
      v2 += opt->saturateValues ?
              saturateVector(val[i], numComp2, val2[i], opt->externalMin,
                             opt->externalMax) :
              ComputeScalarRep(numComp2, val2[i]);
      for(int j = 0; j < 3; j++) d[j] += val[i][j];
    }
    pc /= (double)numNodes;
    v2 /= (double)numNodes;
    norme(d);
    for(int i = 0; i < 3; i++) d[i] *= v2;

    // need tolerance since we compare computed results (the average)
    // instead of the raw data used to compute bounds
    if(v2 >= opt->externalMin * (1. - 1.e-15) &&
       v2 <= opt->externalMax * (1. + 1.e-15)) {
      unsigned int color = opt->getColor(
        v2, opt->externalMin, opt->externalMax, false,
        (opt->intervalsType == PViewOptions::Discrete) ? opt->nbIso : -1);
      unsigned int col[2] = {color, color};
      double dxyz[3][2];
      for(int i = 0; i < 3; i++) {
        dxyz[i][0] = pc[i];
        dxyz[i][1] = d[i];
      }
      p->va_vectors->add(dxyz[0], dxyz[1], dxyz[2], nullptr, col, nullptr,
                         false);
    }
  }
  for(int i = 0; i < numNodes; i++) delete[] val2[i];
  delete[] val2;
}

static void addTriangle(PView *p, PViewOptions *opt, double *x0, double *x1,
                        double *x2, SPoint3 &xx, double val)
{
  unsigned int color = opt->getColor(
    val, opt->tmpMin, opt->tmpMax, false,
    (opt->intervalsType == PViewOptions::Discrete) ? opt->nbIso : -1);

  SVector3 a(x1[0] - x0[0], x1[1] - x0[1], x1[2] - x0[2]);
  SVector3 b(x2[0] - x0[0], x2[1] - x0[1], x2[2] - x0[2]);
  SVector3 c(xx.x() - x0[0], xx.y() - x0[1], xx.z() - x0[2]);
  SVector3 N = crossprod(a, b);
  unsigned int col[3] = {color, color, color};
  N.normalize();
  if(dot(c, N) > 0) {
    double XX[3] = {x0[0], x1[0], x2[0]};
    double YY[3] = {x0[1], x1[1], x2[1]};
    double ZZ[3] = {x0[2], x1[2], x2[2]};
    SVector3 NN[3] = {N, N, N};
    p->va_triangles->add(XX, YY, ZZ, NN, col, nullptr, false);
  }
  else {
    double XX[3] = {x1[0], x0[0], x2[0]};
    double YY[3] = {x1[1], x0[1], x2[1]};
    double ZZ[3] = {x1[2], x0[2], x2[2]};
    SVector3 NN[3] = {-N, -N, -N};
    p->va_triangles->add(XX, YY, ZZ, NN, col, nullptr, false);
  }
}

static void addTensorElement(PView *p, int iEnt, int iEle, int numNodes,
                             int type, double **xyz, double **val, bool pre)
{
  PViewOptions *opt = p->getOptions();
  fullMatrix<double> tensor(3, 3);
  fullVector<double> S(3), imS(3);
  fullMatrix<double> leftV(3, 3), rightV(3, 3);

  if(opt->tensorType == PViewOptions::VonMises) {
    for(int i = 0; i < numNodes; i++) val[i][0] = ComputeVonMises(val[i]);
    addScalarElement(p, type, xyz, val, pre, numNodes);
  }
<<<<<<< HEAD

  else if(opt->tensorType == PViewOptions::Frame) {
    if(opt->glyphLocation == PViewOptions::Vertex) {
      for(int i = 0; i < numNodes; i++) {
        double d0[3], d1[3], d2[3];
        double nrm = sqrt(val[i][0] * val[i][0] + val[i][1] * val[i][1] +
                          val[i][2] * val[i][2] + val[i][3] * val[i][3] +
			  val[i][4] * val[i][4] + val[i][5] * val[i][5]+
			  val[i][6] * val[i][6] + val[i][7] * val[i][7]+
			  val[i][8] * val[i][8]);

        for(int j = 0; j < 3; j++) {
          d0[j] = opt->displacementFactor * val[i][j + 0 * 3];
          d1[j] = opt->displacementFactor * val[i][j + 1 * 3];
          d2[j] = opt->displacementFactor * val[i][j + 2 * 3];
        }
        double x = xyz[i][0];
        double y = xyz[i][1];
        double z = xyz[i][2];

        SPoint3 xx(x, y, z);
        double x0[3] = {x + d0[0] + d1[0] + d2[0], y + d0[1] + d1[1] + d2[1],
                        z + d0[2] + d1[2] + d2[2]};
        double x1[3] = {x - d0[0] + d1[0] + d2[0], y - d0[1] + d1[1] + d2[1],
                        z - d0[2] + d1[2] + d2[2]};
        double x2[3] = {x - d0[0] - d1[0] + d2[0], y - d0[1] - d1[1] + d2[1],
                        z - d0[2] - d1[2] + d2[2]};
        double x3[3] = {x + d0[0] - d1[0] + d2[0], y + d0[1] - d1[1] + d2[1],
                        z + d0[2] - d1[2] + d2[2]};

        double x4[3] = {x + d0[0] + d1[0] - d2[0], y + d0[1] + d1[1] - d2[1],
                        z + d0[2] + d1[2] - d2[2]};
        double x5[3] = {x - d0[0] + d1[0] - d2[0], y - d0[1] + d1[1] - d2[1],
                        z - d0[2] + d1[2] - d2[2]};
        double x6[3] = {x - d0[0] - d1[0] - d2[0], y - d0[1] - d1[1] - d2[1],
                        z - d0[2] - d1[2] - d2[2]};
        double x7[3] = {x + d0[0] - d1[0] - d2[0], y + d0[1] - d1[1] - d2[1],
                        z + d0[2] - d1[2] - d2[2]};

        if((nrm > opt->tmpMin && opt->tmpMax) || opt->saturateValues) {
          addTriangle(p, opt, x0, x1, x2, xx, nrm);
          addTriangle(p, opt, x2, x3, x0, xx, nrm);
          addTriangle(p, opt, x4, x7, x6, xx, nrm);
          addTriangle(p, opt, x6, x5, x4, xx, nrm);
          addTriangle(p, opt, x0, x3, x7, xx, nrm);
          addTriangle(p, opt, x7, x4, x0, xx, nrm);
          addTriangle(p, opt, x1, x5, x6, xx, nrm);
          addTriangle(p, opt, x6, x2, x1, xx, nrm);
          addTriangle(p, opt, x0, x4, x5, xx, nrm);
          addTriangle(p, opt, x5, x1, x0, xx, nrm);
          addTriangle(p, opt, x3, x2, x6, xx, nrm);
          addTriangle(p, opt, x6, x7, x3, xx, nrm);
        }
      }
    }
  }
=======
>>>>>>> 978a51a3
  else if(opt->tensorType == PViewOptions::Ellipse ||
          opt->tensorType == PViewOptions::Ellipsoid ||
	  opt->tensorType == PViewOptions::Frame) {
    if(opt->glyphLocation == PViewOptions::Vertex) {
      double vval[3][4] = {{0, 0, 0, 0}, {0, 0, 0, 0}, {0, 0, 0, 0}};
      for(int i = 0; i < numNodes; i++) {
	if (opt->tensorType == PViewOptions::Frame) {
	  SVector3 v0 (val[i][0],val[i][3],val[i][6]);
	  SVector3 v1 (val[i][1],val[i][4],val[i][7]);
	  SVector3 v2 (val[i][2],val[i][5],val[i][8]);
	  S(0) = v0.norm();
	  S(1) = v1.norm();
	  S(2) = v2.norm();
	  for(int k = 0; k < 3; k++) vval[k][0] = xyz[i][k];
	  vval[0][1] = v0.x();
	  vval[0][2] = v0.y();
	  vval[0][3] = v0.z();
	  vval[1][1] = v1.x();
	  vval[1][2] = v1.y();
	  vval[1][3] = v1.z();
	  vval[2][1] = v2.x();
	  vval[2][2] = v2.y();
	  vval[2][3] = v2.z();
	}
	else {
	  for(int j = 0; j < 3; j++) {
	    tensor(j, 0) = val[i][0 + j * 3];
	    tensor(j, 1) = val[i][1 + j * 3];
	    tensor(j, 2) = val[i][2 + j * 3];
	  }	  
	  tensor.eig(S, imS, leftV, rightV, false);
	  for(int k = 0; k < 3; k++) {
	    vval[k][0] = xyz[i][k];
	    for(int j = 0; j < 3; j++) { vval[k][j + 1] = rightV(k, j) * S(j); }
	  }
	}
	
	//	double lmax = std::max(S(0), std::max(S(1), S(2)));
	//	double lmin = std::min(S(0), std::min(S(1), S(2)));
	double det = S(0)*S(1)*S(2);

	printf("%12.5E %12.5E %12.5E \n",det,opt->tmpMin, opt->tmpMax);
	
        unsigned int color = opt->getColor(
          det, opt->tmpMin, opt->tmpMax, false,
          (opt->intervalsType == PViewOptions::Discrete) ? opt->nbIso : -1);
        unsigned int col[4] = {color, color, color, color};
        p->va_ellipses->add(vval[0], vval[1], vval[2], nullptr, col, nullptr,
                            false);
      }
    }
    else if(opt->glyphLocation == PViewOptions::COG) {
      double vval[3][4] = {{0, 0, 0, 0}, {0, 0, 0, 0}, {0, 0, 0, 0}};
      for(int i = 0; i < numNodes; i++) {
        for(int j = 0; j < 3; j++) {
          tensor(j, 0) = val[i][0 + j * 3];
          tensor(j, 1) = val[i][1 + j * 3];
          tensor(j, 2) = val[i][2 + j * 3];
        }
        tensor.eig(S, imS, leftV, rightV, false);
        for(int j = 0; j < 3; j++) {
          vval[0][j + 1] += rightV(0, j) * S(j) / numNodes;
          vval[1][j + 1] += rightV(1, j) * S(j) / numNodes;
          vval[2][j + 1] += rightV(2, j) * S(j) / numNodes;
        }
        vval[0][0] += xyz[i][0] / numNodes;
        vval[1][0] += xyz[i][1] / numNodes;
        vval[2][0] += xyz[i][2] / numNodes;
      }
      double lmax = std::max(S(0), std::max(S(1), S(2)));
      unsigned int color = opt->getColor(
        lmax, opt->tmpMin, opt->tmpMax, false,
        (opt->intervalsType == PViewOptions::Discrete) ? opt->nbIso : -1);
      unsigned int col[4] = {color, color, color, color};
      p->va_ellipses->add(vval[0], vval[1], vval[2], nullptr, col, nullptr,
                          false);
    }
  }
  else {
    double **vval[3] = {new double *[numNodes], new double *[numNodes],
                        new double *[numNodes]};
    for(int i = 0; i < 3; i++)
      for(int j = 0; j < numNodes; j++) vval[i][j] = new double[3];
    for(int i = 0; i < numNodes; i++) {
      for(int j = 0; j < 3; j++) {
        tensor(j, 0) = val[i][0 + j * 3];
        tensor(j, 1) = val[i][1 + j * 3];
        tensor(j, 2) = val[i][2 + j * 3];
      }
      tensor.eig(S, imS, leftV, rightV,
                 opt->tensorType != PViewOptions::EigenVectors);
      if(PViewOptions::MinEigenValue == opt->tensorType)
        val[i][0] = S(0);
      else if(PViewOptions::MaxEigenValue == opt->tensorType)
        val[i][0] = S(2);
      else if(PViewOptions::EigenVectors == opt->tensorType) {
        for(int j = 0; j < 3; j++) {
          vval[0][i][j] = rightV(j, 0) * S(0);
          vval[1][i][j] = rightV(j, 1) * S(1);
          vval[2][i][j] = rightV(j, 2) * S(2);
        }
      }
    }

    if(PViewOptions::EigenVectors == opt->tensorType) {
      addVectorElement(p, iEnt, iEle, numNodes, type, xyz, vval[0], pre);
      addVectorElement(p, iEnt, iEle, numNodes, type, xyz, vval[1], pre);
      addVectorElement(p, iEnt, iEle, numNodes, type, xyz, vval[2], pre);
    }
    else
      addScalarElement(p, type, xyz, val, pre, numNodes);
    for(int i = 0; i < 3; i++) {
      for(int j = 0; j < numNodes; j++) delete[] vval[i][j];
      delete[] vval[i];
    }
  }
}

static void addElementsInArrays(PView *p, bool preprocessNormalsOnly)
{
  static int numNodesError = 0, numCompError = 0;

  // use adaptive data if available
  PViewData *data = p->getData(true);
  PViewOptions *opt = p->getOptions();

  opt->tmpBBox.reset();

  int NMAX = PVIEW_NMAX;
  double **xyz = new double *[NMAX];
  double **val = new double *[NMAX];
  for(int i = 0; i < NMAX; i++) {
    xyz[i] = new double[3];
    val[i] = new double[9];
  }
  for(int ent = 0; ent < data->getNumEntities(opt->timeStep); ent++) {
    if(data->skipEntity(opt->timeStep, ent)) continue;
    for(int i = 0; i < data->getNumElements(opt->timeStep, ent); i++) {
      if(data->skipElement(opt->timeStep, ent, i, true, opt->sampling))
        continue;
      int type = data->getType(opt->timeStep, ent, i);
      if(opt->skipElement(type)) continue;
      int numComp = data->getNumComponents(opt->timeStep, ent, i);
      int numNodes = data->getNumNodes(opt->timeStep, ent, i);
      if(numNodes > PVIEW_NMAX) {
        if(type == TYPE_POLYG || type == TYPE_POLYH) {
          if(numNodes > NMAX) {
            for(int j = 0; j < NMAX; j++) {
              delete[] xyz[j];
              delete[] val[j];
            }
            delete[] xyz;
            delete[] val;
            NMAX = numNodes;
            xyz = new double *[NMAX];
            val = new double *[NMAX];
            for(int j = 0; j < NMAX; j++) {
              xyz[j] = new double[3];
              val[j] = new double[9];
            }
          }
        }
        else {
          if(numNodesError != numNodes) {
            numNodesError = numNodes;
            Msg::Warning(
              "Fields with %d nodes per element cannot be displayed: "
              "either force the field type or select 'Adapt visualization "
              "grid' if the field is high-order",
              numNodes);
          }
          continue;
        }
      }
      if((numComp > 9 && !opt->forceNumComponents) ||
         opt->forceNumComponents > 9) {
        if(numCompError != numComp) {
          numCompError = numComp;
          Msg::Warning(
            "Fields with %d components cannot be displayed: "
            "either force the field type or select 'Adapt visualization "
            "grid' if the field is high-order",
            numComp);
        }
        continue;
      }
      for(int j = 0; j < numNodes; j++) {
        data->getNode(opt->timeStep, ent, i, j, xyz[j][0], xyz[j][1],
                      xyz[j][2]);
        if(opt->forceNumComponents) {
          for(int k = 0; k < opt->forceNumComponents; k++) {
            int comp = opt->componentMap[k];
            if(comp >= 0 && comp < numComp)
              data->getValue(opt->timeStep, ent, i, j, comp, val[j][k]);
            else
              val[j][k] = 0.;
          }
        }
        else
          for(int k = 0; k < numComp; k++)
            data->getValue(opt->timeStep, ent, i, j, k, val[j][k]);
      }
      if(opt->forceNumComponents) numComp = opt->forceNumComponents;

      changeCoordinates(p, ent, i, numNodes, type, numComp, xyz, val);
      int dim = data->getDimension(opt->timeStep, ent, i);
      if(!isElementVisible(opt, dim, numNodes, xyz)) continue;

      for(int j = 0; j < numNodes; j++)
        opt->tmpBBox += SPoint3(xyz[j][0], xyz[j][1], xyz[j][2]);

      if(opt->showElement && !data->useGaussPoints())
        addOutlineElement(p, type, xyz, preprocessNormalsOnly, numNodes);

      if(opt->intervalsType != PViewOptions::Numeric) {
        if(data->useGaussPoints()) {
          for(int j = 0; j < numNodes; j++) {
            double *x2 = new double[3];
            double **xyz2 = &x2;
            double *v2 = new double[9];
            double **val2 = &v2;
            xyz2[0][0] = xyz[j][0];
            xyz2[0][1] = xyz[j][1];
            xyz2[0][2] = xyz[j][2];
            for(int k = 0; k < numComp; k++) val2[0][k] = val[j][k];
            if(numComp == 1 && opt->drawScalars)
              addScalarElement(p, TYPE_PNT, xyz2, val2, preprocessNormalsOnly,
                               numNodes);
            else if(numComp == 3 && opt->drawVectors)
              addVectorElement(p, ent, i, 1, TYPE_PNT, xyz2, val2,
                               preprocessNormalsOnly);
            else if(numComp == 9 && opt->drawTensors)
              addTensorElement(p, ent, i, 1, TYPE_PNT, xyz2, val2,
                               preprocessNormalsOnly);
            delete[] x2;
            delete[] v2;
          }
        }
        else if(numComp == 1 && opt->drawScalars)
          addScalarElement(p, type, xyz, val, preprocessNormalsOnly, numNodes);
        else if(numComp == 3 && opt->drawVectors)
          addVectorElement(p, ent, i, numNodes, type, xyz, val,
                           preprocessNormalsOnly);
        else if(numComp == 9 && opt->drawTensors)
          addTensorElement(p, ent, i, numNodes, type, xyz, val,
                           preprocessNormalsOnly);
      }
    }
  }
  for(int j = 0; j < NMAX; j++) {
    delete[] xyz[j];
    delete[] val[j];
  }
  delete[] xyz;
  delete[] val;
}

class initPView {
private:
  // we try to estimate how many primitives will end up in the vertex
  // arrays, since reallocating the arrays takes a huge amount of time
  // on Windows/Cygwin
  int _estimateIfClipped(PView *p, int num)
  {
    if(CTX::instance()->clipWholeElements &&
       CTX::instance()->clipOnlyDrawIntersectingVolume) {
      PViewOptions *opt = p->getOptions();
      for(int clip = 0; clip < 6; clip++) {
        if(opt->clip & (1 << clip)) return (int)sqrt((double)num);
      }
    }
    return num;
  }
  int _estimateNumPoints(PView *p)
  {
    PViewData *data = p->getData(true);
    PViewOptions *opt = p->getOptions();
    int heuristic = data->getNumPoints(opt->timeStep);
    return heuristic + 10000;
  }
  int _estimateNumLines(PView *p)
  {
    PViewData *data = p->getData(true);
    PViewOptions *opt = p->getOptions();
    int heuristic = data->getNumLines(opt->timeStep);
    return heuristic + 10000;
  }
  int _estimateNumTriangles(PView *p)
  {
    PViewData *data = p->getData(true);
    PViewOptions *opt = p->getOptions();
    int tris = data->getNumTriangles(opt->timeStep);
    int quads = data->getNumQuadrangles(opt->timeStep);
    int polygs = data->getNumPolygons(opt->timeStep);
    int tets = data->getNumTetrahedra(opt->timeStep);
    int prisms = data->getNumPrisms(opt->timeStep);
    int pyrs = data->getNumPyramids(opt->timeStep);
    int trihs = data->getNumTrihedra(opt->timeStep);
    int hexas = data->getNumHexahedra(opt->timeStep);
    int polyhs = data->getNumPolyhedra(opt->timeStep);
    int heuristic = 0;
    if(opt->intervalsType == PViewOptions::Iso)
      heuristic = (tets + prisms + pyrs + hexas + polyhs) / 10;
    else if(opt->intervalsType == PViewOptions::Continuous)
      heuristic = (tris + 2 * quads + 3 * polygs + 6 * tets + 8 * prisms +
                   6 * pyrs + 2 * trihs + 12 * hexas + 10 * polyhs);
    else if(opt->intervalsType == PViewOptions::Discrete)
      heuristic = (tris + 2 * quads + 3 * polygs + 6 * tets + 8 * prisms +
                   6 * pyrs + 2 * trihs + 12 * hexas + 10 * polyhs) *
                  2;
    heuristic = _estimateIfClipped(p, heuristic);
    return heuristic + 10000;
  }
  int _estimateNumVectors(PView *p)
  {
    PViewData *data = p->getData(true);
    PViewOptions *opt = p->getOptions();
    int heuristic = data->getNumVectors(opt->timeStep);
    heuristic = _estimateIfClipped(p, heuristic);
    return heuristic + 1000;
  }
  int _estimateNumEllipses(PView *p)
  {
    PViewData *data = p->getData(true);
    PViewOptions *opt = p->getOptions();
    int heuristic = data->getNumTensors(opt->timeStep);
    heuristic = _estimateIfClipped(p, heuristic);
    return heuristic + 1000;
  }

public:
  bool operator()(PView *p)
  {
    // use adaptive data if available
    PViewData *data = p->getData(true);
    PViewOptions *opt = p->getOptions();

    if(data->getDirty() || !data->getNumTimeSteps() || !p->getChanged())
      return false;
    if(!opt->visible || opt->type != PViewOptions::Plot3D) return false;

    p->deleteVertexArrays();

    if(data->isRemote()) {
      // FIXME: need to rewrite option code and add nice serialization
      std::string fileName =
        CTX::instance()->homeDir + CTX::instance()->tmpFileName;
      PrintOptions(0, GMSH_FULLRC, 0, 0, fileName.c_str());
      std::string options = ConvertFileToString(fileName);
      data->fillRemoteVertexArrays(options);
      return false;
    }

    if(opt->useGenRaise) opt->createGeneralRaise();

    if(opt->rangeType == PViewOptions::Custom) {
      opt->tmpMin = opt->customMin;
      opt->tmpMax = opt->customMax;
    }
    else if(opt->rangeType == PViewOptions::PerTimeStep) {
      opt->tmpMin = data->getMin(opt->timeStep);
      opt->tmpMax = data->getMax(opt->timeStep);
    }
    else {
      // FIXME: this is not perfect for multi-step adaptive views, as
      // we don't have the correct min/max info for the other steps
      opt->tmpMin = data->getMin();
      opt->tmpMax = data->getMax();
    }

    p->va_points = new VertexArray(1, _estimateNumPoints(p));
    p->va_lines = new VertexArray(2, _estimateNumLines(p));
    p->va_triangles = new VertexArray(3, _estimateNumTriangles(p));
    p->va_vectors = new VertexArray(2, _estimateNumVectors(p));
    p->va_ellipses = new VertexArray(4, _estimateNumEllipses(p));

    if(p->normals) delete p->normals;

    p->normals = new smooth_normals(opt->angleSmoothNormals);

    if(opt->smoothNormals) addElementsInArrays(p, true);
    addElementsInArrays(p, false);

    p->va_points->finalize();
    p->va_lines->finalize();
    p->va_triangles->finalize();
    p->va_vectors->finalize();
    p->va_ellipses->finalize();

    Msg::Debug(
      "%d vertices in vertex arrays (%g Mb)",
      p->va_points->getNumVertices() + p->va_lines->getNumVertices() +
        p->va_triangles->getNumVertices() + p->va_vectors->getNumVertices() +
        p->va_ellipses->getNumVertices(),
      p->va_points->getMemoryInMb() + p->va_lines->getMemoryInMb() +
        p->va_triangles->getMemoryInMb() + p->va_vectors->getMemoryInMb() +
        p->va_ellipses->getMemoryInMb());

    p->setChanged(false);
    return true;
  }
};

bool PView::fillVertexArrays()
{
  initPView init;
  return init(this);
}

void PView::fillVertexArray(onelab::localNetworkClient *remote, int length,
                            const char *bytes, int swap)
{
  std::string name;
  int tag, type, numSteps;
  double min, max, time, xmin, ymin, zmin, xmax, ymax, zmax;
  if(!VertexArray::decodeHeader(length, bytes, swap, name, tag, type, min, max,
                                numSteps, time, xmin, ymin, zmin, xmax, ymax,
                                zmax))
    return;

  Msg::Debug("Filling vertex array (type %d) in view tag %d", type, tag);

  SBoundingBox3d bbox(xmin, ymin, zmin, xmax, ymax, zmax);

  PView *p = PView::getViewByTag(tag);
  if(!p) {
    Msg::Info("View tag %d does not exist: creating new view", tag);
    PViewData *data =
      new PViewDataRemote(remote, min, max, numSteps, time, bbox);
    data->setName(name + " (remote)");
    p = new PView(data, tag);
    SetBoundingBox();
  }
  else {
    PViewDataRemote *data = dynamic_cast<PViewDataRemote *>(p->getData());
    if(data) {
      data->setMin(min);
      data->setMax(max);
      data->setTime(time);
      data->setBoundingBox(bbox);
    }
  }
  // not perfect (does not take transformations into account)
  p->getOptions()->tmpBBox = bbox;

  switch(type) {
  case 1:
    if(p->va_points) delete p->va_points;
    p->va_points = new VertexArray(1, 100);
    p->va_points->fromChar(length, bytes, swap);
    break;
  case 2:
    if(p->va_lines) delete p->va_lines;
    p->va_lines = new VertexArray(2, 100);
    p->va_lines->fromChar(length, bytes, swap);
    break;
  case 3:
    if(p->va_triangles) delete p->va_triangles;
    p->va_triangles = new VertexArray(3, 100);
    p->va_triangles->fromChar(length, bytes, swap);
    break;
  case 4:
    if(p->va_vectors) delete p->va_vectors;
    p->va_vectors = new VertexArray(2, 100);
    p->va_vectors->fromChar(length, bytes, swap);
    break;
  case 5:
    if(p->va_ellipses) delete p->va_ellipses;
    p->va_ellipses = new VertexArray(4, 100);
    p->va_ellipses->fromChar(length, bytes, swap);
    break;
  default: Msg::Error("Cannot fill vertex array of type %d", type); return;
  }

  p->setChanged(false);
  p->getData()->setDirty(false);
}<|MERGE_RESOLUTION|>--- conflicted
+++ resolved
@@ -1136,65 +1136,6 @@
     for(int i = 0; i < numNodes; i++) val[i][0] = ComputeVonMises(val[i]);
     addScalarElement(p, type, xyz, val, pre, numNodes);
   }
-<<<<<<< HEAD
-
-  else if(opt->tensorType == PViewOptions::Frame) {
-    if(opt->glyphLocation == PViewOptions::Vertex) {
-      for(int i = 0; i < numNodes; i++) {
-        double d0[3], d1[3], d2[3];
-        double nrm = sqrt(val[i][0] * val[i][0] + val[i][1] * val[i][1] +
-                          val[i][2] * val[i][2] + val[i][3] * val[i][3] +
-			  val[i][4] * val[i][4] + val[i][5] * val[i][5]+
-			  val[i][6] * val[i][6] + val[i][7] * val[i][7]+
-			  val[i][8] * val[i][8]);
-
-        for(int j = 0; j < 3; j++) {
-          d0[j] = opt->displacementFactor * val[i][j + 0 * 3];
-          d1[j] = opt->displacementFactor * val[i][j + 1 * 3];
-          d2[j] = opt->displacementFactor * val[i][j + 2 * 3];
-        }
-        double x = xyz[i][0];
-        double y = xyz[i][1];
-        double z = xyz[i][2];
-
-        SPoint3 xx(x, y, z);
-        double x0[3] = {x + d0[0] + d1[0] + d2[0], y + d0[1] + d1[1] + d2[1],
-                        z + d0[2] + d1[2] + d2[2]};
-        double x1[3] = {x - d0[0] + d1[0] + d2[0], y - d0[1] + d1[1] + d2[1],
-                        z - d0[2] + d1[2] + d2[2]};
-        double x2[3] = {x - d0[0] - d1[0] + d2[0], y - d0[1] - d1[1] + d2[1],
-                        z - d0[2] - d1[2] + d2[2]};
-        double x3[3] = {x + d0[0] - d1[0] + d2[0], y + d0[1] - d1[1] + d2[1],
-                        z + d0[2] - d1[2] + d2[2]};
-
-        double x4[3] = {x + d0[0] + d1[0] - d2[0], y + d0[1] + d1[1] - d2[1],
-                        z + d0[2] + d1[2] - d2[2]};
-        double x5[3] = {x - d0[0] + d1[0] - d2[0], y - d0[1] + d1[1] - d2[1],
-                        z - d0[2] + d1[2] - d2[2]};
-        double x6[3] = {x - d0[0] - d1[0] - d2[0], y - d0[1] - d1[1] - d2[1],
-                        z - d0[2] - d1[2] - d2[2]};
-        double x7[3] = {x + d0[0] - d1[0] - d2[0], y + d0[1] - d1[1] - d2[1],
-                        z + d0[2] - d1[2] - d2[2]};
-
-        if((nrm > opt->tmpMin && opt->tmpMax) || opt->saturateValues) {
-          addTriangle(p, opt, x0, x1, x2, xx, nrm);
-          addTriangle(p, opt, x2, x3, x0, xx, nrm);
-          addTriangle(p, opt, x4, x7, x6, xx, nrm);
-          addTriangle(p, opt, x6, x5, x4, xx, nrm);
-          addTriangle(p, opt, x0, x3, x7, xx, nrm);
-          addTriangle(p, opt, x7, x4, x0, xx, nrm);
-          addTriangle(p, opt, x1, x5, x6, xx, nrm);
-          addTriangle(p, opt, x6, x2, x1, xx, nrm);
-          addTriangle(p, opt, x0, x4, x5, xx, nrm);
-          addTriangle(p, opt, x5, x1, x0, xx, nrm);
-          addTriangle(p, opt, x3, x2, x6, xx, nrm);
-          addTriangle(p, opt, x6, x7, x3, xx, nrm);
-        }
-      }
-    }
-  }
-=======
->>>>>>> 978a51a3
   else if(opt->tensorType == PViewOptions::Ellipse ||
           opt->tensorType == PViewOptions::Ellipsoid ||
 	  opt->tensorType == PViewOptions::Frame) {
