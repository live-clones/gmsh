// Gmsh - Copyright (C) 1997-2023 C. Geuzaine, J.-F. Remacle
//
// See the LICENSE.txt file in the Gmsh root directory for license information.
// Please report all issues on https://gitlab.onelab.info/gmsh/gmsh/issues.
//
// Contributed by Anthony Royer.

#include <vector>
#include <set>
#include <sstream>
#include <algorithm>
#include <ctime>
#include <limits>
#include <stack>
#include <cstdlib>
#include <map>
#include <unordered_map>
#include "GmshConfig.h"
#include "GmshMessage.h"
#include "GModel.h"
#include "ElementType.h"

struct OriGEntityPtrFullLessThan {
  bool operator()(const std::pair<int, GEntity *> &p1,
                  const std::pair<int, GEntity *> &p2) const
  {
    if(p1.first != p2.first) return p1.first < p2.first;
    if(p1.second->dim() != p2.second->dim())
      return p1.second->dim() < p2.second->dim();
    return p1.second->tag() < p2.second->tag();
  }
};

typedef std::set<std::pair<int, GEntity *>, OriGEntityPtrFullLessThan>
  setorientity;

#define hashmap std::unordered_map
#define hashmapentity                                                          \
  std::unordered_map<GEntity *, setorientity, GEntityPtrFullHash,              \
                     GEntityPtrFullEqual>
#define hashmapelement                                                         \
  std::unordered_map<MElement *, GEntity *, MElementPtrHash, MElementPtrEqual>
#define hashmapelementpart                                                     \
  std::unordered_map<MElement *, int, MElementPtrHash, MElementPtrEqual>
#define hashmapface                                                            \
  std::unordered_map<MFace,                                                    \
                     std::vector<std::pair<MElement *, std::vector<int> > >,   \
                     MFaceHash, MFaceEqual>
#define hashmapedge                                                            \
  std::unordered_map<MEdge,                                                    \
                     std::vector<std::pair<MElement *, std::vector<int> > >,   \
                     MEdgeHash, MEdgeEqual>
#define hashmapvertex                                                          \
  std::unordered_map<MVertex *,                                                \
                     std::vector<std::pair<MElement *, std::vector<int> > >,   \
                     MVertexPtrHash, MVertexPtrEqual>

#if defined(HAVE_METIS)

#include "OS.h"
#include "Context.h"
#include "partitionRegion.h"
#include "partitionFace.h"
#include "partitionEdge.h"
#include "partitionVertex.h"
#include "ghostRegion.h"
#include "ghostFace.h"
#include "ghostEdge.h"
#include "MFaceHash.h"
#include "MEdgeHash.h"
#include "MTriangle.h"
#include "MQuadrangle.h"
#include "MTetrahedron.h"
#include "MHexahedron.h"
#include "MPrism.h"
#include "MPyramid.h"
#include "MTrihedron.h"
#include "MElementCut.h"
#include "MPoint.h"

extern "C" {
#include <metis.h>
}

// Graph of the mesh for partitioning purposes.
class Graph {
private:
  // The GModel
  GModel *_model;
  // The number of partitions
  std::size_t _nparts;
  // The number of elements
  std::size_t _ne;
  // The number of nodes
  std::size_t _nn;
  // The dimension of the mesh
  int _dim;
  // The list of nodes belonging to the ith element of the mesh are stored in
  // consecutive locations of eind starting at position eptr[i] up to (but not
  // including) position eptr[i+1]. The size of the eind array is of size equal
  // to the sum of the number of nodes in all the elements of the mesh.
  std::vector<idx_t> _eind;
  // The size of the eptr array is n + 1, where n is the number of elements in
  // the mesh.
  std::vector<idx_t> _eptr;
  // The metis graph structure
  idx_t *_xadj, *_adjncy;
  // The weight associated to each elements of eptr
  idx_t *_vwgt;
  // Element corresponding to each graph element in eptr
  std::vector<MElement *> _element;
  // Vertex corresponding to each graph vertex in eptr
  std::vector<idx_t> _vertex;
  // The partitions output from the partitioner, in an integer type independent
  // from METIS
  std::vector<int> _partition;

public:
  Graph(GModel *model)
    : _model(model), _nparts(0), _ne(0), _nn(0), _dim(0), _xadj(nullptr),
      _adjncy(nullptr), _vwgt(nullptr)
  {
  }
  ~Graph() { clear(); }
  std::size_t nparts() const { return _nparts; };
  std::size_t ne() const { return _ne; };
  std::size_t nn() const { return _nn; };
  int dim() const { return _dim; };
  std::size_t eind(std::size_t i) const { return _eind[i]; };
  std::size_t eptr(std::size_t i) const { return _eptr[i]; };
  idx_t xadj(std::size_t i) const { return _xadj[i]; };
  idx_t *xadj() const { return _xadj; };
  idx_t adjncy(std::size_t i) const { return _adjncy[i]; };
  idx_t *adjncy() const { return _adjncy; };
  idx_t *vwgt() const { return _vwgt; };
  MElement *element(std::size_t i) const { return _element[i]; };
  idx_t vertex(std::size_t i) const { return _vertex[i]; };
  int partition(std::size_t i) const { return _partition[i]; };
  std::size_t numNodes() const { return _ne; };
  std::size_t numEdges() const { return _xadj[_ne] / 2; };
  void nparts(std::size_t nparts) { _nparts = nparts; };
  void ne(std::size_t ne) { _ne = ne; };
  void nn(std::size_t nn) { _nn = nn; };
  void dim(int dim) { _dim = dim; };
  void eindResize(std::size_t size)
  {
    _eind.clear();
    _eind.resize(size, 0);
  }
  void eind(std::size_t i, idx_t eind) { _eind[i] = eind; };
  void eptrResize(std::size_t size)
  {
    _eptr.clear();
    _eptr.resize(size, 0);
  }
  void eptr(std::size_t i, idx_t eptr) { _eptr[i] = eptr; };
  void elementResize(std::size_t size)
  {
    _element.clear();
    _element.resize(size, nullptr);
  }
  void element(std::size_t i, MElement *element) { _element[i] = element; };
  void vertexResize(std::size_t size)
  {
    _vertex.clear();
    _vertex.resize(size, -1);
  }
  void adjncy(std::size_t i, idx_t adjncy) { _adjncy[i] = adjncy; };
  void vertex(std::size_t i, idx_t vertex) { _vertex[i] = vertex; };
  void partition(const std::vector<idx_t> &epart)
  {
    // converts into METIS-independent integer type
    _partition.resize(epart.size());
    for(std::size_t i = 0; i < epart.size(); i++) _partition[i] = epart[i];
  };
  void clear()
  {
    if(_xadj) {
      delete[] _xadj;
      _xadj = nullptr;
    }
    if(_adjncy) {
      delete[] _adjncy;
      _adjncy = nullptr;
    }
    if(_vwgt) {
      delete[] _vwgt;
      _vwgt = nullptr;
    }
  }
  void clearDualGraph()
  {
    if(_xadj) {
      delete[] _xadj;
      _xadj = nullptr;
    }
    if(_adjncy) {
      delete[] _adjncy;
      _adjncy = nullptr;
    }
  }
  void eraseVertex()
  {
    for(std::size_t i = 0; i < _vertex.size(); i++) _vertex[i] = -1;
  }
  std::vector<std::set<MElement *, MElementPtrLessThan> >
  getBoundaryElements(idx_t size = 0)
  {
    std::vector<std::set<MElement *, MElementPtrLessThan> > elements(
      (size ? size : _nparts), std::set<MElement *, MElementPtrLessThan>());
    for(std::size_t i = 0; i < _ne; i++) {
      for(idx_t j = _xadj[i]; j < _xadj[i + 1]; j++) {
        if(_partition[i] != _partition[_adjncy[j]]) {
          if(_element[i]->getDim() == _dim) {
            elements[_partition[i]].insert(_element[i]);
          }
        }
      }
    }

    return elements;
  }
  std::vector<GEntity *> createGhostEntities()
  {
    std::vector<GEntity *> ghostEntities(_nparts, (GEntity *)nullptr);
    int elementaryNumber = _model->getMaxElementaryNumber(_dim);
    for(std::size_t i = 1; i <= _nparts; i++) {
      switch(_dim) {
      case 1:
        ghostEntities[i - 1] = new ghostEdge(_model, ++elementaryNumber, i);
        _model->add(static_cast<ghostEdge *>(ghostEntities[i - 1]));
        break;
      case 2:
        ghostEntities[i - 1] = new ghostFace(_model, ++elementaryNumber, i);
        _model->add(static_cast<ghostFace *>(ghostEntities[i - 1]));
        break;
      case 3:
        ghostEntities[i - 1] = new ghostRegion(_model, ++elementaryNumber, i);
        _model->add(static_cast<ghostRegion *>(ghostEntities[i - 1]));
        break;
      default: break;
      }
    }
    return ghostEntities;
  }
  void assignGhostCells()
  {
    std::vector<GEntity *> ghostEntities = createGhostEntities();
    for(std::size_t i = 0; i < _ne; i++) {
      std::set<int> ghostCellsPartition;
      for(idx_t j = _xadj[i]; j < _xadj[i + 1]; j++) {
        if(_partition[i] != _partition[_adjncy[j]] &&
           ghostCellsPartition.find(_partition[_adjncy[j]]) ==
             ghostCellsPartition.end()) {
          if(_element[i]->getDim() == _dim) {
            switch(_dim) {
            case 1:
              static_cast<ghostEdge *>(ghostEntities[_partition[_adjncy[j]]])
                ->addElement(_element[i]->getType(), _element[i],
                             _partition[i] + 1);
              break;
            case 2:
              static_cast<ghostFace *>(ghostEntities[_partition[_adjncy[j]]])
                ->addElement(_element[i]->getType(), _element[i],
                             _partition[i] + 1);
              break;
            case 3:
              static_cast<ghostRegion *>(ghostEntities[_partition[_adjncy[j]]])
                ->addElement(_element[i]->getType(), _element[i],
                             _partition[i] + 1);
              break;
            default: break;
            }
            ghostCellsPartition.insert(_partition[_adjncy[j]]);
          }
        }
      }
    }
  }
  void createDualGraph(bool connectedAll)
  {
    std::vector<idx_t> nptr(_nn + 1, 0);
    std::vector<idx_t> nind(_eptr[_ne], 0);

    for(std::size_t i = 0; i < _ne; i++) {
      for(idx_t j = _eptr[i]; j < _eptr[i + 1]; j++) { nptr[_eind[j]]++; }
    }

    for(std::size_t i = 1; i < _nn; i++) nptr[i] += nptr[i - 1];
    for(std::size_t i = _nn; i > 0; i--) nptr[i] = nptr[i - 1];
    nptr[0] = 0;

    for(std::size_t i = 0; i < _ne; i++) {
      for(idx_t j = _eptr[i]; j < _eptr[i + 1]; j++) {
        nind[nptr[_eind[j]]++] = i;
      }
    }

    for(std::size_t i = _nn; i > 0; i--) nptr[i] = nptr[i - 1];
    nptr[0] = 0;

    _xadj = new idx_t[_ne + 1];
    for(std::size_t i = 0; i < _ne + 1; i++) _xadj[i] = 0;

    std::vector<idx_t> nbrs(_ne, 0);
    std::vector<idx_t> marker(_ne, 0);
    for(std::size_t i = 0; i < _ne; i++) {
      std::size_t l = 0;
      for(idx_t j = _eptr[i]; j < _eptr[i + 1]; j++) {
        for(idx_t k = nptr[_eind[j]]; k < nptr[_eind[j] + 1]; k++) {
          if(nind[k] != (idx_t)i) {
            if(marker[nind[k]] == 0) nbrs[l++] = nind[k];
            marker[nind[k]]++;
          }
        }
      }

      std::size_t nbrsNeighbors = 0;
      for(std::size_t j = 0; j < l; j++) {
        if(marker[nbrs[j]] >=
           (connectedAll ?
              1 :
              _element[i]->numCommonNodesInDualGraph(_element[nbrs[j]])))
          nbrsNeighbors++;
        marker[nbrs[j]] = 0;
        nbrs[j] = 0;
      }

      _xadj[i] = nbrsNeighbors;
    }

    for(std::size_t i = 1; i < _ne; i++) _xadj[i] = _xadj[i] + _xadj[i - 1];
    for(std::size_t i = _ne; i > 0; i--) _xadj[i] = _xadj[i - 1];
    _xadj[0] = 0;

    _adjncy = new idx_t[_xadj[_ne]];
    for(idx_t i = 0; i < _xadj[_ne]; i++) _adjncy[i] = 0;

    for(std::size_t i = 0; i < _ne; i++) {
      std::size_t l = 0;
      for(idx_t j = _eptr[i]; j < _eptr[i + 1]; j++) {
        for(idx_t k = nptr[_eind[j]]; k < nptr[_eind[j] + 1]; k++) {
          if(nind[k] != (idx_t)i) {
            if(marker[nind[k]] == 0) nbrs[l++] = nind[k];
            marker[nind[k]]++;
          }
        }
      }

      for(std::size_t j = 0; j < l; j++) {
        if(marker[nbrs[j]] >=
           (connectedAll ?
              1 :
              _element[i]->numCommonNodesInDualGraph(_element[nbrs[j]]))) {
          _adjncy[_xadj[i]] = nbrs[j];
          _xadj[i] = _xadj[i] + 1;
        }
        marker[nbrs[j]] = 0;
        nbrs[j] = 0;
      }
    }
    for(std::size_t i = _ne; i > 0; i--) _xadj[i] = _xadj[i - 1];
    _xadj[0] = 0;
  }
  void fillDefaultWeights()
  {
    if(CTX::instance()->mesh.partitionLinWeight == 1 &&
       CTX::instance()->mesh.partitionTriWeight == 1 &&
       CTX::instance()->mesh.partitionQuaWeight == 1 &&
       CTX::instance()->mesh.partitionTetWeight == 1 &&
       CTX::instance()->mesh.partitionPyrWeight == 1 &&
       CTX::instance()->mesh.partitionPriWeight == 1 &&
       CTX::instance()->mesh.partitionHexWeight == 1)
      return;

    _vwgt = new idx_t[_ne];
    if(CTX::instance()->mesh.partitionLinWeight == -1 ||
       CTX::instance()->mesh.partitionTriWeight == -1 ||
       CTX::instance()->mesh.partitionQuaWeight == -1 ||
       CTX::instance()->mesh.partitionTetWeight == -1 ||
       CTX::instance()->mesh.partitionPyrWeight == -1 ||
       CTX::instance()->mesh.partitionPriWeight == -1 ||
       CTX::instance()->mesh.partitionHexWeight == -1) {
      for(std::size_t i = 0; i < _ne; i++) {
        if(!_element[i]) { _vwgt[i] = 1; }
        else {
          _vwgt[i] = (_element[i]->getDim() == _dim ? 1 : 0);
        }
      }
    }
    else {
      for(std::size_t i = 0; i < _ne; i++) {
        if(!_element[i]) { _vwgt[i] = 1; }
        else {
          switch(_element[i]->getType()) {
          case TYPE_LIN:
            _vwgt[i] = CTX::instance()->mesh.partitionLinWeight;
            break;
          case TYPE_TRI:
            _vwgt[i] = CTX::instance()->mesh.partitionTriWeight;
            break;
          case TYPE_QUA:
            _vwgt[i] = CTX::instance()->mesh.partitionQuaWeight;
            break;
          case TYPE_TET:
            _vwgt[i] = CTX::instance()->mesh.partitionTetWeight;
            break;
          case TYPE_PYR:
            _vwgt[i] = CTX::instance()->mesh.partitionPyrWeight;
            break;
          case TYPE_PRI:
            _vwgt[i] = CTX::instance()->mesh.partitionPriWeight;
            break;
          case TYPE_HEX:
            _vwgt[i] = CTX::instance()->mesh.partitionHexWeight;
            break;
          default: _vwgt[i] = 1; break;
          }
        }
      }
    }
  }
};

template <class ITERATOR>
static void fillElementsToNodesMap(Graph &graph, GEntity *entity,
                                   idx_t &eptrIndex, idx_t &eindIndex,
                                   idx_t &numVertex, ITERATOR it_beg,
                                   ITERATOR it_end)
{
  for(ITERATOR it = it_beg; it != it_end; ++it) {
    const std::size_t numVertices = (*it)->getNumPrimaryVertices();
    graph.element(eptrIndex++, *it);
    graph.eptr(eptrIndex, graph.eptr(eptrIndex - 1) + numVertices);
    for(std::size_t i = 0; i < numVertices; i++) {
      if(graph.vertex((*it)->getVertex(i)->getNum() - 1) == -1) {
        graph.vertex((*it)->getVertex(i)->getNum() - 1, numVertex++);
      }
      graph.eind(eindIndex, graph.vertex((*it)->getVertex(i)->getNum() - 1));
      eindIndex++;
    }
  }
}

static std::size_t getSizeOfEind(GModel *model)
{
  std::size_t size = 0;
  // Loop over volumes
  for(auto it = model->firstRegion(); it != model->lastRegion(); ++it) {
    size += 4 * (*it)->tetrahedra.size();
    size += 8 * (*it)->hexahedra.size();
    size += 6 * (*it)->prisms.size();
    size += 5 * (*it)->pyramids.size();
    size += 4 * (*it)->trihedra.size();
  }

  // Loop over surfaces
  for(auto it = model->firstFace(); it != model->lastFace(); ++it) {
    size += 3 * (*it)->triangles.size();
    size += 4 * (*it)->quadrangles.size();
  }

  // Loop over curves
  for(auto it = model->firstEdge(); it != model->lastEdge(); ++it) {
    size += 2 * (*it)->lines.size();
  }

  // Loop over points
  for(auto it = model->firstVertex(); it != model->lastVertex(); ++it) {
    size += 1 * (*it)->points.size();
  }

  return size;
}

// Creates a mesh data structure used by Metis routines. Returns: 0 = success, 1
// = no elements found, 2 = error.
static int makeGraph(GModel *model, Graph &graph, int selectDim)
{
  std::size_t eindSize = 0;
  if(selectDim < 0) {
    graph.ne(model->getNumMeshElements());
    graph.nn(model->getNumMeshVertices());
    graph.dim(model->getMeshDim());
    graph.elementResize(graph.ne());
    graph.vertexResize(model->getMaxVertexNumber());
    graph.eptrResize(graph.ne() + 1);
    graph.eptr(0, 0);
    eindSize = getSizeOfEind(model);
    graph.eindResize(eindSize);
  }
  else {
    GModel *tmp = new GModel();
    std::vector<GEntity *> entities;
    model->getEntities(entities);

    std::set<MVertex *> vertices;
    for(std::size_t i = 0; i < entities.size(); i++) {
      if(entities[i]->dim() == selectDim) {
        switch(entities[i]->dim()) {
        case 3: tmp->add(static_cast<GRegion *>(entities[i])); break;
        case 2: tmp->add(static_cast<GFace *>(entities[i])); break;
        case 1: tmp->add(static_cast<GEdge *>(entities[i])); break;
        case 0: tmp->add(static_cast<GVertex *>(entities[i])); break;
        default: break;
        }
        for(std::size_t j = 0; j < entities[i]->getNumMeshElements(); j++) {
          for(std::size_t k = 0;
              k < entities[i]->getMeshElement(j)->getNumVertices(); k++) {
            vertices.insert(entities[i]->getMeshElement(j)->getVertex(k));
          }
        }
      }
    }

    graph.ne(tmp->getNumMeshElements());
    graph.nn(vertices.size());
    graph.dim(tmp->getMeshDim());
    graph.elementResize(graph.ne());
    graph.vertexResize(model->getMaxVertexNumber());
    graph.eptrResize(graph.ne() + 1);
    graph.eptr(0, 0);
    eindSize = getSizeOfEind(tmp);
    graph.eindResize(eindSize);

    tmp->remove();
    delete tmp;
  }

  idx_t eptrIndex = 0;
  idx_t eindIndex = 0;
  idx_t numVertex = 0;

  if(graph.ne() == 0) {
    Msg::Error("No mesh elements were found");
    return 1;
  }
  if(graph.dim() == 0) {
    Msg::Error("Cannot partition a point");
    return 1;
  }

  // Loop over volumes
  if(selectDim < 0 || selectDim == 3) {
    for(auto it = model->firstRegion(); it != model->lastRegion(); ++it) {
      GRegion *r = *it;
      fillElementsToNodesMap(graph, r, eptrIndex, eindIndex, numVertex,
                             r->tetrahedra.begin(), r->tetrahedra.end());
      fillElementsToNodesMap(graph, r, eptrIndex, eindIndex, numVertex,
                             r->hexahedra.begin(), r->hexahedra.end());
      fillElementsToNodesMap(graph, r, eptrIndex, eindIndex, numVertex,
                             r->prisms.begin(), r->prisms.end());
      fillElementsToNodesMap(graph, r, eptrIndex, eindIndex, numVertex,
                             r->pyramids.begin(), r->pyramids.end());
      fillElementsToNodesMap(graph, r, eptrIndex, eindIndex, numVertex,
                             r->trihedra.begin(), r->trihedra.end());
    }
  }

  // Loop over surfaces
  if(selectDim < 0 || selectDim == 2) {
    for(auto it = model->firstFace(); it != model->lastFace(); ++it) {
      GFace *f = *it;
      fillElementsToNodesMap(graph, f, eptrIndex, eindIndex, numVertex,
                             f->triangles.begin(), f->triangles.end());
      fillElementsToNodesMap(graph, f, eptrIndex, eindIndex, numVertex,
                             f->quadrangles.begin(), f->quadrangles.end());
    }
  }

  // Loop over curves
  if(selectDim < 0 || selectDim == 1) {
    for(auto it = model->firstEdge(); it != model->lastEdge(); ++it) {
      GEdge *e = *it;
      fillElementsToNodesMap(graph, e, eptrIndex, eindIndex, numVertex,
                             e->lines.begin(), e->lines.end());
    }
  }

  // Loop over points
  if(selectDim < 0 || selectDim == 0) {
    for(auto it = model->firstVertex(); it != model->lastVertex(); ++it) {
      GVertex *v = *it;
      fillElementsToNodesMap(graph, v, eptrIndex, eindIndex, numVertex,
                             v->points.begin(), v->points.end());
    }
  }

  return 0;
}

// Partition a graph created by makeGraph using Metis library. Returns: 0 =
// success, 1 = error, 2 = exception thrown.
static int partitionGraph(Graph &graph, bool verbose)
{
#ifdef HAVE_METIS
  std::stringstream opt;
  try {
    idx_t metisOptions[METIS_NOPTIONS];
    METIS_SetDefaultOptions(metisOptions);

    opt << "npart:" << graph.nparts();

    opt << ", sizeof(idx_t):" << 8 * sizeof(idx_t);

    opt << ", ptype:";
    switch(CTX::instance()->mesh.metisAlgorithm) {
    case 1: // Recursive
      metisOptions[METIS_OPTION_PTYPE] = METIS_PTYPE_RB;
      opt << "rb";
      break;
    case 2: // K-way
      metisOptions[METIS_OPTION_PTYPE] = METIS_PTYPE_KWAY;
      opt << "kway";
      break;
    default: opt << "default"; break;
    }

    opt << ", ufactor:";
    if(CTX::instance()->mesh.metisMaxLoadImbalance >= 0) {
      metisOptions[METIS_OPTION_UFACTOR] =
        CTX::instance()->mesh.metisMaxLoadImbalance;
      opt << CTX::instance()->mesh.metisMaxLoadImbalance;
    }
    else {
      opt << "default";
    }

    opt << ", ctype:";
    switch(CTX::instance()->mesh.metisEdgeMatching) {
    case 1: // Random matching
      metisOptions[METIS_OPTION_CTYPE] = METIS_CTYPE_RM;
      opt << "rm";
      break;
    case 2: // Sorted heavy-edge matching
      metisOptions[METIS_OPTION_CTYPE] = METIS_CTYPE_SHEM;
      opt << "shem";
      break;
    default: opt << "default"; break;
    }

    opt << ", rtype:";
    switch(CTX::instance()->mesh.metisRefinementAlgorithm) {
    case 1: // FM-based cut refinement
      metisOptions[METIS_OPTION_RTYPE] = METIS_RTYPE_FM;
      opt << "fm";
      break;
    case 2: // Greedy boundary refinement
      metisOptions[METIS_OPTION_RTYPE] = METIS_RTYPE_GREEDY;
      opt << "greedy";
      break;
    case 3: // Two-sided node FM refinement
      metisOptions[METIS_OPTION_RTYPE] = METIS_RTYPE_SEP2SIDED;
      opt << "sep2sided";
      break;
    case 4: // One-sided node FM refinement
      metisOptions[METIS_OPTION_RTYPE] = METIS_RTYPE_SEP1SIDED;
      opt << "sep1sided";
      break;
    default: opt << "default"; break;
    }

    opt << ", objtype:";
    switch(CTX::instance()->mesh.metisObjective) {
    case 1: // Min. cut
      metisOptions[METIS_OPTION_OBJTYPE] = METIS_OBJTYPE_CUT;
      opt << "cut";
      break;
    case 2: // Min. communication volume (slower)
      metisOptions[METIS_OPTION_OBJTYPE] = METIS_OBJTYPE_VOL;
      opt << "vol";
      break;
    default: opt << "default"; break;
    }

    opt << ", minconn:";
    switch(CTX::instance()->mesh.metisMinConn) {
    case 0:
      metisOptions[METIS_OPTION_MINCONN] = 0;
      opt << 0;
      break;
    case 1:
      metisOptions[METIS_OPTION_MINCONN] = 1;
      opt << 1;
      break;
    default: opt << "default"; break;
    }

    if(verbose) Msg::Info("Running METIS with %s", opt.str().c_str());

    // C numbering
    metisOptions[METIS_OPTION_NUMBERING] = 0;

    idx_t objval;
    std::vector<idx_t> epart(graph.ne());
    idx_t ne = graph.ne();
    idx_t numPart = graph.nparts();
    idx_t ncon = 1;
    graph.fillDefaultWeights();

    int metisError = 0;
    graph.createDualGraph(false);

    if(metisOptions[METIS_OPTION_PTYPE] == METIS_PTYPE_KWAY) {
      metisError = METIS_PartGraphKway(
        &ne, &ncon, graph.xadj(), graph.adjncy(), graph.vwgt(), nullptr,
        nullptr, &numPart, nullptr, nullptr, metisOptions, &objval, &epart[0]);
    }
    else {
      metisError = METIS_PartGraphRecursive(
        &ne, &ncon, graph.xadj(), graph.adjncy(), graph.vwgt(), nullptr,
        nullptr, &numPart, nullptr, nullptr, metisOptions, &objval, &epart[0]);
    }

    switch(metisError) {
    case METIS_OK: break;
    case METIS_ERROR_INPUT: Msg::Error("METIS input error"); return 1;
    case METIS_ERROR_MEMORY: Msg::Error("METIS memory error"); return 1;
    case METIS_ERROR:
    default: Msg::Error("METIS error"); return 1;
    }

    // Check and correct the topology
    for(int i = 1; i < 4; i++) {
      for(std::size_t j = 0; j < graph.ne(); j++) {
        if(graph.element(j)->getDim() == graph.dim()) continue;

        for(idx_t k = graph.xadj(j); k < graph.xadj(j + 1); k++) {
          if(graph.element(j)->getDim() ==
             graph.element(graph.adjncy(k))->getDim() - i) {
            if(epart[j] != epart[graph.adjncy(k)]) {
              epart[j] = epart[graph.adjncy(k)];
              break;
            }
          }
        }
      }
    }
    graph.partition(epart);
    if(verbose) Msg::Info("%d partitions, %d total edge-cuts", numPart, objval);
  } catch(...) {
    Msg::Error("METIS exception");
    return 2;
  }
#endif

  return 0;
}

template <class ENTITY, class ITERATOR>
static void
assignElementsToEntities(GModel *model, hashmapelementpart &elmToPartition,
                         std::vector<ENTITY *> &newEntities, ITERATOR it_beg,
                         ITERATOR it_end, int &elementaryNumber)
{
  for(ITERATOR it = it_beg; it != it_end; ++it) {
    int partition = elmToPartition[(*it)] - 1;

    if(!newEntities[partition]) {
      std::vector<int> partitions;
      partitions.push_back(partition + 1);
      ENTITY *de = new ENTITY(model, ++elementaryNumber, partitions);
      model->add(de);
      newEntities[partition] = de;
    }

    newEntities[partition]->addElement((*it)->getType(), *it);
  }
}

template <class ITERATOR>
static void setVerticesToEntity(GEntity *entity, ITERATOR it_beg,
                                ITERATOR it_end)
{
  for(ITERATOR it = it_beg; it != it_end; ++it) {
    for(std::size_t i = 0; i < (*it)->getNumVertices(); i++) {
      if(!(*it)->getVertex(i)->onWhat()) {
        (*it)->getVertex(i)->setEntity(entity);
        entity->addMeshVertex((*it)->getVertex(i));
      }
    }
  }
}

template <class ITERATOR>
static void removeVerticesEntity(ITERATOR it_beg, ITERATOR it_end)
{
  for(ITERATOR it = it_beg; it != it_end; ++it) {
    for(std::size_t i = 0; i < (*it)->getNumMeshElements(); i++) {
      for(std::size_t j = 0; j < (*it)->getMeshElement(i)->getNumVertices();
          j++) {
        (*it)->getMeshElement(i)->getVertex(j)->setEntity(nullptr);
      }
    }
    (*it)->mesh_vertices.clear();
  }
}

// Assign the vertices to its corresponding entity
static void assignMeshVertices(GModel *model)
{
  removeVerticesEntity(model->firstVertex(), model->lastVertex());
  removeVerticesEntity(model->firstEdge(), model->lastEdge());
  removeVerticesEntity(model->firstFace(), model->lastFace());
  removeVerticesEntity(model->firstRegion(), model->lastRegion());

  // Loop over points
  for(auto it = model->firstVertex(); it != model->lastVertex(); ++it) {
    setVerticesToEntity(*it, (*it)->points.begin(), (*it)->points.end());
  }

  // Loop over curves
  for(auto it = model->firstEdge(); it != model->lastEdge(); ++it) {
    setVerticesToEntity(*it, (*it)->lines.begin(), (*it)->lines.end());
  }

  // Loop over surfaces
  for(auto it = model->firstFace(); it != model->lastFace(); ++it) {
    setVerticesToEntity(*it, (*it)->triangles.begin(), (*it)->triangles.end());
    setVerticesToEntity(*it, (*it)->quadrangles.begin(),
                        (*it)->quadrangles.end());
  }

  // Loop over volumes
  for(auto it = model->firstRegion(); it != model->lastRegion(); ++it) {
    setVerticesToEntity(*it, (*it)->tetrahedra.begin(),
                        (*it)->tetrahedra.end());
    setVerticesToEntity(*it, (*it)->hexahedra.begin(), (*it)->hexahedra.end());
    setVerticesToEntity(*it, (*it)->prisms.begin(), (*it)->prisms.end());
    setVerticesToEntity(*it, (*it)->pyramids.begin(), (*it)->pyramids.end());
    setVerticesToEntity(*it, (*it)->trihedra.begin(), (*it)->trihedra.end());
  }
}

static void fillConnectedElements(
  std::vector<std::set<MElement *, MElementPtrLessThan> > &connectedElements,
  Graph &graph)
{
  std::stack<idx_t> elementStack;
  std::set<MElement *, MElementPtrLessThan> elements;
  idx_t startElement = 0;
  bool stop = true;
  std::size_t size = 0;
  idx_t isolatedElements = 0;

  do {
    // Inititalization
    elementStack.push(startElement);
    elements.insert(graph.element(startElement));

    while(elementStack.size() != 0) {
      idx_t top = elementStack.top();
      elementStack.pop();
      elements.insert(graph.element(top));

      for(idx_t i = graph.xadj(top); i < graph.xadj(top + 1); i++) {
        if(graph.adjncy(i) != 0) {
          elementStack.push(graph.adjncy(i));
          graph.adjncy(i, 0);
        }
      }
    }
    connectedElements.push_back(elements);
    size += elements.size();
    elements.clear();

    stop = (size == graph.ne() ? true : false);

    startElement = 0;
    if(!stop) {
      for(std::size_t i = 0; i < graph.ne(); i++) {
        for(idx_t j = graph.xadj(i); j < graph.xadj(i + 1); j++) {
          if(graph.adjncy(j) != 0) {
            startElement = i;
            i = graph.ne();
            break;
          }
        }
      }
      if(startElement == 0) {
        idx_t skipIsolatedElements = 0;
        for(std::size_t i = 1; i < graph.ne(); i++) {
          if(graph.xadj(i) == graph.xadj(i + 1)) {
            if(skipIsolatedElements == isolatedElements) {
              startElement = i;
              isolatedElements++;
              break;
            }
            skipIsolatedElements++;
          }
        }
      }
    }
  } while(!stop);
}

static bool
divideNonConnectedEntities(GModel *model, int dim,
                           std::set<GRegion *, GEntityPtrLessThan> &regions,
                           std::set<GFace *, GEntityPtrLessThan> &faces,
                           std::set<GEdge *, GEntityPtrLessThan> &edges,
                           std::set<GVertex *, GEntityPtrLessThan> &vertices)
{
  bool ret = false;

  // Loop over points
  if(dim < 0 || dim == 0) {
    int elementaryNumber = model->getMaxElementaryNumber(0);

    for(auto it = vertices.begin(); it != vertices.end(); ++it) {
      if((*it)->geomType() == GEntity::PartitionPoint) {
        partitionVertex *vertex = static_cast<partitionVertex *>(*it);

        if(vertex->getNumMeshElements() > 1) {
          ret = true;
          for(std::size_t i = 0; i < vertex->getNumMeshElements(); i++) {
            // Create the new partitionVertex
            partitionVertex *pvertex = new partitionVertex(
              model, ++elementaryNumber, vertex->getPartitions());
            // Assign parent entity
            pvertex->setParentEntity(vertex->getParentEntity());
            // Add to model
            model->add(pvertex);
            // Add elements
            pvertex->addElement(vertex->getMeshElement(i)->getType(),
                                vertex->getMeshElement(i));
            // Move B-Rep
            std::vector<GEdge *> BRepEdges = vertex->edges();
            if(!BRepEdges.empty()) {
              for(auto itBRep = BRepEdges.begin(); itBRep != BRepEdges.end();
                  ++itBRep) {
                if(vertex == (*itBRep)->getBeginVertex()) {
                  (*itBRep)->setVertex(pvertex, 1);
                  pvertex->addEdge(*itBRep);
                }
                if(vertex == (*itBRep)->getEndVertex()) {
                  (*itBRep)->setVertex(pvertex, -1);
                  pvertex->addEdge(*itBRep);
                }
              }
            }
          }

          model->remove(vertex);
          vertex->points.clear();
          vertex->mesh_vertices.clear();
          delete vertex;
        }
      }
    }
  }

  // Loop over curves
  if(dim < 0 || dim == 1) {
    // We build a graph
    Graph graph(model);
    graph.ne(model->getNumMeshElements(1));
    graph.nn(model->getNumMeshVertices(1));
    graph.dim(model->getMeshDim());
    graph.elementResize(graph.ne());
    graph.vertexResize(model->getMaxVertexNumber());
    graph.eptrResize(graph.ne() + 1);
    graph.eptr(0, 0);
    std::size_t eindSize = getSizeOfEind(model);
    graph.eindResize(eindSize);

    int elementaryNumber = model->getMaxElementaryNumber(1);

    for(auto it = edges.begin(); it != edges.end(); ++it) {
      if((*it)->geomType() == GEntity::PartitionCurve) {
        partitionEdge *edge = static_cast<partitionEdge *>(*it);

        graph.ne(edge->getNumMeshElements());
        graph.dim(1);
        graph.eptr(0, 0);
        graph.clearDualGraph();
        graph.eraseVertex();

        idx_t eptrIndex = 0;
        idx_t eindIndex = 0;
        idx_t numVertex = 0;

        fillElementsToNodesMap(graph, edge, eptrIndex, eindIndex, numVertex,
                               edge->lines.begin(), edge->lines.end());
        graph.nn(numVertex);
        graph.createDualGraph(false);

        // if a graph contains more than ((n-1)*(n-2))/2 edges (where n is the
        // number of nodes), then it is connected.
        if(((graph.numNodes() - 1) * (graph.numNodes() - 2)) / 2 <
           graph.numEdges()) {
          continue;
        }

        std::vector<std::set<MElement *, MElementPtrLessThan> >
          connectedElements;
        fillConnectedElements(connectedElements, graph);

        if(connectedElements.size() > 1) {
          ret = true;
          std::vector<GFace *> BRepFaces = edge->faces();

          std::vector<int> oldOrientations;
          oldOrientations.reserve(BRepFaces.size());

          if(!BRepFaces.empty()) {
            for(auto itBRep = BRepFaces.begin(); itBRep != BRepFaces.end();
                ++itBRep) {
              oldOrientations.push_back((*itBRep)->delEdge(edge));
            }
          }

          for(std::size_t i = 0; i < connectedElements.size(); i++) {
            // Create the new partitionEdge
            partitionEdge *pedge =
              new partitionEdge(model, ++elementaryNumber, nullptr, nullptr,
                                edge->getPartitions());
            // Assign parent entity
            pedge->setParentEntity(edge->getParentEntity());
            // Add to model
            model->add(pedge);
            for(auto itSet = connectedElements[i].begin();
                itSet != connectedElements[i].end(); ++itSet) {
              // Add elements
              pedge->addElement((*itSet)->getType(), (*itSet));
            }
            // Move B-Rep
            if(BRepFaces.size() > 0) {
              std::size_t j = 0;
              for(auto itBRep = BRepFaces.begin(); itBRep != BRepFaces.end();
                  ++itBRep) {
                (*itBRep)->setEdge(pedge, oldOrientations[j]);
                pedge->addFace(*itBRep);
                j++;
              }
            }
          }

          model->remove(edge);
          edge->lines.clear();
          edge->mesh_vertices.clear();
          delete edge;
        }

        connectedElements.clear();
      }
    }
  }

  // Loop over surfaces
  if(dim < 0 || dim == 2) {
    // We build a graph
    Graph graph(model);
    graph.ne(model->getNumMeshElements(2));
    graph.nn(model->getNumMeshVertices(2));
    graph.dim(model->getMeshDim());
    graph.elementResize(graph.ne());
    graph.vertexResize(model->getMaxVertexNumber());
    graph.eptrResize(graph.ne() + 1);
    graph.eptr(0, 0);
    std::size_t eindSize = getSizeOfEind(model);
    graph.eindResize(eindSize);

    int elementaryNumber = model->getMaxElementaryNumber(2);

    for(auto it = faces.begin(); it != faces.end(); ++it) {
      if((*it)->geomType() == GEntity::PartitionSurface) {
        partitionFace *face = static_cast<partitionFace *>(*it);

        graph.ne(face->getNumMeshElements());
        graph.dim(2);
        graph.eptr(0, 0);
        graph.clearDualGraph();
        graph.eraseVertex();

        idx_t eptrIndex = 0;
        idx_t eindIndex = 0;
        idx_t numVertex = 0;

        fillElementsToNodesMap(graph, face, eptrIndex, eindIndex, numVertex,
                               face->triangles.begin(), face->triangles.end());
        fillElementsToNodesMap(graph, face, eptrIndex, eindIndex, numVertex,
                               face->quadrangles.begin(),
                               face->quadrangles.end());
        graph.nn(numVertex);
        graph.createDualGraph(false);

        // if a graph contains more than ((n-1)*(n-2))/2 edges
        // (where n is the number of nodes), then it is connected.
        if(((graph.numNodes() - 1) * (graph.numNodes() - 2)) / 2 <
           graph.numEdges()) {
          continue;
        }

        std::vector<std::set<MElement *, MElementPtrLessThan> >
          connectedElements;
        fillConnectedElements(connectedElements, graph);

        if(connectedElements.size() > 1) {
          ret = true;
          std::list<GRegion *> BRepRegions = face->regions();
          std::vector<int> oldOrientations;
          if(BRepRegions.size() > 0) {
            for(auto itBRep = BRepRegions.begin(); itBRep != BRepRegions.end();
                ++itBRep) {
              oldOrientations.push_back((*itBRep)->delFace(face));
            }
          }

          for(std::size_t i = 0; i < connectedElements.size(); i++) {
            // Create the new partitionFace
            partitionFace *pface = new partitionFace(model, ++elementaryNumber,
                                                     face->getPartitions());
            // Assign parent entity
            pface->setParentEntity(face->getParentEntity());
            // Add to model
            model->add(pface);
            for(auto itSet = connectedElements[i].begin();
                itSet != connectedElements[i].end(); ++itSet) {
              // Add elements
              pface->addElement((*itSet)->getType(), (*itSet));
            }
            // Move B-Rep
            if(BRepRegions.size() > 0) {
              std::size_t j = 0;
              for(auto itBRep = BRepRegions.begin();
                  itBRep != BRepRegions.end(); ++itBRep) {
                (*itBRep)->setFace(pface, oldOrientations[j]);
                pface->addRegion(*itBRep);
                j++;
              }
            }
          }

          model->remove(face);
          face->triangles.clear();
          face->quadrangles.clear();
          face->mesh_vertices.clear();
          delete face;
        }

        connectedElements.clear();
      }
    }
  }

  // Loop over volumes
  if(dim < 0 || dim == 3) {
    // We build a graph
    Graph graph(model);
    graph.ne(model->getNumMeshElements(3));
    graph.nn(model->getNumMeshVertices(3));
    graph.dim(model->getMeshDim());
    graph.elementResize(graph.ne());
    graph.vertexResize(model->getMaxVertexNumber());
    graph.eptrResize(graph.ne() + 1);
    graph.eptr(0, 0);
    std::size_t eindSize = getSizeOfEind(model);
    graph.eindResize(eindSize);

    int elementaryNumber = model->getMaxElementaryNumber(3);

    for(auto it = regions.begin(); it != regions.end(); ++it) {
      if((*it)->geomType() == GEntity::PartitionVolume) {
        partitionRegion *region = static_cast<partitionRegion *>(*it);

        graph.ne(region->getNumMeshElements());
        graph.dim(3);
        graph.eptr(0, 0);
        graph.clearDualGraph();
        graph.eraseVertex();

        idx_t eptrIndex = 0;
        idx_t eindIndex = 0;
        idx_t numVertex = 0;

        fillElementsToNodesMap(graph, region, eptrIndex, eindIndex, numVertex,
                               region->tetrahedra.begin(),
                               region->tetrahedra.end());
        fillElementsToNodesMap(graph, region, eptrIndex, eindIndex, numVertex,
                               region->hexahedra.begin(),
                               region->hexahedra.end());
        fillElementsToNodesMap(graph, region, eptrIndex, eindIndex, numVertex,
                               region->prisms.begin(), region->prisms.end());
        fillElementsToNodesMap(graph, region, eptrIndex, eindIndex, numVertex,
                               region->pyramids.begin(),
                               region->pyramids.end());
        fillElementsToNodesMap(graph, region, eptrIndex, eindIndex, numVertex,
                               region->trihedra.begin(),
                               region->trihedra.end());
        graph.nn(numVertex);
        graph.createDualGraph(false);

        // if a graph contains more than ((n-1)*(n-2))/2 edges (where n is the
        // number of nodes), then it is connected.
        if(((graph.numNodes() - 1) * (graph.numNodes() - 2)) / 2 <
           graph.numEdges()) {
          continue;
        }

        std::vector<std::set<MElement *, MElementPtrLessThan> >
          connectedElements;
        fillConnectedElements(connectedElements, graph);

        if(connectedElements.size() > 1) {
          ret = true;
          for(std::size_t i = 0; i < connectedElements.size(); i++) {
            // Create the new partitionRegion
            partitionRegion *pregion = new partitionRegion(
              model, ++elementaryNumber, region->getPartitions());
            // Assign  d parent entity
            pregion->setParentEntity(region->getParentEntity());
            // Add to model
            model->add(pregion);
            for(auto itSet = connectedElements[i].begin();
                itSet != connectedElements[i].end(); ++itSet) {
              // Add elements
              pregion->addElement((*itSet)->getType(), (*itSet));
            }
          }

          model->remove(region);
          region->tetrahedra.clear();
          region->hexahedra.clear();
          region->prisms.clear();
          region->pyramids.clear();
          region->trihedra.clear();
          region->mesh_vertices.clear();
          delete region;
        }

        connectedElements.clear();
      }
    }
  }

  return ret;
}

// Create the new volume entities (omega)
static void createNewEntities(GModel *model, hashmapelementpart &elmToPartition)
{
  std::set<GRegion *, GEntityPtrLessThan> regions = model->getRegions();
  std::set<GFace *, GEntityPtrLessThan> faces = model->getFaces();
  std::set<GEdge *, GEntityPtrLessThan> edges = model->getEdges();
  std::set<GVertex *, GEntityPtrLessThan> vertices = model->getVertices();

  int elementaryNumber = model->getMaxElementaryNumber(0);
  for(auto it = vertices.begin(); it != vertices.end(); ++it) {
    std::vector<partitionVertex *> newVertices(model->getNumPartitions(),
                                               nullptr);

    assignElementsToEntities(model, elmToPartition, newVertices,
                             (*it)->points.begin(), (*it)->points.end(),
                             elementaryNumber);

    for(std::size_t i = 0; i < model->getNumPartitions(); i++) {
      if(newVertices[i]) {
        static_cast<partitionVertex *>(newVertices[i])->setParentEntity((*it));
      }
    }

    (*it)->mesh_vertices.clear();

    (*it)->points.clear();
  }

  elementaryNumber = model->getMaxElementaryNumber(1);
  for(auto it = edges.begin(); it != edges.end(); ++it) {
    std::vector<partitionEdge *> newEdges(model->getNumPartitions(), nullptr);

    assignElementsToEntities(model, elmToPartition, newEdges,
                             (*it)->lines.begin(), (*it)->lines.end(),
                             elementaryNumber);

    for(std::size_t i = 0; i < model->getNumPartitions(); i++) {
      if(newEdges[i]) {
        static_cast<partitionEdge *>(newEdges[i])->setParentEntity(*it);
      }
    }

    (*it)->mesh_vertices.clear();

    (*it)->lines.clear();
  }

  elementaryNumber = model->getMaxElementaryNumber(2);
  for(auto it = faces.begin(); it != faces.end(); ++it) {
    std::vector<partitionFace *> newFaces(model->getNumPartitions(), nullptr);

    assignElementsToEntities(model, elmToPartition, newFaces,
                             (*it)->triangles.begin(), (*it)->triangles.end(),
                             elementaryNumber);
    assignElementsToEntities(model, elmToPartition, newFaces,
                             (*it)->quadrangles.begin(),
                             (*it)->quadrangles.end(), elementaryNumber);

    std::list<GRegion *> BRepRegions = (*it)->regions();
    for(std::size_t i = 0; i < model->getNumPartitions(); i++) {
      if(newFaces[i]) {
        static_cast<partitionFace *>(newFaces[i])->setParentEntity(*it);
      }
    }

    (*it)->mesh_vertices.clear();

    (*it)->triangles.clear();
    (*it)->quadrangles.clear();
  }

  elementaryNumber = model->getMaxElementaryNumber(3);
  for(auto it = regions.begin(); it != regions.end(); ++it) {
    std::vector<partitionRegion *> newRegions(model->getNumPartitions(),
                                              nullptr);

    assignElementsToEntities(model, elmToPartition, newRegions,
                             (*it)->tetrahedra.begin(), (*it)->tetrahedra.end(),
                             elementaryNumber);
    assignElementsToEntities(model, elmToPartition, newRegions,
                             (*it)->hexahedra.begin(), (*it)->hexahedra.end(),
                             elementaryNumber);
    assignElementsToEntities(model, elmToPartition, newRegions,
                             (*it)->prisms.begin(), (*it)->prisms.end(),
                             elementaryNumber);
    assignElementsToEntities(model, elmToPartition, newRegions,
                             (*it)->pyramids.begin(), (*it)->pyramids.end(),
                             elementaryNumber);
    assignElementsToEntities(model, elmToPartition, newRegions,
                             (*it)->trihedra.begin(), (*it)->trihedra.end(),
                             elementaryNumber);

    for(std::size_t i = 0; i < model->getNumPartitions(); i++) {
      if(newRegions[i]) {
        static_cast<partitionRegion *>(newRegions[i])->setParentEntity(*it);
      }
    }

    (*it)->mesh_vertices.clear();

    (*it)->tetrahedra.clear();
    (*it)->hexahedra.clear();
    (*it)->prisms.clear();
    (*it)->pyramids.clear();
    (*it)->trihedra.clear();
  }

  // If we don't create the partition topology let's just assume that the user
  // does not care about multiply connected partitions or partition boundaries.
  if(!CTX::instance()->mesh.partitionCreateTopology) return;
  regions = model->getRegions();
  faces = model->getFaces();
  edges = model->getEdges();
  vertices = model->getVertices();
  divideNonConnectedEntities(model, -1, regions, faces, edges, vertices);
}

static void fillElementToEntity(GModel *model, hashmapelement &elmToEntity,
                                int dim)
{
  // Loop over volumes
  if(dim < 0 || dim == 3) {
    for(auto it = model->firstRegion(); it != model->lastRegion(); ++it) {
      for(auto itElm = (*it)->tetrahedra.begin();
          itElm != (*it)->tetrahedra.end(); ++itElm)
        elmToEntity.insert(std::make_pair(*itElm, *it));
      for(auto itElm = (*it)->hexahedra.begin();
          itElm != (*it)->hexahedra.end(); ++itElm)
        elmToEntity.insert(std::make_pair(*itElm, *it));
      for(auto itElm = (*it)->prisms.begin(); itElm != (*it)->prisms.end();
          ++itElm)
        elmToEntity.insert(std::make_pair(*itElm, *it));
      for(auto itElm = (*it)->pyramids.begin(); itElm != (*it)->pyramids.end();
          ++itElm)
        elmToEntity.insert(std::make_pair(*itElm, *it));
      for(auto itElm = (*it)->trihedra.begin(); itElm != (*it)->trihedra.end();
          ++itElm)
        elmToEntity.insert(std::make_pair(*itElm, *it));
    }
  }

  // Loop over surfaces
  if(dim < 0 || dim == 2) {
    for(auto it = model->firstFace(); it != model->lastFace(); ++it) {
      for(auto itElm = (*it)->triangles.begin();
          itElm != (*it)->triangles.end(); ++itElm)
        elmToEntity.insert(std::make_pair(*itElm, *it));
      for(auto itElm = (*it)->quadrangles.begin();
          itElm != (*it)->quadrangles.end(); ++itElm)
        elmToEntity.insert(std::make_pair(*itElm, *it));
    }
  }

  // Loop over curves
  if(dim < 0 || dim == 1) {
    for(auto it = model->firstEdge(); it != model->lastEdge(); ++it) {
      for(auto itElm = (*it)->lines.begin(); itElm != (*it)->lines.end();
          ++itElm)
        elmToEntity.insert(std::make_pair(*itElm, *it));
    }
  }

  // Loop over points
  if(dim < 0 || dim == 0) {
    for(auto it = model->firstVertex(); it != model->lastVertex(); ++it) {
      for(auto itElm = (*it)->points.begin(); itElm != (*it)->points.end();
          ++itElm)
        elmToEntity.insert(std::make_pair(*itElm, *it));
    }
  }
}

static MElement *getReferenceElement(
  const std::vector<std::pair<MElement *, std::vector<int> > > &elementPairs)
{
  int min = std::numeric_limits<int>::max();
  std::vector<std::pair<MElement *, std::vector<int> > > minSizeElementPairs;
  std::vector<std::pair<MElement *, std::vector<int> > > minSizeElementPairsTmp;

  // Take only the elements having the less partition in commun. For exemple we
  // take (1,2) and (3,8) but not (2,5,9) or (1,4,5,7)
  for(std::size_t i = 0; i < elementPairs.size(); i++) {
    if(min > (int)elementPairs[i].second.size()) {
      minSizeElementPairs.clear();
      min = elementPairs[i].second.size();
      minSizeElementPairs.push_back(elementPairs[i]);
    }
    else if(min == (int)elementPairs[i].second.size()) {
      minSizeElementPairs.push_back(elementPairs[i]);
    }
  }

  // Check if the element separated different partitions
  if(minSizeElementPairs.size() == elementPairs.size()) {
    bool isEqual = true;
    for(std::size_t i = 1; i < minSizeElementPairs.size(); i++) {
      if(minSizeElementPairs[i].second != minSizeElementPairs[0].second) {
        isEqual = false;
        break;
      }
    }
    if(isEqual) return nullptr;
  }

  while(minSizeElementPairs.size() > 1) {
    min = std::numeric_limits<int>::max();
    for(std::size_t i = 0; i < minSizeElementPairs.size(); i++) {
      // The partition vector is sorted thus we can check only the first element
      if(minSizeElementPairs[i].second.size() == 0)
        return minSizeElementPairs[0].first;
      if(min > minSizeElementPairs[i].second[0]) {
        min = minSizeElementPairs[i].second[0];
      }
    }

    for(std::size_t i = 0; i < minSizeElementPairs.size(); i++) {
      if(min == minSizeElementPairs[i].second[0]) {
        minSizeElementPairs[i].second.erase(
          minSizeElementPairs[i].second.begin());
        minSizeElementPairsTmp.push_back(minSizeElementPairs[i]);
      }
    }
    minSizeElementPairs.clear();
    minSizeElementPairs = std::move(minSizeElementPairsTmp);
    minSizeElementPairsTmp.clear();
  }

  return minSizeElementPairs[0].first;
}

static void getPartitionInVector(
  std::vector<int> &partitions,
  const std::vector<std::pair<MElement *, std::vector<int> > > &boundaryPair)
{
  for(std::size_t i = 0; i < boundaryPair.size(); i++) {
    for(std::size_t j = 0; j < boundaryPair[i].second.size(); j++) {
      if(std::find(partitions.begin(), partitions.end(),
                   boundaryPair[i].second[j]) == partitions.end()) {
        partitions.push_back(boundaryPair[i].second[j]);
      }
    }
  }

  std::sort(partitions.begin(), partitions.end());
}

template <class PART_ENTITY, class LESS_PART_ENTITY>
static PART_ENTITY *createPartitionEntity(
  std::pair<typename std::multimap<PART_ENTITY *, GEntity *,
                                   LESS_PART_ENTITY>::iterator,
            typename std::multimap<PART_ENTITY *, GEntity *,
                                   LESS_PART_ENTITY>::iterator> &ret,
  GModel *model, int &numEntity, const std::vector<int> &partitions,
  GEntity *referenceEntity, PART_ENTITY **newEntity,
  typename std::multimap<PART_ENTITY *, GEntity *, LESS_PART_ENTITY> &pentities)
{
  PART_ENTITY *ppe = nullptr;
  // Create the new partition entity for the mesh
  if(ret.first == ret.second) {
    // Create new entity and add them to the model
    ppe = new PART_ENTITY(model, ++numEntity, partitions);
    ppe->setParentEntity(referenceEntity->getParentEntity());
    pentities.insert(std::make_pair(ppe, referenceEntity));
    model->add(ppe);
    *newEntity = ppe;
  }
  else {
    for(auto it = ret.first; it != ret.second; ++it) {
      if(referenceEntity == it->second) { ppe = it->first; }
    }
    if(!ppe) {
      // Create new entity and add them to the model
      ppe = new PART_ENTITY(model, ++numEntity, partitions);
      ppe->setParentEntity(referenceEntity->getParentEntity());
      pentities.insert(std::make_pair(ppe, referenceEntity));
      model->add(ppe);
      *newEntity = ppe;
    }
  }

  return ppe;
}

static partitionFace *assignPartitionBoundary(
  GModel *model, MFace &me, MElement *reference,
  const std::vector<int> &partitions,
  std::multimap<partitionFace *, GEntity *, partitionFacePtrLessThan> &pfaces,
  hashmapelement &elementToEntity, int &numEntity)
{
  partitionFace *newEntity = nullptr;
  partitionFace pf(model, partitions);
  std::pair<std::multimap<partitionFace *, GEntity *,
                          partitionFacePtrLessThan>::iterator,
            std::multimap<partitionFace *, GEntity *,
                          partitionFacePtrLessThan>::iterator>
    ret = pfaces.equal_range(&pf);

  partitionFace *ppf =
    createPartitionEntity(ret, model, numEntity, partitions,
                          elementToEntity[reference], &newEntity, pfaces);
  int numFace = 0;
  for(int i = 0; i < reference->getNumFaces(); i++) {
    if(reference->getFace(i) == me) {
      numFace = i;
      break;
    }
  }

  if(me.getNumVertices() == 3) {
    std::vector<MVertex *> verts;
    reference->getFaceVertices(numFace, verts);

    if(verts.size() == 3) {
      MTriangle *element = new MTriangle(verts);
      ppf->addTriangle(element);
    }
    else if(verts.size() == 6) {
      MTriangle6 *element = new MTriangle6(verts);
      ppf->addTriangle(element);
    }
    else {
      MTriangleN *element =
        new MTriangleN(verts, verts.back()->getPolynomialOrder());
      ppf->addTriangle(element);
    }
  }
  else if(me.getNumVertices() == 4) {
    std::vector<MVertex *> verts;
    reference->getFaceVertices(numFace, verts);

    if(verts.size() == 4) {
      MQuadrangle *element = new MQuadrangle(verts);
      ppf->addQuadrangle(element);
    }
    else if(verts.size() == 8) {
      MQuadrangle8 *element = new MQuadrangle8(verts);
      ppf->addQuadrangle(element);
    }
    else if(verts.size() == 9) {
      MQuadrangle9 *element = new MQuadrangle9(verts);
      ppf->addQuadrangle(element);
    }
    else {
      MQuadrangleN *element =
        new MQuadrangleN(verts, verts.back()->getPolynomialOrder());
      ppf->addQuadrangle(element);
    }
  }

  return newEntity;
}

static partitionEdge *assignPartitionBoundary(
  GModel *model, MEdge &me, MElement *reference,
  const std::vector<int> &partitions,
  std::multimap<partitionEdge *, GEntity *, partitionEdgePtrLessThan> &pedges,
  hashmapelement &elementToEntity, int &numEntity)
{
  partitionEdge *newEntity = nullptr;
  partitionEdge pe(model, partitions);
  std::pair<std::multimap<partitionEdge *, GEntity *,
                          partitionEdgePtrLessThan>::iterator,
            std::multimap<partitionEdge *, GEntity *,
                          partitionEdgePtrLessThan>::iterator>
    ret = pedges.equal_range(&pe);

  partitionEdge *ppe =
    createPartitionEntity(ret, model, numEntity, partitions,
                          elementToEntity[reference], &newEntity, pedges);

  int numEdge = 0;
  for(int i = 0; i < reference->getNumEdges(); i++) {
    if(reference->getEdge(i) == me) {
      numEdge = i;
      break;
    }
  }

  if(me.getNumVertices() == 2) {
    std::vector<MVertex *> verts;
    reference->getEdgeVertices(numEdge, verts);

    if(verts.size() == 2) {
      MLine *element = new MLine(verts);
      ppe->addLine(element);
    }
    else if(verts.size() == 3) {
      MLine3 *element = new MLine3(verts);
      ppe->addLine(element);
    }
    else {
      MLineN *element = new MLineN(verts);
      ppe->addLine(element);
    }
  }

  return newEntity;
}

static partitionVertex *assignPartitionBoundary(
  GModel *model, MVertex *ve, MElement *reference,
  const std::vector<int> &partitions,
  std::multimap<partitionVertex *, GEntity *, partitionVertexPtrLessThan>
    &pvertices,
  hashmapelement &elementToEntity, int &numEntity)
{
  partitionVertex *newEntity = nullptr;
  partitionVertex pv(model, partitions);
  std::pair<std::multimap<partitionVertex *, GEntity *,
                          partitionVertexPtrLessThan>::iterator,
            std::multimap<partitionVertex *, GEntity *,
                          partitionVertexPtrLessThan>::iterator>
    ret = pvertices.equal_range(&pv);

  partitionVertex *ppv =
    createPartitionEntity(ret, model, numEntity, partitions,
                          elementToEntity[reference], &newEntity, pvertices);

  ppv->addPoint(new MPoint(ve));

  return newEntity;
}

static int computeOrientation(MElement *reference, MElement *element)
{
  if(element->getDim() == 2) {
    std::vector<MVertex *> vertices;
    element->getVertices(vertices);
    MFace face = element->getFace(0);
    for(int i = 0; i < reference->getNumFaces(); i++) {
      if(reference->getFace(i) == face) {
        std::vector<MVertex *> referenceVertices;
        reference->getFaceVertices(i, referenceVertices);

        if(referenceVertices == vertices)
          return 1;
        else
          return -1;
      }
    }
  }
  else if(element->getDim() == 1) {
    std::vector<MVertex *> vertices;
    element->getVertices(vertices);
    MEdge face = element->getEdge(0);
    for(int i = 0; i < reference->getNumEdges(); i++) {
      if(reference->getEdge(i) == face) {
        std::vector<MVertex *> referenceVertices;
        reference->getEdgeVertices(i, referenceVertices);

        if(referenceVertices == vertices)
          return 1;
        else
          return -1;
      }
    }
  }
  else if(element->getDim() == 0) {
    std::vector<MVertex *> vertices;
    element->getVertices(vertices);

    std::vector<MVertex *> referenceVertices;
    reference->getVertices(referenceVertices);

    if(referenceVertices[0] == vertices[0]) return 1;
    if(referenceVertices[1] == vertices[0]) return -1;
  }

  return 0;
}

static void assignBrep(GModel *model,
                       std::map<GEntity *, MElement *, GEntityPtrFullLessThan>
                         &boundaryEntityAndRefElement,
                       GEntity *e)
{
  if(e->dim() == 2) {
    partitionFace *entity = static_cast<partitionFace *>(e);

    for(auto it = boundaryEntityAndRefElement.begin();
        it != boundaryEntityAndRefElement.end(); ++it) {
      static_cast<GRegion *>(it->first)->setFace(
        entity, computeOrientation(it->second, entity->getMeshElement(0)));
      entity->addRegion(static_cast<GRegion *>(it->first));
    }
  }
  else if(e->dim() == 1) {
    partitionEdge *entity = static_cast<partitionEdge *>(e);

    for(auto it = boundaryEntityAndRefElement.begin();
        it != boundaryEntityAndRefElement.end(); ++it) {
      static_cast<GFace *>(it->first)->setEdge(
        entity, computeOrientation(it->second, entity->getMeshElement(0)));
      entity->addFace(static_cast<GFace *>(it->first));
    }
  }
  else if(e->dim() == 0) {
    partitionVertex *entity = static_cast<partitionVertex *>(e);

    for(auto it = boundaryEntityAndRefElement.begin();
        it != boundaryEntityAndRefElement.end(); ++it) {
      static_cast<GEdge *>(it->first)->setVertex(
        entity, computeOrientation(it->second, entity->getMeshElement(0)));
      entity->addEdge(static_cast<GEdge *>(it->first));
    }
  }
}

static void assignNewEntityBRep(Graph &graph, hashmapelement &elementToEntity)
{
  std::set<std::pair<GEntity *, GEntity *> > brepWithoutOri;
  hashmapentity brep;
  for(std::size_t i = 0; i < graph.ne(); i++) {
    MElement *current = graph.element(i);
    for(idx_t j = graph.xadj(i); j < graph.xadj(i + 1); j++) {
      if(current->getDim() == graph.element(graph.adjncy(j))->getDim() + 1) {
        GEntity *g1 = elementToEntity[current];
        GEntity *g2 = elementToEntity[graph.element(graph.adjncy(j))];
        if(brepWithoutOri.find(std::pair<GEntity *, GEntity *>(g1, g2)) ==
           brepWithoutOri.end()) {
          const int ori =
            computeOrientation(current, graph.element(graph.adjncy(j)));
          brepWithoutOri.insert(std::make_pair(g1, g2));
          brep[g1].insert(std::make_pair(ori, g2));
        }
      }
    }
  }

  for(auto it = brep.begin(); it != brep.end(); ++it) {
    switch(it->first->dim()) {
    case 3:
      for(auto itSet = it->second.begin(); itSet != it->second.end(); ++itSet) {
        static_cast<GRegion *>(it->first)->setFace(
          static_cast<GFace *>(itSet->second), itSet->first);
        static_cast<GFace *>(itSet->second)
          ->addRegion(static_cast<GRegion *>(it->first));
      }
      break;
    case 2:
      for(auto itSet = it->second.begin(); itSet != it->second.end(); ++itSet) {
        static_cast<GFace *>(it->first)->setEdge(
          static_cast<GEdge *>(itSet->second), itSet->first);
        static_cast<GEdge *>(itSet->second)
          ->addFace(static_cast<GFace *>(it->first));
      }
      break;
    case 1:
      for(auto itSet = it->second.begin(); itSet != it->second.end(); ++itSet) {
        static_cast<GEdge *>(it->first)->setVertex(
          static_cast<GVertex *>(itSet->second), itSet->first);
        static_cast<GVertex *>(itSet->second)
          ->addEdge(static_cast<GEdge *>(it->first));
      }
      break;
    default: break;
    }
  }
}

// Create the new entities between each partitions (sigma and bndSigma).
static void createPartitionTopology(
  GModel *model,
  const std::vector<std::set<MElement *, MElementPtrLessThan> >
    &boundaryElements,
  Graph &meshGraph)
{
  int meshDim = model->getMeshDim();
  hashmapelement elementToEntity;
  fillElementToEntity(model, elementToEntity, -1);
  assignNewEntityBRep(meshGraph, elementToEntity);

  std::multimap<partitionFace *, GEntity *, partitionFacePtrLessThan> pfaces;
  std::multimap<partitionEdge *, GEntity *, partitionEdgePtrLessThan> pedges;
  std::multimap<partitionVertex *, GEntity *, partitionVertexPtrLessThan>
    pvertices;

  hashmapface faceToElement;
  hashmapedge edgeToElement;
  hashmapvertex vertexToElement;

  std::set<GRegion *, GEntityPtrLessThan> regions = model->getRegions();
  std::set<GFace *, GEntityPtrLessThan> faces = model->getFaces();
  std::set<GEdge *, GEntityPtrLessThan> edges = model->getEdges();
  std::set<GVertex *, GEntityPtrLessThan> vertices = model->getVertices();

  if(meshDim >= 3) {
    Msg::Info(" - Creating partition surfaces");

    for(std::size_t i = 0; i < model->getNumPartitions(); i++) {
      for(auto it = boundaryElements[i].begin();
          it != boundaryElements[i].end(); ++it) {
        for(int j = 0; j < (*it)->getNumFaces(); j++) {
          faceToElement[(*it)->getFace(j)].push_back(
            std::make_pair(*it, std::vector<int>(1, i + 1)));
        }
      }
    }
    int numFaceEntity = model->getMaxElementaryNumber(2);
    for(auto it = faceToElement.begin(); it != faceToElement.end(); ++it) {
      MFace f = it->first;

      std::vector<int> partitions;
      getPartitionInVector(partitions, it->second);
      if(partitions.size() < 2) continue;

      MElement *reference = getReferenceElement(it->second);
      if(!reference) continue;

      partitionFace *pf =
        assignPartitionBoundary(model, f, reference, partitions, pfaces,
                                elementToEntity, numFaceEntity);
      if(pf) {
        std::map<GEntity *, MElement *, GEntityPtrFullLessThan>
          boundaryEntityAndRefElement;
        for(std::size_t i = 0; i < it->second.size(); i++)
          boundaryEntityAndRefElement.insert(std::make_pair(
            elementToEntity[it->second[i].first], it->second[i].first));

        assignBrep(model, boundaryEntityAndRefElement, pf);
      }
    }
    faceToElement.clear();

    faces = model->getFaces();
    divideNonConnectedEntities(model, 2, regions, faces, edges, vertices);
    elementToEntity.clear();
    fillElementToEntity(model, elementToEntity, 2);
  }

  if(meshDim >= 2) {
    Msg::Info(" - Creating partition curves");

    if(meshDim == 2) {
      for(std::size_t i = 0; i < model->getNumPartitions(); i++) {
        for(auto it = boundaryElements[i].begin();
            it != boundaryElements[i].end(); ++it) {
          for(int j = 0; j < (*it)->getNumEdges(); j++) {
            edgeToElement[(*it)->getEdge(j)].push_back(
              std::make_pair(*it, std::vector<int>(1, i + 1)));
          }
        }
      }
    }
    else {
      Graph subGraph(model);
      makeGraph(model, subGraph, 2);
      subGraph.createDualGraph(false);
      std::vector<idx_t> part(subGraph.ne());
      int partIndex = 0;

      std::map<idx_t, std::vector<int> > mapOfPartitions;
      idx_t mapOfPartitionsTag = 0;
      for(auto it = model->firstFace(); it != model->lastFace(); ++it) {
        if((*it)->geomType() == GEntity::PartitionSurface) {
          std::vector<int> partitions =
            static_cast<partitionFace *>(*it)->getPartitions();
          mapOfPartitions.insert(std::make_pair(mapOfPartitionsTag, partitions));
          // Must absolutely be in the same order as in the makeGraph function
          for(auto itElm = (*it)->triangles.begin();
              itElm != (*it)->triangles.end(); ++itElm)
            part[partIndex++] = mapOfPartitionsTag;
          for(auto itElm = (*it)->quadrangles.begin();
              itElm != (*it)->quadrangles.end(); ++itElm)
            part[partIndex++] = mapOfPartitionsTag;
          mapOfPartitionsTag++;
        }
      }
      subGraph.partition(part);

      std::vector<std::set<MElement *, MElementPtrLessThan> >
        subBoundaryElements = subGraph.getBoundaryElements(mapOfPartitionsTag);

      for(idx_t i = 0; i < mapOfPartitionsTag; i++) {
        for(auto it = subBoundaryElements[i].begin();
            it != subBoundaryElements[i].end(); ++it) {
          for(int j = 0; j < (*it)->getNumEdges(); j++) {
            edgeToElement[(*it)->getEdge(j)].push_back(
              std::make_pair(*it, mapOfPartitions[i]));
          }
        }
      }
    }

    int numEdgeEntity = model->getMaxElementaryNumber(1);
    for(auto it = edgeToElement.begin(); it != edgeToElement.end(); ++it) {
      MEdge e = it->first;

      std::vector<int> partitions;
      getPartitionInVector(partitions, it->second);
      if(partitions.size() < 2) continue;

      MElement *reference = getReferenceElement(it->second);
      if(!reference) continue;

      partitionEdge *pe =
        assignPartitionBoundary(model, e, reference, partitions, pedges,
                                elementToEntity, numEdgeEntity);
      if(pe) {
        std::map<GEntity *, MElement *, GEntityPtrFullLessThan>
          boundaryEntityAndRefElement;
        for(std::size_t i = 0; i < it->second.size(); i++) {
          boundaryEntityAndRefElement.insert(std::make_pair(
            elementToEntity[it->second[i].first], it->second[i].first));
        }

        assignBrep(model, boundaryEntityAndRefElement, pe);
      }
    }
    edgeToElement.clear();

    edges = model->getEdges();
    divideNonConnectedEntities(model, 1, regions, faces, edges, vertices);
    elementToEntity.clear();
    fillElementToEntity(model, elementToEntity, 1);
  }

  if(meshDim >= 1) {
    Msg::Info(" - Creating partition points");
    if(meshDim == 1) {
      for(std::size_t i = 0; i < model->getNumPartitions(); i++) {
        for(auto it = boundaryElements[i].begin();
            it != boundaryElements[i].end(); ++it) {
          for(std::size_t j = 0; j < (*it)->getNumPrimaryVertices(); j++) {
            vertexToElement[(*it)->getVertex(j)].push_back(
              std::make_pair(*it, std::vector<int>(1, i + 1)));
          }
        }
      }
    }
    else {
      Graph subGraph(model);
      makeGraph(model, subGraph, 1);
      subGraph.createDualGraph(false);
      std::vector<idx_t> part(subGraph.ne());
      int partIndex = 0;

      std::map<idx_t, std::vector<int> > mapOfPartitions;
      idx_t mapOfPartitionsTag = 0;
      for(auto it = model->firstEdge(); it != model->lastEdge(); ++it) {
        if((*it)->geomType() == GEntity::PartitionCurve) {
          std::vector<int> partitions =
            static_cast<partitionEdge *>(*it)->getPartitions();
          mapOfPartitions.insert(std::make_pair(mapOfPartitionsTag, partitions));
          // Must absolutely be in the same order as in the makeGraph function
          for(auto itElm = (*it)->lines.begin(); itElm != (*it)->lines.end();
              ++itElm)
            part[partIndex++] = mapOfPartitionsTag;
          mapOfPartitionsTag++;
        }
      }
      subGraph.partition(part);

      std::vector<std::set<MElement *, MElementPtrLessThan> >
        subBoundaryElements = subGraph.getBoundaryElements(mapOfPartitionsTag);

      for(idx_t i = 0; i < mapOfPartitionsTag; i++) {
        for(auto it = subBoundaryElements[i].begin();
            it != subBoundaryElements[i].end(); ++it) {
          for(std::size_t j = 0; j < (*it)->getNumPrimaryVertices(); j++) {
            vertexToElement[(*it)->getVertex(j)].push_back(
              std::make_pair(*it, mapOfPartitions[i]));
          }
        }
      }
    }
    int numVertexEntity = model->getMaxElementaryNumber(0);
    for(auto it = vertexToElement.begin(); it != vertexToElement.end(); ++it) {
      MVertex *v = it->first;

      std::vector<int> partitions;
      getPartitionInVector(partitions, it->second);
      if(partitions.size() < 2) continue;

      MElement *reference = getReferenceElement(it->second);
      if(!reference) continue;

      partitionVertex *pv =
        assignPartitionBoundary(model, v, reference, partitions, pvertices,
                                elementToEntity, numVertexEntity);
      if(pv) {
        std::map<GEntity *, MElement *, GEntityPtrFullLessThan>
          boundaryEntityAndRefElement;
        for(std::size_t i = 0; i < it->second.size(); i++)
          boundaryEntityAndRefElement.insert(std::make_pair(
            elementToEntity[it->second[i].first], it->second[i].first));

        assignBrep(model, boundaryEntityAndRefElement, pv);
      }
    }
    vertexToElement.clear();

    vertices = model->getVertices();
    divideNonConnectedEntities(model, 0, regions, faces, edges, vertices);
  }
}

static void addPhysical(GModel *model, GEntity *entity,
                        hashmap<std::string, int> &nameToNumber,
                        std::vector<GModel::piter> &iterators, int &numPhysical)
{
  GEntity *parent = entity->getParentEntity();
  if(parent == nullptr) return;

  if(!CTX::instance()->mesh.partitionCreatePhysicals ||
     CTX::instance()->mesh.partitionOldStyleMsh2) {
    if(parent->dim() == entity->dim()) {
      // reuse physicals from parent entity
      entity->physicals = parent->physicals;
    }
    return;
  }

  std::size_t numPartitions = 0;
  if(entity->dim() == 3) {
    numPartitions = static_cast<partitionRegion *>(entity)->numPartitions();
  }
  else if(entity->dim() == 2) {
    numPartitions = static_cast<partitionFace *>(entity)->numPartitions();
  }
  else if(entity->dim() == 1) {
    numPartitions = static_cast<partitionEdge *>(entity)->numPartitions();
  }
  else if(entity->dim() == 0) {
    numPartitions = static_cast<partitionVertex *>(entity)->numPartitions();
  }

  std::vector<int> physical = parent->getPhysicalEntities();
  int dim = entity->dim();
  for(size_t phys = 0; phys < physical.size(); ++phys) {
    std::string name = "_part{";

    for(std::size_t i = 0; i < numPartitions; i++) {
      if(i > 0) name += ",";
      int partition = 0;
      if(entity->dim() == 3) {
        partition = static_cast<partitionRegion *>(entity)->getPartition(i);
      }
      else if(entity->dim() == 2) {
        partition = static_cast<partitionFace *>(entity)->getPartition(i);
      }
      else if(entity->dim() == 1) {
        partition = static_cast<partitionEdge *>(entity)->getPartition(i);
      }
      else if(entity->dim() == 0) {
        partition = static_cast<partitionVertex *>(entity)->getPartition(i);
      }
      name += std::to_string(partition);
    }
    name += "}_physical{";
    name +=
      std::to_string(physical[phys]) + "}_dim{" + std::to_string(dim) + "}";

    int number = 0;
    auto it = nameToNumber.find(name);
    if(it == nameToNumber.end()) {
      number = ++numPhysical;
      iterators[entity->dim()] = model->setPhysicalName(
        iterators[entity->dim()], name, entity->dim(), number);
      nameToNumber.insert(std::make_pair(name, number));
    }
    else {
      number = it->second;
    }
    entity->addPhysicalEntity(number);
  }

  if(physical.size() == 0) {
    std::string name = "_part{";

    for(std::size_t i = 0; i < numPartitions; i++) {
      if(i > 0) name += ",";
      int partition = 0;
      if(entity->dim() == 3) {
        partition = static_cast<partitionRegion *>(entity)->getPartition(i);
      }
      else if(entity->dim() == 2) {
        partition = static_cast<partitionFace *>(entity)->getPartition(i);
      }
      else if(entity->dim() == 1) {
        partition = static_cast<partitionEdge *>(entity)->getPartition(i);
      }
      else if(entity->dim() == 0) {
        partition = static_cast<partitionVertex *>(entity)->getPartition(i);
      }
      name += std::to_string(partition);
    }
    name += "}_";
    name += "physical{0}_dim{" + std::to_string(dim) + "}";

    int number = 0;
    auto it = nameToNumber.find(name);
    if(it == nameToNumber.end()) {
      number = ++numPhysical;
      iterators[entity->dim()] = model->setPhysicalName(
        iterators[entity->dim()], name, entity->dim(), number);
      nameToNumber.insert(std::make_pair(name, number));
    }
    else {
      number = it->second;
    }
    entity->addPhysicalEntity(number);
  }
}

// Assign physical group information
static void assignPhysicals(GModel *model)
{
  hashmap<std::string, int> nameToNumber;
  std::vector<GModel::piter> iterators;
  model->getInnerPhysicalNamesIterators(iterators);
  int numPhysical = model->getMaxPhysicalNumber(-1);
  // Loop over volumes
  for(auto it = model->firstRegion(); it != model->lastRegion(); ++it) {
    if((*it)->geomType() == GEntity::PartitionVolume) {
      addPhysical(model, *it, nameToNumber, iterators, numPhysical);
    }
  }

  // Loop over surfaces
  for(auto it = model->firstFace(); it != model->lastFace(); ++it) {
    if((*it)->geomType() == GEntity::PartitionSurface) {
      addPhysical(model, *it, nameToNumber, iterators, numPhysical);
    }
  }

  // Loop over curves
  for(auto it = model->firstEdge(); it != model->lastEdge(); ++it) {
    if((*it)->geomType() == GEntity::PartitionCurve) {
      addPhysical(model, *it, nameToNumber, iterators, numPhysical);
    }
  }

  // Loop over points
  for(auto it = model->firstVertex(); it != model->lastVertex(); ++it) {
    if((*it)->geomType() == GEntity::PartitionPoint) {
      addPhysical(model, *it, nameToNumber, iterators, numPhysical);
    }
  }
}

bool cmp_hedges(const std::pair<MEdge, size_t> &he0,
                const std::pair<MEdge, size_t> &he1)
{
  MEdgeLessThan cmp;
  return cmp(he0.first, he1.first);
}

int PartitionFaceMinEdgeLength(GFace *gf, int np, double tol)
{
  std::vector<std::pair<MEdge, size_t> > halfEdges;
  halfEdges.reserve(gf->triangles.size() * 3);
  for(size_t i = 0; i < gf->triangles.size(); ++i) {
    for(size_t j = 0; j < 3; ++j) {
      halfEdges.push_back(std::make_pair(gf->triangles[i]->getEdge(j), i));
    }
  }
  std::sort(halfEdges.begin(), halfEdges.end(), cmp_hedges);
  std::vector<idx_t> neighbors(gf->triangles.size() * 3, -1);
  std::vector<double> neighborsWeight(gf->triangles.size() * 3, -1);
  MEdgeEqual eq;
  double minEdgeLength = std::numeric_limits<double>::max();
  for(size_t i = 0; i + 1 < halfEdges.size(); ++i) {
    if(eq(halfEdges[i].first, halfEdges[i + 1].first)) {
      size_t t0 = halfEdges[i].second;
      size_t t1 = halfEdges[i + 1].second;
      double l = halfEdges[i].first.length();
      minEdgeLength = std::min(l, minEdgeLength);
      for(int j = 0; j < 3; ++j) {
        if(neighbors[t0 * 3 + j] == -1) {
          neighbors[t0 * 3 + j] = t1;
          neighborsWeight[t0 * 3 + j] = l;
          break;
        }
      }
      for(int j = 0; j < 3; ++j) {
        if(neighbors[t1 * 3 + j] == -1) {
          neighbors[t1 * 3 + j] = t0;
          neighborsWeight[t1 * 3 + j] = l;
          break;
        }
      }
      i++;
    }
  }
  std::vector<idx_t> adjncy;
  std::vector<idx_t> xadjncy;
  std::vector<idx_t> adjncyw;
  xadjncy.push_back(0);
  for(size_t i = 0; i < gf->triangles.size(); ++i) {
    for(size_t j = 0; j < 3; ++j) {
      if(neighbors[i * 3 + j] == -1) break;
      adjncy.push_back(neighbors[i * 3 + j]);
      adjncyw.push_back(
        (idx_t)(neighborsWeight[i * 3 + j] / minEdgeLength * 10));
    }
    xadjncy.push_back(adjncy.size());
  }
  idx_t nvtxs = gf->triangles.size(), ncon = 1, nparts = np, objval;
  std::vector<idx_t> epart(gf->triangles.size());
  real_t ubvec = tol;
  while(1){
    METIS_PartGraphKway(&nvtxs, &ncon, &xadjncy[0], &adjncy[0], nullptr, nullptr,
                        &adjncyw[0], &nparts, nullptr, &ubvec, nullptr, &objval,
                        &epart[0]);
    bool allTheSame = true;
    for(size_t i = 0; i < gf->triangles.size() - 1; ++i) {
      if(epart[i+1] != epart[i]) allTheSame = false;
    }
    if (!allTheSame) break;
    ubvec -= (1. - ubvec) * .5;
    Msg::Warning("Partitioning face %d with %lu triangles that all have the same"
                 " partition - changing tolerance to %g", gf->tag(),
                 gf->triangles.size(), ubvec);
<<<<<<< HEAD
=======
    if(ubvec > CTX::instance()->lc) {
      Msg::Warning("Tolerance too large - aborting partitioning");
      break;
    }
>>>>>>> 9b0f748f
  }
  for(size_t i = 0; i < gf->triangles.size(); ++i) {
    gf->triangles[i]->setPartition(epart[i]);
  }
  return 0;
}

// Partition a mesh into n parts. Returns: 0 = success, 1 = error

int PartitionMesh(GModel *model, int numPart)
{
  if(numPart <= 0) return 0;

  Msg::StatusBar(true, "Partitioning mesh...");
  double t1 = Cpu(), w1 = TimeOfDay();

  Graph graph(model);
  if(makeGraph(model, graph, -1)) return 1;
  graph.nparts(numPart);
  if(partitionGraph(graph, true)) return 1;

  std::vector<std::size_t> elmCount[TYPE_MAX_NUM + 1];
  for(int i = 0; i < TYPE_MAX_NUM + 1; i++) { elmCount[i].resize(numPart, 0); }

  // Assign partitions to elements
  hashmapelementpart elmToPartition;
  for(std::size_t i = 0; i < graph.ne(); i++) {
    if(graph.element(i)) {
      if(graph.nparts() > 1) {
        elmToPartition.insert(std::make_pair(
          graph.element(i), graph.partition(i) + 1));
        elmCount[graph.element(i)->getType()][graph.partition(i)]++;
        // Should be removed
        graph.element(i)->setPartition(graph.partition(i) + 1);
      }
      else {
        elmToPartition.insert(std::make_pair(graph.element(i), 1));
        // Should be removed
        graph.element(i)->setPartition(1);
      }
    }
  }
  model->setNumPartitions(graph.nparts());

  createNewEntities(model, elmToPartition);
  elmToPartition.clear();

  double t2 = Cpu(), w2 = TimeOfDay();
  Msg::StatusBar(true, "Done partitioning mesh (Wall %gs, CPU %gs)", w2 - w1,
                 t2 - t1);

  for(std::size_t i = 0; i < TYPE_MAX_NUM + 1; i++) {
    std::vector<std::size_t> &count = elmCount[i];
    std::size_t minCount = std::numeric_limits<std::size_t>::max();
    std::size_t maxCount = 0;
    std::size_t totCount = 0;
    for(std::size_t j = 0; j < count.size(); j++) {
      minCount = std::min(count[j], minCount);
      maxCount = std::max(count[j], maxCount);
      totCount += count[j];
    }
    if(totCount > 0) {
      Msg::Info(" - Repartition of %d %s: %lu(min) %lu(max) %g(avg)", totCount,
                ElementType::nameOfParentType(i, totCount > 1).c_str(),
                minCount, maxCount, totCount / (double)numPart);
    }
  }

  if(CTX::instance()->mesh.partitionCreateTopology) {
    Msg::StatusBar(true, "Creating partition topology...");
    std::vector<std::set<MElement *, MElementPtrLessThan> > boundaryElements =
      graph.getBoundaryElements();
    createPartitionTopology(model, boundaryElements, graph);
    boundaryElements.clear();
    double t3 = Cpu(), w3 = TimeOfDay();
    Msg::StatusBar(true, "Done creating partition topology (Wall %gs, CPU %gs)",
                   w3 - w2, t3 - t2);
  }

  assignPhysicals(model);
  assignMeshVertices(model);

  if(CTX::instance()->mesh.partitionCreateGhostCells) {
    double t4 = Cpu(), w4 = TimeOfDay();
    Msg::StatusBar(true, "Creating ghost cells...");
    graph.clearDualGraph();
    graph.createDualGraph(true);
    graph.assignGhostCells();
    double t5 = Cpu(), w5 = TimeOfDay();
    Msg::StatusBar(true, "Done creating ghost cells (Wall %gs, CPU %gs)",
                   w5 - w4, t5 - t4);
  }

  return 0;
}

template <class ITERATOR, class PART_ENTITY>
static void assignToParent(std::set<MVertex *> &verts, PART_ENTITY *entity,
                           ITERATOR it_beg, ITERATOR it_end)
{
  for(ITERATOR it = it_beg; it != it_end; ++it) {
    entity->getParentEntity()->addElement((*it)->getType(), *it);
    (*it)->setPartition(0);

    for(std::size_t i = 0; i < (*it)->getNumVertices(); i++) {
      if(verts.find((*it)->getVertex(i)) == verts.end()) {
        (*it)->getVertex(i)->setEntity(entity->getParentEntity());
        entity->getParentEntity()->addMeshVertex((*it)->getVertex(i));
        verts.insert((*it)->getVertex(i));
      }
    }
  }
}

// Un-partition a mesh and return to the initial mesh geomerty. Returns: 0 =
// success, 1 = error.
int UnpartitionMesh(GModel *model)
{
  // make a copy so we can iterate safely (we will remove some entities)
  std::set<GRegion *, GEntityPtrLessThan> regions = model->getRegions();
  std::set<GFace *, GEntityPtrLessThan> faces = model->getFaces();
  std::set<GEdge *, GEntityPtrLessThan> edges = model->getEdges();
  std::set<GVertex *, GEntityPtrLessThan> vertices = model->getVertices();

  std::set<MVertex *> verts;

  // Loop over points
  for(auto it = vertices.begin(); it != vertices.end(); ++it) {
    GVertex *vertex = *it;

    if(vertex->geomType() == GEntity::PartitionPoint) {
      partitionVertex *pvertex = static_cast<partitionVertex *>(vertex);
      if(pvertex->getParentEntity() && pvertex->getParentEntity()->dim() == 0) {
        assignToParent(verts, pvertex, pvertex->points.begin(),
                       pvertex->points.end());
      }
      else {
        for(std::size_t j = 0; j < pvertex->points.size(); j++)
          delete pvertex->points[j];
      }
      pvertex->points.clear();
      pvertex->mesh_vertices.clear();

      model->remove(pvertex);
      delete pvertex;
    }
  }

  // Loop over curves
  for(auto it = edges.begin(); it != edges.end(); ++it) {
    GEdge *edge = *it;
    if(edge->geomType() == GEntity::PartitionCurve) {
      partitionEdge *pedge = static_cast<partitionEdge *>(edge);
      if(pedge->getParentEntity() && pedge->getParentEntity()->dim() == 1) {
        assignToParent(verts, pedge, pedge->lines.begin(), pedge->lines.end());
      }
      else {
        for(std::size_t j = 0; j < pedge->lines.size(); j++)
          delete pedge->lines[j];
      }
      pedge->lines.clear();
      pedge->mesh_vertices.clear();
      pedge->setBeginVertex(nullptr);
      pedge->setEndVertex(nullptr);

      model->remove(pedge);
      delete pedge;
    }
    else if(edge->geomType() == GEntity::GhostCurve) {
      model->remove(edge);
      delete edge;
    }
  }

  // Loop over surfaces
  for(auto it = faces.begin(); it != faces.end(); ++it) {
    GFace *face = *it;

    if(face->geomType() == GEntity::PartitionSurface) {
      partitionFace *pface = static_cast<partitionFace *>(face);
      if(pface->getParentEntity() && pface->getParentEntity()->dim() == 2) {
        assignToParent(verts, pface, pface->triangles.begin(),
                       pface->triangles.end());
        assignToParent(verts, pface, pface->quadrangles.begin(),
                       pface->quadrangles.end());
      }
      else {
        for(std::size_t j = 0; j < pface->triangles.size(); j++)
          delete pface->triangles[j];
        for(std::size_t j = 0; j < pface->quadrangles.size(); j++)
          delete pface->quadrangles[j];
      }
      pface->triangles.clear();
      pface->quadrangles.clear();
      pface->mesh_vertices.clear();
      pface->set(std::vector<GEdge *>());
      pface->setOrientations(std::vector<int>());

      model->remove(pface);
      delete pface;
    }
    else if(face->geomType() == GEntity::GhostSurface) {
      model->remove(face);
      delete face;
    }
  }

  // Loop over volumes
  for(auto it = regions.begin(); it != regions.end(); ++it) {
    GRegion *region = *it;

    if(region->geomType() == GEntity::PartitionVolume) {
      partitionRegion *pregion = static_cast<partitionRegion *>(region);
      if(pregion->getParentEntity() && pregion->getParentEntity()->dim() == 3) {
        assignToParent(verts, pregion, pregion->tetrahedra.begin(),
                       pregion->tetrahedra.end());
        assignToParent(verts, pregion, pregion->hexahedra.begin(),
                       pregion->hexahedra.end());
        assignToParent(verts, pregion, pregion->prisms.begin(),
                       pregion->prisms.end());
        assignToParent(verts, pregion, pregion->pyramids.begin(),
                       pregion->pyramids.end());
        assignToParent(verts, pregion, pregion->trihedra.begin(),
                       pregion->trihedra.end());
      }
      else {
        for(std::size_t j = 0; j < pregion->tetrahedra.size(); j++)
          delete pregion->tetrahedra[j];
        for(std::size_t j = 0; j < pregion->hexahedra.size(); j++)
          delete pregion->hexahedra[j];
        for(std::size_t j = 0; j < pregion->prisms.size(); j++)
          delete pregion->prisms[j];
        for(std::size_t j = 0; j < pregion->pyramids.size(); j++)
          delete pregion->pyramids[j];
        for(std::size_t j = 0; j < pregion->trihedra.size(); j++)
          delete pregion->trihedra[j];
      }
      pregion->tetrahedra.clear();
      pregion->hexahedra.clear();
      pregion->prisms.clear();
      pregion->pyramids.clear();
      pregion->trihedra.clear();
      pregion->mesh_vertices.clear();
      pregion->set(std::vector<GFace *>());
      pregion->setOrientations(std::vector<int>());

      model->remove(pregion);
      delete pregion;
    }
    else if(region->geomType() == GEntity::GhostVolume) {
      model->remove(region);
      delete region;
    }
  }

  model->setNumPartitions(0);

  std::map<std::pair<int, int>, std::string> physicalNames =
    model->getPhysicalNames();
  for(auto it = physicalNames.begin(); it != physicalNames.end(); ++it) {
    std::size_t found = it->second.find("_");
    if(found != std::string::npos) {
      model->removePhysicalGroup(it->first.first, it->first.second);
    }
  }

  return 0;
}

// Create the partition according to the element split given by elmToPartition
// Returns: 0 = success, 1 = no elements found/invalid data.
int PartitionUsingThisSplit(GModel *model,
                            std::vector<std::pair<MElement *, int> > &elmToPart)
{
  Graph graph(model);
  if(makeGraph(model, graph, -1)) return 1;

  int numPart = 0;
  hashmapelementpart elmToPartition;
  std::vector<std::pair<MElement*, int> > elmGhosts;
  for(auto item : elmToPart) {
    MElement *el = item.first;
    int part = item.second;
    if(part == 0) {
      Msg::Error("Partition tag cannot be 0");
      return 1;
    }
    if(part > 0) elmToPartition[el] = part;
    else elmGhosts.push_back(std::make_pair(el, -part));
    numPart = std::max(std::abs(part), numPart);
  }

  graph.createDualGraph(false);
  graph.nparts(numPart);

  if(elmToPartition.size() != graph.ne()) {
    Msg::Error("All elements are not partitioned");
    return 1;
  }

  std::vector<idx_t> part(graph.ne());
  for(std::size_t i = 0; i < graph.ne(); i++) {
    if(graph.element(i)) { part[i] = elmToPartition[graph.element(i)] - 1; }
  }

  // Check and correct the topology
  for(int i = 1; i < 4; i++) {
    for(std::size_t j = 0; j < graph.ne(); j++) {
      if(graph.element(j)->getDim() == graph.dim()) continue;

      for(idx_t k = graph.xadj(j); k < graph.xadj(j + 1); k++) {
        if(graph.element(j)->getDim() ==
           graph.element(graph.adjncy(k))->getDim() - i) {
          if(part[j] != part[graph.adjncy(k)]) {
            part[j] = part[graph.adjncy(k)];
            break;
          }
        }
      }
    }
  }
  graph.partition(part);

  model->setNumPartitions(graph.nparts());

  createNewEntities(model, elmToPartition);

  if(CTX::instance()->mesh.partitionCreateTopology) {
    Msg::StatusBar(true, "Creating partition topology...");
    std::vector<std::set<MElement *, MElementPtrLessThan> > boundaryElements =
      graph.getBoundaryElements();
    createPartitionTopology(model, boundaryElements, graph);
    boundaryElements.clear();
    Msg::StatusBar(true, "Done creating partition topology");
  }

  assignPhysicals(model);
  assignMeshVertices(model);

  if (!elmGhosts.empty()) {
    std::sort(elmGhosts.begin(), elmGhosts.end());
    auto last = std::unique(elmGhosts.begin(), elmGhosts.end());
    elmGhosts.erase(last, elmGhosts.end());
    std::vector<GEntity *> ghostEntities = graph.createGhostEntities();
    for (auto elmGhost : elmGhosts) {
      MElement *el = elmGhost.first;
      int part = elmGhost.second;
      if(el->getDim() == graph.dim()) {
        switch(graph.dim()) {
          case 1:
            static_cast<ghostEdge *>(ghostEntities[part - 1])
              ->addElement(el->getType(), el, elmToPartition[el]);
            break;
          case 2:
            static_cast<ghostFace *>(ghostEntities[part - 1])
              ->addElement(el->getType(), el, elmToPartition[el]);
            break;
          case 3:
            static_cast<ghostRegion *>(ghostEntities[part - 1])
              ->addElement(el->getType(), el, elmToPartition[el]);
            break;
          default: break;
        }
      }
    }
  }
  else if(CTX::instance()->mesh.partitionCreateGhostCells) {
    graph.clearDualGraph();
    graph.createDualGraph(true);
    graph.assignGhostCells();
  }
  elmToPartition.clear();

  return 0;
}

// Import a mesh partitionned by a tag given to the element and create the
// topology (omega, sigma, bndSigma, ...). Returns: 0 = success, 1 = no elements
// found.
int ConvertOldPartitioningToNewOne(GModel *model)
{
  Msg::StatusBar(true, "Converting old partitioning...");

  std::vector<std::pair<MElement *, int> > elmToPartition;
  std::set<int> partitions;
  std::vector<GEntity *> entities;
  model->getEntities(entities);
  for(std::size_t i = 0; i < entities.size(); i++) {
    for(std::size_t j = 0; j < entities[i]->getNumMeshElements(); j++) {
      MElement *e = entities[i]->getMeshElement(j);
      idx_t part = e->getPartition();
      if(part < 0) part = -part;
      if(!part) part = 1;
      elmToPartition.push_back(std::make_pair(e, part));
      partitions.insert(part);
    }
  }

  return PartitionUsingThisSplit(model, elmToPartition);
}

#else

int PartitionMesh(GModel *model, int numPart)
{
  Msg::Error("Gmsh must be compiled with METIS support to partition meshes");
  return 0;
}

int UnpartitionMesh(GModel *model) { return 0; }

int ConvertOldPartitioningToNewOne(GModel *model) { return 0; }

int PartitionUsingThisSplit(
  GModel *model, std::vector<std::pair<MElement *, int> > &elmToPartition)
{
  Msg::Error("Gmsh must be compiled with METIS support to partition meshes");
  return 0;
}

int PartitionFaceMinEdgeLength(GFace *gf, int np, double tol)
{
  Msg::Error("Gmsh must be compiled with METIS support to partition meshes");
  return 0;
}

#endif<|MERGE_RESOLUTION|>--- conflicted
+++ resolved
@@ -2251,13 +2251,10 @@
     Msg::Warning("Partitioning face %d with %lu triangles that all have the same"
                  " partition - changing tolerance to %g", gf->tag(),
                  gf->triangles.size(), ubvec);
-<<<<<<< HEAD
-=======
     if(ubvec > CTX::instance()->lc) {
       Msg::Warning("Tolerance too large - aborting partitioning");
       break;
     }
->>>>>>> 9b0f748f
   }
   for(size_t i = 0; i < gf->triangles.size(); ++i) {
     gf->triangles[i]->setPartition(epart[i]);
