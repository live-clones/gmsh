--- conflicted
+++ resolved
@@ -20,19 +20,6 @@
 void GFaceDelaunayRefinement(int faceTag);
 int GFace2PolyMesh(int faceTag, PolyMesh **pm);
 int PolyMesh2GFace(PolyMesh *pm, int faceTag);
-<<<<<<< HEAD
-int meshTriangulate2d (const std::vector<double> &coord,
-		       std::vector<std::size_t> &tri,
-		       const std::vector<size_t> *edges_to_recover = 0);
-int triangulateEntity(const int tag);
-// apply Delaunay refinement using old algorithms
-// FIXME -- not working yet
-int recover_edge(PolyMesh *pm, PolyMesh::Vertex *v_start,
-                        PolyMesh::Vertex *v_end);
-
-void GFaceDelaunayRefinementOldMesher(int faceTag);
-=======
 int PolyMeshDelaunayize (int faceTag);
->>>>>>> ed3342d2
 
 #endif