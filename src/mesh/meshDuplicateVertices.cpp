--- conflicted
+++ resolved
@@ -37,30 +37,6 @@
     }
   }
 
-  // replace v1 by v0
-<<<<<<< HEAD
-  std::set<MFace,MFaceLessThan> fnew;
-  for (auto f : f0){
-    std::vector<MVertex*> q;    
-    for (size_t i=0;i<f.getNumVertices();i++){
-      auto v = f.getVertex(i) == v1 ? v0 : f.getVertex(i);
-      if (std::find(q.begin(), q.end(), v) == q.end())q.push_back(v);
-    }
-    if (q.size() == 4)fnew.insert(MFace(q[0],q[1],q[2],q[3]));
-    if (q.size() == 3)fnew.insert(MFace(q[0],q[1],q[2]));
-  }
-  for (auto f : f1){
-    std::vector<MVertex*> q;    
-    for (size_t i=0;i<f.getNumVertices();i++){
-      auto v = f.getVertex(i) == v1 ? v0 : f.getVertex(i);
-      if (std::find(q.begin(), q.end(), v) == q.end())q.push_back(v);
-    }
-    if (q.size() == 4)fnew.insert(MFace(q[0],q[1],q[2],q[3]));
-    if (q.size() == 3)fnew.insert(MFace(q[0],q[1],q[2]));
-  }
-  std::set<MEdge,MEdgeLessThan> enew;
-  std::set<MVertex*> vnew;
-=======
   std::set<MFace, MFaceLessThan> fnew;
   for(auto f : f0) {
     std::set<MVertex *> nv;
@@ -93,46 +69,21 @@
 
   std::set<MEdge, MEdgeLessThan> enew;
   std::set<MVertex *> vnew;
->>>>>>> 6a344a50
   std::vector<MFace> ff;
   for(auto f : fnew) {
     ff.push_back(f);
-<<<<<<< HEAD
-    //    printf("face %d verts\n",f.getNumVertices());
-    for (size_t i=0;i<f.getNumVertices();i++){
-      //      printf("edge %d %d\n",f.getEdge(i).getVertex(0)->getNum(),f.getEdge(i).getVertex(1)->getNum());
-=======
-    for(size_t i = 0; i < f.getNumVertices(); i++) {
->>>>>>> 6a344a50
+    for(size_t i = 0; i < f.getNumVertices(); i++) {
       enew.insert(f.getEdge(i));
       vnew.insert(f.getVertex(i));
     }
   }
 
-<<<<<<< HEAD
-  //  for (auto e : enew){
-  //    printf("--> edge %4d %4d\n",e.getVertex(0)->getNum(),e.getVertex(1)->getNum());
-  //  }
-
-  //  printf("%d %d  %d %d\n",v0->onWhat()->tag(),v0->onWhat()->dim(),v1->onWhat()->tag(),v1->onWhat()->dim());
-  //  printf("%lu %lu %lu -- %lu %lu %lu\n",F.size(), E.size(), V.size(),fnew.size(), enew.size(), vnew.size());
-
-  if (F.size() - E.size() + V.size() == fnew.size() - enew.size() + vnew.size()){
-=======
   if(F.size() - E.size() + V.size() ==
      fnew.size() - enew.size() + vnew.size()) {
->>>>>>> 6a344a50
     v2f[v0] = ff;
     v2f[v1] = {};
     return true;
   }
-<<<<<<< HEAD
-  
-=======
-  printf("%lu %lu %lu -- %lu %lu %lu\n", F.size(), E.size(), V.size(),
-         fnew.size(), enew.size(), vnew.size());
-
->>>>>>> 6a344a50
   return false;
 }
 
