#ifndef _MESH_RELAYING_
#define _MESH_RELAYING_

#include <vector>
#include <functional>
#include <numeric>
#include <algorithm>
#include <set>
#include <map>
#include "SVector3.h"
#include "SBoundingBox3d.h"

class GModel;

class edgeCut {
public:
  size_t a,b;
  SVector3 p;
  double d;  
  int index;
  edgeCut (size_t _a, size_t _b, SVector3 _p, double _d, int _i) : a(_a) , b(_b), p(_p), d(_d), index(_i) {     
  }
  bool operator < (const edgeCut &o) const{
    if (d < o.d)return true;
    return false;
  }
};

class frontNode {
 public :
  size_t meshNode;
  size_t line;
  double t;
  frontNode (size_t n, size_t l, double _t) : meshNode (n), line(l), t(_t){
  }
  bool operator < (const frontNode &other) const{
    if (line != other.line)return line<other.line;
    return t < other.t;
  }
};

class discreteFront {
  //  int64_t octree;
  std::vector<int> colors;
  std::vector<size_t> corners;
  std::vector<size_t> lines;
  std::vector<double> pos;
  double t;
  std::vector<frontNode> fn;
  
  // Let us thus use a search structure based on edges  
  std::vector<std::vector<size_t> > sss;
  size_t NX, NY;
  SBoundingBox3d bbox;
  void getCoordinates(double x, double y, int &IX, int &IY);
  
  discreteFront (){}
  static discreteFront *_instance;
 public :
  static discreteFront *instance() {
    if(!_instance) _instance = new discreteFront();
    return _instance;
  }
  // assume 2D x y here !!!!
  void intersectLine2d (const SVector3 &p0, const SVector3 &p1,
			std::vector<double> &d, std::vector<int> &c);
  void cornersInTriangle2d (const SVector3 &p0, const SVector3 &p1, const SVector3 &p2,
			    std::vector<SVector3> &c, std::vector<int> &col);
  //  SVector3 closestPoints2d (const SVector3 &P);
  bool empty() const {return pos.empty();}
  //  void move (double dt);
  void moveFromV (double dt, const std::vector<SVector3> &V, bool bnd);
  void moveFromFront(double dt, const std::vector<SVector3> &v);
  //  virtual SVector3 velocity (double x, double y, double z, double t, int col);
  void printGeometry(FILE *f);
  int whatIsTheColorOf2d (const SVector3 &P);
  double massMarkers (int color);
  int getColor(int i){return colors[i/2];}
  void buildSpatialSearchStructure ();
  int dim() const {return 2;}
  void setBbox (SBoundingBox3d _bbox){bbox=_bbox;}
  // ------------------------------------
  // --> tell what are mesh nodes  
  void clearFrontNodes(){
    fn.clear();
  }
  void addFrontNode(size_t n, size_t l, SVector3 t){
    if (empty())return;
    SVector3 p0 (pos[3*lines[l]],pos[3*lines[l]+1],pos[3*lines[l]+2]);
    SVector3 p1 (pos[3*lines[l+1]],pos[3*lines[l+1]+1],pos[3*lines[l+1]+2]);
    double d = (p1-p0).norm();
    double a = (t-p0).norm() / d;
    fn.push_back(frontNode (n,l,a));
  }
  std::vector<std::pair<size_t,size_t> > getFrontEdges();  
  void printMesh (FILE *f);
  //-----------------------------------------------------------------------------------
  // --> should be simplified to
  void addGmshModel (const char *fn);
  // basic shapes
  void addFreeForm (int tag, const std::vector<SVector3> &poly, const std::vector<size_t> &_corners);
  void getDFPosition(std::vector<double> &position, std::vector<int> &tags);
  void clear();
  void redistFront(double lc);
<<<<<<< HEAD
  void adjustBnd(const std::vector<std::pair<size_t,size_t>> &bnd1d);
  void addLines (std::vector<double> &p, std::vector<size_t> &l, std::vector<int> &c){
=======
  void adjustBnd(std::vector<std::pair<size_t,size_t>> bnd1d);
  void addLines (std::vector<double> &p, std::vector<size_t> &l, std::vector<int> &c, const std::vector<size_t> &_corners){
>>>>>>> 8a838bc8
    size_t n = colors.size();
    pos.insert (pos.end(), p.begin(), p.end());
    colors.insert (colors.end(), c.begin(), c.end());
    for (size_t i=0;i<l.size();i++)lines.push_back(l[i]+n);
    for (size_t i=0;i<_corners.size(); i++) corners.push_back(_corners[i]+n);
  }
  //  void forceMassConservation ( double mass , int color );  
};



class meshRelaying {

  std::vector<std::vector<size_t> > v2v;

  std::vector<std::vector<size_t> > v2tet;
  std::vector<std::vector<size_t> > v2tri;
  std::vector<std::vector<size_t> > v2edg;

  std::vector<size_t> tets;
  std::vector<size_t> tris;
  std::vector<size_t> edgs;

  std::vector<size_t> front_nodes;
  std::vector<double> pos;
  std::vector<double> initial_pos;
  std::vector<std::pair<size_t,size_t> > bnd2d;
  std::vector<std::pair<size_t,size_t> > bnd1d;
  std::vector<size_t> corners;
  std::vector<size_t> dimVertex;

  std::vector<std::vector<double> > levelsets;
  
  static meshRelaying *_instance;
  meshRelaying (GModel *gm = nullptr); // use GModel gm or Gmodel::current() if NULL  
  public :
    static meshRelaying *instance() {
      if(!_instance) _instance = new meshRelaying();
      return _instance;
    }

  void doRelaying (const std::function<std::vector<std::pair<double, int> >(size_t, size_t)> &f); 

  void setLevelsets (const std::vector<std::vector<double> > &_ls){
    levelsets = _ls;
  }

  void setDiscreteFrontBBox (){    
    SBoundingBox3d bbox;
    for (size_t i=0;i<pos.size();i+=3)
      bbox += SPoint3(pos[i],pos[i+1],pos[i+2]);    
    bbox *= 1.01;
    discreteFront::instance()->setBbox (bbox);
  }

  void advanceInTime(double dt, std::vector<SVector3> &v, bool front = false){
    if(front)
      discreteFront::instance()->moveFromFront(dt, v);
    else 
      discreteFront::instance()->moveFromV(dt, v, true);
  }
  void setPos (size_t i, double x, double y, double z){
    pos[3*i] = x;
    pos[3*i+1] = y;
    pos[3*i+2] = z;
  }
  void doRelaying (double t);
  void untangle ();
  void print4debug(const char *);
  void concentration(std::vector<int> *concentration);
  void getNodesPosition(std::vector<double> &position){
    position = pos;
  }

  void getFrontNodesPosition(std::vector<double> &position){
    std::sort(front_nodes.begin(), front_nodes.end());
    for(size_t i=0; i<front_nodes.size(); ++i){
      position.push_back(pos[3*front_nodes[i]]);
      position.push_back(pos[3*front_nodes[i]+1]);
      position.push_back(pos[3*front_nodes[i]+2]);
    }
  }

  void redistFront(double lc){
    discreteFront::instance()->redistFront(lc);
  }
  
  void setBndFront();
  double smallest_measure (const size_t n, const SVector3 &target) ;  
  double massElements (int color);
  double qualityElement (size_t elem);
  void adjustBnd(){
    discreteFront::instance()->adjustBnd(bnd1d);
  }  
  void curvature(std::vector<int> concentration, std::vector<double> *curvature);
};

void projectPonLine(double A[2], double B[2], double P[2], double *proj);
double kappa(double x1[2], double x2[2], double x3[2]);

#endif<|MERGE_RESOLUTION|>--- conflicted
+++ resolved
@@ -102,13 +102,8 @@
   void getDFPosition(std::vector<double> &position, std::vector<int> &tags);
   void clear();
   void redistFront(double lc);
-<<<<<<< HEAD
   void adjustBnd(const std::vector<std::pair<size_t,size_t>> &bnd1d);
-  void addLines (std::vector<double> &p, std::vector<size_t> &l, std::vector<int> &c){
-=======
-  void adjustBnd(std::vector<std::pair<size_t,size_t>> bnd1d);
   void addLines (std::vector<double> &p, std::vector<size_t> &l, std::vector<int> &c, const std::vector<size_t> &_corners){
->>>>>>> 8a838bc8
     size_t n = colors.size();
     pos.insert (pos.end(), p.begin(), p.end());
     colors.insert (colors.end(), c.begin(), c.end());
