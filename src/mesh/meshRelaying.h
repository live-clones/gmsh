#ifndef _MESH_RELAYING_
#define _MESH_RELAYING_

#include <vector>
#include <functional>
#include <numeric>
#include <algorithm>
#include <set>
#include <map>
#include "SVector3.h"
#include "SBoundingBox3d.h"

class GModel;

class edgeCut {
public:
  size_t a,b;
  SVector3 p;
  double d;  
  int index;
  edgeCut (size_t _a, size_t _b, SVector3 _p, double _d, int _i) : a(_a) , b(_b), p(_p), d(_d), index(_i) {     
  }
  bool operator < (const edgeCut &o) const{
    if (d < o.d)return true;
    return false;
  }
};

class frontNode {
 public :
  size_t meshNode;
  size_t line;
  double t;
  frontNode (size_t n, size_t l, double _t) : meshNode (n), line(l), t(_t){
  }
  bool operator < (const frontNode &other) const{
    if (line != other.line)return line<other.line;
    return t < other.t;
  }
};

class discreteFront {
  //  int64_t octree;
  std::vector<int> colors;
  std::vector<size_t> corners;
  std::vector<size_t> lines;
  std::vector<double> pos;
  double t;
  std::vector<frontNode> fn;
  
  // Let us thus use a search structure based on edges  
  std::vector<std::vector<size_t> > sss;
  size_t NX, NY;
  SBoundingBox3d bbox;
  void getCoordinates(double x, double y, int &IX, int &IY);
  
 public :
  discreteFront (){}
  discreteFront (std::vector<double> &p, std::vector<size_t> &l, std::vector<int> &c, double _t0 = 0);
  // assume 2D x y here !!!!
  void intersectLine2d (const SVector3 &p0, const SVector3 &p1,
			std::vector<double> &d, std::vector<int> &c);
  void cornersInTriangle2d (const SVector3 &p0, const SVector3 &p1, const SVector3 &p2,
			    std::vector<SVector3> &c, std::vector<int> &col);
  SVector3 closestPoints2d (const SVector3 &P);
  bool empty() const {return pos.empty();}
  void move (double dt);
  void moveFromV (double dt, std::vector<SVector3> V, bool bnd);
  virtual SVector3 velocity (double x, double y, double z, double t, int col);
  void printGeometry(FILE *f);
  int whatIsTheColorOf2d (const SVector3 &P);
  int getColor(int i){return colors[i/2];}
  void buildSpatialSearchStructure ();
  int dim() const {return 2;}
  void setBbox (SBoundingBox3d _bbox){bbox=_bbox;}
  // ------------------------------------
  // --> tell what are mesh nodes  
  void clearFrontNodes(){
    fn.clear();
  }
  void addFrontNode(size_t n, size_t l, SVector3 t){
    SVector3 p0 (pos[3*lines[l]],pos[3*lines[l]+1],pos[3*lines[l]+2]);
    SVector3 p1 (pos[3*lines[l+1]],pos[3*lines[l+1]+1],pos[3*lines[l+1]+2]);
    double d = (p1-p0).norm();
    double a = (t-p0).norm() / d;
    fn.push_back(frontNode (n,l,a));
  }
  std::vector<std::pair<size_t,size_t> > getFrontEdges();  
  void printMesh (FILE *f);

  SVector3 relaxFrontNode (size_t i);

  //-----------------------------------------------------------------------------------
  // --> should be simplified to
  void addGmshModel (const char *fn);
  // basic shapes
  void addEllipsis (int tag, double xc, double yc, double theta0, double r1, double r2, int n);
  void addRectangle (int tag, double xc, double yc, double r1, double r2, int n);
  void addPolygon (int tag, const std::vector<SVector3> &poly, int n);
<<<<<<< HEAD
  void addFreeForm (int tag, const std::vector<SVector3> &poly);
  void boolOp ();
  void getDFPosition(std::vector<double> *position);
  void clear();
  void redistFront(double lc);
=======
  //-----------------------------------------------------------------------------------
  // --> boolean operator 
  void boolOp ();
  // create a loop
  void addLines (std::vector<double> &p, std::vector<size_t> &l, std::vector<int> &c){
    size_t n = colors.size();
    pos.insert (pos.end(), p.begin(), p.end());
    colors.insert (colors.end(), c.begin(), c.end());
    for (size_t i=0;i<l.size();i++)lines.push_back(l[i]+n);
  }
  
>>>>>>> d4b95637
};



class meshRelaying {

  std::vector<std::vector<size_t> > v2v;

  std::vector<std::vector<size_t> > v2tet;
  std::vector<std::vector<size_t> > v2tri;
  std::vector<std::vector<size_t> > v2edg;

  std::vector<size_t> tets;
  std::vector<size_t> tris;
  std::vector<size_t> edgs;

  std::vector<size_t> front_nodes;
  std::vector<double> pos;
  std::vector<double> initial_pos;
  std::vector<std::pair<size_t,size_t> > bnd2d;
  std::vector<std::pair<size_t,size_t> > bnd1d;
  std::vector<size_t> corners;
  std::vector<size_t> dimVertex;

  
  //// levelset function that drives relaying
  double time;  
  std::function<double (double, double, double, double)> levelset;

  /// discrete front
  discreteFront df;
  
  /// functions for optimization
  double smallest_measure (const size_t n, 
			const SVector3 &target) ;  
 public:
  meshRelaying (GModel *gm = nullptr); // use GModel gm or Gmodel::current() if NULL  
  
  void doRelaying (const std::function<std::vector<std::pair<double, int> >(size_t, size_t)> &f); 
  void setLevelset (const std::function<double(double, double, double, double)> &_ls){
    levelset = _ls;
  }
  void setDiscreteFront (const discreteFront &_df){    
    SBoundingBox3d bbox;
    for (size_t i=0;i<pos.size();i+=3)
      bbox += SPoint3(pos[i],pos[i+1],pos[i+2]);    
    bbox *= 1.01;
    df = _df;
    df.setBbox (bbox);
  }
  void advanceInTime(double dt, std::vector<SVector3> v = std::vector<SVector3>()){
    if(v.empty()){
      df.move(dt);
    } else {
      time += dt;
      df.moveFromV(dt, v, true);
    }
    
  }
  void doRelaying (double t);
  void doRelax (double r);
  void doRelaxFrontNode (size_t i, const std::vector<size_t> &n, double r, std::vector<std::pair<size_t,size_t> > &fe);
  void print4debug(const char *);
  void concentration(std::vector<int> *concentration);
  void getDFPosition(std::vector<double> *position){
    df.getDFPosition(position);
  }
  void getNodesPosition(std::vector<double> *position){
    for(int i=0; i<pos.size(); ++i){
      position->push_back(pos[i]);
    }
  }
  void redistFront(double lc){
    df.redistFront(lc);
  }

  void setBndFront();
};

/*
  FOR API
*/

void concentration(std::vector<int> &concentration);
void advanceInTime(double dt, std::vector<SVector3> v );
void addFreeForm(int tag, const std::vector<SVector3> &poly);
void getDFPosition(std::vector<double> &api_position);
void getNodesPosition(std::vector<double> &api_position);
void setDiscreteFront();
void relayingAndRelax();
void initRelaying();
void resetDiscreteFront();
void redistFront(double lc);
void setBndFront();

inline meshRelaying _mr;
inline discreteFront _df;

#endif<|MERGE_RESOLUTION|>--- conflicted
+++ resolved
@@ -97,13 +97,10 @@
   void addEllipsis (int tag, double xc, double yc, double theta0, double r1, double r2, int n);
   void addRectangle (int tag, double xc, double yc, double r1, double r2, int n);
   void addPolygon (int tag, const std::vector<SVector3> &poly, int n);
-<<<<<<< HEAD
   void addFreeForm (int tag, const std::vector<SVector3> &poly);
-  void boolOp ();
   void getDFPosition(std::vector<double> *position);
   void clear();
   void redistFront(double lc);
-=======
   //-----------------------------------------------------------------------------------
   // --> boolean operator 
   void boolOp ();
@@ -115,7 +112,6 @@
     for (size_t i=0;i<l.size();i++)lines.push_back(l[i]+n);
   }
   
->>>>>>> d4b95637
 };
 
 
