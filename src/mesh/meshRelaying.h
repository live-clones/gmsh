#ifndef _MESH_RELAYING_
#define _MESH_RELAYING_

#include <vector>
#include <functional>
#include <numeric>
#include <algorithm>
#include <set>
#include <map>
#include "SVector3.h"
#include "SBoundingBox3d.h"

class GModel;

class edgeCut {
public:
  size_t a,b;
  SVector3 p;
  double d;  
  int index;
  edgeCut (size_t _a, size_t _b, SVector3 _p, double _d, int _i) : a(_a) , b(_b), p(_p), d(_d), index(_i) {     
  }
  bool operator < (const edgeCut &o) const{
    if (d < o.d)return true;
    return false;
  }
};

class frontNode {
 public :
  size_t meshNode;
  size_t line;
  double t;
  frontNode (size_t n, size_t l, double _t) : meshNode (n), line(l), t(_t){
  }
  bool operator < (const frontNode &other) const{
    if (line != other.line)return line<other.line;
    return t < other.t;
  }
};

class discreteFront {
  //  int64_t octree;
  std::vector<int> colors;
  std::vector<size_t> corners;
  std::vector<size_t> lines;
  std::vector<double> pos;
  double t;
  std::vector<frontNode> fn;
  
  // Let us thus use a search structure based on edges  
  std::vector<std::vector<size_t> > sss;
  size_t NX, NY;
  SBoundingBox3d bbox;
  void getCoordinates(double x, double y, int &IX, int &IY);
  
  discreteFront (){}
  static discreteFront *_instance;
 public :
  static discreteFront *instance() {
    if(!_instance) _instance = new discreteFront();
    return _instance;
  }
  // assume 2D x y here !!!!
  void intersectLine2d (const SVector3 &p0, const SVector3 &p1,
			std::vector<double> &d, std::vector<int> &c);
  void cornersInTriangle2d (const SVector3 &p0, const SVector3 &p1, const SVector3 &p2,
			    std::vector<SVector3> &c, std::vector<int> &col);
  SVector3 closestPoints2d (const SVector3 &P);
  bool empty() const {return pos.empty();}
  void move (double dt);
  void moveFromV (double dt, std::vector<SVector3> V, bool bnd);
  void moveFromFront(double dt, std::vector<SVector3> v);
  virtual SVector3 velocity (double x, double y, double z, double t, int col);
  void printGeometry(FILE *f);
  int whatIsTheColorOf2d (const SVector3 &P);
  int getColor(int i){return colors[i/2];}
  void buildSpatialSearchStructure ();
  int dim() const {return 2;}
  void setBbox (SBoundingBox3d _bbox){bbox=_bbox;}
  // ------------------------------------
  // --> tell what are mesh nodes  
  void clearFrontNodes(){
    fn.clear();
  }
  void addFrontNode(size_t n, size_t l, SVector3 t){
    SVector3 p0 (pos[3*lines[l]],pos[3*lines[l]+1],pos[3*lines[l]+2]);
    SVector3 p1 (pos[3*lines[l+1]],pos[3*lines[l+1]+1],pos[3*lines[l+1]+2]);
    double d = (p1-p0).norm();
    double a = (t-p0).norm() / d;
    fn.push_back(frontNode (n,l,a));
  }
  std::vector<std::pair<size_t,size_t> > getFrontEdges();  
  void printMesh (FILE *f);

  SVector3 relaxFrontNode (size_t i);

  //-----------------------------------------------------------------------------------
  // --> should be simplified to
  void addGmshModel (const char *fn);
  // basic shapes
  void addEllipsis (int tag, double xc, double yc, double theta0, double r1, double r2, int n);
  void addRectangle (int tag, double xc, double yc, double r1, double r2, int n);
  void addPolygon (int tag, const std::vector<SVector3> &poly, int n);
  void addFreeForm (int tag, const std::vector<SVector3> &poly);
  void getDFPosition(std::vector<double> *position, std::vector<int> *tags);
  void clear();
  void redistFront(double lc);
  void adjustBnd(std::vector<std::pair<size_t,size_t>> bnd1d);
  //-----------------------------------------------------------------------------------
  // --> boolean operator 
  void boolOp ();
  // create a loop
  void addLines (std::vector<double> &p, std::vector<size_t> &l, std::vector<int> &c){
    size_t n = colors.size();
    pos.insert (pos.end(), p.begin(), p.end());
    colors.insert (colors.end(), c.begin(), c.end());
    for (size_t i=0;i<l.size();i++)lines.push_back(l[i]+n);
  }
  
};



class meshRelaying {

  std::vector<std::vector<size_t> > v2v;

  std::vector<std::vector<size_t> > v2tet;
  std::vector<std::vector<size_t> > v2tri;
  std::vector<std::vector<size_t> > v2edg;

  std::vector<size_t> tets;
  std::vector<size_t> tris;
  std::vector<size_t> edgs;

  std::vector<size_t> front_nodes;
  std::vector<double> pos;
  std::vector<double> initial_pos;
  std::vector<std::pair<size_t,size_t> > bnd2d;
  std::vector<std::pair<size_t,size_t> > bnd1d;
  std::vector<size_t> corners;
  std::vector<size_t> dimVertex;

  
  //// levelset function that drives relaying
  double time;  
  std::function<double (double, double, double, double)> levelset;

  /// functions for optimization
  double smallest_measure (const size_t n, 
			const SVector3 &target) ;  
  static meshRelaying *_instance;
  meshRelaying (GModel *gm = nullptr); // use GModel gm or Gmodel::current() if NULL  
 public :
  static meshRelaying *instance() {
    if(!_instance) _instance = new meshRelaying();
    return _instance;
  }

  void doRelaying (const std::function<std::vector<std::pair<double, int> >(size_t, size_t)> &f); 
  void setLevelset (const std::function<double(double, double, double, double)> &_ls){
    levelset = _ls;
  }
  void setDiscreteFrontBBox (){    
    SBoundingBox3d bbox;
    for (size_t i=0;i<pos.size();i+=3)
      bbox += SPoint3(pos[i],pos[i+1],pos[i+2]);    
    bbox *= 1.01;
    discreteFront::instance()->setBbox (bbox);
  }
  void advanceInTime(double dt, std::vector<SVector3> v = std::vector<SVector3>()){
    if(v.empty()){
      discreteFront::instance()->move(dt);
    } else {
      time += dt;
      discreteFront::instance()->moveFromV(dt, v, true);
    }
    
  }
  void doRelaying (double t);
  void doRelax (double r);
  void doRelaxFrontNode (size_t i, const std::vector<size_t> &n, double r, std::vector<std::pair<size_t,size_t> > &fe);
  void print4debug(const char *);
  void concentration(std::vector<int> *concentration);
<<<<<<< HEAD
  void getDFPosition(std::vector<double> *position, std::vector<int> *tags){
    df.getDFPosition(position, tags);
=======
  void getDFPosition(std::vector<double> *position){
    discreteFront::instance()->getDFPosition(position);
>>>>>>> 5f553f19
  }
  void getNodesPosition(std::vector<double> *position){
    for(int i=0; i<pos.size(); ++i){
      position->push_back(pos[i]);
    }
  }

  void getFrontNodesPosition(std::vector<double> *position){
    std::sort(front_nodes.begin(), front_nodes.end());
    for(int i=0; i<front_nodes.size(); ++i){
      position->push_back(pos[3*front_nodes[i]]);
      position->push_back(pos[3*front_nodes[i]+1]);
      position->push_back(pos[3*front_nodes[i]+2]);
    }
  }

  void redistFront(double lc){
    discreteFront::instance()->redistFront(lc);
  }

  void setBndFront();
  void moveFromFront(double dt, std::vector<SVector3> v){
    df.moveFromFront(dt, v);
  }
  void adjustBnd(){
    df.adjustBnd(bnd1d);
  }
  

};

void xToxi(double p[2], double nodes[8], double *xi);

/*
  FOR API
*/

void concentration(std::vector<int> &concentration);
void advanceInTime(double dt, std::vector<SVector3> v, bool front);
void addFreeForm(int tag, const std::vector<SVector3> &poly);
void getDFPosition(std::vector<double> &api_position, std::vector<int> &api_tags);
void getNodesPosition(std::vector<double> &api_position);
void getFrontNodesPosition(std::vector<double> &api_position);
void setDiscreteFront();
void relayingAndRelax();
void initRelaying();
void resetDiscreteFront();
void redistFront(double lc);
void setBndFront();

#endif<|MERGE_RESOLUTION|>--- conflicted
+++ resolved
@@ -150,13 +150,14 @@
   /// functions for optimization
   double smallest_measure (const size_t n, 
 			const SVector3 &target) ;  
+
   static meshRelaying *_instance;
   meshRelaying (GModel *gm = nullptr); // use GModel gm or Gmodel::current() if NULL  
- public :
-  static meshRelaying *instance() {
-    if(!_instance) _instance = new meshRelaying();
-    return _instance;
-  }
+  public :
+    static meshRelaying *instance() {
+      if(!_instance) _instance = new meshRelaying();
+      return _instance;
+    }
 
   void doRelaying (const std::function<std::vector<std::pair<double, int> >(size_t, size_t)> &f); 
   void setLevelset (const std::function<double(double, double, double, double)> &_ls){
@@ -169,11 +170,12 @@
     bbox *= 1.01;
     discreteFront::instance()->setBbox (bbox);
   }
-  void advanceInTime(double dt, std::vector<SVector3> v = std::vector<SVector3>()){
-    if(v.empty()){
+  void advanceInTime(double dt, std::vector<SVector3> v = std::vector<SVector3>(), bool front = false){
+    if(front){
+      discreteFront::instance()->moveFromFront(dt, v);
+    } else if(v.empty()){
       discreteFront::instance()->move(dt);
     } else {
-      time += dt;
       discreteFront::instance()->moveFromV(dt, v, true);
     }
     
@@ -183,14 +185,6 @@
   void doRelaxFrontNode (size_t i, const std::vector<size_t> &n, double r, std::vector<std::pair<size_t,size_t> > &fe);
   void print4debug(const char *);
   void concentration(std::vector<int> *concentration);
-<<<<<<< HEAD
-  void getDFPosition(std::vector<double> *position, std::vector<int> *tags){
-    df.getDFPosition(position, tags);
-=======
-  void getDFPosition(std::vector<double> *position){
-    discreteFront::instance()->getDFPosition(position);
->>>>>>> 5f553f19
-  }
   void getNodesPosition(std::vector<double> *position){
     for(int i=0; i<pos.size(); ++i){
       position->push_back(pos[i]);
@@ -211,17 +205,12 @@
   }
 
   void setBndFront();
-  void moveFromFront(double dt, std::vector<SVector3> v){
-    df.moveFromFront(dt, v);
-  }
   void adjustBnd(){
-    df.adjustBnd(bnd1d);
-  }
-  
-
-};
-
-void xToxi(double p[2], double nodes[8], double *xi);
+    discreteFront::instance()->adjustBnd(bnd1d);
+  }
+  
+
+};
 
 /*
   FOR API
