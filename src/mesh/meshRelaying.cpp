--- conflicted
+++ resolved
@@ -64,9 +64,6 @@
   size_t lposp = frontColor[posp].line;
   size_t lposm = frontColor[posm].line;
 
-<<<<<<< HEAD
-  return SVector3(0,0,0);
-=======
   double qmax_init = 0.0;
   {
     size_t lp = lpos;
@@ -191,7 +188,6 @@
     }
   }
   return mass;
->>>>>>> 6fcfa007
 }
 
 
@@ -1389,10 +1385,6 @@
     
     std::vector<double> d;
     std::vector<int> c;
-<<<<<<< HEAD
-=======
-
->>>>>>> 6fcfa007
     discreteFront::instance()->intersectLine2d (p0, p1,d,c);
     std::vector<std::pair<double,int > > ds;
     for (size_t i=0;i<d.size();i++){
@@ -1506,10 +1498,6 @@
   int ITTT = 1;
   
   while(1) {
-<<<<<<< HEAD
-=======
-
->>>>>>> 6fcfa007
     auto front_edges = discreteFront::instance()->getFrontEdges();
     
     if (ITTT++ == MAXIT)break;
@@ -1552,18 +1540,17 @@
 
     for (size_t i = 0; i< v2v.size() ; i++){
       for (auto j : v2v[i]){
-<<<<<<< HEAD
         if (i < j){
           std::pair<size_t,size_t> pa = std::make_pair(i,j);
-          if (std::binary_search(front_edges.begin(), front_edges.end(), pa))continue;
+          if (std::find(front_edges.begin(), front_edges.end(), pa) != front_edges.end())continue;
 
           std::vector<std::pair<double,int> > ds = f (i,j);
           if (ds.empty())continue;
           std::pair<size_t,size_t> p = std::make_pair(std::min(i,j),std::max(i,j));
           cuts.insert(p);
           
-          size_t indexi = 0;//floor(xxx); 
-          size_t indexj = ds.size() - 1;//ceil(xxx);
+          size_t indexi = 0; 
+          size_t indexj = ds.size() - 1;
 
           const double di = ds[indexi].first;
           const double dj = ds[indexj].first;
@@ -1588,52 +1575,10 @@
             if(di>0.0000001 && di<0.999999 && dimi >= dimEdge)moves.push_back(mi);
           if (!std::binary_search(front_nodes.begin(),front_nodes.end(),j))
             if(dj>0.0000001 && dj<0.999999 && dimj >= dimEdge)moves.push_back(mj);
-          maxCuts = std::max(maxCuts, ds.size());
         }
       }
     }
     
-=======
-	if (i < j){
-	  std::pair<size_t,size_t> pa = std::make_pair(i,j);
-	  if (std::find(front_edges.begin(), front_edges.end(), pa) != front_edges.end())continue;
-
-	  std::vector<std::pair<double,int> > ds = f (i,j);
-	  if (ds.empty())continue;
-	  std::pair<size_t,size_t> p = std::make_pair(std::min(i,j),std::max(i,j));
-	  cuts.insert(p);
-	  
-	  size_t indexi = 0; 
-	  size_t indexj = ds.size() - 1;
-
-	  const double di = ds[indexi].first;
-	  const double dj = ds[indexj].first;
-	  const int    ii = ds[indexi].second;
-	  const int    ij = ds[indexj].second;
-	  int dimEdge = tets.size() ? 3:2;
-	  if (std::binary_search(bnd2d.begin(), bnd2d.end(), p))dimEdge = std::min(dimEdge,2);
-	  if (std::binary_search(bnd1d.begin(), bnd1d.end(), p))dimEdge = std::min(dimEdge,1);
-	  int dimi = dimVertex[i];
-	  int dimj = dimVertex[j];
-	  SVector3 pi (pos[3*i],pos[3*i+1],pos[3*i+2]); 
-	  SVector3 pj (pos[3*j],pos[3*j+1],pos[3*j+2]); 
-	  SVector3 pOpti  = pi + (pj-pi)*di;
-	  SVector3 pOptj  = pi + (pj-pi)*dj;
-	  SVector3 DI = pi-pOpti;
-	  SVector3 DJ = pj-pOptj;
-	  edgeCut mi(i, j, pOpti, DI.norm(), ii);
-	  edgeCut mj(j, i, pOptj, DJ.norm(), ij);
-
-	  // Not perfect ... but workable
-	  if (!std::binary_search(front_nodes.begin(),front_nodes.end(),i))
-	    if(di>0.0000001 && di<0.999999 && dimi >= dimEdge)moves.push_back(mi);
-	  if (!std::binary_search(front_nodes.begin(),front_nodes.end(),j))
-	    if(dj>0.0000001 && dj<0.999999 && dimj >= dimEdge)moves.push_back(mj);
-	}
-      }
-    }
-
->>>>>>> 6fcfa007
     if (moves.empty())break;
     std::sort(moves.begin(), moves.end());
 
