#include <algorithm>
#include "meshRelaying.h"
#include "GModel.h"
#include "MTetrahedron.h"
#include "MTriangle.h"
#include "MLine.h"
#include "MVertex.h"
#include "robustPredicates.h"
#include "qualityMeasures.h"
//#include "libol1.h"

discreteFront *discreteFront::_instance = nullptr;
meshRelaying *meshRelaying::_instance = nullptr;

int ITERR = 0;
int TESTCASE = 2;

void discreteFront::printGeometry(FILE *f){
  for (size_t i=0 ; i< lines.size() ; i+=2){
    fprintf(f,"SL(%12.5E,%12.5E,0,%12.5E,%12.5E,0){%d,%d};\n",
	    pos[3*lines[i]],pos[3*lines[i]+1],
	    pos[3*lines[i+1]],pos[3*lines[i+1]+1],-colors[i/2],-colors[i/2]);
  }

  for(size_t i=0; i<lines.size(); i+=2){
    fprintf(f, "T3(%12.5E, %12.5E, 0.01, 0){'%d'};\n", pos[3*lines[i]],pos[3*lines[i]+1], lines[i]);
    fprintf(f, "T3(%12.5E, %12.5E, 0.01, 0){'%d'};\n", pos[3*lines[i+1]],pos[3*lines[i+1]+1], lines[i+1]);
  }

}

/// ---> relax a front node
void discreteFront::relaxFrontNode (size_t i, double r){

  int current_color = getColor(fn[0].line);
  std::vector<frontNode> frontColor;
  int _pos = -1;
  size_t posk;
  for (size_t k=0;k<fn.size();k++){
    int color = getColor(fn[k].line);
    if (color == current_color){
      if (fn[k].meshNode == i)  {
	_pos = frontColor.size();
	posk = k;
      }
      frontColor.push_back(fn[k]);
    }
    else {
      if (_pos != -1) break;
      frontColor.clear();
      current_color = color;
    }
  }
 
  size_t posp, posm;

  if (_pos == 0) posm = frontColor.size() - 1;
  else posm = _pos-1;

  if (_pos == frontColor.size() - 1) posp = 0;
  else posp = _pos+1;  
    
  size_t lpos = frontColor[_pos].line;
  size_t lposp = frontColor[posp].line;
  size_t lposm = frontColor[posm].line;

  double qmax_init = 0.0;
  {
    size_t lp = lpos;
    size_t n1 = lines[lp];
    size_t n2 = lines[lp+1];
    SVector3 pa (pos[3*n1],pos[3*n1+1],pos[3*n1+2]);
    SVector3 pb (pos[3*n2],pos[3*n2+1],pos[3*n2+2]);
    SVector3 newPos = pa + (pb-pa)*fn[posk].t;
    qmax_init = meshRelaying::instance()->smallest_quality_measure (i,newPos);
  }

  double qmax = qmax_init;
  
  size_t lp = lposm;
  size_t n1 = lines[lp];
  size_t n2 = lines[lp+1];
  SVector3 pa (pos[3*n1],pos[3*n1+1],pos[3*n1+2]);
  SVector3 pb (pos[3*n2],pos[3*n2+1],pos[3*n2+2]);
  double L = (pb-pa).norm();
  double CURR=0.0;

  const int nsamples = 10;
  double samples[10] = {0,0.1,0.2,0.3,0.4,0.5,0.6,0.7,0.8,0.9};
  
  size_t lpmax;
  double tmax;
  SVector3 posmax;
  
  while (1){
    lp = (lp + 2)%lines.size();
    size_t n1 = lines[lp];
    size_t n2 = lines[lp+1];
    pa = SVector3(pos[3*n1],pos[3*n1+1],pos[3*n1+2]);
    pb = SVector3(pos[3*n2],pos[3*n2+1],pos[3*n2+2]);
    
    for (size_t j=0;j<nsamples;j++){
      SVector3 newPos = pa + (pb-pa)*samples[j];
      double q = meshRelaying::instance()->smallest_quality_measure (i,newPos);
      if (q > qmax){
	qmax = q;
	lpmax = lp;
	tmax = samples[j];
	posmax = newPos;
      }
    }
    L+= (pb-pa).norm();
    if (lp == lpos){
      SVector3 kk = pa + (pb-pa)*fn[posk].t;
      CURR = L + (kk-pa).norm();
    }
    if (lp == lposp)break;
  }
  
  if (qmax > qmax_init){
    fn[posk].line = lpmax;
    fn[posk].t = tmax;
    meshRelaying::instance()->setPos (i, posmax.x(), posmax.y(), posmax.z());
    return;
  }
  return;

  double HALF = CURR + (L/2-CURR)*r;

  lp = lposm;
  pa = SVector3 (pos[3*lp],pos[3*lp+1],pos[3*lp+2]);
  pb = SVector3 (pos[3*(lp+1)],pos[3*(lp+1)+1],pos[3*(lp+1)+2]);
  L = (pb-pa).norm();
  while (1){
    lp = (lp + 2)%lines.size();
    size_t n1 = lines[lp];
    size_t n2 = lines[lp+1];
    pa = SVector3(pos[3*n1],pos[3*n1+1],pos[3*n1+2]);
    pb = SVector3(pos[3*n2],pos[3*n2+1],pos[3*n2+2]);
    double dL = (pb-pa).norm();
    if (L +dL > HALF){
      double t = HALF/(L+dL);
      SVector3 newPos = pa + (pb-pa)*t;
      if (meshRelaying::instance()->smallest_measure (i,newPos) >= 0){
	fn[posk].line = lp;
	fn[posk].t = t;
	meshRelaying::instance()->setPos (i, newPos.x(), newPos.y(), newPos.z());
	return;
      }
    }
    L+= dL;
    if (lp == lposp)break;
  }
}

//double discreteFront::mass (int color){
//}

double discreteFront::massMarkers (int color){
  double mass = 0.0;
  for (size_t i=0 ; i< lines.size() ; i+=2){
    if (colors[i/2] == color){
      SVector3 A(pos[3*lines[i]],pos[3*lines[i]+1],0);
      SVector3 B(pos[3*lines[i+1]],pos[3*lines[i+1]+1],0);
      SVector3 AB = B-A;
      SVector3 Z (0,0,1);
      SVector3 n = crossprod(AB,Z);
      SVector3 mid = (B+A)*0.5;
      mass += 0.5* (mid.x()*n.x()+mid.y()*n.y());      
    }
  }
  return mass;
}

double meshRelaying::massTriangles (int color){

  double mass = 0.0;
  for (size_t i=0;i<tris.size();i+=3){
    SVector3 COG((pos[3*tris[i]]+pos[3*tris[i+1]]+pos[3*tris[i+2]])/3.0,
		 (pos[3*tris[i]+1]+pos[3*tris[i+1]+1]+pos[3*tris[i+2]+1])/3.0,
		 0);
    if (discreteFront::instance()->whatIsTheColorOf2d(COG) == color){
      double aa[2] = {pos[3*tris[i]],pos[3*tris[i]+1]}; 
      double bb[2] = {pos[3*tris[i+1]],pos[3*tris[i+1]+1]}; 
      double cc[2] = {pos[3*tris[i+2]],pos[3*tris[i+2]+1]};
      double area = robustPredicates::orient2d(aa,bb,cc);
      mass += area;
    }
  }
  return mass;
}


int discreteFront::whatIsTheColorOf2d (const SVector3 &P){
  // compute winding number -- fast
  std::set<int> cs;
  std::vector<int> cols;
  double pp[2] = {P.x(),P.y()};
  for (auto c : colors){
    if (cs.find(c) == cs.end()){
      cs.insert(c);
      int wn = 0;
      for (size_t i=0 ; i< lines.size() ; i+=2){
	if (colors[i/2] == c){
	  double aa[2] = {pos[3*lines[i]],pos[3*lines[i]+1]};
	  double bb[2] = {pos[3*lines[i+1]],pos[3*lines[i+1]+1]};
	  double area = robustPredicates::orient2d(aa,bb,pp); 
	  if(aa[1]<= P.y()){
	    if (bb[1] > P.y() && area < 0)wn++;
	  }
	  else if(bb[1]<= P.y()){
	    if (area > 0)wn--;
	  }
	}
      }
      if (wn != 0)cols.push_back(c);
    }
  }
  if (cols.empty())return -1;
  if (cols.size() == 1)return cols[0];
  if (cols.size() == 2){
    return -10*std::max(cols[0],cols[1]) - std::min(cols[0],cols[1]);
  }
  return cols[0];
}

int discreteFront::whatIsTheColorOf2dSlow (const SVector3 &P){

  std::set<int> cs;
  std::vector<int> cols;
  for (auto c : colors){
    if(c<0) continue;
    if (cs.find(c) == cs.end()){
      cs.insert(c);
      double angTot = 0.0;
      for (size_t i=0 ; i< lines.size() ; i+=2){
        if (colors[i/2] == c){
          SVector3 A(pos[3*lines[i]],pos[3*lines[i]+1],0);
          SVector3 B(pos[3*lines[i+1]],pos[3*lines[i+1]+1],0);
          SVector3 PA = A-P;
          SVector3 PB = B-P;
          SVector3 pv = crossprod(PB,PA);
          double a = atan2(pv.z(),dot(PA,PB));
          angTot += a;
        }
      }
      if (fabs(angTot) > M_PI*1.99)cols.push_back(c);
    }
  }
  if (cols.empty())return -1;
  if (cols.size() == 1)return cols[0];
  if (cols.size() == 2){
    return -10*std::max(cols[0],cols[1]) - std::min(cols[0],cols[1]);
  }
  return cols[0];
}

void discreteFront::cornersInTriangle2d (const SVector3 &p0, const SVector3 &p1, const SVector3 &p2,
					 std::vector<SVector3> &c, std::vector<int> &col){
  SPoint2 a0(p0.x(),p0.y());
  SPoint2 a1(p1.x(),p1.y());
  SPoint2 a2(p2.x(),p2.y());
  for (auto i : corners){
    SPoint2 p(pos[3*i],pos[3*i+1]);
    SVector3 p3(pos[3*i],pos[3*i+1],0);
    double d = std::min(std::min((p0-p3).norm(),(p1-p3).norm()),(p2-p3).norm());
    if (d < 1.e-12)continue ; // FIXME
    double a01p = robustPredicates::orient2d(a0,a1,p);
    double a12p = robustPredicates::orient2d(a1,a2,p);
    double a20p = robustPredicates::orient2d(a2,a0,p);

    if (a01p*a12p >=0 && a01p*a20p >=0 && a20p*a12p >=0){
      for (size_t j =0; j< lines.size() ; j+=2 ){
	if (lines[j] == i){
	  col.push_back(j);
	  break;
	}
      }
      c.push_back(SVector3(pos[3*i],pos[3*i+1],0));      
    }
  }
}

void discreteFront::intersectLine2d (const SVector3 &p0, const SVector3 &p1,
				     std::vector<double> &d,
				     std::vector<int> &c){
  SPoint2 a1(p0.x(),p0.y());
  SPoint2 a2(p1.x(),p1.y());

  double xmin = std::min(p0.x(),p1.x());
  double xmax = std::max(p0.x(),p1.x());
  double ymin = std::min(p0.y(),p1.y());
  double ymax = std::max(p0.y(),p1.y());

  
  if (xmin < bbox.min().x())return;
  if (xmax > bbox.max().x())return;
  if (ymin < bbox.min().y())return;
  if (ymax > bbox.max().y())return;
  
  std::vector<size_t> _ind;
  int IMIN,IMAX,JMIN,JMAX;
  getCoordinates(xmin,ymin,IMIN,JMIN);
  getCoordinates(xmax,ymax,IMAX,JMAX);
  for (int I=IMIN; I<=IMAX;I++){
    for (int J=JMIN; J<=JMAX;J++){
      int index = I+NX*J;
      _ind.insert(_ind.begin(),sss[index].begin(),sss[index].end());
    }
  }
  std::sort(_ind.begin(), _ind.end());
  auto last = std::unique (_ind.begin(), _ind.end());
  _ind.erase(last,_ind.end());

  for (size_t I=0 ; I< _ind.size() ; I++){
    size_t i = _ind[I];
    if(colors[i/2]<0) continue; // don't compute intersection with bnd
    //    printf("%lu\n",i);
    double a3[2]= {pos[3*lines[i]],pos[3*lines[i]+1]};
    double a4[2]= {pos[3*lines[i+1]],pos[3*lines[i+1]+1]};
    
    double xminb = std::min(a3[0],a4[0]);
    double xmaxb = std::max(a3[0],a4[0]);
    double yminb = std::min(a3[1],a4[1]);
    double ymaxb = std::max(a3[1],a4[1]);
    if  (ymaxb < ymin)continue;
    if  (xmaxb < xmin)continue;
    if  (xminb > xmax)continue;    
    if  (yminb > ymax)continue;
    
    double a143 = robustPredicates::orient2d(a1,a4,a3);
    double a243 = robustPredicates::orient2d(a2,a4,a3);    

    if (a143*a243 > 0) continue;
    double a123 = robustPredicates::orient2d(a1,a2,a3);
    double a124 = robustPredicates::orient2d(a1,a2,a4);

    if (a123*a124 > 0) continue;
    d.push_back(a143/(a143-a243));
    c.push_back(i);
  }
}

void discreteFront::getCoordinates(double x, double y, int &IX, int &IY){
  IX = (NX-1)*(x-bbox.min().x())/(bbox.max().x()-bbox.min().x());
  IY = (NY-1)*(y-bbox.min().y())/(bbox.max().y()-bbox.min().y());    
}

void discreteFront::buildSpatialSearchStructure () {    
  if(empty())return;
  for (size_t i=0;i<pos.size();i+=3)
    bbox += SPoint3(pos[i],pos[i+1],pos[i+2]);    
  NX = 300;
  NY = 300;
  sss.clear();
  sss.resize(NX*NY);
  for (size_t i = 0; i< lines.size() ; i+=2){
    int IX,IY,JX,JY;
    getCoordinates(pos[3*lines[i]],pos[3*lines[i]+1], IX, IY);
    getCoordinates(pos[3*lines[i+1]],pos[3*lines[i+1]+1], JX, JY);
    for (size_t I=std::min(IX,JX);I<=std::max(IX,JX);I++){
      for (size_t J=std::min(IY,JY);J<=std::max(IY,JY);J++){
	sss[I+J*NX].push_back(i);
      }
    }
  }
  return;
}

SVector3 discreteFront::velocity (double x, double y, double z, double t, int col){
  // doublet
  if (TESTCASE == 12){
    //    double x1 = 0.5, y1=0.5;
    if (col == 0) return SVector3(0,0,0);
    double x2 = 1.5, y2=0.5;
    //    double r1 = sqrt((x-x1)*(x-x1)+(y-y1)*(y-y1));
    double r2 = sqrt((x-x2)*(x-x2)+(y-y2)*(y-y2));
    double theta_2 = atan2(y-y2,x-x2);
    double U = 1.0;
    double R = 0.6;
    //    if (r2 <= R) return SVector3(0,0,0);
    double ur = U*cos(theta_2)*(1.-R*R/(r2*r2));
    double ut = -U*sin(theta_2)*(1.+R*R/(r2*r2));
    double ux = ur*cos(theta_2)-ut*sin(theta_2);
    double uy = ur*sin(theta_2)+ut*cos(theta_2);
    return SVector3(ux,uy,0);
    //    double Gamma = 1;
    //    double theta_1 = atan2(y-y1,x-x1);
    //    double theta_2 = atan2(y-y2,x-x2);
    // SVector3 v1  ((Gamma/(2*M_PI))*sin(theta_1)/r1,
    // 		  (-Gamma/(2*M_PI))*cos(theta_1)/r1,0);
    // SVector3 v2  ((-Gamma/(2*M_PI))*sin(theta_2)/r2,
    // 		  (Gamma/(2*M_PI))*cos(theta_2)/r2,0);
    //    SVector3 v1  ((Gamma/(2*M_PI))*cos(theta_1)/r1,
    //		  (Gamma/(2*M_PI))*sin(theta_1)/r1,0);
    //    SVector3 v2  ((Gamma/(2*M_PI))*cos(theta_2)/r2,
    //		  (Gamma/(2*M_PI))*sin(theta_2)/r2,0);
    // return v1+v2;
  }
  if (TESTCASE == 11){
    double r = col == 1 ? sqrt(x*x+y*y) : sqrt((x-.3)*(x-.3)+y*y);
    double theta = col == 1 ? atan2(y,x) : atan2(y,x-.3);    
    return col == 1 ? SVector3(-r*sin(theta),r*cos(theta),0) : SVector3(r*sin(theta),-r*cos(theta),0);
  }
  if (TESTCASE == 1){
    if (col == 1)return SVector3(cos (M_PI*t),0,0);
    if (col == 2)return SVector3(-cos (M_PI*t),0,0);
    if (col == 3)return SVector3(0,0,0);
  }
  double vx = sin(2*M_PI*y)*sin(M_PI*x)*sin(M_PI*x);
  double vy = -sin(2*M_PI*x)*sin(M_PI*y)*sin(M_PI*y);
  double TT = 1;//cos (M_PI*t/8.0);
  return SVector3(vx*TT,vy*TT,0.0);
}

void discreteFront::move (double dt){
  std::map<size_t,int> cols;
  for (size_t i=0;i<lines.size();i+=2){
    cols[lines[i]] = colors[i/2];
    cols[lines[i+1]] = colors[i/2];
  }
  
  for (size_t i=0;i<pos.size();i+=3){
    double x = pos[i];
    double y = pos[i+1];
    double z = pos[i+2];
    SVector3 v = velocity(x,y,z,t,cols[i/3]);
    x += 0.5*v.x()*dt;
    y += 0.5*v.y()*dt;
    z += 0.5*v.z()*dt;
    v = velocity(x,y,z,t+dt*.5,cols[i/3]);
    pos[i] += v.x()*dt;
    pos[i+1] += v.y()*dt;
    pos[i+2] += v.z()*dt;
  }
  t+=dt;
}

void discreteFront::moveFromV (double dt, std::vector<SVector3> v, bool bnd){
  buildSpatialSearchStructure ();
  size_t n = v.size();
  std::vector<double> target(pos);
  std::vector<bool> found(n, false);

  for (size_t i=0;i<n;++i){
    if(colors[i]>=0){
      target[3*i] += v[i].x()*dt;
      target[3*i+1] += v[i].y()*dt;
      target[3*i+2] = 0;
    }
  }
  int iter = 0;
  if(bnd) {
    while(1){
      printf("iter = %d \n", iter);
      iter++;
      for(size_t i=0; i<n; ++i){
        if(found[i]) continue;
        if(colors[i]<0){
          found[i] = true;
          continue;
        }
        // compute all intersection with bnd
        double a1[2] = {pos[3*i], pos[3*i+1]};
        double a2[2] = {target[3*i], target[3*i+1]}; 
        int IMIN,IMAX,JMIN,JMAX;
        getCoordinates(std::min(a1[0],a2[0]),std::min(a1[1],a2[1]),IMIN,JMIN);
        getCoordinates(std::max(a1[0],a2[0]),std::max(a1[1],a2[1]),IMAX,JMAX);
        std::set<size_t> touched;
        std::vector<std::pair<double, size_t>> intersection;  // vector of [s, j]. s = parametric coord of the movement, index in lines (and sss)
        for (size_t I=IMIN; I<=IMAX;I++){
          for (size_t J=JMIN; J<=JMAX;J++){
            size_t index = I+NX*J;
            for (auto j : sss [index]){
              // if(i == 203){
              //   printf("i'm here i=203, line %d-%d \n", lines[j], lines[j+1]);
              // }
              // if(i == 192){
              //   printf("i'm here i=192, line %d-%d \n", lines[j], lines[j+1]);
              // }
              if(colors[j/2]>0) continue;                     // bnd has a -1 color
              if (touched.find(j) != touched.end())continue;
              touched.insert(j);
              double a3[2] = {pos[3*lines[j]],pos[3*lines[j]+1]};
              double a4[2] = {pos[3*lines[j+1]],pos[3*lines[j+1]+1]};
              double a143 = robustPredicates::orient2d(a1,a4,a3);
              double a243 = robustPredicates::orient2d(a2,a4,a3);    
              double a123 = robustPredicates::orient2d(a1,a2,a3);
              double a124 = robustPredicates::orient2d(a1,a2,a4);
              if (a143*a243 < 0 && a123*a124 < 0){
                double t = fabs(a143)/(fabs(a143)+fabs(a243));
                intersection.push_back(std::make_pair(t, j));
              } else if(fabs(a143)<1e-12){ //previous position on the bnd
                if(a1[0] == a3[0] && a1[1] == a3[1]){
                  double a14[2] = {a4[0]-a1[0], a4[1]-a1[1]};
                  double a12[2] = {a2[0]-a1[0], a2[1]-a1[1]};
                  if((a14[0]*a12[0]+a14[1]*a12[1])>0){
                    intersection.push_back(std::make_pair(0, j));
                  }
                } else if(a1[0] == a4[0] && a1[1] == a4[1]){
                  double a13[2] = {a3[0]-a1[0], a3[1]-a1[1]};
                  double a12[2] = {a2[0]-a1[0], a2[1]-a1[1]};
                  if((a13[0]*a12[0]+a13[1]*a12[1])>0){
                    intersection.push_back(std::make_pair(0, j));
                  }
                } else {
                  intersection.push_back(std::make_pair(0, j));
                }
              }

            }
          }
        }
        
        // choose closest intersection or target if none
        if(intersection.empty()){
          pos[3*i] = target[3*i];
          pos[3*i+1] = target[3*i+1];
          found[i] = true;
        } else {
          double t_min = 2;
          size_t id_min;
          for(size_t k=0; k<intersection.size(); ++k){
            if(intersection[k].first<t_min){
              t_min = intersection[k].first;
              id_min = intersection[k].second;
            }
          }
          // continue movement along the edge
          pos[3*i] = a1[0]+(a2[0]-a1[0])*t_min;
          pos[3*i+1] = a1[1]+(a2[1]-a1[1])*t_min;
          double a4[2] = {pos[3*lines[id_min+1]],pos[3*lines[id_min+1]+1]};
          double a3[2] = {pos[3*lines[id_min]],pos[3*lines[id_min]+1]};

          double pt[2] = {target[3*i]-pos[3*i], target[3*i+1]-pos[3*i+1]};
          double pa4[2] = {a4[0]-pos[3*i], a4[1]-pos[3*i+1]};
          double a34[2] = {a4[0]-a3[0], a4[1]-a3[1]};

          double pnewt[2];
          double norm_pa4_square = pa4[0]*pa4[0] + pa4[1]*pa4[1];
          double norm_a34_square = a34[0]*a34[0] + a34[1]*a34[1];

          double lineDirection[2] = {a4[0]-a3[0], a4[1]-a3[1]};
          double lineLengthSquared = lineDirection[0]*lineDirection[0] + lineDirection[1]*lineDirection[1];

          // Avoid division by zero
          if (lineLengthSquared == 0.0) {
              pnewt[0] = 0;
              pnewt[1] = 0;
              return;
          }

          double dotProduct = ((pt[0]-a3[0]) * lineDirection[0] + (pt[1]-a3[1]) * lineDirection[1]);
          double t = dotProduct / lineLengthSquared;

          pnewt[0] = t * lineDirection[0];
          pnewt[1] = t * lineDirection[1];
          if(dotProduct>0){
            if((pnewt[0]*pnewt[0]+pnewt[1]*pnewt[1]) > norm_pa4_square){
              target[3*i] = pos[3*i]+pnewt[0];
              target[3*i+1] = pos[3*i+1]+pnewt[1];
              pos[3*i] = a4[0];
              pos[3*i+1] = a4[1];
            } else{
              pos[3*i] = pos[3*i]+pnewt[0];
              pos[3*i+1] = pos[3*i+1]+pnewt[1];
              found[i] = true;
            }
          } else {
            if(sqrt(pnewt[0]*pnewt[0]+pnewt[1]*pnewt[1]) > sqrt(norm_a34_square)-sqrt(norm_pa4_square)){
              target[3*i] = pos[3*i]+pnewt[0];
              target[3*i+1] = pos[3*i+1]+pnewt[1];
              pos[3*i] = a3[0];
              pos[3*i+1] = a3[1];
            } else{
              pos[3*i] = pos[3*i]+pnewt[0];
              pos[3*i+1] = pos[3*i+1]+pnewt[1];
              found[i] = true;
            }
          }
          
          
        }
        
      }
      if (std::find(begin(found), end(found), false) == end(found)) {
        break; // All false
      }
    }
  }

  FILE *f = fopen ("after_v.pos","w");
  fprintf(f,"View \"Front Geometry\"{\n");
  printGeometry(f);
  fprintf(f,"};\n");
  fclose(f);

  return;
}

SVector3 discreteFront::closestPoints2d (const SVector3 &P){
  double dmin = 1.e22;
  SVector3 res;
  for (size_t i=0 ; i< lines.size() ; i+=2){
    SVector3 A (pos[3*lines[i]],pos[3*lines[i]+1],pos[3*lines[i]+2]);
    SVector3 B (pos[3*lines[i+1]],pos[3*lines[i+1]+1],pos[3*lines[i+1]+2]);
    if (dim() == 2){
      SVector3 AB = B - A;
      double lAB = AB.norm();
      AB.normalize();
      SVector3 AP = P - A;
      double L = dot(AP,AB);
      SVector3 H;
      if (L < 0)H = A;
      else if (L > lAB)H = B;
      else H = A + AB * L;
      SVector3 HP = P - H;
      double d = HP.norm();
      if (d < dmin){
	dmin = d;
	res = H;
      }
    }
  }
  return res;
}

void discreteFront::addRectangle (int tag, double x0, double y0, double r1, double r2, int n){
  std::vector<double> p;
  std::vector<size_t> l;
  std::vector<int> c;
  double dX[4] = {r1,0,-r1,0};
  double dY[4] = {0,r2,0,-r2};
  double x = x0-r1/2, y=y0-r2/2;
  double dx = r1/n;
  double dy = r2/n;
  for (int k=0;k<4;k++){
    for (int i=0;i<n;i++){
      c.push_back(tag);
      l.push_back(k*n+i);
      l.push_back((k*n+i+1)%(4*n));
      p.push_back(x);
      p.push_back(y);
      p.push_back(0.);
      x += dx * dX[k];
      y += dy * dY[k];
    }
  }
  addLines (p,l,c);
}

void discreteFront::addPolygon (int tag, const std::vector<SVector3> &poly, int n){
  for (size_t k=0;k<poly.size();k++){
    std::vector<double> p;
    std::vector<size_t> l;
    std::vector<int> c;
    SVector3 p0 = poly[k];
    SVector3 p1 = poly[(k+1)%poly.size()];
    for (int i=0;i<n;i++){
      c.push_back(tag);
      l.push_back(i);
      l.push_back((i+1)%n);
      double t = (double) i/(n-1);
      double x = p0.x() + (p1.x()-p0.x())*t;
      double y = p0.y() + (p1.y()-p0.y())*t;
      p.push_back(x);
      p.push_back(y);
      p.push_back(0.);
      addLines (p,l,c);
    }
  }  
}

void discreteFront::addEllipsis (int tag, double x0, double y0, double theta0, double r1, double r2, int n){
  std::vector<double> p;
  std::vector<size_t> l;
  std::vector<int> c;
  for (int i=0;i<n;i++){
    c.push_back(tag);
    l.push_back(i);
    l.push_back((i+1)%n);
    double theta = theta0+2.*(double)i*M_PI/n;
    p.push_back(x0 + r1*cos(theta));
    p.push_back(y0 + r2*sin(theta));
    p.push_back(0.);
  }
  addLines (p,l,c);
}

void discreteFront::boolOp (){
  // this stuff is just about finding corners
  corners.clear();
  // corners are where angles are above a certain threshold 
  std::vector<std::vector<size_t> > _lls;
  std::vector<size_t> _ll;

  for (size_t i=0;i<lines.size();i+=2){
    _ll.push_back(lines[i]);
    _ll.push_back(lines[i+1]);
    if (lines[(i+2)%lines.size()] != lines[i+1]){
      _lls.push_back(_ll);
      _ll.clear();
    }
  }
  if (_ll.size()) _lls.push_back(_ll);
  for (size_t k=0;k<_lls.size();k++){
    for (size_t i=0;i<_lls[k].size();i+=2){
      double a1[2] = {pos[3*_lls[k][i]],pos[3*_lls[k][i]+1]};
      double a2[2] = {pos[3*_lls[k][i+1]],pos[3*_lls[k][i+1]+1]};
      double a3[2] = {pos[3*_lls[k][(i+3)%_lls[k].size()]],
		      pos[3*_lls[k][(i+3)%_lls[k].size()]+1]};
      SVector3 v1 (a2[0]-a1[0],a2[1]-a1[1],0);
      SVector3 v2 (a3[0]-a2[0],a3[1]-a2[1],0);
      v1.normalize();
      v2.normalize();
      double c = dot(v1,v2);
      if (c < sqrt(3)/2){
	corners.push_back(_lls[k][i+1]);
      }
    }
  }
  
  //  printf("%lu cornres %lu\n",corners.size(),_lls.size());
  
  std::map<size_t, std::vector<size_t> > cuts;
  for (size_t i=0;i<lines.size();i+=2){
    double a1[2] = {pos[3*lines[i]],pos[3*lines[i]+1]};
    double a2[2] = {pos[3*lines[i+1]],pos[3*lines[i+1]+1]};
    int IMIN,IMAX,JMIN,JMAX;
    getCoordinates(std::min(a1[0],a2[0]),std::min(a1[1],a2[1]),IMIN,JMIN);
    getCoordinates(std::max(a1[0],a2[0]),std::max(a1[1],a2[1]),IMAX,JMAX);
    std::set<size_t> touched;
    for (size_t I=IMIN; I<=IMAX;I++){
      for (size_t J=JMIN; J<=JMAX;J++){
	size_t index = I+NX*J;
	for (auto j : sss [index]){
	  if (touched.find(j) != touched.end())continue;
	  touched.insert(j);
	  if (i < j){ // only compute once intersections
	    double a3[2] = {pos[3*lines[j]],pos[3*lines[j]+1]};
	    double a4[2] = {pos[3*lines[j+1]],pos[3*lines[j+1]+1]};
	    double a143 = robustPredicates::orient2d(a1,a4,a3);
	    double a243 = robustPredicates::orient2d(a2,a4,a3);    
	    double a123 = robustPredicates::orient2d(a1,a2,a3);
	    double a124 = robustPredicates::orient2d(a1,a2,a4);
	    if (a143*a243 < 0 && a123*a124 < 0){
	      double t = a143/(a143-a243);
	      size_t n = pos.size()/3;
	      cuts[i].push_back(n);
	      cuts[j].push_back(n);
	      corners.push_back(n);
	      //	      printf("corner %lu %lu %lu %12.5E %12.5E\n",i,j,n,a1[0]+(a2[0]-a1[0])*t,a1[1]+(a2[1]-a1[1])*t);
	      pos.push_back(a1[0]+(a2[0]-a1[0])*t);
	      pos.push_back(a1[1]+(a2[1]-a1[1])*t);
	      pos.push_back(0.0);
	    }
	  }
	}
      }
    }
  }
  return;
  std::vector<size_t> l;
  std::vector<int> c;
  for (size_t i=0;i<lines.size();i+=2){
    auto it = cuts.find(i);
    if (it == cuts.end()){
      l.push_back(lines[i]);
      l.push_back(lines[i+1]);
      c.push_back(colors[i/2]);
    }
    else {
      l.push_back(lines[i]);
      c.push_back(colors[i/2]);
      for (auto j : it->second){
	l.push_back(j);
	l.push_back(j);	
	c.push_back(colors[i/2]);
      }
      l.push_back(lines[i+1]);
    }
  }
  lines = l;
  colors = c;
}

void discreteFront::getDFPosition(std::vector<double> *position, std::vector<int> *tags){
  for(int i=0; i<pos.size(); ++i){
    position->push_back(pos[i]);
  }
  for(int i=0; i<colors.size(); ++i){
    tags->push_back(colors[i]);
  }
  return;
}

void discreteFront::redistFront(double lc){
  double fc_min=0.5; 
  double fc_max=1.5;
  double small_dist = fc_min*lc;
  double large_dist = fc_max*lc;
  std::vector<std::vector<size_t> > _lls;
  std::vector<size_t> _ll;

  std::vector<size_t> l;
  std::vector<int> c;
  std::vector<double> p;

  for (size_t i=0;i<lines.size();i+=2){
    _ll.push_back(lines[i]);
    _ll.push_back(lines[i+1]);
    if (lines[(i+2)%lines.size()] != lines[i+1]){
      _lls.push_back(_ll);
      _ll.clear();
    }
  }
  if(!_ll.empty()){
    _lls.push_back(_ll);
  }
  
  size_t iter = 0;
  for(size_t i=0; i<_lls.size(); ++i){
    int n = _lls[i].size();
    // first marker
    size_t first = iter;
    l.push_back(iter);
    for(int k=0; k<3; ++k){
      p.push_back(pos[3*_lls[i][0]+k]);
    }

    // loop through markers
    for(size_t j=1; j<n; j+=2){
      double dist;
      if(colors[_lls[i][j]]<0){
        dist = lc;
      } else {
        dist = sqrt(pow(pos[3*_lls[i][j]] - p.end()[-3], 2) + pow(pos[3*_lls[i][j]+1] - p.end()[-2], 2)); 
      }
      
      if(dist<small_dist){          // markers too close -> take the middle position
        if(j==n-1){
          c.push_back(colors[_lls[i][j]]);
          l.push_back(first);
        } else {
          double temp;
          for(int k=0; k<3; k++){
            temp = (pos[3*_lls[i][j]+k] + p.end()[-3+k])/2.0;
            p.end()[-3+k] = temp;
          }
        }
      } else if(dist>large_dist){   // markers too far -> add markers
        int n_new = (int) (dist/lc - (fc_max-1.01));
        double temp[3];
        for(int k=0; k<3; k++){
          temp[k] = p.end()[-3+k];
        }
        for(int k=0; k<n_new; ++k){
          double s = (k+1.0)/(n_new+1.0);
          iter++;
          l.push_back(iter);
          l.push_back(iter);
          c.push_back(colors[_lls[i][j]]);
          for(int k=0; k<3; k++){
            p.push_back(s*temp[k]+(1-s)*pos[3*_lls[i][j]+k]);
          }
        }

        c.push_back(colors[_lls[i][j]]);
        if(j!=n-1){
          iter++;
          l.push_back(iter);
          l.push_back(iter);
          for(int k=0; k<3; ++k){
            p.push_back(pos[3*_lls[i][j]+k]);
          }
        } else {
          l.push_back(first);
        }
        
      }else{                        // good distance
        c.push_back(colors[_lls[i][j]]);
        if(j!=n-1){
          iter++;
          l.push_back(iter);
          l.push_back(iter);
          for(int k=0; k<3; ++k){
            p.push_back(pos[3*_lls[i][j]+k]);
          }
        } else {
          l.push_back(first);
        }
      }
    }
    iter++;
  }

  pos.clear(); colors.clear(); lines.clear();
  for(int i=0; i<p.size(); ++i){
    pos.push_back(p[i]);
  }
  for(int i=0; i<c.size(); ++i){
    colors.push_back(c[i]);
  }
  for(int i=0; i<l.size(); ++i){
    lines.push_back(l[i]);
  }
  
}

void discreteFront :: printMesh (FILE *f) {
  if(fn.empty()) return;
  std::sort(fn.begin(), fn.end());
  std::vector<SVector3> pp;
  int current_color = getColor(fn[0].line);
  for (size_t i=0;i<fn.size();i++){
    const frontNode &n = fn[i];
    //    printf("front node %lu %lu %g\n",n.meshNode,n.line,n.t);
    size_t l = n.line;
    int color = getColor(l);
    SVector3 p0 (pos[3*lines[l]],pos[3*lines[l]+1],pos[3*lines[l]+2]);
    SVector3 p1 (pos[3*lines[l+1]],pos[3*lines[l+1]+1],pos[3*lines[l+1]+2]);
    SVector3 p = p0+(p1-p0)*n.t;
    fprintf(f,"SP(%g,%g,%g){%d};\n",p.x(),p.y(),p.z(),current_color);
    if (current_color != color){
      for (size_t j=0;j<pp.size();j++){
	fprintf(f,"SL(%g,%g,%g,%g,%g,%g){%d,%d};\n",
		pp[j].x(),pp[j].y(),pp[j].z(),
		pp[(j+1)%pp.size()].x(),pp[(j+1)%pp.size()].y(),pp[(j+1)%pp.size()].z(),
		current_color,current_color);	
      }
      pp.clear();
      current_color = color;
    }
    pp.push_back(p);
  }
  for (size_t i=0;i<pp.size();i++){
    fprintf(f,"SL(%g,%g,%g,%g,%g,%g){%d,%d};\n",
	    pp[i].x(),pp[i].y(),pp[i].z(),
	    pp[(i+1)%pp.size()].x(),pp[(i+1)%pp.size()].y(),pp[(i+1)%pp.size()].z(),
	    current_color,current_color);	
  }  
}

std::vector<std::pair<size_t,size_t> > discreteFront :: getFrontEdges() {
  std::sort(fn.begin(), fn.end());
  std::vector<std::pair<size_t,size_t> > pp;
  std::vector<size_t>  curr;
  int current_color = getColor(fn[0].line);
  for (size_t i=0;i<fn.size();i++){
    const frontNode &n = fn[i];
    size_t l = n.line;
    int color = getColor(l);
    if (current_color != color){
      for (size_t j=0;j<curr.size();j++){
	size_t A = curr[j];
	size_t B = curr[(j+1)%curr.size()];
	std::pair<size_t,size_t> pa = std::make_pair(std::min(A,B), std::max(A,B));
	pp.push_back(pa);
      }
      curr.clear();
      current_color = color;
    }
    curr.push_back(n.meshNode);
  }
  //  printf("front edges :");
  for (size_t j=0;j<curr.size();j++){
    size_t A = curr[j];
    size_t B = curr[(j+1)%curr.size()];
    std::pair<size_t,size_t> pa = std::make_pair(std::min(A,B), std::max(A,B));
    //    printf("(%lu,%lu)",pa.first,pa.second);
    pp.push_back(pa);
  }
  std::sort(pp.begin(),pp.end());
  //  printf("\n");
  return pp;
}

//FIX ME
void discreteFront::moveFromFront(double dt, std::vector<SVector3> v){
  
  std::vector<SVector3> v_marker(pos.size()/3, SVector3(0.0));
  std::sort(fn.begin(), fn.end());
  std::vector<double> mesh_pos;
  meshRelaying::instance()->getNodesPosition(&mesh_pos);

  std::vector<std::vector<size_t> > _lls;
  std::vector<size_t> _ll;

  for (size_t i=0;i<lines.size();i+=2){
    if(colors[i/2]<0) continue;
    _ll.push_back(lines[i]);
    _ll.push_back(lines[i+1]);
    if (lines[(i+2)%lines.size()] != lines[i+1]){
      _lls.push_back(_ll);
      _ll.clear();
    }
  }

  std::vector<std::vector<std::pair<size_t,int>>> fls;
  std::vector<std::pair<size_t,int>> fl;

  for(size_t i=0; i<_lls.size();++i){
    size_t start = _lls[i][0];
    for(size_t j=0; j<_lls[i].size(); j+=2){
      fl.push_back(std::make_pair(_lls[i][j],-1));
      for(size_t k=0; k<fn.size(); ++k){
        if( _lls[i][j] == lines[fn[k].line] ){
          fl.push_back(std::make_pair(fn[k].meshNode,k));
        }
      }
    }
    fls.push_back(fl);
    fl.clear();
  }

  

  for(int i=0; i<fls.size(); ++i){
    int current=0;
    while(fls[i][current].second<0 && current<fls[i].size()) ++current;
    int start = current;
    int next = current;
    std::vector<std::pair<size_t, double>> in_between_markers;
    while (next<fls[i].size()-1){
      next++;
      if(fls[i][next].second >= 0){
        printf(" front node : %d, v = %f,%f \n", fls[i][next].second, v[fls[i][next].second].x(), v[fls[i][next].second].y());
        // compute velocity for markers between current and next front node
        double total_dist;
        if(!in_between_markers.empty()){
          total_dist = in_between_markers.back().second + sqrt(pow(pos[3*in_between_markers.back().first]-pos[3*fls[i][next].second],2) + pow(mesh_pos[3*in_between_markers.back().first+1]-pos[3*fls[i][next].second +1],2));
        }
  
        for(size_t k=0; k<in_between_markers.size(); ++k){
          double s = in_between_markers[k].second/total_dist;
          SVector3 v1 = v[fls[i][current].second];
          SVector3 v2 = v[fls[i][next].second]; 
          v_marker[in_between_markers[k].first] = s*v2 + (1-s)*v1;

        }
        current = next;
        in_between_markers.clear();
      }else{
        double dist;
        if(in_between_markers.empty()){
          dist = sqrt(pow(mesh_pos[3*current]-pos[3*fls[i][next].second],2) + pow(mesh_pos[3*current+1]-pos[3*fls[i][next].second +1],2));
          in_between_markers.push_back(std::make_pair(fls[i][next].first, dist));
        }else{
          dist = sqrt(pow(pos[3*in_between_markers.back().first]-pos[3*fls[i][next].second],2) + pow(mesh_pos[3*in_between_markers.back().first+1]-pos[3*fls[i][next].second +1],2));
          in_between_markers.push_back(std::make_pair(fls[i][next].first, in_between_markers.back().second + dist));
        }
      }
    }

    int reset = 0;
    while(fls[i][reset].second<0 && current<fls[i].size()){
      double dist;
      if(in_between_markers.empty()){
        dist = sqrt(pow(mesh_pos[3*current]-pos[3*fls[i][reset].second],2) + pow(mesh_pos[3*current+1]-pos[3*fls[i][reset].second +1],2));
        in_between_markers.push_back(std::make_pair(fls[i][reset].first, dist));
      }else{
        dist = sqrt(pow(pos[3*in_between_markers.back().first]-pos[3*fls[i][reset].second],2) + pow(mesh_pos[3*in_between_markers.back().first+1]-pos[3*fls[i][reset].second +1],2));
        in_between_markers.push_back(std::make_pair(fls[i][reset].first, in_between_markers.back().second + dist));
      }
      ++reset;
    }
    double total_dist;
    if(!in_between_markers.empty()){
      total_dist = in_between_markers.back().second + sqrt(pow(pos[3*in_between_markers.back().first]-pos[3*fls[i][start].second],2) + pow(mesh_pos[3*in_between_markers.back().first+1]-pos[3*fls[i][start].second +1],2));
    }
    for(size_t k=0; k<in_between_markers.size(); ++k){
      double s = in_between_markers[k].second/total_dist;
      printf("end marker = %d s = %f \n", in_between_markers[k].first, s);
      SVector3 v1 = v[fls[i][current].second];
      SVector3 v2 = v[fls[i][start].second];
      v_marker[in_between_markers[k].first] = s*v2 + (1-s)*v1;

    }
    
    
  }

  for(size_t i=0; i<fls.size(); ++i){
    for(size_t j=0; j<fls[i].size(); ++j){
      if(fls[i][j].second<0){
        printf("marker : %d, v = %f,%f \n", fls[i][j].first, v_marker[fls[i][j].first].x(), v_marker[fls[i][j].first].y());
      } else {
        printf("front node: %d, v = %f,%f \n", fls[i][j].second, v[fls[i][j].second].x(), v[fls[i][j].second].y());
      }
    }
    
  }

  printf("before move from v \n");
  
  moveFromV(dt, v_marker, true);
}

// FIX ME
void discreteFront::adjustBnd(std::vector<std::pair<size_t,size_t>> bnd1d){
  std::vector<double> position;
  getNodesPosition(position);
  std::vector<double> old_pos;
  for(size_t i=0; i<pos.size();++i){
    old_pos.push_back(pos[i]);
  }

  size_t current = bnd1d[0].second;
  size_t first = bnd1d[0].first;
  size_t id_current = 0;
  size_t i = 0;
  pos[3*i] = position[3*first];
  pos[3*i+1] = position[3*first+1];
  pos[3*i+2] = position[3*first+2];
  ++i;
  while(current!= first){
    pos[3*i] = position[3*current];
    pos[3*i+1] = position[3*current+1];
    pos[3*i+2] = position[3*current+2];
    ++i;
    
    for(size_t j=0; j<bnd1d.size(); ++j){
      if(bnd1d[j].first == current && j!=id_current){
        current = bnd1d[j].second;
        id_current = j;
        break;
      } else if(bnd1d[j].second == current && j!=id_current){
        current = bnd1d[j].first;
        id_current = j;
        break;
      }
    }
  }
<<<<<<< HEAD
  for (size_t j=0;j<curr.size();j++){
    size_t A = curr[j];
    size_t B = curr[(j+1)%curr.size()];
    if (A == B){
      Msg::Warning("should not happen line %d file %s",__LINE__,__FILE__);
      continue;
    }
    std::pair<size_t,size_t> pa = std::make_pair(std::min(A,B), std::max(A,B));
    pp.push_back(pa);
  }
  return pp;
}
=======

  std::vector<int> moved(pos.size()/3, 0);
  for(size_t i=0; i<pos.size()/3; ++i){
    if (old_pos[3*i]!=pos[3*i] || old_pos[3*i+1]!=pos[3*i+1]){
      moved[i] = 1;
    }
  }
>>>>>>> 800a1c4f

  for(size_t i=0; i<lines.size(); i+=2){
    if(!moved[lines[i]] && !moved[lines[i+1]]) continue;
    // compute if markers went through
    printf("moved at %d-%d : %d, %d \n", lines[i], lines[i+1], moved[lines[i]], moved[lines[i+1]]);
    for(size_t j=0; j<lines.size(); j+=2){
      if(colors[lines[j]]<0) continue;
      printf("marker : %d with %d-%d \n", lines[j], lines[i], lines[i+1]);
      double b1[2] = {pos[3*lines[i]], pos[3*lines[i]+1]};
      double b2[2] = {pos[3*lines[i+1]], pos[3*lines[i+1]+1]};
      double a1[2]  = {old_pos[3*lines[i]], old_pos[3*lines[i]+1]};
      double a2[2]  = {old_pos[3*lines[i+1]], old_pos[3*lines[i+1]+1]};
      double p[2] = {pos[3*lines[j]], pos[3*lines[j]+1]};

      double a12p  = robustPredicates::orient2d(a1,a2,p);
      double b12p = robustPredicates::orient2d(b1,b2,p);

      if(a12p*b12p<=0){
        double a1b1p = robustPredicates::orient2d(a1,b1,p);
        double a2b2p = robustPredicates::orient2d(a2,b2,p);
        if(a1b1p*a2b2p<=0){
          printf("need displacement : %d with %d-%d \n", lines[j], lines[i], lines[i+1]);
          double lengthSquared = (b2[0]-b1[0])*(b2[0]-b1[0]) + (b2[1]-b1[1])*(b2[1]-b1[1]);
          // Avoid division by zero
          if (lengthSquared == 0.0) {
              pos[3*lines[j]] = b1[0];
              pos[3*lines[j]+1] = b1[1];
          } else {
            double t = ((p[0]-b1[0])*(b2[0]-b1[0]) + (p[1]-b1[1])*(b2[1]-b1[1])) / lengthSquared;
            printf("t = %f \n", t);
            t = std::max(0.0, std::min(1.0, t));
            pos[3*lines[j]] = b1[0]+t*(b2[0]-b1[0]);
            pos[3*lines[j]+1] = b1[1]+t*(b2[1]-b1[1]);
          }
        }
      }
    }
    

  }
  
}


// -----------------------------------------------------------------------------------------------
// -----------------------------------------------------------------------------------------------
// -----------------------------------------------------------------------------------------------


double ll (double x, double y, double z, double t){
  //  return x+t;
  return (x-.05)*(x-.05)+.3*y*y+z*z-0.25*sin(t*M_PI)*sin(t*M_PI);
}


void testRelaying() {
  if (TESTCASE == 0){
    discreteFront::instance()->addEllipsis(1,-0.6,0.4,M_PI/8,0.25,0.5,300);
    discreteFront::instance()->addRectangle(3,0,0.5,.7172,.7172,10);
    discreteFront::instance()->addEllipsis(2,0.6,0.25,0,0.35,0.25,300);
    discreteFront::instance()->buildSpatialSearchStructure () ;
    discreteFront::instance()->boolOp();
  }
  if (TESTCASE == 1){
    //    df.addEllipsis(1,-0.6,0.4,M_PI/8,0.25,0.5,300);
    discreteFront::instance()->addPolygon(1,{{-.5,0,0}, {0,0,0}, {0.25,0.25,0}, {0.001,-0.0005,0}, {0.25,-0.25,0}, {0.0,-0.001,0}},10);
    discreteFront::instance()->addEllipsis(2,0.,0.,0,0.35,0.35,300);
    discreteFront::instance()->buildSpatialSearchStructure () ;
    discreteFront::instance()->boolOp();
  }
  else if (TESTCASE == 11){
    discreteFront::instance()->addRectangle(1,0,0,.7172,.7172,10);
    discreteFront::instance()->addRectangle(2,0.3,0,.7,.7,10);
    discreteFront::instance()->buildSpatialSearchStructure () ;
    discreteFront::instance()->boolOp();
  }
  else if (TESTCASE == 12){
    discreteFront::instance()->addEllipsis(1,-2.,0.5,0,0.8,0.8,1000);
    //    df.addEllipsis(0,1.5,0.5,0,0.6,0.6,1000);
  }
  else if (TESTCASE == 2){
    //    df.addRectangle(1,0.5,0.75,0.3,0.003,200);
    discreteFront::instance()->addEllipsis(1,0.5,0.75,0,0.15,0.15,10000);
    //    df.addEllipsis(2,0.5,0.25,0,0.15,0.15,1000);
    //    df.addEllipsis(3,0.25,0.5,0,0.15,0.15,1000);
  }
  else if (TESTCASE == 3){
    discreteFront::instance()->addEllipsis(1, 0.5, 0.75, 0, 0.15,0.15,200);
    discreteFront::instance()->addEllipsis(2, 0.37, 0.75, 0, 0.15,0.15,200);
    discreteFront::instance()->buildSpatialSearchStructure () ;
    discreteFront::instance()->boolOp();
  }

  meshRelaying::instance()->setLevelset (ll);
  meshRelaying::instance()->setDiscreteFrontBBox();
  double t = 0.0;
  double massInit = discreteFront::instance()->massMarkers(1);
  for (size_t i=0;i<1200;i++){
    double massM = discreteFront::instance()->massMarkers(1);
    double massT = meshRelaying::instance()->massTriangles(1);
    printf("ITER %8d time %12.5E MASS = %12.5E/%12.5E (ERR %12.10lf) MassT = %12.5E\n",ITERR,t,
	   massM,massInit,(massM-massInit)/massInit, massT);
    meshRelaying::instance()->doRelaying (t);
    if(ITERR%1==0){
      char name [245];
      sprintf(name, "test%lu.pos",i);
      meshRelaying::instance()->print4debug (name);
    }
    meshRelaying::instance()->advanceInTime(0.025);
    if (t > 16)break;
    t+= 0.025;
    ITERR++;
  }
}


//------------------------------------------------
// ---           Constructor                   ---
// ---  Create datastructures in 2D and 3D     ---
//------------------------------------------------

meshRelaying::meshRelaying(GModel *gm){
  
  if (!gm)gm=GModel::current();

  std::set <MVertex*, MVertexPtrLessThan> vs; 

  // Get all vertices.
  for (auto eit = gm->firstEdge() ; eit != gm->lastEdge() ; ++eit){
    for (auto e : (*eit)->lines){
      for (size_t i=0;i<2;i++)vs.insert(e->getVertex(i));
    }
  }
  for (auto fit = gm->firstFace() ; fit != gm->lastFace() ; ++fit){
    for (auto t : (*fit)->triangles){
      for (size_t i=0;i<3;i++)vs.insert(t->getVertex(i));
    }
  }
  for (auto git = gm->firstRegion() ; git != gm->lastRegion() ; ++git){
    for (auto t : (*git)->tetrahedra){
      for (size_t i=0;i<4;i++)vs.insert(t->getVertex(i));
    }    
  }

  // Store positions
  size_t counter = 0;
  for (auto v : vs){
    v->setIndex(counter++);
    pos.push_back(v->x());
    pos.push_back(v->y());
    pos.push_back(v->z());
    dimVertex.push_back(v->onWhat()->dim());
  }

  v2v.resize(counter);
  v2tet.resize(counter);
  v2tri.resize(counter);
  v2edg.resize(counter);
  
  size_t tetCount = 0;
  for (auto git = gm->firstRegion() ; git != gm->lastRegion() ; ++git){
    for (auto t : (*git)->tetrahedra){
      for (size_t i=0;i<6;i++){
	MEdge e = t->getEdge(i);
	v2v[e.getVertex(0)->getIndex()].push_back(e.getVertex(1)->getIndex());
	v2v[e.getVertex(1)->getIndex()].push_back(e.getVertex(0)->getIndex());
      }
      for (size_t i=0;i<4;i++){
	tets.push_back(t->getVertex(i)->getIndex());
	v2tet[t->getVertex(i)->getIndex()].push_back(tetCount);
      }
      tetCount++;
    }    
  }
  
  size_t triCount = 0;
  for (auto fit = gm->firstFace() ; fit != gm->lastFace() ; ++fit){
    for (auto t : (*fit)->triangles){
      for (size_t i=0;i<3;i++){
	MEdge e = t->getEdge(i);
	v2v[e.getVertex(0)->getIndex()].push_back(e.getVertex(1)->getIndex());
	v2v[e.getVertex(1)->getIndex()].push_back(e.getVertex(0)->getIndex());
	if (tetCount){
	  std::pair<size_t,size_t> p =
	    std::make_pair(std::min(e.getVertex(0)->getIndex(),e.getVertex(1)->getIndex()),
			   std::max(e.getVertex(0)->getIndex(),e.getVertex(1)->getIndex()));
	  bnd2d.push_back(p);
	}	
      }
      for (size_t i=0;i<3;i++){
	tris.push_back(t->getVertex(i)->getIndex());
	v2tri[t->getVertex(i)->getIndex()].push_back(triCount);
      }
      triCount++;
    }
  }

  size_t edgCount = 0;
  for (auto eit = gm->firstEdge() ; eit != gm->lastEdge() ; ++eit){
    for (auto e : (*eit)->lines){
      if (triCount){
	std::pair<size_t,size_t> p =
	  std::make_pair(std::min(e->getVertex(0)->getIndex(),e->getVertex(1)->getIndex()),
			 std::max(e->getVertex(0)->getIndex(),e->getVertex(1)->getIndex()));
	bnd1d.push_back(p);
      }	
      for (size_t i=0;i<2;i++){
	edgs.push_back(e->getVertex(i)->getIndex());
	v2edg[e->getVertex(i)->getIndex()].push_back(edgCount);
      }
      edgCount++;
    }
  }

  {
    std::sort(bnd2d.begin(), bnd2d.end());
    auto last = std::unique (bnd2d.begin(), bnd2d.end());
    bnd2d.erase(last,bnd2d.end());
  }
  {
    std::sort(bnd1d.begin(), bnd1d.end());
    auto last = std::unique (bnd1d.begin(), bnd1d.end());
    bnd1d.erase(last,bnd1d.end());
  }
  {
    size_t count = 0;
    for (auto v : v2v){
      std::sort(v.begin(), v.end());
      auto last = std::unique (v.begin(), v.end());
      v.erase(last,v.end());
      v2v[count++] = v;
    }
  }
  initial_pos = pos;
  
}

//------------------------------------------------
// ---            doRelaying                   ---
// ---  Assume a levelset has been provided    ---
//------------------------------------------------

void meshRelaying::doRelaying (double t){
  time = t;
  auto f_levelset = [this] (size_t i, size_t j) -> std::vector<std::pair<double,int > > {
    double x0 = pos [3*i];
    double y0 = pos [3*i+1];
    double z0 = pos [3*i+2];
    double x1 = pos [3*j];
    double y1 = pos [3*j+1];
    double z1 = pos [3*j+2];
    double l0 = levelset(x0,y0,z0,time);
    double l1 = levelset(x1,y1,z1,time);
    double t = -1;
    std::vector<std::pair<double,int > > ds;
    if (l0 * l1 < 0){
      t = l0/(l0-l1);
      std::pair<double,int > d = std::make_pair(t,1);
      ds.push_back(d);
    }
    return ds;    
  };

  auto f_discrete = [this] (size_t i, size_t j) -> std::vector<std::pair<double,int > > {
    SVector3 p0(pos [3*i],pos [3*i+1],pos [3*i+2]);
    SVector3 p1(pos [3*j],pos [3*j+1],pos [3*j+2]);   
    
    std::vector<double> d;
    std::vector<int> c;

    discreteFront::instance()->intersectLine2d (p0, p1,d,c);
    std::vector<std::pair<double,int > > ds;
    for (size_t i=0;i<d.size();i++){
      std::pair<double,int > p = std::make_pair(d[i],c[i]);
      ds.push_back(p);
    }
    std::sort(ds.begin(),ds.end());
    return ds;
  };
  if (discreteFront::instance()->empty())
    doRelaying(f_levelset);
  else{
    pos = initial_pos;
    doRelaying(f_discrete);
  }
}


double meshRelaying::smallest_measure (const size_t n, 
				    const SVector3 &t){
  
  double volume = 1.e22;
  if (tets.size()){
    for (auto tri : v2tet[n]) {
      size_t n0 = tets[4*tri];
      size_t n1 = tets[4*tri+1];
      size_t n2 = tets[4*tri+2];
      size_t n3 = tets[4*tri+3];
      double x0 = n0 == n ? t.x() : pos [3*n0];
      double y0 = n0 == n ? t.y() : pos [3*n0+1];
      double z0 = n0 == n ? t.z() : pos [3*n0+2];
      double x1 = n1 == n ? t.x() : pos [3*n1];
      double y1 = n1 == n ? t.y() : pos [3*n1+1];
      double z1 = n1 == n ? t.z() : pos [3*n1+2];
      double x2 = n2 == n ? t.x() : pos [3*n2];
      double y2 = n2 == n ? t.y() : pos [3*n2+1];
      double z2 = n2 == n ? t.z() : pos [3*n2+2];
      double x3 = n3 == n ? t.x() : pos [3*n3];
      double y3 = n3 == n ? t.y() : pos [3*n3+1];
      double z3 = n3 == n ? t.z() : pos [3*n3+2];
      double p0[3]={x0,y0,z0};
      double p1[3]={x1,y1,z1};
      double p2[3]={x2,y2,z2};
      double p3[3]={x3,y3,z3};
      double v = robustPredicates::orient3d(p0,p1,p2,p3);
      volume = std::min(v,volume);
    }
  }
  else if (tris.size()){
    for (auto tri : v2tri[n]) {
      size_t n0 = tris[3*tri];
      size_t n1 = tris[3*tri+1];
      size_t n2 = tris[3*tri+2];
      double x0 = n0 == n ? t.x() : pos [3*n0];
      double y0 = n0 == n ? t.y() : pos [3*n0+1];
      double x1 = n1 == n ? t.x() : pos [3*n1];
      double y1 = n1 == n ? t.y() : pos [3*n1+1];
      double x2 = n2 == n ? t.x() : pos [3*n2];
      double y2 = n2 == n ? t.y() : pos [3*n2+1];
      double p0[2]={x0,y0};
      double p1[2]={x1,y1};
      double p2[2]={x2,y2};
      double v = robustPredicates::orient2d(p0,p1,p2);
      volume = std::min(v,volume);
    }
  }
  return volume;
}

double meshRelaying::smallest_quality_measure (const size_t n, 
					       const SVector3 &t){
  
  double volume = 1.e22;
  if (tets.size()){
  }
  else if (tris.size()){
    for (auto tri : v2tri[n]) {
      size_t n0 = tris[3*tri];
      size_t n1 = tris[3*tri+1];
      size_t n2 = tris[3*tri+2];
      double x0 = n0 == n ? t.x() : pos [3*n0];
      double y0 = n0 == n ? t.y() : pos [3*n0+1];
      double x1 = n1 == n ? t.x() : pos [3*n1];
      double y1 = n1 == n ? t.y() : pos [3*n1+1];
      double x2 = n2 == n ? t.x() : pos [3*n2];
      double y2 = n2 == n ? t.y() : pos [3*n2+1];
      double p0[2]={x0,y0};
      double p1[2]={x1,y1};
      double p2[2]={x2,y2};
      double v = robustPredicates::orient2d(p0,p1,p2);
      double gamma = qmTriangle::gamma(x0,y0,0.0,
				       x1,y1,0.0,
				       x2,y2,0.0);
      if (v < 0)return -1;
      gamma = v > 0 ? gamma : -1.e-22;
      volume = std::min(gamma,volume);
    }
  }
  return volume;
}

void meshRelaying::doRelaying (const std::function<std::vector<std::pair<double,int> >(size_t, size_t)> &f){
  
  front_nodes.clear();
  discreteFront::instance()->clearFrontNodes();
  //Compute all cuts ...
  discreteFront::instance()->buildSpatialSearchStructure ();
  discreteFront::instance()->boolOp();

  int MAXIT = 3;
  int ITTT = 1;
  
  while(1) {

    auto front_edges = discreteFront::instance()->getFrontEdges();
    
    if (ITTT++ == MAXIT)break;
    if (tets.empty()){      
      for (size_t i=0;i<tris.size();i+=3){
<<<<<<< HEAD
	std::vector<SVector3> c;
	std::vector<int> col;
	discreteFront::instance()->cornersInTriangle2d (SVector3(pos[3*tris[i]],pos[3*tris[i]+1],pos[3*tris[i]+2]),
							SVector3(pos[3*tris[i+1]],pos[3*tris[i+1]+1],pos[3*tris[i+1]+2]),
							SVector3(pos[3*tris[i+2]],pos[3*tris[i+2]+1],pos[3*tris[i+2]+2]),
							c,col);
	if (!c.empty()){
	  for (int j=0;j<3;j++){
	    double qMin = smallest_measure (tris[i+j],c[0]);
	    if (qMin > 0 && std::find(front_nodes.begin(),front_nodes.end(),tris[i+j]) == front_nodes.end()){
	      pos[3*tris[i+j]]   = c[0].x();
	      pos[3*tris[i+j]+1] = c[0].y();
	      front_nodes.push_back(tris[i+j]);
	      discreteFront::instance()->addFrontNode (tris[i+j],col[0],c[0]);
	      corners.push_back(tris[i+j]);
	      break;
	    }
	  }
	}
=======
        std::vector<SVector3> c;
        std::vector<int> col;
        discreteFront::instance()->cornersInTriangle2d (SVector3(pos[3*tris[i]],pos[3*tris[i]+1],pos[3*tris[i]+2]),
                    SVector3(pos[3*tris[i+1]],pos[3*tris[i+1]+1],pos[3*tris[i+1]+2]),
              SVector3(pos[3*tris[i+2]],pos[3*tris[i+2]+1],pos[3*tris[i+2]+2]),
                    c,col);
        if (!c.empty()){
          for (int j=0;j<3;j++){
            
            // do not move a bnd node on a corner 
            // JF do not remove this
            int dimEdge = tets.size() ? 3:2;
            int dimi = dimVertex[tris[i+j]];
            if(dimi<dimEdge){
              continue;
            } 

            double qMin = smallest_measure (tris[i+j],c[0]);
            if (qMin > 0){
              pos[3*tris[i+j]]   = c[0].x();
              pos[3*tris[i+j]+1] = c[0].y();
              front_nodes.push_back(tris[i+j]);
              discreteFront::instance()->addFrontNode (tris[i+j],col[0],c[0]);
              corners.push_back(tris[i+j]);
              break;
            }
          }
        }
>>>>>>> 800a1c4f
      }
    }
    std::sort(front_nodes.begin(),front_nodes.end());
    std::sort(corners.begin(),corners.end());
    std::set<std::pair<size_t,size_t> > cuts;
    std::vector<edgeCut> moves;

    for (size_t i = 0; i< v2v.size() ; i++){
      for (auto j : v2v[i]){
	if (i < j){
	  std::pair<size_t,size_t> pa = std::make_pair(i,j);
	  if (std::find(front_edges.begin(), front_edges.end(), pa) != front_edges.end())continue;

	  std::vector<std::pair<double,int> > ds = f (i,j);
	  if (ds.empty())continue;
	  std::pair<size_t,size_t> p = std::make_pair(std::min(i,j),std::max(i,j));
	  cuts.insert(p);
	  
	  size_t indexi = 0; 
	  size_t indexj = ds.size() - 1;

	  const double di = ds[indexi].first;
	  const double dj = ds[indexj].first;
	  const int    ii = ds[indexi].second;
	  const int    ij = ds[indexj].second;
	  int dimEdge = tets.size() ? 3:2;
	  if (std::binary_search(bnd2d.begin(), bnd2d.end(), p))dimEdge = std::min(dimEdge,2);
	  if (std::binary_search(bnd1d.begin(), bnd1d.end(), p))dimEdge = std::min(dimEdge,1);
	  int dimi = dimVertex[i];
	  int dimj = dimVertex[j];
	  SVector3 pi (pos[3*i],pos[3*i+1],pos[3*i+2]); 
	  SVector3 pj (pos[3*j],pos[3*j+1],pos[3*j+2]); 
	  SVector3 pOpti  = pi + (pj-pi)*di;
	  SVector3 pOptj  = pi + (pj-pi)*dj;
	  SVector3 DI = pi-pOpti;
	  SVector3 DJ = pj-pOptj;
	  edgeCut mi(i, j, pOpti, DI.norm(), ii);
	  edgeCut mj(j, i, pOptj, DJ.norm(), ij);

	  // Not perfect ... but workable
	  if (!std::binary_search(front_nodes.begin(),front_nodes.end(),i))
	    if(di>0.0000001 && di<0.999999 && dimi >= dimEdge)moves.push_back(mi);
	  if (!std::binary_search(front_nodes.begin(),front_nodes.end(),j))
	    if(dj>0.0000001 && dj<0.999999 && dimj >= dimEdge)moves.push_back(mj);
	}
      }
    }

    if (moves.empty())break;
    std::sort(moves.begin(), moves.end());

    for (auto c : moves){
      size_t i = c.a;
      size_t j = c.b;
      std::pair<size_t,size_t> p = std::make_pair(std::min(i,j), std::max(i,j));
      if (cuts.find(p) == cuts.end())continue;
      
      SVector3 pOpt = c.p;
      double qMin = smallest_measure (i,pOpt);
      
      if (qMin < 0) continue;
      
      for (auto j : v2v[i]){
        p = std::make_pair(std::min(i,j), std::max(i,j));
        cuts.erase(p);
      }

      front_nodes.push_back(i);
      discreteFront::instance()->addFrontNode (i,c.index,pOpt);
      pos[3*i] = pOpt.x();
      pos[3*i+1] = pOpt.y();
      pos[3*i+2] = pOpt.z();
    }    
    std::sort(front_nodes.begin(),front_nodes.end());
  }

  {
    auto front_edges = discreteFront::instance()->getFrontEdges();
    auto missing_edges = front_edges;
    missing_edges.clear();
    for (auto fe : front_edges){
      bool found = false;
      for (auto j : v2v[fe.first]){
	      if (j== fe.second)found = true; 
      }
      if (!found){
	      missing_edges.push_back(fe);
      }
    }
    if (!missing_edges.empty()){
      char name[245];
      printf("%lu missing font edges on the mesh :",missing_edges.size());
      sprintf(name,"missing%d.pos",ITERR);
      FILE *fi = fopen(name,"w");
      fprintf(fi,"View \"\"{\n");
      for (auto fe : missing_edges){
        size_t i = fe.first;
        size_t j = fe.second;
        printf("(%lu,%lu)",i,j);
        fprintf(fi,"SL(%g,%g,0,%g,%g,0){%lu,%lu};\n",pos[3*i],pos[3*i+1],pos[3*j],pos[3*j+1],i,j);
      }
      printf("\n");
      fprintf(fi,"};\n");
      fclose(fi);
    }
  }
}
static SVector3 average (const std::vector<size_t> &vs, const std::vector<double> &pos){
  SVector3 a(0,0,0);
  for (auto i : vs){
    SVector3 p(pos[3*i],pos[3*i+1],pos[3*i+2]);
    a += p;
  }
  a *= (1./vs.size());
  return a;
}

void meshRelaying::doRelaxFrontNode (size_t i, const std::vector<size_t> &n, double r,
				     std::vector<std::pair<size_t,size_t> > &fe){

  if (discreteFront::instance()->empty())return;
  if (std::binary_search(corners.begin(),corners.end(),i))return;

  discreteFront::instance()->relaxFrontNode(i,r);
}

void meshRelaying::doRelax (double r){
  auto front_edges = discreteFront::instance()->getFrontEdges();

  //  const int nsamples = 10;
  //  double samples[10] = {0,0.1,0.2,0.3,0.4,0.5,0.6,0.7,0.8,0.9};

  const int nsamples = 1;
  double samples[nsamples] = {1};
  
  for (size_t i=0;i<v2v.size();i++){
    if (!std::binary_search(front_nodes.begin(), front_nodes.end(),i)){
      continue;
      SVector3 pi (initial_pos[3*i],initial_pos[3*i+1],initial_pos[3*i+2]);
      double qMax = smallest_quality_measure (i,pi);
      if (tets.empty() && dimVertex[i] == 2)pi = average(v2v[i],pos);
      SVector3 pj (pos[3*i],pos[3*i+1],pos[3*i+2]);
      for (size_t j=0;j<nsamples;j++){
	SVector3 p = pj*(1-samples[j]) + pi*samples[j];
	double qMin = smallest_quality_measure (i,p);
	if (qMin > qMax){
	  qMax = qMin;
	  pos[3*i] = p.x();
	  pos[3*i+1] = p.y();
	  pos[3*i+2] = p.z();
	}
      }
    }
    else {
      doRelaxFrontNode (i, v2v[i], r, front_edges);
    }
  }
}

void meshRelaying::print4debug(const char *fn){
  FILE *f = fopen (fn,"w");
  fprintf(f,"View \"Front Geometry\"{\n");
  discreteFront::instance()->printGeometry(f);
  fprintf(f,"};\n");
  fprintf(f,"View \"Front Mesh\"{\n");
  discreteFront::instance()->printMesh(f);
  fprintf(f,"};\n");
  fprintf(f,"View \"Mesh\"{\n");  
  for (size_t i=0;i<tets.size();i+=4){
    fprintf(f,"SS(%g,%g,%g,%g,%g,%g,%g,%g,%g,%g,%g,%g){%g,%g,%g,%g};\n",
	    pos[3*tets[i]],pos[3*tets[i]+1],pos[3*tets[i]+2],
	    pos[3*tets[i+1]],pos[3*tets[i+1]+1],pos[3*tets[i+1]+2],
	    pos[3*tets[i+2]],pos[3*tets[i+2]+1],pos[3*tets[i+2]+2],
	    pos[3*tets[i+3]],pos[3*tets[i+3]+1],pos[3*tets[i+3]+2],
	    ll(pos[3*tets[i]],pos[3*tets[i]+1],pos[3*tets[i]+2],time),
	    ll(pos[3*tets[i+1]],pos[3*tets[i+1]+1],pos[3*tets[i+1]+2],time),
	    ll(pos[3*tets[i+2]],pos[3*tets[i+2]+1],pos[3*tets[i+2]+2],time),  
	    ll(pos[3*tets[i+3]],pos[3*tets[i+3]+1],pos[3*tets[i+3]+2],time));    
  }
  
  for (size_t i=0;i<tris.size();i+=3){
    SVector3 COG((pos[3*tris[i]]+pos[3*tris[i+1]]+pos[3*tris[i+2]])/3.0,
		 (pos[3*tris[i]+1]+pos[3*tris[i+1]+1]+pos[3*tris[i+2]+1])/3.0,
		 (pos[3*tris[i]+2]+pos[3*tris[i+1]+2]+pos[3*tris[i+2]+2])/3.0);
    int color = 1;
    if (!discreteFront::instance()->empty()){
      color = discreteFront::instance()->whatIsTheColorOf2d(COG);
    }
    fprintf(f,"ST(%g,%g,%g,%g,%g,%g,%g,%g,%g){%d,%d,%d};\n",
	    pos[3*tris[i]],pos[3*tris[i]+1],pos[3*tris[i]+2],
	    pos[3*tris[i+1]],pos[3*tris[i+1]+1],pos[3*tris[i+1]+2],
	    pos[3*tris[i+2]],pos[3*tris[i+2]+1],pos[3*tris[i+2]+2],color,color,color);
  }

  for (size_t i=0;i<front_nodes.size();i++){
    fprintf(f,"SP(%g,%g,%g){3};\n",pos[3*front_nodes[i]],
	    pos[3*front_nodes[i]+1],pos[3*front_nodes[i]+2]);
  }
  

  fprintf(f,"};\n");
  fclose(f);
}

/*
  FOR API
*/


void concentration(std::vector<int> &concentration){
  meshRelaying::instance()->concentration(&concentration);
}

void advanceInTime(double dt, std::vector<SVector3> v, bool front){
  meshRelaying::instance()->advanceInTime(dt, v, front);
}

void addFreeForm(int tag, const std::vector<SVector3> &poly){
   discreteFront::instance()->addFreeForm(tag, poly);
}

void getDFPosition(std::vector<double> &api_position, std::vector<int> &api_tags){
  discreteFront::instance()->getDFPosition(&api_position, &api_tags);
}

void getNodesPosition(std::vector<double> &api_position){
  meshRelaying::instance()->getNodesPosition(&api_position);
}

void getFrontNodesPosition(std::vector<double> &api_position){
  meshRelaying::instance()->getFrontNodesPosition(&api_position);
}

void setBndFront(){
  meshRelaying::instance()->setBndFront();
  meshRelaying::instance()->print4debug("begin.pos");
}

void resetDiscreteFront(){
  discreteFront::instance()->clear();
}

void relayingAndRelax(){
  meshRelaying::instance()->print4debug("in_gmsh.pos");
  meshRelaying::instance()->doRelaying(0);      // time not used for df -> 0
  meshRelaying::instance()->print4debug("between_gmsh.pos");
  meshRelaying::instance()->doRelax(1);         // full relax
  meshRelaying::instance()->print4debug("out_gmsh.pos");
}

void redistFront(double lc){
  meshRelaying::instance()->redistFront(lc);
}

void meshRelaying::setBndFront(){
  std::vector<size_t> l;
  std::vector<double> p;
  std::vector<int> c; 

  size_t iter = 0;
  l.push_back(iter);
  iter++;
  c.push_back(-1);
  p.push_back(pos[3*bnd1d[0].first]);
  p.push_back(pos[3*bnd1d[0].first+1]);
  p.push_back(pos[3*bnd1d[0].first+2]);
  size_t current = bnd1d[0].second;
  size_t first = bnd1d[0].first;
  size_t id_current = 0;
  
  while(current!= first){
    l.push_back(iter);
    l.push_back(iter);
    iter++;
    c.push_back(-1);
    p.push_back(pos[3*current]);
    p.push_back(pos[3*current+1]);
    p.push_back(pos[3*current+2]);
    
    for(size_t j=0; j<bnd1d.size(); ++j){
      if(bnd1d[j].first == current && j!=id_current){
        current = bnd1d[j].second;
        id_current = j;
        break;
      } else if(bnd1d[j].second == current && j!=id_current){
        current = bnd1d[j].first;
        id_current = j;
        break;
      }
    }
  }
  l.push_back(l[0]);

  discreteFront::instance()->addLines(p,l,c); 
}

void discreteFront::clear(){
  colors.clear();
  corners.clear();
  lines.clear();
  pos.clear();
}

void meshRelaying::concentration(std::vector<int> *concentration){
  for (size_t i=0;i<tris.size();i+=3){
    SVector3 COG((pos[3*tris[i]]+pos[3*tris[i+1]]+pos[3*tris[i+2]])/3.0,
		 (pos[3*tris[i]+1]+pos[3*tris[i+1]+1]+pos[3*tris[i+2]+1])/3.0,
		 0);
    int color = 1;
    if (!discreteFront::instance()->empty()){
      color = discreteFront::instance()->whatIsTheColorOf2d(COG);
      if(color<0) color = 0;
    }
    (*concentration).push_back(color);
  }
}


void discreteFront::addFreeForm (int tag, const std::vector<SVector3> &poly){
  std::vector<double> p;
  std::vector<size_t> l;
  std::vector<int> c;
  for (size_t k=0;k<poly.size();k++){
    SVector3 p0 = poly[k];
    c.push_back(tag);
    l.push_back(k);
    l.push_back((k+1)%poly.size());
    p.push_back(p0.x());
    p.push_back(p0.y());
    p.push_back(0.);
  }  
  discreteFront::instance()->addLines(p,l,c);
}
<|MERGE_RESOLUTION|>--- conflicted
+++ resolved
@@ -1131,20 +1131,6 @@
       }
     }
   }
-<<<<<<< HEAD
-  for (size_t j=0;j<curr.size();j++){
-    size_t A = curr[j];
-    size_t B = curr[(j+1)%curr.size()];
-    if (A == B){
-      Msg::Warning("should not happen line %d file %s",__LINE__,__FILE__);
-      continue;
-    }
-    std::pair<size_t,size_t> pa = std::make_pair(std::min(A,B), std::max(A,B));
-    pp.push_back(pa);
-  }
-  return pp;
-}
-=======
 
   std::vector<int> moved(pos.size()/3, 0);
   for(size_t i=0; i<pos.size()/3; ++i){
@@ -1152,7 +1138,6 @@
       moved[i] = 1;
     }
   }
->>>>>>> 800a1c4f
 
   for(size_t i=0; i<lines.size(); i+=2){
     if(!moved[lines[i]] && !moved[lines[i+1]]) continue;
@@ -1235,7 +1220,7 @@
   }
   else if (TESTCASE == 2){
     //    df.addRectangle(1,0.5,0.75,0.3,0.003,200);
-    discreteFront::instance()->addEllipsis(1,0.5,0.75,0,0.15,0.15,10000);
+    discreteFront::instance()->addEllipsis(1,0.5,0.75,0,0.15,0.15,1000);
     //    df.addEllipsis(2,0.5,0.25,0,0.15,0.15,1000);
     //    df.addEllipsis(3,0.25,0.5,0,0.15,0.15,1000);
   }
@@ -1542,27 +1527,6 @@
     if (ITTT++ == MAXIT)break;
     if (tets.empty()){      
       for (size_t i=0;i<tris.size();i+=3){
-<<<<<<< HEAD
-	std::vector<SVector3> c;
-	std::vector<int> col;
-	discreteFront::instance()->cornersInTriangle2d (SVector3(pos[3*tris[i]],pos[3*tris[i]+1],pos[3*tris[i]+2]),
-							SVector3(pos[3*tris[i+1]],pos[3*tris[i+1]+1],pos[3*tris[i+1]+2]),
-							SVector3(pos[3*tris[i+2]],pos[3*tris[i+2]+1],pos[3*tris[i+2]+2]),
-							c,col);
-	if (!c.empty()){
-	  for (int j=0;j<3;j++){
-	    double qMin = smallest_measure (tris[i+j],c[0]);
-	    if (qMin > 0 && std::find(front_nodes.begin(),front_nodes.end(),tris[i+j]) == front_nodes.end()){
-	      pos[3*tris[i+j]]   = c[0].x();
-	      pos[3*tris[i+j]+1] = c[0].y();
-	      front_nodes.push_back(tris[i+j]);
-	      discreteFront::instance()->addFrontNode (tris[i+j],col[0],c[0]);
-	      corners.push_back(tris[i+j]);
-	      break;
-	    }
-	  }
-	}
-=======
         std::vector<SVector3> c;
         std::vector<int> col;
         discreteFront::instance()->cornersInTriangle2d (SVector3(pos[3*tris[i]],pos[3*tris[i]+1],pos[3*tris[i]+2]),
@@ -1591,7 +1555,6 @@
             }
           }
         }
->>>>>>> 800a1c4f
       }
     }
     std::sort(front_nodes.begin(),front_nodes.end());
