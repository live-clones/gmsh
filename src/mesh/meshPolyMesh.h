--- conflicted
+++ resolved
@@ -12,11 +12,8 @@
 #include <stack>
 #include <stdio.h>
 #include "SVector3.h"
-<<<<<<< HEAD
 #include "Numeric.h"
-=======
 #include "robustPredicates.h"
->>>>>>> 2154358c
 
 class PolyMesh {
 public:
@@ -232,9 +229,6 @@
     } while(he != v->he);
     return count;
   }
-<<<<<<< HEAD
-  
-=======
 
   inline void vertexNeighbors(const Vertex* v, std::vector<Vertex* >* vertexNeighbors=NULL, bool* onBoundary=NULL){
     if(onBoundary) *onBoundary = true;
@@ -263,7 +257,6 @@
     if(vertexNeighbors) *vertexNeighbors = vs;
   }
 
->>>>>>> 2154358c
   inline int num_sides(const HalfEdge *he) const
   {
     size_t count = 0;
