--- conflicted
+++ resolved
@@ -77,8 +77,14 @@
       sys3x3 (J, rhs, g, &det);
       return SVector3(g[0],g[1],g[2]);
     }
+    SVector3 cog() const {
+      SVector3 p1 = he->v->position;
+      SVector3 p2 = he->next->v->position;
+      SVector3 p3 = he->next->next->v->position;
+      return (p1 + p2 + p3) * (1./3.);
+    }
   };
-
+  
   std::vector<Vertex *> vertices;
   std::vector<HalfEdge *> hedges;
   std::vector<Face *> faces;
@@ -116,7 +122,6 @@
     for(auto it : hedges) delete it;
     for(auto it : faces) delete it;
   }
-<<<<<<< HEAD
 
   // constructor that does nothing
   PolyMesh() {
@@ -152,8 +157,6 @@
       he->f = h->f == nullptr ? nullptr : fs[h->f];
     }        
   }  
-=======
->>>>>>> 978a51a3
   
   ~PolyMesh() { reset(); }
 
@@ -585,7 +588,8 @@
     std::vector<Vertex *> seeds; seeds.push_back(v);
     fastMarching(seeds,d);
   }
-  void exactGeodesicDistance (const PolyMesh::VertexOnFace &_start, std::map<Vertex*,double> &ls);
+
+  void exactGeodesicDistance (const PolyMesh::VertexOnFace &_start, std::map<Vertex*,double> &ls, double d = 1.e22);
   
   PolyMesh::Path traceGeodesic (const PolyMesh::VertexOnFace &_v, double theta, double L);  
   PolyMesh::Path traceGeodesic (const PolyMesh::VertexOnFace &_start, const PolyMesh::VertexOnFace &_end);
