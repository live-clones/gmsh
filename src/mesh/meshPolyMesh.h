// Gmsh - Copyright (C) 1997-2024 C. Geuzaine, J.-F. Remacle
//
// See the LICENSE.txt file in the Gmsh root directory for license information.
// Please report all issues on https://gitlab.onelab.info/gmsh/gmsh/issues.

#ifndef MESH_POLYMESH_H
#define MESH_POLYMESH_H

#include <vector>
#include <map>
#include <algorithm>
#include <stack>
#include <stdio.h>
#include "SVector3.h"
#include "Numeric.h"
#include "robustPredicates.h"

class PolyMesh {
public:
  class HalfEdge;
  class Face;
  class Vertex;

  class Vertex {
  public:
    Vertex(double x, double y, double z, int _d = -1)
      : position(x, y, z), he(NULL), data(_d)
    {
    }
    SVector3 position;
    PolyMesh::HalfEdge *he; // one incident half edge
    int data;

    inline operator const double*() const { return position.data(); }

    inline double gaussianCurvature() const
    {
      HalfEdge *_he = he;
      do {
        if(_he->opposite == NULL) break;
        _he = _he->opposite->next;
      } while(_he != he);

      double GC = 0.0;
      // boundary vertex --> add geodesic curvature
      if(_he != he) {
        SVector3 d2 = _he->d();
        SVector3 d1 = he->d();
        GC += angle(d2, d1);
      }

      do {
        HalfEdge *hep = _he->prev->opposite;
        if(!hep) break;
        SVector3 d1 = _he->d();
        SVector3 d2 = hep->d();
        GC += angle(d1, d2);
        _he = hep;
      } while(_he != he);
      return 2 * M_PI - GC;
    }
  };

  class HalfEdge {
  public:
    HalfEdge(Vertex *vv)
      : v(vv), f(NULL), prev(NULL), next(NULL), opposite(NULL), data(-1)
    {
    }
    Vertex *v; // origin
    Face *f; // incident face
    HalfEdge *prev; // previous half edge on the face
    HalfEdge *next; // next half edge on the face
    HalfEdge *opposite; // opposite half edge (twin)
    int data;
    SVector3 d() const
    {
      SVector3 t = next->v->position - v->position;
      t.normalize();
      return t;
    }
    double l() const
    {
      SVector3 t = next->v->position - v->position;
      return t.norm();
    }
  };

  class Face {
  public:
    Face(HalfEdge *e) : he(e), data(-1) {}
    HalfEdge *he; // one half edge of the face
    int data;
    SVector3 grad(double v1, double v2, double v3)
    {
      SVector3 p1 = he->v->position;
      SVector3 p2 = he->next->v->position;
      SVector3 p3 = he->next->next->v->position;
      SVector3 d1 = p2 - p1;
      SVector3 d2 = p3 - p1;
      SVector3 d3 = crossprod(d1, d2);
      d3.normalize();
      double J[3][3] = {{d1.x(), d1.y(), d1.z()},
                        {d2.x(), d2.y(), d2.z()},
                        {d3.x(), d3.y(), d3.z()}};
      double g[3], rhs[3] = {v2 - v1, v3 - v1, 0.0};
      double det;
      sys3x3(J, rhs, g, &det);
      return SVector3(g[0], g[1], g[2]);
    }
    SVector3 cog() const
    {
      SVector3 p1 = he->v->position;
      SVector3 p2 = he->next->v->position;
      SVector3 p3 = he->next->next->v->position;
      return (p1 + p2 + p3) * (1. / 3.);
    }
  };

  std::vector<Vertex *> vertices;
  std::vector<HalfEdge *> hedges;
  std::vector<Face *> faces;
  std::vector<SVector3> high_order_nodes;

  struct VertexOnSurface {
    PolyMesh::HalfEdge *he; // he->f in the extrinsic_ mesh
    double u, v; // local coordinates of the vertex in that face or in an edge
                 // of the face
    short dim;
    //    size_t tag;
    VertexOnSurface(short _dim = 2) : dim(_dim) {}
    SVector3 point() const
    {
      if(dim == 0)
        return he->v->position;
      else if(dim == 1)
        return he->v->position * (1. - u) + he->next->v->position * u;
      else
        return he->v->position * (1. - u - v) + he->next->v->position * u +
               he->next->next->v->position * v;
    }
  };

  /*  struct Path {
    VertexOnFace _start;
    VertexOnFace _end;
    std::vector<VertexOnEdge> _pts;
    void print4debug (int id, FILE *f = NULL);
    };*/

  void reset()
  {
    for(auto it : vertices) delete it;
    for(auto it : hedges) delete it;
    for(auto it : faces) delete it;
  }

  // constructor that does nothing
  PolyMesh() {}
  // copy constructor
  PolyMesh(const PolyMesh &p);

  ~PolyMesh() { reset(); }

  void print4debug(const int debugTag)
  {
    char name[256];
    sprintf(name, "polyMesh%d.pos", debugTag);
    FILE *f = fopen(name, "w");
    fprintf(f, "View \" %s \"{\n", name);
    for(auto it : faces) {
      HalfEdge *he0 = it->he;
      HalfEdge *he1 = it->he->next;
      HalfEdge *he2 = it->he->next->next;
      fprintf(f, "ST(%g,%g,0,%g,%g,0,%g,%g,0){%d,%d,%d};\n",
              he0->v->position.x(), he0->v->position.y(), he1->v->position.x(),
              he1->v->position.y(), he2->v->position.x(), he2->v->position.y(),
              it->data, it->data, it->data);
    }
    for(auto it : hedges) {
      HalfEdge *he = it;
      if(he->data >= 0) {
        fprintf(f, "SL(%g,%g,0,%g,%g,0){%d,%d};\n", he->v->position.x(),
                he->v->position.y(), he->opposite->v->position.x(),
                he->opposite->v->position.y(), he->data, he->data);
      }
    }

    fprintf(f, "};\n");
    fclose(f);
  }

  // compute the degree of a given vertex v
  inline int degree(const Vertex *v) const
  {
    HalfEdge *he = v->he;
    size_t count = 0;
    do {
      //      printf("%p %p %p\n",he->v, he->next->v, he->next->next->v);
      he = he->opposite;
      if(he == NULL) return -1;
      he = he->next;
      count++;
    } while(he != v->he);
    return count;
  }

  inline void vertexNeighbors(const Vertex *v,
                              std::vector<Vertex *> *vertexNeighbors = NULL,
                              bool *onBoundary = NULL)
  {
    if(onBoundary) *onBoundary = false;
    HalfEdge *bndHe = nullptr;
    std::vector<Vertex *> vs;
    HalfEdge *he = v->he;
    vs.push_back(he->next->v);
    int iter = 0;
    do {
      if(he->opposite == NULL)
        bndHe = he;
      else {
        he = he->opposite->next;
        if(he != v->he) vs.push_back(he->next->v);
      }
      if (iter > 100000){
	printf("vertex %d neighbor %d \n",v->data,he->next->v->data);
      }
      if (iter++ > 100020){
	return;
      }
    } while(he != v->he && bndHe == nullptr);

    iter = 0;
    if (bndHe){ // we are dealing with a boundary vertex; we're going to loop over the hes in the other direction
      if(onBoundary) *onBoundary = true;
      vs.clear();
      he = bndHe;
      vs.push_back(he->next->v);
      do {
        he = he->next->next;

	if (iter > 100000){
	  printf("vertex %d neighbor %d \n",v->data,he->next->v->data);
	}
	if (iter++ > 100020){
	  return;
	}

        vs.push_back(he->v);
        he = he->opposite;
      } while(he != nullptr);
    }
    if(vertexNeighbors) *vertexNeighbors = vs;
  }

  inline int vertex_faces(const Vertex *v, std::vector<Face *> &faces)
  {
    int n_faces = 0;
    HalfEdge *he = v->he;
    do {
      faces.push_back(he->f);
      he = he->opposite;
      if(he == NULL) return -1;
      he = he->next;
      n_faces++;
    } while(he != v->he);
    return n_faces;
  }

  inline int num_sides(const HalfEdge *he) const
  {
    size_t count = 0;
    const HalfEdge *start = he;
    do {
      count++;
      he = he->next;
    } while(he != start);
    return count;
  }

  // compute the normal of an internal vertex v
  inline SVector3 normal(const Vertex *v) const
  {
    SVector3 n(0, 0, 0);
    HalfEdge *he = v->he;
    do {
      SVector3 n1 = he->d();
      he = he->opposite;
      if(he == NULL) return -1;
      he = he->next;
      n += crossprod(n1, he->d());
    } while(he != v->he);
    n.normalize();
    return n;
  }

  inline HalfEdge *getEdgeReverse(Vertex *v0, Vertex *v1, HalfEdge *end){
    //    printf("coucou1 %p %p %p\n",v0,v1,end->v);
    HalfEdge *he = end;
    if (!he)return NULL;
    do {
      if (he->next == NULL)return NULL;
      if(he->next->v == v1) return he;
      if (he->prev == NULL)return NULL;
      he = he->prev->opposite;
      if(he == NULL) return NULL;
    } while(he != end);
    //    printf("coucou2\n");
    return NULL;
  }

  inline HalfEdge *getEdge(Vertex *v0, Vertex *v1)
  {
    //    int iter = 0;
    HalfEdge *he = v0->he;
    do {
      if (he==NULL)return NULL;
      if (he->next==NULL)return NULL;
      if(he->next->v == v1) return he;
      if(he->opposite == NULL) {
	he =getEdgeReverse(v0,v1,he);
	//	printf("%p\n",he);
	return he;
      }
      he = he->opposite;
      he = he->next;
      //      if (iter++ >10000)return NULL;
    } while(he != v0->he);
    return NULL;
  }

  inline HalfEdge *getEdgeWithBnd(Vertex *v0, Vertex *v1)
  {
    HalfEdge *bndHe = nullptr;
    std::vector<Vertex *> vs;
    HalfEdge *he = v0->he;
    do {
      if(he->next->v == v1) return he;
      if(he->opposite == NULL)
        bndHe = he;
      else
        he = he->opposite->next;
    } while(he != v0->he && bndHe == nullptr);
    if(bndHe) { // we are dealing with a boundary vertex; we're going to loop
                // over the hes in the other direction
      he = bndHe;
      do {
        if(he->next->v == v1) return he;
        he = he->next->next->opposite;
      } while(he != nullptr);
    }
    return NULL;
  }

  inline void createFace(Face *f, Vertex *v0, Vertex *v1, Vertex *v2,
                         HalfEdge *he0, HalfEdge *he1, HalfEdge *he2)
  {
    he0->v = v0;
    he1->v = v1;
    he2->v = v2;
    v0->he = he0;
    v1->he = he1;
    v2->he = he2;

    he0->next = he1;
    he1->prev = he0;
    he1->next = he2;
    he2->prev = he1;
    he2->next = he0;
    he0->prev = he2;
    he0->f = he1->f = he2->f = f;
    f->he = he0;
  }

  bool
  deleteVertexAndRemeshCavity(PolyMesh::Vertex *v,
                              std::vector<std::vector<Vertex *>> &triangles);
  bool
  deleteVertexAndRemeshCavity2(PolyMesh::Vertex *v,
                               std::vector<std::vector<Vertex *>> &triangles);
  void createTriangle(Vertex *v0, Vertex *v1, Vertex *v2);
  void deleteFace(PolyMesh::Face *f);
  void deleteHalfEdge(PolyMesh::HalfEdge *he);
  void deleteIsolatedVertex(PolyMesh::Vertex *he);

  // swap without asking questions
  //
  //         he1
  // v2 ------->------ v3
  //    | \          |
  //    |   \ he0    | he2
  // heo2|     \      |
  //    |  heo0 \    |
  //    |         \  |
  // v1 -----<------- v0
  //          heo1
  //
  //          he1
  //    --------------
  //    |         /  |
  //    |   he0 /    | he2
  // heo2|    /       |
  //    |  /heo0     |
  //    |/           |
  //    --------------
  //          heo1
  //

  inline int swap_edge(HalfEdge *he0)
  {
    HalfEdge *heo0 = he0->opposite;
    if(heo0 == NULL) return -1;

    HalfEdge *he1 = he0->next;
    HalfEdge *he2 = he1->next;
    HalfEdge *heo1 = heo0->next;
    HalfEdge *heo2 = heo1->next;

    Vertex *v0 = heo1->v;
    Vertex *v1 = heo2->v;
    Vertex *v2 = heo0->v;
    Vertex *v3 = he2->v;

    createFace(he0->f, v0, v1, v3, heo1, heo0, he2);
    createFace(heo2->f, v1, v2, v3, heo2, he1, he0);
    return 0;
  }

  inline int merge_faces(HalfEdge *he)
  {
    PolyMesh::HalfEdge *heo = he->opposite;

    if(heo == nullptr) return -1;

    PolyMesh::Face *to_delete = heo->f;

    do {
      heo->f = he->f;
      heo = heo->next;
    } while(heo != he->opposite);

    he->next->prev = heo->prev;
    heo->prev->next = he->next;
    he->prev->next = heo->next;
    heo->next->prev = he->prev;

    he->f->he = he->next;
    he->v->he = heo->next;
    heo->v->he = he->next;

    // remove afterwards...
    he->v = nullptr;
    heo->v = nullptr;
    to_delete->he = nullptr;
    return 0;
  }

  inline int hedgeCollapse(HalfEdge *he, std::vector<HalfEdge *> *_t = NULL)
  {
    Vertex *v_a = he->opposite->next->next->v;
    Vertex *v_b = he->next->next->v;
    Vertex *v_c = he->opposite->v;
    Vertex *v_d = he->v;
    HalfEdge *heo = he->opposite;
    HalfEdge *he_ca = heo->next->next->opposite;
    HalfEdge *he_bc = he->next->opposite;
    HalfEdge *he_ad = heo->next->opposite;
    HalfEdge *he_db = he->next->next->opposite;
    // change incident vertex
    HalfEdge *_he = he;
    std::vector<HalfEdge *> touched;
    do {
      _he->v = v_c;
      _he = _he->opposite->next;
      touched.push_back(_he);
      touched.push_back(_he->next);
      touched.push_back(_he->next->next);
    } while(_he != he);
    v_d->he = nullptr;

    // update external vertices
    v_a->he = he_ad;
    v_b->he = he_bc;

    // delete 2 adjacent faces
    he->f->he = nullptr;
    heo->f->he = nullptr;

    he->f = nullptr;
    he->next->f = nullptr;
    he->next->next->f = nullptr;
    heo->f = nullptr;
    heo->next->f = nullptr;
    heo->next->next->f = nullptr;

    // set opposite of hedges
    if(he_ca != nullptr) { he_ca->opposite = he_ad; }
    he_ad->opposite = he_ca;
    he_ad->data = heo->next->next->data;
    if(he_bc != nullptr) { he_bc->opposite = he_db; }
    he_db->opposite = he_bc;
    he_db->data = he->next->data;
    // create new faces
    createFace(he_ad->f, v_a, v_c, he_ad->next->next->v, he_ad, he_ad->next,
               he_ad->next->next);
    createFace(he_db->f, v_c, v_b, he_db->next->next->v, he_db, he_db->next,
               he_db->next->next);

    touched.push_back(he_ad->next->next);
    touched.push_back(he_db->next);

    if(_t) *_t = touched;

    return 0;
  }

  inline int checkHedgeCompatibility(HalfEdge *he)
  {
    bool deletion_accepted = false;
    bool corner = false;
    while(!deletion_accepted && !corner) {
      if(he->data != -1) { return false; }
      HalfEdge *_he = he->next->next->opposite;
      Vertex *v0 = he->next->v;
      bool flipped = false;
      if(!_he) corner = true;
      while(!flipped && _he->next->next->opposite != he && !corner) {
        Vertex *v1 = _he->next->v;
        Vertex *v2 = _he->next->next->v;
        double s = robustPredicates::orient2d(v0->position, v1->position, v2->position);
        if(s <= 0) flipped = true;
        _he = _he->next->next->opposite;
        if(_he == nullptr) corner = true;
      }
      if(flipped || corner) {
        // he = he->next->next->opposite;
        return false;
      }
      else if(!flipped && !corner) {
        // we found a good edge! we can adapt the big mesh
        deletion_accepted = true;
        return true;
      }
    }
    return false;
  }

  inline int deleteVertex(Vertex *v, std::vector<HalfEdge *> *_t = NULL)
  {
    std::vector<HalfEdge *> _touched;
    if(degree(v) == 3) {
      HalfEdge *he = v->he;
      HalfEdge *he0 = he->next;
      HalfEdge *he1 = he0->next->opposite->next;
      HalfEdge *he2 = he1->next->opposite->next;
      Vertex *v0 = he0->v;
      Vertex *v1 = he1->v;
      Vertex *v2 = he2->v;
      do {
        he->f = nullptr;
        he->opposite->f = nullptr;
        he = he->next->next->opposite;
      } while(he != v->he);
      he0->next = he1;
      he1->next = he2;
      he2->next = he0;
      he1->f->he = nullptr; // to turn these faces off
      he2->f->he = nullptr; // to turn these faces off
      v->he = nullptr;
      he1->f = he0->f;
      he2->f = he0->f;
      createFace(he0->f, v0, v1, v2, he0, he1, he2);
      if(_t) {
        // for(auto he : *_t) (*_t).push_back(he);
        (*_t).push_back(he0);
        (*_t).push_back(he1);
        (*_t).push_back(he2);
      }

    }
    else {
      HalfEdge *he = v->he;
      bool deletion_accepted = false;
      bool corner = false;
      while(!deletion_accepted && !corner) {
        if(he->data != -1) return -1;
        HalfEdge *_he = he->next->next->opposite;
        Vertex *v0 = he->next->v;
        bool flipped = false;
        if(!_he) corner = true;
        while(!flipped && _he != he && !corner) {
          Vertex *v1 = _he->next->v;
          Vertex *v2 = _he->next->next->v;
          double s = robustPredicates::orient2d(v0->position, v1->position,
                                                v2->position);
          if(s < 0) flipped = true;
          _he = _he->next->next->opposite;
          if(_he == nullptr) corner = true;
        }
        if(flipped) { he = he->next->next->opposite; }
        else if(!flipped && !corner) {
          // we found a good edge! we can adapt the big mesh
          _he = he->next->next->opposite;
          while(degree(v) > 3) {
            if (_t) (*_t).push_back(_he);
            HalfEdge *_heNext = _he->next->next->opposite;
            swap_edge(_he);
            _he = _heNext;
          }
          // if(_t) *_t = _touched;
          // if(_t) (*_t).insert((*_t).end(), _touched.begin(), _touched.end());
          deletion_accepted = true;
        }
      }
      deleteVertex(v, _t);
    }
    return 0;
  }

  void cleanv()
  {
    std::vector<Vertex *> uv;
    for(auto v : vertices) {
      if(v->he)
        uv.push_back(v);
      else
        delete v;
    }
    vertices = uv;
  }

  void cleanh()
  {
    std::vector<HalfEdge *> uh;
    for(auto h : hedges) {
      if(h->f)
        uh.push_back(h);
      else
        delete h;
    }
    hedges = uh;
  }

  void cleanf()
  {
    std::vector<Face *> uf;
    for(auto f : faces) {
      if(f->he)
        uf.push_back(f);
      else
        delete f;
    }
    faces = uf;
  }

  void clean()
  {
    cleanv();
    cleanh();
    cleanf();
  }

  // general case
  inline int split_edge_general(HalfEdge *he0m, const SVector3 &position,
                                int data = -1)
  {
    //    printf("coucocu7\n");
    HalfEdge *he1m = he0m->opposite;
    //    if(he1m == nullptr) return -1;

    Vertex *mid = new Vertex(position.x(), position.y(), position.z(),
                             data == -1 ? vertices.size() : data);
    vertices.push_back(mid);

    HalfEdge *hem0 = nullptr;
    if(he1m) hem0 = new HalfEdge(mid);
    HalfEdge *hem1 = new HalfEdge(mid);

    mid->he = hem1;

    hem1->f = he0m->f;
    if(hem0) hem0->f = he0m->opposite->f;
    if(hem0) hedges.push_back(hem0);
    hedges.push_back(hem1);

    he0m->opposite = hem0;
    if(hem0) hem0->opposite = he0m;
    if(he1m) he1m->opposite = hem1;
    hem1->opposite = he1m;

    // right side
    hem1->next = he0m->next;
    he0m->next->prev = hem1;
    he0m->next = hem1;
    hem1->prev = he0m;

    // left side
    if(hem0) hem0->next = he1m->next;
    if(he1m) he1m->next->prev = hem0;
    if(he1m) he1m->next = hem0;
    if(hem0) hem0->prev = he1m;
    //    printf("coucocu8\n");
    return 0;
  }

  inline int split_edge_general(HalfEdge *he0m, PolyMesh::Vertex *mid)
  {
    //    printf("coucocu7\n");
    HalfEdge *he1m = he0m->opposite;
    //    if(he1m == nullptr) return -1;

    HalfEdge *hem0 = nullptr;
    if(he1m) hem0 = new HalfEdge(mid);
    HalfEdge *hem1 = new HalfEdge(mid);

    mid->he = hem1;

    hem1->f = he0m->f;
    if(hem0) hem0->f = he0m->opposite->f;
    if(hem0) hedges.push_back(hem0);
    hedges.push_back(hem1);

    he0m->opposite = hem0;
    if(hem0) hem0->opposite = he0m;
    if(he1m) he1m->opposite = hem1;
    hem1->opposite = he1m;

    // right side
    hem1->next = he0m->next;
    he0m->next->prev = hem1;
    he0m->next = hem1;
    hem1->prev = he0m;

    // left side
    if(hem0) hem0->next = he1m->next;
    if(he1m) he1m->next->prev = hem0;
    if(he1m) he1m->next = hem0;
    if(hem0) hem0->prev = he1m;
    //    printf("coucocu8\n");
    return 0;
  }

  // assume a triangular mesh
  inline int split_edge(HalfEdge *he0m, const SVector3 &position, int data)
  {
    HalfEdge *he1m = he0m->opposite;
    if(he1m == nullptr) return -1;

    Vertex *mid = new Vertex(position.x(), position.y(), position.z(), data);
    vertices.push_back(mid);

    HalfEdge *he12 = he0m->next;
    HalfEdge *he20 = he0m->next->next;
    HalfEdge *he03 = he0m->opposite->next;
    HalfEdge *he31 = he0m->opposite->next->next;

    // if(he03->v != he0m->v) Msg::Error("error 1");
    // if(he1m->v != he12->v) Msg::Error("error 2");

    Vertex *v0 = he03->v;
    Vertex *v1 = he12->v;
    Vertex *v2 = he20->v;
    Vertex *v3 = he31->v;

    HalfEdge *hem0 = new HalfEdge(mid);
    HalfEdge *hem1 = new HalfEdge(mid);
    HalfEdge *hem2 = new HalfEdge(mid);
    HalfEdge *hem3 = new HalfEdge(mid);

    HalfEdge *he2m = new HalfEdge(v2);
    HalfEdge *he3m = new HalfEdge(v3);

    he0m->opposite = hem0;
    hem0->opposite = he0m;
    he1m->opposite = hem1;
    hem1->opposite = he1m;
    he2m->opposite = hem2;
    hem2->opposite = he2m;
    he3m->opposite = hem3;
    hem3->opposite = he3m;

    hedges.push_back(hem0);
    hedges.push_back(hem1);
    hedges.push_back(hem2);
    hedges.push_back(hem3);
    hedges.push_back(he2m);
    hedges.push_back(he3m);

    Face *f0m2 = he0m->f;
    Face *f1m3 = he1m->f;
    Face *f2m1 = new Face(he2m);
    Face *f3m0 = new Face(he3m);
    faces.push_back(f2m1);
    faces.push_back(f3m0);

    createFace(f0m2, v0, mid, v2, he0m, hem2, he20);
    createFace(f1m3, v1, mid, v3, he1m, hem3, he31);
    createFace(f2m1, v2, mid, v1, he2m, hem1, he12);
    createFace(f3m0, v3, mid, v0, he3m, hem0, he03);
    return 0;
  }

  inline int split_boundary_edge(HalfEdge *he, const SVector3 &position,
                                 int data,
                                 std::vector<HalfEdge *> *new_bnd_hes = NULL)
  {
    if(he->opposite != nullptr) return -1;

    Vertex *v0 = he->v;
    Vertex *v1 = he->next->v;
    Vertex *v2 = he->next->next->v;

    Vertex *mid = new Vertex(position.x(), position.y(), position.z(), data);
    vertices.push_back(mid);

    HalfEdge *hen = he->next;
    HalfEdge *hep = he->next->next;

    HalfEdge *hem = new HalfEdge(mid);
    HalfEdge *hemo = new HalfEdge(v2);
    HalfEdge *he1 = new HalfEdge(mid);

    he->next = hem;
    hem->next = hep;
    hep->next = he;

    he1->next = hen;
    hen->next = hemo;
    hemo->next = he1;

    hem->opposite = hemo;
    hemo->opposite = hem;

    hedges.push_back(hem);
    hedges.push_back(hemo);
    hedges.push_back(he1);

    Face *f0 = he->f;
    Face *f1 = new Face(hen);
    f1->data = f0->data;
    faces.push_back(f1);

    createFace(f0, v0, mid, v2, he, hem, hep);
    createFace(f1, v2, mid, v1, hemo, he1, hen);

    new_bnd_hes->push_back(he);
    new_bnd_hes->push_back(he1);

    return 0;
  }

  //
  // v0   he0
  // ------------------>------ v1
  // |                      /
  // |                   /
  // |      v         /
  // |he2          /
  // |          /  he1
  // |       /
  // |    /
  // |/
  // v2

  inline void initialize_rectangle(double xmin, double xmax, double ymin,
                                   double ymax)
  {
    reset();
    Vertex *v_mm = new PolyMesh::Vertex(xmin, ymin, 0);
    vertices.push_back(v_mm);
    Vertex *v_mM = new PolyMesh::Vertex(xmin, ymax, 0);
    vertices.push_back(v_mM);
    Vertex *v_MM = new PolyMesh::Vertex(xmax, ymax, 0);
    vertices.push_back(v_MM);
    Vertex *v_Mm = new PolyMesh::Vertex(xmax, ymin, 0);
    vertices.push_back(v_Mm);
    HalfEdge *mm_MM = new HalfEdge(v_mm);
    HalfEdge *MM_Mm = new HalfEdge(v_MM);
    HalfEdge *Mm_mm = new HalfEdge(v_Mm);
    hedges.push_back(mm_MM);
    hedges.push_back(MM_Mm);
    hedges.push_back(Mm_mm);
    Face *f0 = new Face(mm_MM);
    faces.push_back(f0);
    createFace(f0, v_mm, v_MM, v_Mm, mm_MM, MM_Mm, Mm_mm);

    HalfEdge *MM_mm = new HalfEdge(v_MM);
    HalfEdge *mm_mM = new HalfEdge(v_mm);
    HalfEdge *mM_MM = new HalfEdge(v_mM);
    hedges.push_back(MM_mm);
    hedges.push_back(mm_mM);
    hedges.push_back(mM_MM);
    Face *f1 = new Face(MM_mm);
    faces.push_back(f1);
    createFace(f1, v_MM, v_mm, v_mM, MM_mm, mm_mM, mM_MM);

    MM_mm->opposite = mm_MM;
    mm_MM->opposite = MM_mm;
  }

  inline int split_triangle(int index, double x, double y, double z, Face *f,
                            int (*doSwap)(PolyMesh::HalfEdge *, void *) = NULL,
                            void *data = NULL,
                            std::vector<HalfEdge *> *_t = NULL)
  {
    Vertex *v = new PolyMesh::Vertex(x, y, z); // one more vertex
    v->data = -1;

    vertices.push_back(v);

    HalfEdge *he0 = f->he;
    HalfEdge *he1 = he0->next;
    HalfEdge *he2 = he1->next;

    Vertex *v0 = he0->v;
    Vertex *v1 = he1->v;
    Vertex *v2 = he2->v;
    HalfEdge *hev0 = new PolyMesh::HalfEdge(v);
    HalfEdge *hev1 = new PolyMesh::HalfEdge(v);
    HalfEdge *hev2 = new PolyMesh::HalfEdge(v);

    HalfEdge *he0v = new PolyMesh::HalfEdge(v0);
    HalfEdge *he1v = new PolyMesh::HalfEdge(v1);
    HalfEdge *he2v = new PolyMesh::HalfEdge(v2);

    hedges.push_back(hev0);
    hedges.push_back(hev1);
    hedges.push_back(hev2);
    hedges.push_back(he0v);
    hedges.push_back(he1v);
    hedges.push_back(he2v);

    hev0->opposite = he0v;
    he0v->opposite = hev0;
    hev1->opposite = he1v;
    he1v->opposite = hev1;
    hev2->opposite = he2v;
    he2v->opposite = hev2;

    Face *f0 = f;
    f->he = hev0;
    Face *f1 = new Face(hev1);
    Face *f2 = new Face(hev2);
    f1->data = f2->data = f0->data;

    faces.push_back(f1);
    faces.push_back(f2);

    createFace(f0, v0, v1, v, he0, he1v, hev0);
    createFace(f1, v1, v2, v, he1, he2v, hev1);
    createFace(f2, v2, v0, v, he2, he0v, hev2);
    if(doSwap) {
      std::stack<HalfEdge *> _stack;
      _stack.push(he0);
      _stack.push(he1);
      _stack.push(he2);
      std::vector<HalfEdge *> _touched;
      while(!_stack.empty()) {
        HalfEdge *he = _stack.top();
        _touched.push_back(he);
        _stack.pop();
        //	printf("do we swap %g %g --> %g %g ?\n",
        //		       he->v->position.x(),he->v->position.y(),
        //	he->next->v->position.x(),he->next->v->position.y());
        if(doSwap(he, data) == 1) {
          //	  printf("YES\n");
          swap_edge(he);

          HalfEdge *H[2] = {he, he->opposite};

          for(int k = 0; k < 2; k++) {
            if(H[k] == NULL) continue;
            HalfEdge *heb = H[k]->next;
            HalfEdge *hebo = heb->opposite;

            if(std::find(_touched.begin(), _touched.end(), heb) ==
                 _touched.end() &&
               std::find(_touched.begin(), _touched.end(), hebo) ==
                 _touched.end()) {
              _stack.push(heb);
            }

            HalfEdge *hec = heb->next;
            HalfEdge *heco = hec->opposite;

            if(std::find(_touched.begin(), _touched.end(), hec) ==
                 _touched.end() &&
               std::find(_touched.begin(), _touched.end(), heco) ==
                 _touched.end()) {
              _stack.push(hec);
            }
          }
        }
      }
      if(_t) *_t = _touched;
    }
    return 0;
  }
  void fastMarching(std::vector<Vertex *> &seeds,
                    std::map<Vertex *, double> &d);
  void fastMarching(Vertex *v, std::map<Vertex *, double> &d)
  {
    std::vector<Vertex *> seeds;
    seeds.push_back(v);
    fastMarching(seeds, d);
  }

  int decimate(double d, std::map<Vertex *, SVector3> *cogs = nullptr,
               std::map<Vertex *, SVector3> *nrms = nullptr);

  int decimateOneNode(Vertex* v, double thresholdDistance,
                      std::map<Vertex *, SVector3> *cogs,
                      std::map<Vertex *, SVector3> *nrms);
  

  void computeNormalsAndCentersOfGravity(
    std::map<PolyMesh::Vertex *, SVector3> &cogs,
    std::map<PolyMesh::Vertex *, SVector3> &nrms);
};

struct HalfEdgePtrLessThan {
  bool operator()(PolyMesh::HalfEdge *l1, PolyMesh::HalfEdge *l2) const
  {
    int /*PolyMesh::Vertex */ l10 = std::min(l1->v->data, l1->next->v->data);
    int /*PolyMesh::Vertex */ l11 = std::max(l1->v->data, l1->next->v->data);
    int /*PolyMesh::Vertex */ l20 = std::min(l2->v->data, l2->next->v->data);
    int /*PolyMesh::Vertex */ l21 = std::max(l2->v->data, l2->next->v->data);
    if(l10 < l20) return true;
    if(l10 > l20) return false;
    if(l11 > l21) return true;
    return false;
  }
};

struct HalfEdgePtrEqual {
  bool operator()(PolyMesh::HalfEdge *l1, PolyMesh::HalfEdge *l2) const
  {
    PolyMesh::Vertex *l10 = std::min(l1->v, l1->next->v);
    PolyMesh::Vertex *l11 = std::max(l1->v, l1->next->v);
    PolyMesh::Vertex *l20 = std::min(l2->v, l2->next->v);
    PolyMesh::Vertex *l21 = std::max(l2->v, l2->next->v);
    if(l10 == l20 && l11 == l21) return true;
    return false;
  }
};

<<<<<<< HEAD
void print__(const char *fn, PolyMesh *pm,
             std::map<PolyMesh::Vertex *, double> &ls);
=======
// compute the degree of a given vertex v
inline int degree(const PolyMesh::Vertex *v) 
{
  PolyMesh::HalfEdge *he = v->he;
  size_t count = 0;
  do {
    he = he->opposite;
    if(he == NULL) return -1;
    he = he->next;
    count++;
  } while(he != v->he);
  return count;
}

>>>>>>> ed3342d2

#endif<|MERGE_RESOLUTION|>--- conflicted
+++ resolved
@@ -1044,10 +1044,8 @@
   }
 };
 
-<<<<<<< HEAD
 void print__(const char *fn, PolyMesh *pm,
              std::map<PolyMesh::Vertex *, double> &ls);
-=======
 // compute the degree of a given vertex v
 inline int degree(const PolyMesh::Vertex *v) 
 {
@@ -1062,6 +1060,5 @@
   return count;
 }
 
->>>>>>> ed3342d2
 
 #endif