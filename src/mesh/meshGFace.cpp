// Gmsh - Copyright (C) 1997-2024 C. Geuzaine, J.-F. Remacle
//
// See the LICENSE.txt file in the Gmsh root directory for license information.
// Please report all issues on https://gitlab.onelab.info/gmsh/gmsh/issues.
//
// Contributor(s):
//   Michael Ermakov (ermakov@ipmnet.ru)

#include <limits>
#include <sstream>
#include <stdlib.h>
#include <map>
#include "GmshMessage.h"
#include "GModel.h"
#include "GFace.h"
#include "GEdge.h"
#include "GVertex.h"
#include "GPoint.h"
#include "discreteEdge.h"
#include "discreteFace.h"
#include "MTriangle.h"
#include "MQuadrangle.h"
#include "MLine.h"
#include "MVertex.h"
#include "meshGEdge.h"
#include "meshGFace.h"
#include "meshGFaceBDS.h"
#include "meshGFaceDelaunayInsertion.h"
#include "meshGFaceBamg.h"
#include "meshGFaceOptimize.h"
#include "DivideAndConquer.h"
#include "BackgroundMesh.h"
#include "robustPredicates.h"
#include "Numeric.h"
#include "BDS.h"
#include "qualityMeasures.h"
#include "OS.h"
#include "MElementOctree.h"
#include "HighOrder.h"
#include "Context.h"
#include "boundaryLayersData.h"
#include "filterElements.h"
#include "meshGFaceBipartiteLabelling.h"
#include "meshTriangulation.h"

bool pointInsideParametricDomain(std::vector<SPoint2> &bnd, SPoint2 &p,
                                 SPoint2 &out, int &N)
{
  int count = 0;
  for(size_t i = 0; i < bnd.size(); i += 2) {
    SPoint2 p1 = bnd[i];
    SPoint2 p2 = bnd[i + 1];
    double a = robustPredicates::orient2d(p1, p2, p);
    double b = robustPredicates::orient2d(p1, p2, out);
    if(a * b < 0) {
      a = robustPredicates::orient2d(p, out, p1);
      b = robustPredicates::orient2d(p, out, p2);
      if(a * b < 0) count++;
    }
  }
  N = count;
  //  printf("point %22.5E %22.5E out %22.5E %22.5E in parametric domain (bnd size %zu) : %d %d\n",p.x(),p.y(),out.x(), out.y(), bnd.size(),count, count%2);
  if(count % 2 == 0) return false;
  return true;
}

static void trueBoundary(GFace *gf, std::vector<SPoint2> &bnd, int debug)
{
  FILE *view_t = nullptr;
  if(debug) {
    char name[245];
    sprintf(name, "trueBoundary%d.pos", gf->tag());
    view_t = Fopen(name, "w");
    if(view_t) fprintf(view_t, "View \"True Boundary\"{\n");
  }
  std::vector<GEdge *> edg = gf->edges();
  std::set<GEdge *> edges(edg.begin(), edg.end());

  for(auto it = edges.begin(); it != edges.end(); ++it) {
    GEdge *ge = *it;
    Range<double> r = ge->parBoundsOnFace(gf);
    SPoint2 p[300];
    int NITER = ge->isSeam(gf) ? 2 : 1;
    for(int i = 0; i < NITER; i++) {
      int count = NITER == 2 ? 300 : 300;
      for(int k = 0; k < count; k++) {
        double t = (double)k / (count - 1);
        double xi = r.low() + (r.high() - r.low()) * t;
        p[k] = ge->reparamOnFace(gf, xi, i);
        if(k > 0) {
          if(view_t) {
            fprintf(view_t, "SL(%g,%g,%g,%g,%g,%g){%d,%d};\n", p[k - 1].x(),
                    p[k - 1].y(), 0.0, p[k].x(), p[k].y(), 0.0, ge->tag(),
                    ge->tag());
          }
          bnd.push_back(p[k - 1]);
          bnd.push_back(p[k]);
        }
      }
    }
  }
  if(view_t) {
    fprintf(view_t, "};\n");
    fclose(view_t);
  }
}

static void computeElementShapes(GFace *gf, double &worst, double &avg,
                                 double &best, int &nT, int &greaterThan)
{
  worst = 1.e22;
  avg = 0.0;
  best = 0.0;
  nT = 0;
  greaterThan = 0;
  for(std::size_t i = 0; i < gf->triangles.size(); i++) {
    double q = qmTriangle::gamma(gf->triangles[i]);
    if(q > .9) greaterThan++;
    avg += q;
    worst = std::min(worst, q);
    best = std::max(best, q);
    nT++;
  }
  avg /= nT;
}

class quadMeshRemoveHalfOfOneDMesh {
private:
  GFace *_gf;
  std::map<GEdge *, std::vector<MLine *> > _backup;
  std::map<GEdge *, std::vector<MVertex *> > _backupv;
  std::map<MEdge, MVertex *, MEdgeLessThan> _middle;
  void _subdivide()
  {
    std::vector<MQuadrangle *> qnew;
    std::map<MEdge, MVertex *, MEdgeLessThan> eds;
    for(std::size_t i = 0; i < _gf->triangles.size(); i++) {
      MVertex *v[3];
      SPoint2 m[3];
      for(int j = 0; j < 3; j++) {
        MEdge E = _gf->triangles[i]->getEdge(j);
        SPoint2 p1, p2;
        reparamMeshEdgeOnFace(E.getVertex(0), E.getVertex(1), _gf, p1, p2);
        auto it = _middle.find(E);
        auto it2 = eds.find(E);
        m[j] = p1;
        if(it == _middle.end() && it2 == eds.end()) {
          GPoint gp = _gf->point((p1 + p2) * 0.5);
          double XX = 0.5 * (E.getVertex(0)->x() + E.getVertex(1)->x());
          double YY = 0.5 * (E.getVertex(0)->y() + E.getVertex(1)->y());
          double ZZ = 0.5 * (E.getVertex(0)->z() + E.getVertex(1)->z());
          v[j] = new MFaceVertex(XX, YY, ZZ, _gf, gp.u(), gp.v());
          _gf->mesh_vertices.push_back(v[j]);
          eds[E] = v[j];
        }
        else if(it == _middle.end()) {
          v[j] = it2->second;
        }
        else {
          v[j] = it->second;
          v[j]->onWhat()->mesh_vertices.push_back(v[j]);
          if(!CTX::instance()->mesh.secondOrderLinear) {
            // re-push middle vertex on the curve (this can of course lead to an
            // invalid mesh)
            double u = 0.;
            if(v[j]->getParameter(0, u) && v[j]->onWhat()->dim() == 1) {
              GEdge *ge = static_cast<GEdge *>(v[j]->onWhat());
              GPoint p = ge->point(u);
              v[j]->x() = p.x();
              v[j]->y() = p.y();
              v[j]->z() = p.z();
            }
          }
        }
      }
      GPoint gp = _gf->point((m[0] + m[1] + m[2]) * (1. / 3.));
      double XX = (v[0]->x() + v[1]->x() + v[2]->x()) * (1. / 3.);
      double YY = (v[0]->y() + v[1]->y() + v[2]->y()) * (1. / 3.);
      double ZZ = (v[0]->z() + v[1]->z() + v[2]->z()) * (1. / 3.);
      MFaceVertex *vmid = new MFaceVertex(XX, YY, ZZ, _gf, gp.u(), gp.v());
      _gf->mesh_vertices.push_back(vmid);
      qnew.push_back(
        new MQuadrangle(_gf->triangles[i]->getVertex(0), v[0], vmid, v[2]));
      qnew.push_back(
        new MQuadrangle(_gf->triangles[i]->getVertex(1), v[1], vmid, v[0]));
      qnew.push_back(
        new MQuadrangle(_gf->triangles[i]->getVertex(2), v[2], vmid, v[1]));
      delete _gf->triangles[i];
    }
    _gf->triangles.clear();
    for(std::size_t i = 0; i < _gf->quadrangles.size(); i++) {
      MVertex *v[4];
      SPoint2 m[4];
      for(int j = 0; j < 4; j++) {
        MEdge E = _gf->quadrangles[i]->getEdge(j);
        SPoint2 p1, p2;
        reparamMeshEdgeOnFace(E.getVertex(0), E.getVertex(1), _gf, p1, p2);
        auto it = _middle.find(E);
        auto it2 = eds.find(E);
        m[j] = p1;
        if(it == _middle.end() && it2 == eds.end()) {
          GPoint gp = _gf->point((p1 + p2) * 0.5);
          double XX = 0.5 * (E.getVertex(0)->x() + E.getVertex(1)->x());
          double YY = 0.5 * (E.getVertex(0)->y() + E.getVertex(1)->y());
          double ZZ = 0.5 * (E.getVertex(0)->z() + E.getVertex(1)->z());
          v[j] = new MFaceVertex(XX, YY, ZZ, _gf, gp.u(), gp.v());
          _gf->mesh_vertices.push_back(v[j]);
          eds[E] = v[j];
        }
        else if(it == _middle.end()) {
          v[j] = it2->second;
        }
        else {
          v[j] = it->second;
          v[j]->onWhat()->mesh_vertices.push_back(v[j]);
          if(!CTX::instance()->mesh.secondOrderLinear) {
            // re-push middle vertex on the curve (this can of course lead to an
            // invalid mesh)
            double u = 0.;
            if(v[j]->getParameter(0, u) && v[j]->onWhat()->dim() == 1) {
              GEdge *ge = static_cast<GEdge *>(v[j]->onWhat());
              GPoint p = ge->point(u);
              v[j]->x() = p.x();
              v[j]->y() = p.y();
              v[j]->z() = p.z();
            }
          }
        }
      }
      GPoint gp = _gf->point((m[0] + m[1] + m[2] + m[3]) * 0.25);
      // FIXME: not exactly correct, but that's the place where we want the
      // point to reside
      double XX = 0.25 * (v[0]->x() + v[1]->x() + v[2]->x() + v[3]->x());
      double YY = 0.25 * (v[0]->y() + v[1]->y() + v[2]->y() + v[3]->y());
      double ZZ = 0.25 * (v[0]->z() + v[1]->z() + v[2]->z() + v[3]->z());
      MVertex *vmid = new MFaceVertex(XX, YY, ZZ, _gf, gp.u(), gp.v());
      _gf->mesh_vertices.push_back(vmid);
      qnew.push_back(
        new MQuadrangle(_gf->quadrangles[i]->getVertex(0), v[0], vmid, v[3]));
      qnew.push_back(
        new MQuadrangle(_gf->quadrangles[i]->getVertex(1), v[1], vmid, v[0]));
      qnew.push_back(
        new MQuadrangle(_gf->quadrangles[i]->getVertex(2), v[2], vmid, v[1]));
      qnew.push_back(
        new MQuadrangle(_gf->quadrangles[i]->getVertex(3), v[3], vmid, v[2]));
      delete _gf->quadrangles[i];
    }
    _gf->quadrangles = qnew;
  }
  void _restore()
  {
    std::vector<GEdge *> edges = _gf->edges();
    std::vector<GEdge *> const &emb = _gf->embeddedEdges();
    edges.insert(edges.begin(), emb.begin(), emb.end());
    auto ite = edges.begin();
    while(ite != edges.end()) {
      //      printf("restore %d  %d --> %d\n",(*ite)->tag(),(*ite)->lines.size(),_backup[*ite].size());
      for(std::size_t i = 0; i < (*ite)->lines.size(); i++) {
	delete(*ite)->lines[i];
      }
      (*ite)->lines = _backup[*ite];
      (*ite)->mesh_vertices = _backupv[*ite];
      ++ite;
    }
  }

public:
  // remove one point every two and remember middle points
  quadMeshRemoveHalfOfOneDMesh(GFace *gf, bool periodic) : _gf(gf)
  {
    // only do it if a full recombination has to (and can) be done
    if(!CTX::instance()->mesh.recombineAll && !gf->meshAttributes.recombine)
      return;
    if(CTX::instance()->mesh.algoRecombine < 2 ||
       CTX::instance()->mesh.algoRecombine == 4)
      return;

    if(gf->compound.size()) return;
    if(periodic) {
      Msg::Error("Full-quad recombination not ready yet for periodic surfaces");
      return;
    }
    std::vector<GEdge *> edges = gf->edges();
    std::vector<GEdge *> const &emb = gf->embeddedEdges();
    edges.insert(edges.begin(), emb.begin(), emb.end());
    auto ite = edges.begin();
    while(ite != edges.end()) {
      if((*ite)->meshAttributes.method == MESH_TRANSFINITE) {
        Msg::Warning("Full-quad recombination only compatible with "
                     "transfinite meshes if those are performed first");
      }
      if(!(*ite)->isMeshDegenerated()) {
        std::vector<MLine *> temp;
        _backupv[*ite] = (*ite)->mesh_vertices;
	(*ite)->mesh_vertices.clear();
        for(std::size_t i = 0; i < (*ite)->lines.size(); i += 2) {
          if(i + 1 >= (*ite)->lines.size()) {
            Msg::Error("1D mesh cannot be divided by 2");
            break;
          }
          MVertex *v1 = (*ite)->lines[i]->getVertex(0);
          MVertex *v2 = (*ite)->lines[i]->getVertex(1);
          MVertex *v3 = (*ite)->lines[i + 1]->getVertex(1);
          v2->x() = 0.5 * (v1->x() + v3->x());
          v2->y() = 0.5 * (v1->y() + v3->y());
          v2->z() = 0.5 * (v1->z() + v3->z());
          temp.push_back(new MLine(v1, v3));
	  //	  printf("%d %d %d %d %d\n",(*ite)->tag(),v1->onWhat()->dim(),v1->onWhat()->tag(),v3->onWhat()->dim(),v3->onWhat()->tag());
	  if(v1->onWhat() == *ite && std::find((*ite)->mesh_vertices.begin(), (*ite)->mesh_vertices.end(), v1) == (*ite)->mesh_vertices.end()) {
	    //	  	    printf("adding vertex %d to %d\n",v1->getNum(),(*ite)->tag());
	    (*ite)->mesh_vertices.push_back(v1);
	  }
	  //	  if(v3->onWhat() == *ite && std::find((*ite)->mesh_vertices.begin(), (*ite)->mesh_vertices.end(), v3) == (*ite)->mesh_vertices.end()) {
	    //	    printf("adding vertex %d to %d\n",v3->getNum(),(*ite)->tag());
	  //	    (*ite)->mesh_vertices.push_back(v3);
	  //	  }
          _middle[MEdge(v1, v3)] = v2;
        }
	//	printf("%d %d --> %d\n",(*ite)->tag(), (*ite)->lines.size(),temp.size());
        _backup[*ite] = (*ite)->lines;
        (*ite)->lines = temp;
      }
      ++ite;
    }
    CTX::instance()->mesh.lcFactor *= 2.0;
  }
  void finish()
  {
    if(_backup.empty()) return;
    // recombine the elements on the half mesh
    CTX::instance()->mesh.lcFactor /= 2.0;
    bool blossom = (CTX::instance()->mesh.algoRecombine == 3);
    int topo = CTX::instance()->mesh.recombineOptimizeTopology;
    int repos = CTX::instance()->mesh.recombineNodeRepositioning;
    recombineIntoQuads(_gf, blossom, topo, repos, 0.1);
    _subdivide();
    _restore();
    recombineIntoQuads(_gf, blossom, topo, repos, 1.e-3);
    computeElementShapes(_gf, _gf->meshStatistics.worst_element_shape,
                         _gf->meshStatistics.average_element_shape,
                         _gf->meshStatistics.best_element_shape,
                         _gf->meshStatistics.nbTriangle,
                         _gf->meshStatistics.nbGoodQuality);
  }
};

static void copyMesh(GFace *source, GFace *target)
{
  std::map<MVertex *, MVertex *> vs2vt;

  // add principal GVertex pairs

  std::vector<GVertex *> s_vtcs = source->vertices();
  s_vtcs.insert(s_vtcs.end(), source->embeddedVertices().begin(),
                source->embeddedVertices().end());
  for(auto it = source->embeddedEdges().begin();
      it != source->embeddedEdges().end(); it++) {
    if((*it)->getBeginVertex()) s_vtcs.push_back((*it)->getBeginVertex());
    if((*it)->getEndVertex()) s_vtcs.push_back((*it)->getEndVertex());
  }
  std::vector<GVertex *> t_vtcs = target->vertices();
  t_vtcs.insert(t_vtcs.end(), target->embeddedVertices().begin(),
                target->embeddedVertices().end());
  for(auto it = target->embeddedEdges().begin();
      it != target->embeddedEdges().end(); it++) {
    if((*it)->getBeginVertex()) t_vtcs.push_back((*it)->getBeginVertex());
    if((*it)->getEndVertex()) t_vtcs.push_back((*it)->getEndVertex());
  }

  if(s_vtcs.size() != t_vtcs.size()) {
    Msg::Info("Periodicity imposed on topologically incompatible surfaces"
              "(%d vs %d points)",
              s_vtcs.size(), t_vtcs.size());
  }

  std::set<GVertex *> checkVtcs(s_vtcs.begin(), s_vtcs.end());

  for(auto tvIter = t_vtcs.begin(); tvIter != t_vtcs.end(); ++tvIter) {
    GVertex *gvt = *tvIter;
    auto gvsIter = target->vertexCounterparts.find(gvt);

    if(gvsIter == target->vertexCounterparts.end()) {
      Msg::Error("Periodic meshing of surface %d with surface %d: "
                 "point %d has no periodic counterpart",
                 target->tag(), source->tag(), gvt->tag());
    }
    else {
      GVertex *gvs = gvsIter->second;
      if(checkVtcs.find(gvs) == checkVtcs.end()) {
        if(gvs)
          Msg::Error(
            "Periodic meshing of surface %d with surface %d: "
            "point %d has periodic counterpart %d outside of source surface",
            target->tag(), source->tag(), gvt->tag(), gvs->tag());

        else
          Msg::Error("Periodic meshing of surface %d with surface %d: "
                     "point %d has no periodic counterpart",
                     target->tag(), source->tag(), gvt->tag());
      }
      if(gvs) {
        MVertex *vs = gvs->mesh_vertices[0];
        MVertex *vt = gvt->mesh_vertices[0];
        vs2vt[vs] = vt;
        target->correspondingVertices[vt] = vs;
      }
    }
  }

  // add corresponding curve nodes assuming curves were correctly meshed already

  std::vector<GEdge *> s_edges = source->edges();
  s_edges.insert(s_edges.end(), source->embeddedEdges().begin(),
                 source->embeddedEdges().end());
  std::vector<GEdge *> t_edges = target->edges();
  t_edges.insert(t_edges.end(), target->embeddedEdges().begin(),
                 target->embeddedEdges().end());

  std::set<GEdge *> checkEdges;
  checkEdges.insert(s_edges.begin(), s_edges.end());

  for(auto te_iter = t_edges.begin(); te_iter != t_edges.end(); ++te_iter) {
    GEdge *get = *te_iter;

    auto gesIter = target->edgeCounterparts.find(get);
    if(gesIter == target->edgeCounterparts.end()) {
      Msg::Error("Periodic meshing of surface %d with surface %d: "
                 "curve %d has no periodic counterpart",
                 target->tag(), source->tag(), get->tag());
    }
    else {
      GEdge *ges = gesIter->second.first;
      if(checkEdges.find(ges) == checkEdges.end()) {
        Msg::Error("Periodic meshing of surface %d with surface %d: "
                   "curve %d has periodic counterpart %d",
                   target->tag(), source->tag(), get->tag(), ges->tag());
      }
      if(get->mesh_vertices.size() != ges->mesh_vertices.size()) {
        Msg::Error("Periodic meshing of surface %d with surface %d: "
                   "curve %d has %d vertices, whereas correspondant %d has %d",
                   target->tag(), source->tag(), get->tag(),
                   get->mesh_vertices.size(), ges->tag(),
                   ges->mesh_vertices.size());
      }
      int orientation = gesIter->second.second;
      int is = orientation == 1 ? 0 : get->mesh_vertices.size() - 1;
      for(unsigned it = 0; it < get->mesh_vertices.size();
          it++, is += orientation) {
        MVertex *vs = ges->mesh_vertices[is];
        MVertex *vt = get->mesh_vertices[it];
        vs2vt[vs] = vt;
        target->correspondingVertices[vt] = vs;
      }
    }
  }

  // transform interior nodes
  std::vector<double> &tfo = target->affineTransform;

  for(std::size_t i = 0; i < source->mesh_vertices.size(); i++) {
    MVertex *vs = source->mesh_vertices[i];
    SPoint2 XXX;

    double ps[4] = {vs->x(), vs->y(), vs->z(), 1.};
    double res[4] = {0., 0., 0., 0.};
    int idx = 0;
    for(int i = 0; i < 4; i++)
      for(int j = 0; j < 4; j++) res[i] += tfo[idx++] * ps[j];

    SPoint3 tp(res[0], res[1], res[2]);
    XXX = target->parFromPoint(tp);

    GPoint gp = target->point(XXX);
    MVertex *vt =
      new MFaceVertex(gp.x(), gp.y(), gp.z(), target, gp.u(), gp.v());
    target->mesh_vertices.push_back(vt);
    target->correspondingVertices[vt] = vs;
    vs2vt[vs] = vt;
  }

  // create new elements
  for(unsigned i = 0; i < source->triangles.size(); i++) {
    MVertex *v1 = vs2vt[source->triangles[i]->getVertex(0)];
    MVertex *v2 = vs2vt[source->triangles[i]->getVertex(1)];
    MVertex *v3 = vs2vt[source->triangles[i]->getVertex(2)];
    if(v1 && v2 && v3) {
      target->triangles.push_back(new MTriangle(v1, v2, v3));
    }
    else {
      Msg::Error("Could not find periodic counterpart of triangle nodes "
                 "%zu %zu %zu",
                 source->triangles[i]->getVertex(0)->getNum(),
                 source->triangles[i]->getVertex(1)->getNum(),
                 source->triangles[i]->getVertex(2)->getNum());
    }
  }

  for(unsigned i = 0; i < source->quadrangles.size(); i++) {
    MVertex *v1 = vs2vt[source->quadrangles[i]->getVertex(0)];
    MVertex *v2 = vs2vt[source->quadrangles[i]->getVertex(1)];
    MVertex *v3 = vs2vt[source->quadrangles[i]->getVertex(2)];
    MVertex *v4 = vs2vt[source->quadrangles[i]->getVertex(3)];
    if(v1 && v2 && v3 && v4) {
      target->quadrangles.push_back(new MQuadrangle(v1, v2, v3, v4));
    }
    else {
      Msg::Error("Could not find periodic counterpart of quadrangle nodes "
                 "%zu %zu %zu %zu",
                 source->quadrangles[i]->getVertex(0)->getNum(),
                 source->quadrangles[i]->getVertex(1)->getNum(),
                 source->quadrangles[i]->getVertex(2)->getNum(),
                 source->quadrangles[i]->getVertex(3)->getNum());
    }
  }
}

static void remeshUnrecoveredEdges(
  std::multimap<MVertex *, BDS_Point *> &recoverMultiMapInv,
  std::set<EdgeToRecover> &edgesNotRecovered, bool all)
{
  deMeshGFace dem;

  auto itr = edgesNotRecovered.begin();
  for(; itr != edgesNotRecovered.end(); ++itr) {
    std::vector<GFace *> l_faces = itr->ge->faces();
    // un-mesh model faces adjacent to the model edge
    for(auto it = l_faces.begin(); it != l_faces.end(); ++it) {
      if((*it)->triangles.size() || (*it)->quadrangles.size()) {
        (*it)->meshStatistics.status = GFace::PENDING;
        dem(*it);
      }
    }

    // add a new point in the middle of the intersecting segment
    int p1 = itr->p1;
    int p2 = itr->p2;
    int N = itr->ge->lines.size();
    GVertex *g1 = itr->ge->getBeginVertex();
    GVertex *g2 = itr->ge->getEndVertex();
    Range<double> bb = itr->ge->parBounds(0);

    std::vector<MLine *> newLines;

    for(int i = 0; i < N; i++) {
      MVertex *v1 = itr->ge->lines[i]->getVertex(0);
      MVertex *v2 = itr->ge->lines[i]->getVertex(1);

      auto itp1 = recoverMultiMapInv.lower_bound(v1);
      auto itp2 = recoverMultiMapInv.lower_bound(v2);

      if(itp1 != recoverMultiMapInv.end() && itp2 != recoverMultiMapInv.end()) {
        BDS_Point *pp1 = itp1->second;
        BDS_Point *pp2 = itp2->second;
        BDS_Point *pp1b = itp1->second;
        BDS_Point *pp2b = itp2->second;
        if(recoverMultiMapInv.count(v1) == 2) {
          itp1++;
          pp1b = itp1->second;
        }
        if(recoverMultiMapInv.count(v2) == 2) {
          itp2++;
          pp2b = itp2->second;
        }

        if((pp1->iD == p1 && pp2->iD == p2) ||
           (pp1->iD == p2 && pp2->iD == p1) ||
           (pp1b->iD == p1 && pp2b->iD == p2) ||
           (pp1b->iD == p2 && pp2b->iD == p1) || all) {
          double t1;
          double lc1 = -1;
          if(v1->onWhat() == g1)
            t1 = bb.low();
          else if(v1->onWhat() == g2)
            t1 = bb.high();
          else {
            MEdgeVertex *ev1 = (MEdgeVertex *)v1;
            lc1 = ev1->getLc();
            v1->getParameter(0, t1);
          }
          double t2;
          double lc2 = -1;
          if(v2->onWhat() == g1)
            t2 = bb.low();
          else if(v2->onWhat() == g2)
            t2 = bb.high();
          else {
            MEdgeVertex *ev2 = (MEdgeVertex *)v2;
            lc2 = ev2->getLc();
            v2->getParameter(0, t2);
          }

          // periodic
          if(v1->onWhat() == g1 && v1->onWhat() == g2)
            t1 =
              fabs(t2 - bb.low()) < fabs(t2 - bb.high()) ? bb.low() : bb.high();
          if(v2->onWhat() == g1 && v2->onWhat() == g2)
            t2 =
              fabs(t1 - bb.low()) < fabs(t1 - bb.high()) ? bb.low() : bb.high();

          if(lc1 == -1)
            lc1 = BGM_MeshSize(v1->onWhat(), 0, 0, v1->x(), v1->y(), v1->z());
          if(lc2 == -1)
            lc2 = BGM_MeshSize(v2->onWhat(), 0, 0, v2->x(), v2->y(), v2->z());
          // should be better, i.e. equidistant
          double t = 0.5 * (t2 + t1);
          double lc = 0.5 * (lc1 + lc2);
          GPoint V = itr->ge->point(t);
          MEdgeVertex *newv =
            new MEdgeVertex(V.x(), V.y(), V.z(), itr->ge, t, 0, lc);
          newLines.push_back(new MLine(v1, newv));
          newLines.push_back(new MLine(newv, v2));
          delete itr->ge->lines[i];
        }
        else {
          newLines.push_back(itr->ge->lines[i]);
        }
      }
      else {
        newLines.push_back(itr->ge->lines[i]);
      }
    }

    itr->ge->lines = newLines;
    itr->ge->mesh_vertices.clear();
    N = itr->ge->lines.size();
    for(int i = 1; i < N; i++) {
      itr->ge->mesh_vertices.push_back(itr->ge->lines[i]->getVertex(0));
    }
  }
}

static void
remeshUnrecoveredEdges(std::map<MVertex *, BDS_Point *> &recoverMapInv,
                       std::set<EdgeToRecover> &edgesNotRecovered)
{
  deMeshGFace dem;

  auto itr = edgesNotRecovered.begin();
  for(; itr != edgesNotRecovered.end(); ++itr) {
    std::vector<GFace *> l_faces = itr->ge->faces();
    // un-mesh model faces adjacent to the model edge
    for(auto it = l_faces.begin(); it != l_faces.end(); ++it) {
      if((*it)->triangles.size() || (*it)->quadrangles.size()) {
        (*it)->meshStatistics.status = GFace::PENDING;
        dem(*it);
      }
    }

    // add a new point in the middle of the intersecting segment
    int p1 = itr->p1;
    int p2 = itr->p2;
    int N = itr->ge->lines.size();
    GVertex *g1 = itr->ge->getBeginVertex();
    GVertex *g2 = itr->ge->getEndVertex();
    Range<double> bb = itr->ge->parBounds(0);

    std::vector<MLine *> newLines;

    for(int i = 0; i < N; i++) {
      MVertex *v1 = itr->ge->lines[i]->getVertex(0);
      MVertex *v2 = itr->ge->lines[i]->getVertex(1);
      auto itp1 = recoverMapInv.find(v1);
      auto itp2 = recoverMapInv.find(v2);
      if(itp1 != recoverMapInv.end() && itp2 != recoverMapInv.end()) {
        BDS_Point *pp1 = itp1->second;
        BDS_Point *pp2 = itp2->second;
        if((pp1->iD == p1 && pp2->iD == p2) ||
           (pp1->iD == p2 && pp2->iD == p1)) {
          double t1;
          double lc1 = -1;
          if(v1->onWhat() == g1)
            t1 = bb.low();
          else if(v1->onWhat() == g2)
            t1 = bb.high();
          else {
            MEdgeVertex *ev1 = (MEdgeVertex *)v1;
            lc1 = ev1->getLc();
            v1->getParameter(0, t1);
          }
          double t2;
          double lc2 = -1;
          if(v2->onWhat() == g1)
            t2 = bb.low();
          else if(v2->onWhat() == g2)
            t2 = bb.high();
          else {
            MEdgeVertex *ev2 = (MEdgeVertex *)v2;
            lc2 = ev2->getLc();
            v2->getParameter(0, t2);
          }

          // periodic
          if(v1->onWhat() == g1 && v1->onWhat() == g2)
            t1 =
              fabs(t2 - bb.low()) < fabs(t2 - bb.high()) ? bb.low() : bb.high();
          if(v2->onWhat() == g1 && v2->onWhat() == g2)
            t2 =
              fabs(t1 - bb.low()) < fabs(t1 - bb.high()) ? bb.low() : bb.high();

          if(lc1 == -1)
            lc1 = BGM_MeshSize(v1->onWhat(), 0, 0, v1->x(), v1->y(), v1->z());
          if(lc2 == -1)
            lc2 = BGM_MeshSize(v2->onWhat(), 0, 0, v2->x(), v2->y(), v2->z());
          // should be better, i.e. equidistant
          double t = 0.5 * (t2 + t1);
          double lc = 0.5 * (lc1 + lc2);
          GPoint V = itr->ge->point(t);
          MEdgeVertex *newv =
            new MEdgeVertex(V.x(), V.y(), V.z(), itr->ge, t, 0, lc);
          newLines.push_back(new MLine(v1, newv));
          newLines.push_back(new MLine(newv, v2));
          delete itr->ge->lines[i];
        }
        else {
          newLines.push_back(itr->ge->lines[i]);
        }
      }
      else {
        newLines.push_back(itr->ge->lines[i]);
      }
    }

    itr->ge->lines = newLines;
    itr->ge->mesh_vertices.clear();
    N = itr->ge->lines.size();
    for(int i = 1; i < N; i++) {
      itr->ge->mesh_vertices.push_back(itr->ge->lines[i]->getVertex(0));
    }
  }
}

static bool algoDelaunay2D(GFace *gf)
{
  if(gf->getMeshingAlgo() == ALGO_2D_DELAUNAY ||
     gf->getMeshingAlgo() == ALGO_2D_BAMG ||
     gf->getMeshingAlgo() == ALGO_2D_FRONTAL ||
     gf->getMeshingAlgo() == ALGO_2D_FRONTAL_QUAD ||
     gf->getMeshingAlgo() == ALGO_2D_PACK_PRLGRMS ||
     gf->getMeshingAlgo() == ALGO_2D_PACK_PRLGRMS_CSTR ||
     gf->getMeshingAlgo() == ALGO_2D_BAMG)
    return true;

  if(gf->getMeshingAlgo() == ALGO_2D_AUTO && gf->geomType() == GEntity::Plane)
    return true;

  if(gf->getMeshingAlgo() == ALGO_2D_INITIAL_ONLY) return true;

  return false;
}

static bool recoverEdge(BDS_Mesh *m, GFace *gf, GEdge *ge,
                        std::map<MVertex *, BDS_Point *> &recoverMapInv,
                        std::set<EdgeToRecover> *e2r,
                        std::set<EdgeToRecover> *notRecovered, int pass)
{
  BDS_GeomEntity *g = nullptr;
  if(pass == 2) {
    m->add_geom(ge->tag(), 1);
    g = m->get_geom(ge->tag(), 1);
  }

  bool _fatallyFailed;

  for(std::size_t i = 0; i < ge->lines.size(); i++) {
    MVertex *vstart = ge->lines[i]->getVertex(0);
    MVertex *vend = ge->lines[i]->getVertex(1);
    auto itpstart = recoverMapInv.find(vstart);
    auto itpend = recoverMapInv.find(vend);
    if(itpstart != recoverMapInv.end() && itpend != recoverMapInv.end()) {
      BDS_Point *pstart = itpstart->second;
      BDS_Point *pend = itpend->second;
      if(pass == 1)
        e2r->insert(EdgeToRecover(pstart->iD, pend->iD, ge));
      else {
        BDS_Edge *e = m->recover_edge(pstart->iD, pend->iD, _fatallyFailed, e2r,
                                      notRecovered);
        if(e)
          e->g = g;
        else {
          if(_fatallyFailed) {
            Msg::Error("Unable to recover the edge %d (%d/%d) on curve %d (on "
                       "surface %d)",
                       ge->lines[i]->getNum(), i + 1, ge->lines.size(),
                       ge->tag(), gf->tag());
            if(Msg::GetVerbosity() == 99) {
              outputScalarField(m->triangles, "wrongmesh.pos", 0);
              outputScalarField(m->triangles, "wrongparam.pos", 1);
            }
          }
          return !_fatallyFailed;
        }
      }
    }
  }

  if(pass == 2 && ge->getBeginVertex()) {
    MVertex *vstart = *(ge->getBeginVertex()->mesh_vertices.begin());
    MVertex *vend = *(ge->getEndVertex()->mesh_vertices.begin());
    auto itpstart = recoverMapInv.find(vstart);
    auto itpend = recoverMapInv.find(vend);
    if(itpstart != recoverMapInv.end() && itpend != recoverMapInv.end()) {
      BDS_Point *pstart = itpstart->second;
      BDS_Point *pend = itpend->second;
      if(!pstart->g) {
        m->add_geom(pstart->iD, 0);
        BDS_GeomEntity *g0 = m->get_geom(pstart->iD, 0);
        pstart->g = g0;
      }
      if(!pend->g) {
        m->add_geom(pend->iD, 0);
        BDS_GeomEntity *g0 = m->get_geom(pend->iD, 0);
        pend->g = g0;
      }
    }
  }

  return true;
}

static void addOrRemove(MVertex *v1, MVertex *v2,
                        std::set<MEdge, MEdgeLessThan> &bedges,
                        std::set<MEdge, MEdgeLessThan> &removed)
{
  MEdge e(v1, v2);
  if(removed.find(e) != removed.end()) return;
  auto it = bedges.find(e);
  if(it == bedges.end())
    bedges.insert(e);
  else {
    bedges.erase(it);
    removed.insert(e);
  }
}

static bool meshGenerator(GFace *, int, bool, int, bool,
                          std::vector<GEdge *> *);

static void modifyInitialMeshForBoundaryLayers(
  GFace *gf, std::vector<MQuadrangle *> &blQuads,
  std::vector<MTriangle *> &blTris, std::set<MVertex *> &verts, bool debug)
{
  if(!buildAdditionalPoints2D(gf)) return;
  BoundaryLayerColumns *_columns = gf->getColumns();

  std::set<MEdge, MEdgeLessThan> bedges;
  std::set<MEdge, MEdgeLessThan> removed;

  std::vector<GEdge *> edges = gf->edges();
  std::vector<GEdge *> embedded_edges = gf->getEmbeddedEdges();
  edges.insert(edges.begin(), embedded_edges.begin(), embedded_edges.end());
  auto ite = edges.begin();

  FILE *ff2 = nullptr;
  if(debug) ff2 = Fopen("tato.pos", "w");
  if(ff2) fprintf(ff2, "View \" \"{\n");

  std::vector<MLine *> _lines;

  while(ite != edges.end()) {
    for(std::size_t i = 0; i < (*ite)->lines.size(); i++) {
      _lines.push_back((*ite)->lines[i]);
      MVertex *v1 = (*ite)->lines[i]->getVertex(0);
      MVertex *v2 = (*ite)->lines[i]->getVertex(1);
      MEdge dv(v1, v2);
      addOrRemove(v1, v2, bedges, removed);
      for(std::size_t SIDE = 0; SIDE < _columns->_normals.count(dv); SIDE++) {
        std::vector<MElement *> myCol;
        edgeColumn ec = _columns->getColumns(v1, v2, SIDE);
        const BoundaryLayerData &c1 = ec._c1;
        const BoundaryLayerData &c2 = ec._c2;
        int N = std::min(c1._column.size(), c2._column.size());
        if(!N) continue;

        for(int l = 0; l < N; ++l) {
          MVertex *v11, *v12, *v21, *v22;
          v21 = c1._column[l];
          v22 = c2._column[l];
          if(l == 0) {
            v11 = v1;
            v12 = v2;
          }
          else {
            v11 = c1._column[l - 1];
            v12 = c2._column[l - 1];
          }

          MQuadrangle *qq = new MQuadrangle(v11, v21, v22, v12);
          qq->setPartition(l + 1);
          myCol.push_back(qq);
          blQuads.push_back(qq);

          if(ff2)
            fprintf(ff2,
                    "SQ(%g,%g,%g,%g,%g,%g,%g,%g,%g,%g,%g,%g){%d,%d,%d,%d};\n",
                    v11->x(), v11->y(), v11->z(), v12->x(), v12->y(), v12->z(),
                    v22->x(), v22->y(), v22->z(), v21->x(), v21->y(), v21->z(),
                    l + 1, l + 1, l + 1, l + 1);
        }

        if(c1._column.size() != c2._column.size()) {
          MVertex *v11, *v12, *v;
          v11 = c1._column[N - 1];
          v12 = c2._column[N - 1];
          v = c1._column.size() > c2._column.size() ? c1._column[N] :
                                                      c2._column[N];
          MTriangle *qq = new MTriangle(v11, v12, v);
          qq->setPartition(N + 1);
          myCol.push_back(qq);
          blTris.push_back(qq);
          if(ff2)
            fprintf(ff2, "ST(%g,%g,%g,%g,%g,%g,%g,%g,%g){%d,%d,%d};\n",
                    v11->x(), v11->y(), v11->z(), v12->x(), v12->y(), v12->z(),
                    v->x(), v->y(), v->z(), N + 1, N + 1, N + 1);
        }

        // int M = std::max(c1._column.size(),c2._column.size());
        for(std::size_t l = 0; l < myCol.size(); l++)
          _columns->_toFirst[myCol[l]] = myCol[0];
        _columns->_elemColumns[myCol[0]] = myCol;
      }
    }
    ++ite;
  }

  for(auto itf = _columns->beginf(); itf != _columns->endf(); ++itf) {
    MVertex *v = itf->first;
    int nbCol = _columns->getNbColumns(v);
    int fanType = itf->second.type;

    if(fanType == -1) { // fan

      for(int i = 0; i < nbCol - 1; i++) {
        const BoundaryLayerData &c1 = _columns->getColumn(v, i);
        const BoundaryLayerData &c2 = _columns->getColumn(v, i + 1);
        int N = std::min(c1._column.size(), c2._column.size());
        std::vector<MElement *> myCol;
        for(int l = 0; l < N; ++l) {
          MVertex *v11, *v12, *v21, *v22;
          v21 = c1._column[l];
          v22 = c2._column[l];
          if(l == 0) {
            v11 = v;
            v12 = v;
          }
          else {
            v11 = c1._column[l - 1];
            v12 = c2._column[l - 1];
          }
          if(v11 != v12) {
            MQuadrangle *qq = new MQuadrangle(v11, v12, v22, v21);
            qq->setPartition(l + 1);
            myCol.push_back(qq);
            blQuads.push_back(qq);

            if(ff2)
              fprintf(ff2,
                      "SQ(%g,%g,%g,%g,%g,%g,%g,%g,%g,%g,%g,%g){%d,%d,%d,%d};\n",
                      v11->x(), v11->y(), v11->z(), v12->x(), v12->y(),
                      v12->z(), v22->x(), v22->y(), v22->z(), v21->x(),
                      v21->y(), v21->z(), l + 1, l + 1, l + 1, l + 1);
          }
          else {
            MTriangle *qq = new MTriangle(v, v22, v21);
            qq->setPartition(l + 1);
            myCol.push_back(qq);
            blTris.push_back(qq);
            if(ff2)
              fprintf(ff2, "ST(%g,%g,%g,%g,%g,%g,%g,%g,%g){%d,%d,%d};\n",
                      v->x(), v->y(), v->z(), v22->x(), v22->y(), v22->z(),
                      v21->x(), v21->y(), v21->z(), l + 1, l + 1, l + 1);
          }
        }
        if(myCol.size()) {
          for(std::size_t l = 0; l < myCol.size(); l++)
            _columns->_toFirst[myCol[l]] = myCol[0];
          _columns->_elemColumns[myCol[0]] = myCol;
        }
      }
    }
    else if(fanType == 1) { // cross

      const BoundaryLayerData &c1 = _columns->getColumn(v, 0);
      int N = c1._column.size();
      nbCol = N + 1;

      const BoundaryLayerData &cl = _columns->getColumn(v, nbCol);
      for(int i = 0; i < nbCol - 1; i++) {
        const BoundaryLayerData &c1 = _columns->getColumn(v, i);
        const BoundaryLayerData &c2 = _columns->getColumn(v, i + 1);
        int N = std::min(c1._column.size(), c2._column.size());
        std::vector<MElement *> myCol;
        MVertex *v11, *v12, *v21, *v22;
        for(int l = 0; l < N; ++l) {
          if(l == 0) {
            if(i == 0) { v11 = v; }
            else {
              v11 = cl._column[i - 1];
            }
            v12 = cl._column[i];
          }
          else {
            v11 = v21;
            v12 = v22;
          }
          v21 = c1._column[l];
          v22 = c2._column[l];

          MQuadrangle *qq = new MQuadrangle(v11, v12, v22, v21);
          qq->setPartition(l + 1);
          myCol.push_back(qq);
          blQuads.push_back(qq);
        }

        if(myCol.size()) {
          for(std::size_t l = 0; l < myCol.size(); l++)
            _columns->_toFirst[myCol[l]] = myCol[0];
          _columns->_elemColumns[myCol[0]] = myCol;
        }
      }
    }
    else if(fanType == 2) { // mix

      const BoundaryLayerData &c1 = _columns->getColumn(v, 0);
      int N = c1._column.size();
      nbCol = N + 1;
      int cp = (N - 1) / 2 + 1;

      const BoundaryLayerData &cl = _columns->getColumn(v, nbCol);
      for(int i = 0; i < nbCol - 1; i++) {
        const BoundaryLayerData &c1 = _columns->getColumn(v, i);
        const BoundaryLayerData &c2 = _columns->getColumn(v, i + 1);
        int N = std::min(c1._column.size(), c2._column.size());
        std::vector<MElement *> myCol;
        MVertex *v11, *v12, *v21, *v22;
        for(int l = 0; l < N; ++l) {
          if(i >= cp && l >= cp) continue;

          if(l == 0) {
            if(i == 0) { v11 = v; }
            else {
              v11 = cl._column[i - 1];
            }
            v12 = cl._column[i];
          }
          else {
            v11 = v21;
            v12 = v22;
          }

          if(l == cp - 1 && i >= cp) {
            const BoundaryLayerData &cc = _columns->getColumn(v, cp);
            v21 = cc._column[i - 1];
            v22 = cc._column[i];
          }
          else {
            v21 = c1._column[l];
            v22 = c2._column[l];
          }

          MQuadrangle *qq = new MQuadrangle(v11, v12, v22, v21);
          qq->setPartition(l + 1);
          myCol.push_back(qq);
          blQuads.push_back(qq);
        }

        if(myCol.size()) {
          for(std::size_t l = 0; l < myCol.size(); l++)
            _columns->_toFirst[myCol[l]] = myCol[0];
          _columns->_elemColumns[myCol[0]] = myCol;
        }
      }
    }
    else if(fanType == 3) { // tail

      const int dir_half = nbCol / 2 + 1;
      const BoundaryLayerData &c1 = _columns->getColumn(v, 0);
      const int N = c1._column.size();
      const BoundaryLayerData &cc = _columns->getColumn(v, 1);
      const int NN = cc._column.size();

      for(int i = 0; i < NN; i++) {
        std::vector<MElement *> myCol;

        for(int l = 0; l < N; l++) {
          MVertex *v11, *v12, *v21, *v22;
          int k = dir_half - l - 1;
          const BoundaryLayerData &c2 = _columns->getColumn(v, k);
          const BoundaryLayerData &c3 = _columns->getColumn(v, k - 1);

          if(i == 0) {
            if(l == 0) { v11 = v; }
            else {
              v11 = c1._column[l - 1];
            }
            v21 = c1._column[l];
          }
          else {
            v11 = c2._column[i - 1];
            v21 = c3._column[i - 1];
          }

          v12 = c2._column[i];
          v22 = c3._column[i];

          if(v11 != v12) {
            MQuadrangle *qq = new MQuadrangle(v11, v12, v22, v21);
            qq->setPartition(l + 1);
            myCol.push_back(qq);
            blQuads.push_back(qq);
            if(ff2)
              fprintf(ff2,
                      "SQ(%g,%g,%g,%g,%g,%g,%g,%g,%g,%g,%g,%g){%d,%d,%d,%d};\n",
                      v11->x(), v11->y(), v11->z(), v12->x(), v12->y(),
                      v12->z(), v22->x(), v22->y(), v22->z(), v21->x(),
                      v21->y(), v21->z(), l + 1, l + 1, l + 1, l + 1);
          }
          else {
            MTriangle *qq = new MTriangle(v, v22, v21);
            qq->setPartition(l + 1);
            myCol.push_back(qq);
            blTris.push_back(qq);
            if(ff2)
              fprintf(ff2, "ST(%g,%g,%g,%g,%g,%g,%g,%g,%g){%d,%d,%d};\n",
                      v->x(), v->y(), v->z(), v22->x(), v22->y(), v22->z(),
                      v21->x(), v21->y(), v21->z(), l + 1, l + 1, l + 1);
          }

        } // l

        if(myCol.size()) {
          for(std::size_t l = 0; l < myCol.size(); l++)
            _columns->_toFirst[myCol[l]] = myCol[0];
          _columns->_elemColumns[myCol[0]] = myCol;
        }

      } // i

      const BoundaryLayerData &cn = _columns->getColumn(v, nbCol - 1);

      for(int i = 0; i < NN; i++) {
        std::vector<MElement *> myCol;

        for(int l = 0; l < N; l++) {
          MVertex *v11, *v12, *v21, *v22;

          int k = dir_half + l - 1;

          const BoundaryLayerData &c2 = _columns->getColumn(v, k);
          const BoundaryLayerData &c3 = _columns->getColumn(v, k + 1);

          if(i == 0) {
            if(l == 0) { v11 = v; }
            else {
              v11 = cn._column[l - 1];
            }
            v21 = cn._column[l];
          }
          else {
            v11 = c2._column[i - 1];
            v21 = c3._column[i - 1];
          }

          v12 = c2._column[i];
          v22 = c3._column[i];

          if(v11 != v12) {
            MQuadrangle *qq = new MQuadrangle(v11, v12, v22, v21);
            qq->setPartition(l + 1);
            myCol.push_back(qq);
            blQuads.push_back(qq);
            if(ff2)
              fprintf(ff2,
                      "SQ(%g,%g,%g,%g,%g,%g,%g,%g,%g,%g,%g,%g){%d,%d,%d,%d};\n",
                      v11->x(), v11->y(), v11->z(), v12->x(), v12->y(),
                      v12->z(), v22->x(), v22->y(), v22->z(), v21->x(),
                      v21->y(), v21->z(), l + 1, l + 1, l + 1, l + 1);
          }
          else {
            MTriangle *qq = new MTriangle(v, v22, v21);
            qq->setPartition(l + 1);
            myCol.push_back(qq);
            blTris.push_back(qq);
            if(ff2)
              fprintf(ff2, "ST(%g,%g,%g,%g,%g,%g,%g,%g,%g){%d,%d,%d};\n",
                      v->x(), v->y(), v->z(), v22->x(), v22->y(), v22->z(),
                      v21->x(), v21->y(), v21->z(), l + 1, l + 1, l + 1);
          }

        } // l

        if(myCol.size()) {
          for(std::size_t l = 0; l < myCol.size(); l++)
            _columns->_toFirst[myCol[l]] = myCol[0];
          _columns->_elemColumns[myCol[0]] = myCol;
        }

      } // i

    } // if

  } // for itf

  if(ff2) {
    fprintf(ff2, "};\n");
    fclose(ff2);
  }

  filterOverlappingElements(_lines, blTris, blQuads, _columns->_elemColumns,
                            _columns->_toFirst);
  for(std::size_t i = 0; i < blQuads.size(); i++) blQuads[i]->setPartition(0);
  for(std::size_t i = 0; i < blTris.size(); i++) blTris[i]->setPartition(0);

  for(std::size_t i = 0; i < blQuads.size(); i++) {
    addOrRemove(blQuads[i]->getVertex(0), blQuads[i]->getVertex(1), bedges,
                removed);
    addOrRemove(blQuads[i]->getVertex(1), blQuads[i]->getVertex(2), bedges,
                removed);
    addOrRemove(blQuads[i]->getVertex(2), blQuads[i]->getVertex(3), bedges,
                removed);
    addOrRemove(blQuads[i]->getVertex(3), blQuads[i]->getVertex(0), bedges,
                removed);
    for(int j = 0; j < 4; j++)
      if(blQuads[i]->getVertex(j)->onWhat() == gf)
        verts.insert(blQuads[i]->getVertex(j));
  }
  for(std::size_t i = 0; i < blTris.size(); i++) {
    addOrRemove(blTris[i]->getVertex(0), blTris[i]->getVertex(1), bedges,
                removed);
    addOrRemove(blTris[i]->getVertex(1), blTris[i]->getVertex(2), bedges,
                removed);
    addOrRemove(blTris[i]->getVertex(2), blTris[i]->getVertex(0), bedges,
                removed);
    for(int j = 0; j < 3; j++)
      if(blTris[i]->getVertex(j)->onWhat() == gf)
        verts.insert(blTris[i]->getVertex(j));
  }

  discreteEdge ne(gf->model(), 444444, nullptr,
                  (*edges.begin())->getEndVertex());
  std::vector<GEdge *> hop;
  auto it = bedges.begin();

  FILE *ff = nullptr;
  if(debug) ff = Fopen("toto.pos", "w");
  if(ff) fprintf(ff, "View \" \"{\n");
  for(; it != bedges.end(); ++it) {
    ne.lines.push_back(new MLine(it->getVertex(0), it->getVertex(1)));
    if(ff)
      fprintf(ff, "SL(%g,%g,%g,%g,%g,%g){1,1};\n", it->getVertex(0)->x(),
              it->getVertex(0)->y(), it->getVertex(0)->z(),
              it->getVertex(1)->x(), it->getVertex(1)->y(),
              it->getVertex(1)->z());
  }
  if(ff) {
    fprintf(ff, "};\n");
    fclose(ff);
  }
  hop.push_back(&ne);

  deMeshGFace kil_;
  kil_(gf);
  meshGenerator(gf, 0, false, 99, false, &hop);
}

static bool improved_translate(GFace *gf, MVertex *vertex, SVector3 &v1,
                               SVector3 &v2)
{
  double x, y;
  double angle;
  SPoint2 point;
  SVector3 s1, s2;
  SVector3 normal;
  SVector3 basis_u, basis_v;
  std::pair<SVector3, SVector3> derivatives;

  reparamMeshVertexOnFace(vertex, gf, point);
  x = point.x();
  y = point.y();

  angle = backgroundMesh::current()->getAngle(x, y, 0.0);
  derivatives = gf->firstDer(point);

  s1 = derivatives.first;
  s2 = derivatives.second;
  normal = crossprod(s1, s2);

  basis_u = s1;
  basis_u.normalize();
  basis_v = crossprod(normal, basis_u);
  basis_v.normalize();

  v1 = basis_u * cos(angle) + basis_v * sin(angle);
  v2 = crossprod(v1, normal);
  v2.normalize();

  return 1;
}

static void directions_storage(GFace *gf)
{

  std::set<MVertex *> vertices;
  for(std::size_t i = 0; i < gf->getNumMeshElements(); i++) {
    MElement *element = gf->getMeshElement(i);
    for(std::size_t j = 0; j < element->getNumVertices(); j++) {
      MVertex *vertex = element->getVertex(j);
      vertices.insert(vertex);
    }
  }

  backgroundMesh::set(gf);

  gf->storage1.clear();
  gf->storage2.clear();
  gf->storage3.clear();
  gf->storage4.clear();

  for(auto it = vertices.begin(); it != vertices.end(); it++) {
    SPoint2 point;
    SVector3 v1;
    SVector3 v2;
    bool ok = improved_translate(gf, *it, v1, v2);
    if(ok) {
      gf->storage1.push_back(SPoint3((*it)->x(), (*it)->y(), (*it)->z()));
      gf->storage2.push_back(v1);
      gf->storage3.push_back(v2);
      reparamMeshVertexOnFace(*it, gf, point);
      gf->storage4.push_back(
        backgroundMesh::current()->operator()(point.x(), point.y(), 0.0));
    }
  }

  backgroundMesh::unset();
}

static void
BDS2GMSH(BDS_Mesh *m, GFace *gf,
         std::map<BDS_Point *, MVertex *, PointLessThan> &recoverMap)
{
  auto itt = m->triangles.begin();
  while(itt != m->triangles.end()) {
    BDS_Face *t = *itt;
    if(!t->deleted) {
      BDS_Point *n[4];
      t->getNodes(n);
      MVertex *v[4] = {nullptr, nullptr, nullptr, nullptr};
      for(int i = 0; i < 4; i++) {
        if(!n[i]) continue;
        if(recoverMap.find(n[i]) == recoverMap.end()) {
          v[i] =
            new MFaceVertex(n[i]->X, n[i]->Y, n[i]->Z, gf, n[i]->u, n[i]->v);
          recoverMap[n[i]] = v[i];
          gf->mesh_vertices.push_back(v[i]);
        }
        else
          v[i] = recoverMap[n[i]];
      }
      if(!v[3]) {
        // when a singular point is present, degenerated triangles may be
        // created, for example on a sphere that contains one pole
        if(v[0] != v[1] && v[0] != v[2] && v[1] != v[2])
          gf->triangles.push_back(new MTriangle(v[0], v[1], v[2]));
      }
      else {
        gf->quadrangles.push_back(new MQuadrangle(v[0], v[1], v[2], v[3]));
      }
    }
    ++itt;
  }
}

static void deleteUnusedVertices(GFace *gf)
{
  std::set<MVertex *, MVertexPtrLessThan> allverts;
  for(std::size_t i = 0; i < gf->triangles.size(); i++) {
    for(int j = 0; j < 3; j++) {
      if(gf->triangles[i]->getVertex(j)->onWhat() == gf)
        allverts.insert(gf->triangles[i]->getVertex(j));
    }
  }
  for(std::size_t i = 0; i < gf->quadrangles.size(); i++) {
    for(int j = 0; j < 4; j++) {
      if(gf->quadrangles[i]->getVertex(j)->onWhat() == gf)
        allverts.insert(gf->quadrangles[i]->getVertex(j));
    }
  }
  for(std::size_t i = 0; i < gf->mesh_vertices.size(); i++) {
    if(allverts.find(gf->mesh_vertices[i]) == allverts.end())
      delete gf->mesh_vertices[i];
  }
  gf->mesh_vertices.clear();
  gf->mesh_vertices.insert(gf->mesh_vertices.end(), allverts.begin(),
                           allverts.end());
}

/*static void extractIsolatedEdges (GFace *gf, std::vector<GEdge *> &edges,
				  std::vector<GEdge *> &emb_edges){

  std::vector<GEdge *> new_edges, new_emb_edges;
  std::map<GVertex*, int> v2e;
  std::map<GVertex*, GEdge*> isolated;
  for (auto e : edges) {
    std::map<GVertex*, int>::iterator it0 = v2e.find(e->getBeginVertex());
    std::map<GVertex*, int>::iterator it1 = v2e.find(e->getEndVertex());
    if (it0 != v2e.end())it0->second++;
    else v2e[e->getBeginVertex()] = 1;
    if (it1 != v2e.end())it1->second++;
    else v2e[e->getEndVertex()] = 1;
    isolated[e->getBeginVertex()] = e;
    isolated[e->getEndVertex()] = e;
  }
  for (auto x : v2e){
    if (x.second == 1){
      GEdge *ge = isolated[x.first];
      new_emb_edges.push_back(ge);
    }
    else{
      
    }
  }
  
}
*/

// Builds An initial triangular mesh that respects the boundaries of
// the domain, including embedded points and surfaces
static bool meshGenerator(GFace *gf, int RECUR_ITER,
                          bool repairSelfIntersecting1dMesh,
                          int onlyInitialMesh, bool debug,
                          std::vector<GEdge *> *replacementEdges)
{
  if(CTX::instance()->debugSurface > 0 &&
     gf->tag() != CTX::instance()->debugSurface) {
    gf->meshStatistics.status = GFace::DONE;
    return true;
  }
  if(CTX::instance()->debugSurface > 0) debug = true;

  BDS_GeomEntity CLASS_F(1, 2);
  BDS_GeomEntity CLASS_EXTERIOR(1, 3);
  std::map<BDS_Point *, MVertex *, PointLessThan> recoverMap;
  std::map<MVertex *, BDS_Point *> recoverMapInv;
  std::vector<GEdge *> edges =
    replacementEdges ? *replacementEdges : gf->edges();

  FILE *fdeb = nullptr;
  if(debug && RECUR_ITER == 0) {
    char name[245];
    sprintf(name, "surface%d-boundary-real.pos", gf->tag());
    fdeb = fopen(name, "w");
    fprintf(fdeb, "View \"\"{\n");
  }

  // build a set with all points of the boundaries
  std::set<MVertex *, MVertexPtrLessThan> all_vertices, boundary;
  auto ite = edges.begin();
  while(ite != edges.end()) {
    if((*ite)->isSeam(gf)) {
      if(fdeb != nullptr) fclose(fdeb);
      return false;
    }
    if(!(*ite)->isMeshDegenerated()) {
      for(std::size_t i = 0; i < (*ite)->lines.size(); i++) {
        MVertex *v1 = (*ite)->lines[i]->getVertex(0);
        MVertex *v2 = (*ite)->lines[i]->getVertex(1);

        if(fdeb) {
          fprintf(fdeb, "SL(%g,%g,%g,%g,%g,%g){%d,%d};\n", v1->x(), v1->y(),
                  v1->z(), v2->x(), v2->y(), v2->z(), (*ite)->tag(),
                  (*ite)->tag());
        }

        all_vertices.insert(v1);
        all_vertices.insert(v2);
        if(boundary.find(v1) == boundary.end())
          boundary.insert(v1);
        else
          boundary.erase(v1);
        if(boundary.find(v2) == boundary.end())
          boundary.insert(v2);
        else
          boundary.erase(v2);
      }
    }
    else
      Msg::Debug("Degenerated mesh on edge %d", (*ite)->tag());
    ++ite;
  }


  if(boundary.size()) {
    if(fdeb) {
      for(auto it = boundary.begin(); it != boundary.end(); it++) {
	fprintf(fdeb, "SP(%g,%g,%g){1,1};\n", (*it)->x(), (*it)->y(), (*it)->z());
	//	Msg::Debug("Remaining node %lu", (*it)->getNum());
      }
      fprintf(fdeb, "};\n");
      fclose(fdeb);
    }
    Msg::Warning("The 1D mesh seems not to be forming a closed loop (%d boundary "
               "nodes are considered once)",
               boundary.size());
<<<<<<< HEAD
    //    gf->meshStatistics.status = GFace::FAILED;
    //    return false;
  }
  else {
    if(fdeb) {
      fprintf(fdeb, "};\n");
      fclose(fdeb);
=======
    for(auto it = boundary.begin(); it != boundary.end(); it++) {
      Msg::Debug("Remaining node %zu", (*it)->getNum());
>>>>>>> 3fd18fbc
    }
  }

  
  std::vector<GEdge *> emb_edges = gf->getEmbeddedEdges();
  ite = emb_edges.begin();
  while(ite != emb_edges.end()) {
    if(!(*ite)->isMeshDegenerated()) {
      all_vertices.insert((*ite)->mesh_vertices.begin(),
                          (*ite)->mesh_vertices.end());
      if((*ite)->getBeginVertex())
        all_vertices.insert((*ite)->getBeginVertex()->mesh_vertices.begin(),
                            (*ite)->getBeginVertex()->mesh_vertices.end());
      if((*ite)->getEndVertex())
        all_vertices.insert((*ite)->getEndVertex()->mesh_vertices.begin(),
                            (*ite)->getEndVertex()->mesh_vertices.end());
    }
    ++ite;
  }

  // add embedded vertices
  std::vector<GVertex *> emb_vertx = gf->getEmbeddedVertices();
  auto itvx = emb_vertx.begin();
  while(itvx != emb_vertx.end()) {
    all_vertices.insert((*itvx)->mesh_vertices.begin(),
                        (*itvx)->mesh_vertices.end());
    ++itvx;
  }

  if(all_vertices.size() < 3) {
    Msg::Warning("Mesh generation of surface %d skipped: only %d nodes on "
                 "the boundary",
                 gf->tag(), all_vertices.size());
    gf->meshStatistics.status = GFace::DONE;
    return true;
  }
  else if(all_vertices.size() == 3) {
    MVertex *vv[3] = {nullptr, nullptr, nullptr};
    int i = 0;
    for(auto it = all_vertices.begin(); it != all_vertices.end(); it++) {
      vv[i++] = *it;
    }
    gf->triangles.push_back(new MTriangle(vv[0], vv[1], vv[2]));
    gf->meshStatistics.status = GFace::DONE;
    return true;
  }

  // Buid a BDS_Mesh structure that is convenient for doing the actual
  // meshing procedure
  BDS_Mesh *m = new BDS_Mesh;

  std::vector<BDS_Point *> points(all_vertices.size());
  SBoundingBox3d bbox;
  int count = 0;
  for(auto it = all_vertices.begin(); it != all_vertices.end(); it++) {
    MVertex *here = *it;
    GEntity *ge = here->onWhat();
    SPoint2 param;
    reparamMeshVertexOnFace(here, gf, param);
    BDS_Point *pp = m->add_point(count, param[0], param[1], gf);
    m->add_geom(ge->tag(), ge->dim());
    BDS_GeomEntity *g = m->get_geom(ge->tag(), ge->dim());
    pp->g = g;
    recoverMap[pp] = here;
    recoverMapInv[here] = pp;
    points[count] = pp;
    bbox += SPoint3(param[0], param[1], 0);
    count++;
  }

  bbox.makeCube();

  // use a divide & conquer type algorithm to create a triangulation.
  // We add to the triangulation a box with 4 points that encloses the
  // domain.
  if(CTX::instance()->mesh.oldInitialDelaunay2D) {
    // compute the bounding box in parametric space
    SVector3 dd(bbox.max(), bbox.min());
    double LC2D = norm(dd);
    DocRecord doc(points.size() + 4);
    for(std::size_t i = 0; i < points.size(); i++) {
      double XX = CTX::instance()->mesh.randFactor * LC2D * (double)rand() /
                  (double)RAND_MAX;
      double YY = CTX::instance()->mesh.randFactor * LC2D * (double)rand() /
                  (double)RAND_MAX;
      doc.points[i].where.h = points[i]->u + XX;
      doc.points[i].where.v = points[i]->v + YY;
      doc.points[i].data = points[i];
      doc.points[i].adjacent = nullptr;
    }

    // increase the size of the bounding box
    bbox *= 2.5;

    // add 4 points than encloses the domain (use negative number to
    // distinguish those fake vertices)
    double bb[4][2] = {{bbox.min().x(), bbox.min().y()},
                       {bbox.min().x(), bbox.max().y()},
                       {bbox.max().x(), bbox.min().y()},
                       {bbox.max().x(), bbox.max().y()}};
    for(int ip = 0; ip < 4; ip++) {
      BDS_Point *pp = m->add_point(-ip - 1, bb[ip][0], bb[ip][1], gf);
      m->add_geom(gf->tag(), 2);
      BDS_GeomEntity *g = m->get_geom(gf->tag(), 2);
      pp->g = g;
      doc.points[points.size() + ip].where.h = bb[ip][0];
      doc.points[points.size() + ip].where.v = bb[ip][1];
      doc.points[points.size() + ip].adjacent = nullptr;
      doc.points[points.size() + ip].data = pp;
    }

    // Use "fast" inhouse recursive algo to generate the triangulation.
    // At this stage the triangulation is not what we need
    //   -) It does not necessary recover the boundaries
    //   -) It contains triangles outside the domain (the first edge
    //      loop is the outer one)
    Msg::Debug("Meshing of the convex hull (%d points)", points.size());
    try {
      doc.MakeMeshWithPoints();
    } catch(std::runtime_error &e) {
      Msg::Error("%s", e.what());
    }
    Msg::Debug("Meshing of the convex hull (%d points) done", points.size());

    for(int i = 0; i < doc.numTriangles; i++) {
      int a = doc.triangles[i].a;
      int b = doc.triangles[i].b;
      int c = doc.triangles[i].c;
      int n = doc.numPoints;
      if(a < 0 || a >= n || b < 0 || b >= n || c < 0 || c >= n) {
        Msg::Warning("Skipping bad triangle %d", i);
        continue;
      }
      BDS_Point *p1 = (BDS_Point *)doc.points[doc.triangles[i].a].data;
      BDS_Point *p2 = (BDS_Point *)doc.points[doc.triangles[i].b].data;
      BDS_Point *p3 = (BDS_Point *)doc.points[doc.triangles[i].c].data;
      m->add_triangle(p1->iD, p2->iD, p3->iD);
    }
  }
  else {
    // New initial 2D mesher --> it actually does everything
    // -- triangulate points
    // -- recover edges
    // -- color triangles

    std::vector<GEdge *> temp;
    if(replacementEdges) {
      temp = gf->edges();
      gf->set(*replacementEdges);
    }
    // recover and color so most of the code below can go away. Works also for
    // periodic faces
    PolyMesh *pm = GFaceInitialMesh(gf->tag(), 1);

    if(replacementEdges) { gf->set(temp); }

    std::map<int, BDS_Point *> aaa;
    for(auto it = all_vertices.begin(); it != all_vertices.end(); it++) {
      MVertex *here = *it;
      aaa[here->getNum()] = recoverMapInv[here];
    }

    for(int ip = 0; ip < 4; ip++) {
      PolyMesh::Vertex *v = pm->vertices[ip];
      v->data = -ip - 1;
      BDS_Point *pp =
        m->add_point(v->data, v->position.x(), v->position.y(), gf);
      m->add_geom(gf->tag(), 2);
      BDS_GeomEntity *g = m->get_geom(gf->tag(), 2);
      pp->g = g;
      aaa[v->data] = pp;
    }

    for(size_t i = 0; i < pm->faces.size(); i++) {
      PolyMesh::HalfEdge *he = pm->faces[i]->he;
      int a = he->v->data;
      int b = he->next->v->data;
      int c = he->next->next->v->data;
      BDS_Point *p1 = aaa[a];
      BDS_Point *p2 = aaa[b];
      BDS_Point *p3 = aaa[c];
      if(p1 && p2 && p3) m->add_triangle(p1->iD, p2->iD, p3->iD);
    }
    delete pm;
  }

  if(debug && RECUR_ITER == 0) {
    char name[245];
    sprintf(name, "surface%d-initial-real.pos", gf->tag());
    outputScalarField(m->triangles, name, 0, gf);
    sprintf(name, "surface%d-initial-param.pos", gf->tag());
    outputScalarField(m->triangles, name, 1, gf);
  }

  // Recover the boundary edges and compute characteristic lenghts using mesh
  // edge spacing. If two of these edges intersect, then the 1D mesh have to be
  // densified
  Msg::Debug("Recovering %d model edges", edges.size());
  std::set<EdgeToRecover> edgesToRecover;
  std::set<EdgeToRecover> edgesNotRecovered;
  ite = edges.begin();
  while(ite != edges.end()) {
    if(!(*ite)->isMeshDegenerated())
      recoverEdge(m, gf, *ite, recoverMapInv, &edgesToRecover,
                  &edgesNotRecovered, 1);
    ++ite;
  }
  ite = emb_edges.begin();
  while(ite != emb_edges.end()) {
    if(!(*ite)->isMeshDegenerated())
      recoverEdge(m, gf, *ite, recoverMapInv, &edgesToRecover,
                  &edgesNotRecovered, 1);
    ++ite;
  }

  // effectively recover the medge
  ite = edges.begin();
  while(ite != edges.end()) {
    if(!(*ite)->isMeshDegenerated()) {
      if(!recoverEdge(m, gf, *ite, recoverMapInv, &edgesToRecover,
                      &edgesNotRecovered, 2)) {
        delete m;
        gf->meshStatistics.status = GFace::FAILED;
        return false;
      }
    }
    ++ite;
  }

  Msg::Debug("Recovering %d mesh edges (%d not recovered)",
             edgesToRecover.size(), edgesNotRecovered.size());

  if(edgesNotRecovered.size() || gf->meshStatistics.refineAllEdges) {
    std::ostringstream sstream;
    for(auto itr = edgesNotRecovered.begin(); itr != edgesNotRecovered.end();
        ++itr)
      sstream << " " << itr->ge->tag();
    if(gf->meshStatistics.refineAllEdges) {
      Msg::Info("8-| Splitting all edges and trying again");
    }
    else {
      Msg::Info(":-( There are %d intersections in the 1D mesh (curves%s)",
                edgesNotRecovered.size(), sstream.str().c_str());
      if(repairSelfIntersecting1dMesh)
        Msg::Info("8-| Splitting those edges and trying again - level %d",
                  RECUR_ITER);
    }
    if(debug) {
      char name[245];
      sprintf(name, "surface%d-not_yet_recovered-real-%d.msh", gf->tag(),
              RECUR_ITER);
      gf->model()->writeMSH(name);
    }

    if(repairSelfIntersecting1dMesh) {
      remeshUnrecoveredEdges(recoverMapInv, edgesNotRecovered);
      gf->meshStatistics.refineAllEdges = false;
    }
    else {
      auto itr = edgesNotRecovered.begin();
      for(; itr != edgesNotRecovered.end(); ++itr) {
        int p1 = itr->p1;
        int p2 = itr->p2;
        int tag = itr->ge->tag();
        Msg::Error("Edge not recovered: %d %d %d", p1, p2, tag);
      }
    }

    // delete the mesh
    delete m;
    if(RECUR_ITER < CTX::instance()->mesh.maxRetries) {
      return meshGenerator(gf, RECUR_ITER + 1, repairSelfIntersecting1dMesh,
                           onlyInitialMesh, debug, replacementEdges);
    }
    else {
      return false;
    }
  }

  if(RECUR_ITER > 0)
    Msg::Info(":-) All edges recovered after %d iteration%s", RECUR_ITER,
              (RECUR_ITER > 1) ? "s" : "");

  Msg::Debug("Boundary edges recovered for surface %d", gf->tag());

  // look for a triangle that has a negative node and recursively tag all
  // exterior triangles
  {
    auto itt = m->triangles.begin();
    while(itt != m->triangles.end()) {
      (*itt)->g = nullptr;
      ++itt;
    }
    itt = m->triangles.begin();
    while(itt != m->triangles.end()) {
      BDS_Face *t = *itt;
      BDS_Point *n[4];
      if(t->getNodes(n)) {
        if(n[0]->iD < 0 || n[1]->iD < 0 || n[2]->iD < 0) {
          recur_tag(t, &CLASS_EXTERIOR);
          break;
        }
      }
      ++itt;
    }
  }

  // now find an edge that has belongs to one of the exterior triangles
  {
    auto ite = m->edges.begin();
    while(ite != m->edges.end()) {
      BDS_Edge *e = *ite;
      if(e->g && e->numfaces() == 2) {
        if(e->faces(0)->g == &CLASS_EXTERIOR) {
          recur_tag(e->faces(1), &CLASS_F);
          break;
        }
        else if(e->faces(1)->g == &CLASS_EXTERIOR) {
          recur_tag(e->faces(0), &CLASS_F);
          break;
        }
      }
      ++ite;
    }
    auto itt = m->triangles.begin();
    while(itt != m->triangles.end()) {
      if((*itt)->g == &CLASS_EXTERIOR) (*itt)->g = nullptr;
      ++itt;
    }
  }

  {
    auto ite = m->edges.begin();
    while(ite != m->edges.end()) {
      BDS_Edge *e = *ite;
      if(e->g && e->numfaces() == 2) {
        BDS_Point *oface[2];
        e->oppositeof(oface);
        if(oface[0]->iD < 0) {
          recur_tag(e->faces(1), &CLASS_F);
          break;
        }
        else if(oface[1]->iD < 0) {
          recur_tag(e->faces(0), &CLASS_F);
          break;
        }
      }
      ++ite;
    }
  }

  ite = emb_edges.begin();
  while(ite != emb_edges.end()) {
    if(!(*ite)->isMeshDegenerated())
      recoverEdge(m, gf, *ite, recoverMapInv, &edgesToRecover,
                  &edgesNotRecovered, 2);
    ++ite;
  }

  // compute characteristic lengths at vertices
  if(CTX::instance()->mesh.algo2d != ALGO_2D_BAMG && !onlyInitialMesh) {
    Msg::Debug("Computing mesh size field at mesh nodes %d",
               edgesToRecover.size());
    auto it = m->points.begin();
    for(; it != m->points.end(); ++it) {
      BDS_Point *pp = *it;
      auto itv = recoverMap.find(pp);
      if(itv != recoverMap.end()) {
        MVertex *here = itv->second;
        GEntity *ge = here->onWhat();
        if(ge->dim() == 0) {
          pp->lcBGM() = BGM_MeshSize(ge, 0, 0, here->x(), here->y(), here->z());
        }
        else if(ge->dim() == 1) {
          double u;
          here->getParameter(0, u);
          pp->lcBGM() = BGM_MeshSize(ge, u, 0, here->x(), here->y(), here->z());
        }
        else
          pp->lcBGM() = MAX_LC;
        pp->lc() = pp->lcBGM();
      }
    }
  }

  // delete useless stuff
  auto itt = m->triangles.begin();
  while(itt != m->triangles.end()) {
    BDS_Face *t = *itt;
    if(!t->g) m->del_face(t);
    ++itt;
  }
  m->cleanup();

  {
    auto ite = m->edges.begin();
    while(ite != m->edges.end()) {
      BDS_Edge *e = *ite;
      if(e->numfaces() == 0)
        m->del_edge(e);
      else {
        if(!e->g) e->g = &CLASS_F;
        if(!e->p1->g || e->p1->g->classif_degree > e->g->classif_degree)
          e->p1->g = e->g;
        if(!e->p2->g || e->p2->g->classif_degree > e->g->classif_degree)
          e->p2->g = e->g;
      }
      ++ite;
    }
  }
  m->cleanup();
  m->del_point(m->find_point(-1));
  m->del_point(m->find_point(-2));
  m->del_point(m->find_point(-3));
  m->del_point(m->find_point(-4));

  if(debug) {
    char name[245];
    sprintf(name, "surface%d-recovered-real.pos", gf->tag());
    outputScalarField(m->triangles, name, 0, gf);
    sprintf(name, "surface%d-recovered-param.pos", gf->tag());
    outputScalarField(m->triangles, name, 1, gf);
  }

  if(1) {
    auto itt = m->triangles.begin();
    while(itt != m->triangles.end()) {
      BDS_Face *t = *itt;
      if(!t->deleted) {
        BDS_Point *n[4];
        if(t->getNodes(n)) {
          MVertex *v1 = recoverMap[n[0]];
          MVertex *v2 = recoverMap[n[1]];
          MVertex *v3 = recoverMap[n[2]];
          if(!n[3]) {
            if(v1 != v2 && v1 != v3 && v2 != v3)
              gf->triangles.push_back(new MTriangle(v1, v2, v3));
          }
          else {
            MVertex *v4 = recoverMap[n[3]];
            gf->quadrangles.push_back(new MQuadrangle(v1, v2, v3, v4));
          }
        }
      }
      ++itt;
    }
  }

  {
    int nb_swap;
    Msg::Debug("Delaunizing the initial mesh");
    delaunayizeBDS(gf, *m, nb_swap);
  }

  // only delete the mesh data stored in the base GFace class
  gf->GFace::deleteMesh();

  Msg::Debug("Starting to add internal nodes");
  // start mesh generation
  if(!algoDelaunay2D(gf) && !onlyInitialMesh) {
    refineMeshBDS(gf, *m, CTX::instance()->mesh.refineSteps, true,
                  &recoverMapInv, nullptr);
    refineMeshBDS(gf, *m, CTX::instance()->mesh.refineSteps, false,
                  &recoverMapInv, nullptr);
  }

  gf->meshStatistics.status = GFace::DONE;

  // fill the small gmsh structures
  BDS2GMSH(m, gf, recoverMap);

  std::vector<MQuadrangle *> blQuads;
  std::vector<MTriangle *> blTris;
  std::set<MVertex *> verts;

  bool infty = false;
  if(gf->getMeshingAlgo() == ALGO_2D_FRONTAL_QUAD) {
    infty = true;
    if(!onlyInitialMesh)
      buildBackgroundMesh(gf, CTX::instance()->mesh.crossFieldClosestPoint);
  }
  else if(gf->getMeshingAlgo() == ALGO_2D_PACK_PRLGRMS ||
          gf->getMeshingAlgo() == ALGO_2D_PACK_PRLGRMS_CSTR) {
    infty = true;
    /* New version of PACK / QUADQS use a different background mesh */
    // if(!onlyInitialMesh) buildBackgroundMesh(gf, false);
  }

  if(!onlyInitialMesh)
    modifyInitialMeshForBoundaryLayers(gf, blQuads, blTris, verts, debug);

  // the delaunay algo is based directly on internal gmsh structures BDS mesh is
  // passed in order not to recompute local coordinates of vertices
  if(algoDelaunay2D(gf) && !onlyInitialMesh) {
    if(gf->getMeshingAlgo() == ALGO_2D_FRONTAL) { bowyerWatsonFrontal(gf); }
    else if(gf->getMeshingAlgo() == ALGO_2D_FRONTAL_QUAD) {
      bowyerWatsonFrontalLayers(gf, true);
    }
    else if(gf->getMeshingAlgo() == ALGO_2D_PACK_PRLGRMS) {
      bowyerWatsonParallelograms(gf);
    }
    else if(gf->getMeshingAlgo() == ALGO_2D_PACK_PRLGRMS_CSTR) {
      Msg::Error("ALGO_2D_PACK_PRLGRMS_CSTR deprecated");
      // bowyerWatsonParallelogramsConstrained(gf, gf->constr_vertices);
    }
    else if(gf->getMeshingAlgo() == ALGO_2D_DELAUNAY ||
            gf->getMeshingAlgo() == ALGO_2D_AUTO) {
      bowyerWatson(gf);
    }
    else {
      bowyerWatson(gf, 15000);
      meshGFaceBamg(gf);
    }

    if(!infty ||
       !(CTX::instance()->mesh.recombineAll || gf->meshAttributes.recombine))
      laplaceSmoothing(gf, CTX::instance()->mesh.nbSmoothing, infty);
  }

  if(debug) {
    char name[256];
    // sprintf(name, "trueBoundary%d.pos", gf->tag());
    // std::vector<SPoint2> bnd;
    // trueBoundary(name, gf,bnd);
    sprintf(name, "real%d.pos", gf->tag());
    outputScalarField(m->triangles, name, 0, gf);
    sprintf(name, "param%d.pos", gf->tag());
    outputScalarField(m->triangles, name, 1, gf);
  }

  delete m;

  gf->quadrangles.insert(gf->quadrangles.begin(), blQuads.begin(),
                         blQuads.end());
  gf->triangles.insert(gf->triangles.begin(), blTris.begin(), blTris.end());
  gf->mesh_vertices.insert(gf->mesh_vertices.begin(), verts.begin(),
                           verts.end());

  splitElementsInBoundaryLayerIfNeeded(gf);

  if((CTX::instance()->mesh.recombineAll || gf->meshAttributes.recombine) &&
     (onlyInitialMesh != 99) &&
     (CTX::instance()->mesh.algoRecombine <= 1 ||
      CTX::instance()->mesh.algoRecombine == 4)) {
    if(CTX::instance()->mesh.algoRecombine == 4) {
      meshGFaceQuadrangulateBipartiteLabelling(gf->tag());
    }
    else {
      bool blossom = (CTX::instance()->mesh.algoRecombine == 1);
      int topo = CTX::instance()->mesh.recombineOptimizeTopology;
      int repos = CTX::instance()->mesh.recombineNodeRepositioning;
      double minqual = CTX::instance()->mesh.recombineMinimumQuality;
      recombineIntoQuads(gf, blossom, topo, repos, minqual);
    }
  }

  computeElementShapes(gf, gf->meshStatistics.worst_element_shape,
                       gf->meshStatistics.average_element_shape,
                       gf->meshStatistics.best_element_shape,
                       gf->meshStatistics.nbTriangle,
                       gf->meshStatistics.nbGoodQuality);

  if(CTX::instance()->mesh.algo3d == ALGO_3D_RTREE) { directions_storage(gf); }

  // remove unused vertices, generated e.g. during background mesh
  deleteUnusedVertices(gf);

  return true;
}

// this function buils a list of BDS points that are consecutive in one given
// edge loop, taking care of periodic surfaces with seams; it also fills the
// recoverMap to link BDS points with mesh nodes

static bool buildConsecutiveListOfVertices(
  GFace *gf, GEdgeLoop &gel, std::vector<BDS_Point *> &result,
  SBoundingBox3d &bbox, BDS_Mesh *m,
  std::map<BDS_Point *, MVertex *, PointLessThan> &recoverMap, int &count,
  int countTot, double tol, bool seam_the_first = false)
{
  result.clear();
  count = 0;

  // building the list of nodes in the parametric space for periodic surfaces is
  // tricky:
  // 1) both reparametrizations of the seams must be tested, as the topological
  //    representation does not know which one to use
  // 2) both orientations of curves must be tested, as the topological
  //    representation of periodic curves cannot distinguish them
  // 3) reparametrization of curves on surfaces can lead to slightly different
  //    parametric coordinates, especially with OpenCASCADE - so a tolerance is
  //    needed
  std::vector<GEdgeSigned> signedEdges(gel.begin(), gel.end());
  std::vector<SPoint2> coords;
  std::vector<MVertex *> verts;

#if 0 // for debugging - don't remove
  printf("curve loop for surface %d\n", gf->tag());
  for(std::size_t i = 0; i < signedEdges.size(); i++) {
    GEdge *ge = signedEdges[i].getEdge();
    bool seam = ge->isSeam(gf);
    Range<double> range = ge->parBoundsOnFace(gf);
    printf("  curve %d: ", ge->tag());
    SPoint2 p;
    p = ge->reparamOnFace(gf, range.low(), 1);
    printf("beg (%g,%g) ", p.x(), p.y());
    if(seam) {
      p = ge->reparamOnFace(gf, range.low(), -1);
      printf("beg_alt (%g,%g) ", p.x(), p.y());
    }
    p = ge->reparamOnFace(gf, range.high(), 1);
    printf("end (%g,%g) ", p.x(), p.y());
    if(seam) {
      p = ge->reparamOnFace(gf, range.high(), -1);
      printf("end_alt (%g,%g) ", p.x(), p.y());
    }
    printf("\n");
  }
#endif

  for(int initial_dir = 0; initial_dir < 2; initial_dir++) {
    if(coords.size()) break; // we succeeded with initial_dir == 0

    for(std::size_t i = 0; i < signedEdges.size(); i++) {
      std::vector<SPoint2> p, p_alt, p_rev, p_alt_rev;
      std::vector<MVertex *> v, v_rev;
      GEdge *ge = signedEdges[i].getEdge();
      bool seam = ge->isSeam(gf);
      Range<double> range = ge->parBoundsOnFace(gf);

      // get parametric coordinates of curve nodes on the surface, with both
      // possible values for seams
      if(ge->getBeginVertex()) {
        p.push_back(ge->reparamOnFace(gf, range.low(), 1));
        if(seam) p_alt.push_back(ge->reparamOnFace(gf, range.low(), -1));
        v.push_back(ge->getBeginVertex()->mesh_vertices[0]);
      }
      for(std::size_t j = 0; j < ge->mesh_vertices.size(); j++) {
        double u;
        ge->mesh_vertices[j]->getParameter(0, u);
        p.push_back(ge->reparamOnFace(gf, u, 1));
        if(seam) p_alt.push_back(ge->reparamOnFace(gf, u, -1));
        v.push_back(ge->mesh_vertices[j]);
      }
      if(ge->getEndVertex()) {
        p.push_back(ge->reparamOnFace(gf, range.high(), 1));
        if(seam) p_alt.push_back(ge->reparamOnFace(gf, range.high(), -1));
        v.push_back(ge->getEndVertex()->mesh_vertices[0]);
      }

      // get the reverse mesh
      p_rev = p;
      std::reverse(p_rev.begin(), p_rev.end());
      if(seam) {
        p_alt_rev = p_alt;
        std::reverse(p_alt_rev.begin(), p_alt_rev.end());
      }
      v_rev = v;
      std::reverse(v_rev.begin(), v_rev.end());

      if(i == 0) {
        // choose which mesh to consider for the first curve in the loop
        if(initial_dir == 0) {
          if(seam && seam_the_first)
            coords = p_alt;
          else
            coords = p;
          verts = v;
        }
        else {
          if(seam && seam_the_first)
            coords = p_alt_rev;
          else
            coords = p_rev;
          verts = v_rev;
        }
      }
      else {
        // detect which mesh variant to use for the next curve by selecting the
        // mesh that starts with the node at the smallest distance, within the
        // prescribed tolerance
        double dist1 = coords.back().distance(p.front());
        double dist2 = coords.back().distance(p_rev.front());
        if(!seam) {
          if(dist1 < dist2 && dist1 < tol) {
            coords.pop_back();
            coords.insert(coords.end(), p.begin(), p.end());
            verts.pop_back();
            verts.insert(verts.end(), v.begin(), v.end());
          }
          else if(dist2 < dist1 && dist2 < tol) {
            coords.pop_back();
            coords.insert(coords.end(), p_rev.begin(), p_rev.end());
            verts.pop_back();
            verts.insert(verts.end(), v_rev.begin(), v_rev.end());
          }
          else {
            Msg::Debug("Distances (%g, %g) in parametric space larger than "
                       "tolerance (%g) between end of curve %d and "
                       "begining of curve %d...",
                       dist1, dist2, tol, signedEdges[i - 1].getEdge()->tag(),
                       ge->tag());
            if(initial_dir == 0) {
              Msg::Debug("... will try with alternate initial orientation");
              coords.clear();
              verts.clear();
              break;
            }
            else {
              Msg::Debug("... will try with larger tolerance");
              return false;
            }
          }
        }
        else {
          double dist3 = coords.back().distance(p_alt.front());
          double dist4 = coords.back().distance(p_alt_rev.front());
          if(dist1 < dist2 && dist1 < dist3 && dist1 < dist4 && dist1 < tol) {
            coords.pop_back();
            coords.insert(coords.end(), p.begin(), p.end());
            verts.pop_back();
            verts.insert(verts.end(), v.begin(), v.end());
          }
          else if(dist2 < dist1 && dist2 < dist3 && dist2 < dist4 &&
                  dist2 < tol) {
            coords.pop_back();
            coords.insert(coords.end(), p_rev.begin(), p_rev.end());
            verts.pop_back();
            verts.insert(verts.end(), v_rev.begin(), v_rev.end());
          }
          else if(dist3 < dist1 && dist3 < dist2 && dist3 < dist4 &&
                  dist3 < tol) {
            coords.pop_back();
            coords.insert(coords.end(), p_alt.begin(), p_alt.end());
            verts.pop_back();
            verts.insert(verts.end(), v.begin(), v.end());
          }
          else if(dist4 < dist1 && dist4 < dist2 && dist4 < dist3 &&
                  dist4 < tol) {
            coords.pop_back();
            coords.insert(coords.end(), p_alt_rev.begin(), p_alt_rev.end());
            verts.pop_back();
            verts.insert(verts.end(), v_rev.begin(), v_rev.end());
          }
          else {
            Msg::Debug("Distances (%g, %g, %g, %g) in parametric space larger "
                       "than tolerance (%g) between end of curve %d and "
                       "begining of seam curve %d...",
                       dist1, dist2, dist3, dist4, tol,
                       signedEdges[i - 1].getEdge()->tag(), ge->tag());
            if(initial_dir == 0) {
              Msg::Debug("... will try with alternate initial orientation");
              coords.clear();
              verts.clear();
              break;
            }
            else {
              Msg::Debug("... will try with larger tolerance");
              return false;
            }
          }
        }
      }
    }
  }

  if(verts.size() != coords.size()) {
    Msg::Error("Wrong number of parametric coordinates for boundary nodes "
               "on surface %d",
               gf->tag());
    return false;
  }
  if(verts.empty()) {
    Msg::Debug("No nodes in 1D mesh on surface %d", gf->tag());
    return true;
  }
  double dist = coords.back().distance(coords.front());
  if(dist < tol) {
    coords.pop_back();
    verts.pop_back();
  }
  else {
    Msg::Debug("Distance %g between first and last node in 1D mesh of surface "
               "%d exceeds tolerance %g",
               dist, gf->tag(), tol);
    return false;
  }

  std::map<BDS_Point *, MVertex *, PointLessThan> recoverMapLocal;

  for(std::size_t i = 0; i < verts.size(); i++) {
    MVertex *here = verts[i];
    GEntity *ge = here->onWhat();
    BDS_Point *pp = nullptr;
    if(ge->dim() == 0) {
      // point might already be part of another loop in the same surface
      for(auto it = recoverMap.begin(); it != recoverMap.end(); ++it) {
        if(it->second == here) {
          SPoint2 param(it->first->u, it->first->v);
          double dist = coords[i].distance(param);
          if(dist < tol) {
            pp = it->first;
            break;
          }
        }
      }
    }
    if(pp == nullptr) {
      double U, V;
      SPoint2 param = coords[i];
      U = param.x();
      V = param.y();
      pp = m->add_point(count + countTot, U, V, gf);
      if(ge->dim() == 0) {
        pp->lcBGM() = BGM_MeshSize(ge, 0, 0, here->x(), here->y(), here->z());
      }
      else if(ge->dim() == 1) {
        double u;
        here->getParameter(0, u);
        pp->lcBGM() = BGM_MeshSize(ge, u, 0, here->x(), here->y(), here->z());
      }
      else {
        pp->lcBGM() = MAX_LC;
      }
      pp->lc() = pp->lcBGM();
      m->add_geom(ge->tag(), ge->dim());
      BDS_GeomEntity *g = m->get_geom(ge->tag(), ge->dim());
      pp->g = g;
      bbox += SPoint3(U, V, 0);
    }
    // printf("node %d coord %g %g\n", here->getNum(), pp->u, pp->v);
    result.push_back(pp);
    recoverMapLocal[pp] = here;
    count++;
  }

  Msg::Debug("Succeeded finding consecutive list of nodes on surface "
             "%d, with tolerance %g",
             gf->tag(), tol);

  // we're all set!
  recoverMap.insert(recoverMapLocal.begin(), recoverMapLocal.end());

  return true;
}

static GEdge *getGEdge(GFace *gf, MVertex *v1, MVertex *v2)
{
  std::vector<GEdge *> e = gf->edges();
  for(size_t i = 0; i < e.size(); i++) {
    GEdge *ge = e[i];
    for(size_t j = 0; j < ge->lines.size(); j++) {
      MLine *l = ge->lines[j];
      if(l->getVertex(0) == v1 && l->getVertex(1) == v2) return ge;
      if(l->getVertex(1) == v1 && l->getVertex(0) == v2) return ge;
    }
  }
  return nullptr;
}

static bool meshGeneratorPeriodic(GFace *gf, int RECUR_ITER,
                                  bool repairSelfIntersecting1dMesh,
                                  bool debug = true)
{
  if(CTX::instance()->debugSurface > 0 &&
     gf->tag() != CTX::instance()->debugSurface) {
    gf->meshStatistics.status = GFace::DONE;
    return true;
  }
  if(CTX::instance()->debugSurface > 0) debug = true;

  // TEST !!!
  // PolyMesh * pm = GFaceInitialMesh(gf->tag(), 1);

  std::map<BDS_Point *, MVertex *, PointLessThan> recoverMap;
  std::multimap<MVertex *, BDS_Point *> recoverMultiMapInv;

  std::vector<SPoint2> true_boundary;
  trueBoundary(gf, true_boundary, debug);

  Range<double> rangeU = gf->parBounds(0);
  Range<double> rangeV = gf->parBounds(1);

  double du = rangeU.high() - rangeU.low();
  double dv = rangeV.high() - rangeV.low();

  const double LC2D = std::sqrt(du * du + dv * dv);

  // Buid a BDS_Mesh structure that is convenient for doing the actual meshing
  // procedure
  BDS_Mesh *m = new BDS_Mesh;

  std::vector<std::vector<BDS_Point *> > edgeLoops_BDS;
  SBoundingBox3d bbox;
  int nbPointsTotal = 0;
  {
    for(auto it = gf->edgeLoops.begin(); it != gf->edgeLoops.end(); it++) {
      std::vector<BDS_Point *> edgeLoop_BDS;
      int nbPointsLocal;
      const double fact[6] = {1.e-12, 1.e-9, 1.e-6, 1.e-3, 1.e-2, 1.e-1};
      bool ok = false;
      for(int i = 0; i < 6; i++) {
        if(buildConsecutiveListOfVertices(gf, *it, edgeLoop_BDS, bbox, m,
                                          recoverMap, nbPointsLocal,
                                          nbPointsTotal, fact[i] * LC2D)) {
          ok = true;
          break;
        }
        if(buildConsecutiveListOfVertices(
             gf, *it, edgeLoop_BDS, bbox, m, recoverMap, nbPointsLocal,
             nbPointsTotal, fact[i] * LC2D, true)) {
          ok = true;
          break;
        }
      }
      if(!ok) {
        gf->meshStatistics.status = GFace::FAILED;
        Msg::Error("The 1D mesh seems not to be forming a closed loop");
        delete m;
        return false;
      }
      nbPointsTotal += nbPointsLocal;
      edgeLoops_BDS.push_back(edgeLoop_BDS);
    }
  }

  {
    auto it = recoverMap.begin();
    std::map<MVertex *, BDS_Point *> INV;
    for(; it != recoverMap.end(); ++it) {
      recoverMultiMapInv.insert(std::make_pair(it->second, it->first));

      auto it2 = INV.find(it->second);
      if(it2 != INV.end()) {
        it->first->_periodicCounterpart = it2->second;
        it2->second->_periodicCounterpart = it->first;
      }
      INV[it->second] = it->first;
    }
  }

  if(nbPointsTotal < 3) {
    Msg::Warning("Mesh generation of surface %d skipped: only %d nodes on "
                 "the boundary",
                 gf->tag(), nbPointsTotal);
    gf->meshStatistics.status = GFace::DONE;
    delete m;
    return true;
  }
  else if(nbPointsTotal == 3) {
    MVertex *vv[3] = {nullptr, nullptr, nullptr};
    int i = 0;
    for(auto it = recoverMap.begin(); it != recoverMap.end(); it++) {
      vv[i++] = it->second;
    }
    if(vv[0] && vv[1] && vv[2])
      gf->triangles.push_back(new MTriangle(vv[0], vv[1], vv[2]));
    gf->meshStatistics.status = GFace::DONE;
    delete m;
    return true;
  }

  // Use a divide & conquer type algorithm to create a triangulation.  We add to
  // the triangulation a box with 4 points that encloses the domain.

  std::vector<int> edgesEmbedded;

  {
    int count = 0;

    // Embedded Vertices
    // add embedded vertices
    std::vector<GVertex *> emb_vertx = gf->getEmbeddedVertices();
    auto itvx = emb_vertx.begin();

    std::map<MVertex *, std::set<BDS_Point *> > invertedRecoverMap;
    for(auto it = recoverMap.begin(); it != recoverMap.end(); it++) {
      invertedRecoverMap[it->second].insert(it->first);
    }

    int pNum = m->MAXPOINTNUMBER;
    nbPointsTotal += emb_vertx.size();
    {
      std::vector<GEdge *> emb_edges = gf->getEmbeddedEdges();
      std::set<MVertex *> vs;
      auto ite = emb_edges.begin();
      while(ite != emb_edges.end()) {
        for(std::size_t i = 0; i < (*ite)->lines.size(); i++) {
          for(std::size_t j = 0; j < 2; j++) {
            MVertex *v = (*ite)->lines[i]->getVertex(j);
            if(invertedRecoverMap.find(v) == invertedRecoverMap.end() &&
               vs.find(v) == vs.end()) {
              vs.insert(v);
            }
          }
        }
        ++ite;
      }
      nbPointsTotal += vs.size();
    }
    DocRecord doc(nbPointsTotal + 4);

    while(itvx != emb_vertx.end()) {
      MVertex *v = (*itvx)->mesh_vertices[0];
      double uv[2] = {0, 0};
      GPoint gp = gf->closestPoint(SPoint3(v->x(), v->y(), v->z()), uv);
      BDS_Point *pp = m->add_point(++pNum, gp.u(), gp.v(), gf);
      m->add_geom(-(*itvx)->tag(), 0);
      pp->g = m->get_geom(-(*itvx)->tag(), 0);
      pp->lcBGM() = BGM_MeshSize(*itvx, 0, 0, v->x(), v->y(), v->z());
      pp->lc() = pp->lcBGM();
      recoverMap[pp] = v;
      double XX = CTX::instance()->mesh.randFactor * LC2D * (double)rand() /
                  (double)RAND_MAX;
      double YY = CTX::instance()->mesh.randFactor * LC2D * (double)rand() /
                  (double)RAND_MAX;
      doc.points[count].where.h = pp->u + XX;
      doc.points[count].where.v = pp->v + YY;
      doc.points[count].adjacent = nullptr;
      doc.points[count].data = pp;
      count++;
      ++itvx;
    }

    std::vector<GEdge *> emb_edges = gf->getEmbeddedEdges();
    std::set<MVertex *> vs;
    std::map<MVertex *, BDS_Point *> facile;
    auto ite = emb_edges.begin();
    while(ite != emb_edges.end()) {
      m->add_geom(-(*ite)->tag(), 1);
      for(std::size_t i = 0; i < (*ite)->lines.size(); i++) {
        for(std::size_t j = 0; j < 2; j++) {
          MVertex *v = (*ite)->lines[i]->getVertex(j);
          BDS_Point *pp = nullptr;
          const auto it = invertedRecoverMap.find(v);
          if(it != invertedRecoverMap.end()) {
            if(it->second.size() > 1) {
              const GEdge *edge = (*ite);
              const Range<double> parBounds = edge->parBoundsOnFace(gf);
              GPoint firstPoint = edge->point(parBounds.low());
              GPoint lastPoint = edge->point(parBounds.high());
              double param;
              if(v->point().distance(
                   SPoint3(firstPoint.x(), firstPoint.y(), firstPoint.z())) <
                 v->point().distance(
                   SPoint3(lastPoint.x(), lastPoint.y(), lastPoint.z()))) {
                // Vertex lies on first point of edge
                param = parBounds.low();
              }
              else {
                // Vertex lies on last point of edge
                param = parBounds.high();
              }
              SPoint2 pointOnSurface = edge->reparamOnFace(gf, param, 1);

              const std::set<BDS_Point *> &possiblePoints = it->second;
              for(auto pntIt = possiblePoints.begin();
                  pntIt != possiblePoints.end(); ++pntIt) {
                if(pointOnSurface.distance(SPoint2((*pntIt)->u, (*pntIt)->v)) <
                   1e-10) {
                  pp = (*pntIt);
                  break;
                }
              }
              if(pp == nullptr) {
                Msg::Error("Embedded edge node %d is on the seam edge of "
                           "surface %d and no appropriate point could be "
                           "found!",
                           v->getNum(), gf->tag());
              }
            }
            else {
              pp = *(it->second.begin());
            }
            facile[v] = pp;
          }
          if(pp == nullptr && vs.find(v) == vs.end()) {
            vs.insert(v);
            double uv[2] = {0, 0};
            GPoint gp = gf->closestPoint(SPoint3(v->x(), v->y(), v->z()), uv);
            BDS_Point *pp = m->add_point(++pNum, gp.u(), gp.v(), gf);
            pp->g = m->get_geom(-(*ite)->tag(), 1);
            if(v->onWhat()->dim() == 0)
              pp->lcBGM() =
                BGM_MeshSize(v->onWhat(), 0, 0, v->x(), v->y(), v->z());
            else {
              double uu;
              v->getParameter(0, uu);
              pp->lcBGM() = BGM_MeshSize(*ite, uu, 0, v->x(), v->y(), v->z());
            }
            pp->lc() = pp->lcBGM();
            recoverMap[pp] = v;
            facile[v] = pp;
            double XX = CTX::instance()->mesh.randFactor * LC2D *
                        (double)rand() / (double)RAND_MAX;
            double YY = CTX::instance()->mesh.randFactor * LC2D *
                        (double)rand() / (double)RAND_MAX;
            doc.points[count].where.h = pp->u + XX;
            doc.points[count].where.v = pp->v + YY;
            doc.points[count].adjacent = nullptr;
            doc.points[count].data = pp;
            count++;
          }
        }
      }
      for(std::size_t i = 0; i < (*ite)->lines.size(); i++) {
        BDS_Point *p0 = facile[(*ite)->lines[i]->getVertex(0)];
        BDS_Point *p1 = facile[(*ite)->lines[i]->getVertex(1)];
        if(p0 && p1) {
          edgesEmbedded.push_back(p0->iD);
          edgesEmbedded.push_back(p1->iD);
        }
      }
      ++ite;
    }

    for(std::size_t i = 0; i < edgeLoops_BDS.size(); i++) {
      std::vector<BDS_Point *> &edgeLoop_BDS = edgeLoops_BDS[i];
      for(std::size_t j = 0; j < edgeLoop_BDS.size(); j++) {
        BDS_Point *pp = edgeLoop_BDS[j];
        double XX = CTX::instance()->mesh.randFactor * LC2D * (double)rand() /
                    (double)RAND_MAX;
        double YY = CTX::instance()->mesh.randFactor * LC2D * (double)rand() /
                    (double)RAND_MAX;
        doc.points[count].where.h = pp->u + XX;
        doc.points[count].where.v = pp->v + YY;
        doc.points[count].adjacent = nullptr;
        doc.points[count].data = pp;
        count++;
      }
    }

    // Increase the size of the bounding box, add 4 points that enclose
    // the domain, use negative number to distinguish those fake
    // vertices

    if(du / dv < 1200 && dv / du < 1200) {
      // Fix a bug here if the size of the box is zero
      bbox.makeCube();
    }

    bbox *= 3.5;
    GPoint bb[4] = {GPoint(bbox.min().x(), bbox.min().y(), 0),
                    GPoint(bbox.min().x(), bbox.max().y(), 0),
                    GPoint(bbox.max().x(), bbox.min().y(), 0),
                    GPoint(bbox.max().x(), bbox.max().y(), 0)};
    for(int ip = 0; ip < 4; ip++) {
      BDS_Point *pp = m->add_point(-ip - 1, bb[ip].x(), bb[ip].y(), gf);
      m->add_geom(gf->tag(), 2);
      BDS_GeomEntity *g = m->get_geom(gf->tag(), 2);
      pp->g = g;
      doc.points[nbPointsTotal + ip].where.h = bb[ip].x();
      doc.points[nbPointsTotal + ip].where.v = bb[ip].y();
      doc.points[nbPointsTotal + ip].adjacent = nullptr;
      doc.points[nbPointsTotal + ip].data = pp;
    }

    // Use "fast" inhouse recursive algo to generate the triangulation
    // At this stage the triangulation is not what we need
    //   -) It does not necessary recover the boundaries
    //   -) It contains triangles outside the domain (the first edge
    //      loop is the outer one)
    Msg::Debug("Meshing of the convex hull (%d nodes)", nbPointsTotal);

    try {
      doc.MakeMeshWithPoints();
    } catch(std::runtime_error &e) {
      Msg::Error("%s", e.what());
    }

    for(int i = 0; i < doc.numTriangles; i++) {
      int a = doc.triangles[i].a;
      int b = doc.triangles[i].b;
      int c = doc.triangles[i].c;
      int n = doc.numPoints;
      if(a < 0 || a >= n || b < 0 || b >= n || c < 0 || c >= n) {
        Msg::Warning("Skipping bad triangle %d", i);
        continue;
      }
      BDS_Point *p1 = (BDS_Point *)doc.points[doc.triangles[i].a].data;
      BDS_Point *p2 = (BDS_Point *)doc.points[doc.triangles[i].b].data;
      BDS_Point *p3 = (BDS_Point *)doc.points[doc.triangles[i].c].data;
      m->add_triangle(p1->iD, p2->iD, p3->iD);
    }
  }

  // Recover the boundary edges and compute characteristic lenghts using mesh
  // edge spacing
  BDS_GeomEntity CLASS_F(1, 2);
  BDS_GeomEntity CLASS_E(1, 1);
  BDS_GeomEntity CLASS_EXTERIOR(3, 2);

  if(debug) {
    char name[245];
    sprintf(name, "surface%d-initial-real.pos", gf->tag());
    outputScalarField(m->triangles, name, 0, gf);
    sprintf(name, "surface%d-initial-param.pos", gf->tag());
    outputScalarField(m->triangles, name, 1, gf);
  }

  bool _fatallyFailed;

  for(std::size_t i = 0; i < edgesEmbedded.size() / 2; i++) {
    BDS_Edge *e = m->recover_edge(edgesEmbedded[2 * i],
                                  edgesEmbedded[2 * i + 1], _fatallyFailed);
    if(!e) {
      Msg::Error("Impossible to recover the edge %d %d", edgesEmbedded[2 * i],
                 edgesEmbedded[2 * i + 1]);
      gf->meshStatistics.status = GFace::FAILED;
      delete m;
      return false;
    }
    else
      e->g = &CLASS_E;
  }

  std::set<EdgeToRecover> edgesNotRecovered;

  bool doItAgain = gf->meshStatistics.refineAllEdges;
  for(std::size_t i = 0; i < edgeLoops_BDS.size(); i++) {
    std::vector<BDS_Point *> &edgeLoop_BDS = edgeLoops_BDS[i];
    for(std::size_t j = 0; j < edgeLoop_BDS.size(); j++) {
      int num1 = edgeLoop_BDS[j]->iD;
      int num2 = edgeLoop_BDS[(j + 1) % edgeLoop_BDS.size()]->iD;
      BDS_Edge *e = m->find_edge(num1, num2);
      if(!e) {
        // printf("recovering %d %d\n",num1,num2);
        e = m->recover_edge(num1, num2, _fatallyFailed);
        BDS_Point *p1 = m->find_point(num1);
        BDS_Point *p2 = m->find_point(num2);
        MVertex *v1 = recoverMap[p1];
        MVertex *v2 = recoverMap[p2];
        GEdge *ge = getGEdge(gf, v1, v2);
        // if (!ge){
        //   Msg::Error("cannot find GEdge with mesh edge %d %d (%d %d)\n",
        //              num1, num2, v1->getNum(), v2->getNum());
        // }
        if(ge) edgesNotRecovered.insert(EdgeToRecover(num1, num2, ge));
        if(!e) {
          // what is before does not seem to work properly
          // Msg::Warning("ITER %d Impossible to recover the edge %d %d",
          //              RECUR_ITER, num1, num2);
          // Msg::Warning("Will split model edge  %d and try again", ge->tag());
          doItAgain = true;
          // gf->meshStatistics.status = GFace::FAILED;
          // delete m;
          // return false;
        }
        else {
          // Msg::Warning("ITER %d edge %d %d RECOVERED",RECUR_ITER, num1,num2);
          e->g = &CLASS_E;
        }
      }
      else
        e->g = &CLASS_E;
    }
  }

  if(doItAgain) {
    // this block is not thread safe. 2D mesh will be serialized for surfaces
    // that have their 1D mesh self-intersect
    if(Msg::GetNumThreads() != 1) {
      gf->meshStatistics.status = GFace::PENDING;
      delete m;
      Msg::Info("Surface %d has self-intersections in its 1D mesh: serializing "
                "this one",
                gf->tag());
      return true;
    }

    if(!gf->meshStatistics.refineAllEdges) {
      std::ostringstream sstream;
      for(auto itr = edgesNotRecovered.begin(); itr != edgesNotRecovered.end();
          ++itr)
        sstream
          << " " << itr->ge->tag() << "("
          << (itr->ge->getBeginVertex() ? itr->ge->getBeginVertex()->tag() : -1)
          << ","
          << (itr->ge->getEndVertex() ? itr->ge->getEndVertex()->tag() : -1)
          << ")";
      Msg::Info(":-( There are %d intersections in the 1D mesh (curves%s)",
                edgesNotRecovered.size(), sstream.str().c_str());
    }
    if(repairSelfIntersecting1dMesh) {
      Msg::Info("8-| Splitting those edges and trying again");
      if(gf->meshStatistics.refineAllEdges) {
        std::vector<GEdge *> eds = gf->edges();
        edgesNotRecovered.clear();
        for(size_t i = 0; i < eds.size(); i++) {
          const std::size_t NN = eds[i]->lines.size() ? 1 : 0;
          for(size_t j = 0; j < NN; j++) {
            MVertex *v1 = eds[i]->lines[j]->getVertex(0);
            MVertex *v2 = eds[i]->lines[j]->getVertex(1);
            auto itp1 = recoverMultiMapInv.lower_bound(v1);
            auto itp2 = recoverMultiMapInv.lower_bound(v2);
            if(itp1 != recoverMultiMapInv.end() &&
               itp2 != recoverMultiMapInv.end())
              edgesNotRecovered.insert(
                EdgeToRecover(itp1->second->iD, itp2->second->iD, eds[i]));
          }
        }
      }
      remeshUnrecoveredEdges(recoverMultiMapInv, edgesNotRecovered,
                             gf->meshStatistics.refineAllEdges);
      gf->meshStatistics.refineAllEdges = false;
    }
    // delete the mesh
    // getchar();
    if(debug) {
      char name[245];
      sprintf(name, "surface%d-initial-real-afterITER%d.pos", gf->tag(),
              RECUR_ITER);
      outputScalarField(m->triangles, name, 0, gf);
      sprintf(name, "surface%d-initial-param-afterITER%d.pos", gf->tag(),
              RECUR_ITER);
      outputScalarField(m->triangles, name, 1, gf);
    }
    delete m;
    if(RECUR_ITER < CTX::instance()->mesh.maxRetries) {
      return meshGeneratorPeriodic(gf, RECUR_ITER + 1,
                                   repairSelfIntersecting1dMesh, debug);
    }
    return false;
  }

  if(RECUR_ITER > 0)
    Msg::Info(":-) All edges recovered after %d iteration%s", RECUR_ITER,
              (RECUR_ITER > 1) ? "s" : "");

  // look for a triangle that has a negative node and recursively tag all
  // exterior triangles
  {
    auto itt = m->triangles.begin();
    while(itt != m->triangles.end()) {
      (*itt)->g = nullptr;
      ++itt;
    }
    itt = m->triangles.begin();
    while(itt != m->triangles.end()) {
      BDS_Face *t = *itt;
      if(t->deleted) {
        // If triangle is deleted, it won't have the correct neighbours
        // to tag recursively
        ++itt;
        continue;
      }
      BDS_Point *n[4];
      if(t->getNodes(n)) {
        if(n[0]->iD < 0 || n[1]->iD < 0 || n[2]->iD < 0) {
          recur_tag(t, &CLASS_EXTERIOR);
          break;
        }
      }
      ++itt;
    }
  }

  // now find an edge that has belongs to one of the exterior triangles
  {
    auto ite = m->edges.begin();
    while(ite != m->edges.end()) {
      BDS_Edge *edge = *ite;
      if(edge->g && edge->numfaces() == 2) {
        if(edge->faces(0)->g == &CLASS_EXTERIOR) {
          recur_tag(edge->faces(1), &CLASS_F);
          break;
        }
        else if(edge->faces(1)->g == &CLASS_EXTERIOR) {
          recur_tag(edge->faces(0), &CLASS_F);
          break;
        }
      }
      ++ite;
    }
    auto itt = m->triangles.begin();
    while(itt != m->triangles.end()) {
      if((*itt)->g == &CLASS_EXTERIOR) (*itt)->g = nullptr;
      ++itt;
    }
  }

  // delete useless stuff
  {
    auto itt = m->triangles.begin();
    while(itt != m->triangles.end()) {
      BDS_Face *t = *itt;
      if(!t->g) { m->del_face(t); }
      ++itt;
    }
  }

  m->cleanup();

  {
    auto ite = m->edges.begin();
    while(ite != m->edges.end()) {
      BDS_Edge *edge = *ite;
      if(edge->numfaces() == 0)
        m->del_edge(edge);
      else {
        if(!edge->g) edge->g = &CLASS_F;
        if(!edge->p1->g ||
           edge->p1->g->classif_degree > edge->g->classif_degree)
          edge->p1->g = edge->g;
        if(!edge->p2->g ||
           edge->p2->g->classif_degree > edge->g->classif_degree)
          edge->p2->g = edge->g;
      }
      ++ite;
    }
  }
  m->cleanup();
  m->del_point(m->find_point(-1));
  m->del_point(m->find_point(-2));
  m->del_point(m->find_point(-3));
  m->del_point(m->find_point(-4));

  if(debug) {
    char name[245];
    sprintf(name, "surface%d-recovered-real.pos", gf->tag());
    outputScalarField(m->triangles, name, 0, gf);
    sprintf(name, "surface%d-recovered-param.pos", gf->tag());
    outputScalarField(m->triangles, name, 1, gf);
  }

  if(algoDelaunay2D(gf)) {
    // Call this function to untangle elements in Cartesian space
    Msg::Debug("Delaunizing the initial mesh");
    int nb_swap;
    delaunayizeBDS(gf, *m, nb_swap);
  }
  else {
    // tag points that are degenerated
    modifyInitialMeshToRemoveDegeneracies(gf, *m, &recoverMap);

    Msg::Debug("Delaunizing the initial mesh");
    int nb_swap;
    delaunayizeBDS(gf, *m, nb_swap);

    refineMeshBDS(gf, *m, CTX::instance()->mesh.refineSteps, true, nullptr,
                  &recoverMap, &true_boundary);
    if(debug) {
      char name[245];
      sprintf(name, "surface%d-phase1-real.pos", gf->tag());
      outputScalarField(m->triangles, name, 0, gf);
      sprintf(name, "surface%d-phase1-param.pos", gf->tag());
      outputScalarField(m->triangles, name, 1, gf);
    }
    if(debug) {
      char name[245];
      sprintf(name, "surface%d-phase2-real.pos", gf->tag());
      outputScalarField(m->triangles, name, 0, gf);
      sprintf(name, "surface%d-phase2-param.pos", gf->tag());
      outputScalarField(m->triangles, name, 1, gf);
    }
    refineMeshBDS(gf, *m, -CTX::instance()->mesh.refineSteps, false, nullptr,
                  &recoverMap, &true_boundary);
    if(debug) {
      char name[245];
      sprintf(name, "surface%d-phase3-real.pos", gf->tag());
      outputScalarField(m->triangles, name, 0);
      sprintf(name, "surface%d-phase3-param.pos", gf->tag());
      outputScalarField(m->triangles, name, 1, gf);
    }
    if(debug) {
      char name[245];
      sprintf(name, "surface%d-phase4-real.pos", gf->tag());
      outputScalarField(m->triangles, name, 0);
      sprintf(name, "surface%d-phase4-param.pos", gf->tag());
      outputScalarField(m->triangles, name, 1, gf);
    }

    if(gf->meshStatistics.status == GFace::FAILED) {
      // splitall
      gf->meshStatistics.status = GFace::PENDING;
      gf->meshStatistics.refineAllEdges = true;
      delete m;
      Msg::Info("Serializing surface %d and refining all its bounding edges",
                gf->tag());
      return true;
    }
    else {
      gf->meshStatistics.status = GFace::DONE;
    }

    if(debug) {
      char name[245];
      sprintf(name, "surface%d-just-real.pos", gf->tag());
      outputScalarField(m->triangles, name, 0, gf);
    }
  }

  // This is a structure that we need only for periodic cases. We will duplicate
  // the vertices (MVertex) that are on seams

  std::map<MVertex *, MVertex *> equivalence;
  std::map<MVertex *, SPoint2> parametricCoordinates;
  if(algoDelaunay2D(gf)) {
    std::map<MVertex *, BDS_Point *> invertMap;
    auto it = recoverMap.begin();
    while(it != recoverMap.end()) {
      // we have twice vertex MVertex with 2 different coordinates
      MVertex *mv1 = it->second;
      BDS_Point *bds = it->first;
      auto invIt = invertMap.find(mv1);
      if(invIt != invertMap.end()) {
        // create a new "fake" vertex that will be destroyed afterwards
        MVertex *mv2 = nullptr;
        if(mv1->onWhat()->dim() == 1) {
          double t;
          mv1->getParameter(0, t);
          mv2 = new MEdgeVertex(mv1->x(), mv1->y(), mv1->z(), mv1->onWhat(), t,
                                0, ((MEdgeVertex *)mv1)->getLc());
        }
        else if(mv1->onWhat()->dim() == 0) {
          mv2 = new MVertex(mv1->x(), mv1->y(), mv1->z(), mv1->onWhat());
        }
        else
          Msg::Error("Could not reconstruct seam");
        if(mv2) {
          it->second = mv2;
          equivalence[mv2] = mv1;
          parametricCoordinates[mv2] = SPoint2(bds->u, bds->v);
          invertMap[mv2] = bds;
        }
      }
      else {
        parametricCoordinates[mv1] = SPoint2(bds->u, bds->v);
        invertMap[mv1] = bds;
      }
      ++it;
    }
  }

  // Msg::Info("%d points that are duplicated for Delaunay meshing",
  //           equivalence.size());

  // fill the small gmsh structures
  BDS2GMSH(m, gf, recoverMap);

  if(debug) {
    char name[245];
    sprintf(name, "surface%d-final-real.pos", gf->tag());
    outputScalarField(m->triangles, name, 0, gf);
    sprintf(name, "surface%d-final-param.pos", gf->tag());
    outputScalarField(m->triangles, name, 1, gf);
  }

  bool infty = false;
  if(gf->getMeshingAlgo() == ALGO_2D_FRONTAL_QUAD) {
    infty = true;
    buildBackgroundMesh(gf, CTX::instance()->mesh.crossFieldClosestPoint,
                        &equivalence, &parametricCoordinates);
  }
  else if(gf->getMeshingAlgo() == ALGO_2D_PACK_PRLGRMS ||
          gf->getMeshingAlgo() == ALGO_2D_PACK_PRLGRMS_CSTR) {
    infty = true;
    /* New version of PACK / QUADQS use a different background mesh */
    // buildBackgroundMesh(gf, false, &equivalence, &parametricCoordinates);
  }

  bool onlyInitialMesh = (gf->getMeshingAlgo() == ALGO_2D_INITIAL_ONLY);

  if(!onlyInitialMesh) {
    // boundary layer
    std::vector<MQuadrangle *> blQuads;
    std::vector<MTriangle *> blTris;
    std::set<MVertex *> verts;
    modifyInitialMeshForBoundaryLayers(gf, blQuads, blTris, verts, debug);
    gf->quadrangles.insert(gf->quadrangles.begin(), blQuads.begin(),
                           blQuads.end());
    gf->triangles.insert(gf->triangles.begin(), blTris.begin(), blTris.end());
    gf->mesh_vertices.insert(gf->mesh_vertices.begin(), verts.begin(),
                             verts.end());
  }

  if(algoDelaunay2D(gf) && !onlyInitialMesh) {
    if(gf->getMeshingAlgo() == ALGO_2D_FRONTAL)
      bowyerWatsonFrontal(gf, &equivalence, &parametricCoordinates,
                          &true_boundary);
    else if(gf->getMeshingAlgo() == ALGO_2D_FRONTAL_QUAD)
      bowyerWatsonFrontalLayers(gf, true, &equivalence, &parametricCoordinates);
    else if(gf->getMeshingAlgo() == ALGO_2D_PACK_PRLGRMS)
      bowyerWatsonParallelograms(gf, &equivalence, &parametricCoordinates);
    else if(gf->getMeshingAlgo() == ALGO_2D_PACK_PRLGRMS_CSTR) {
      Msg::Error("ALGO_2D_PACK_PRLGRMS_CSTR deprecated");
      // bowyerWatsonParallelogramsConstrained(
      //   gf, gf->constr_vertices, &equivalence, &parametricCoordinates);
    }
    else if(gf->getMeshingAlgo() == ALGO_2D_DELAUNAY ||
            gf->getMeshingAlgo() == ALGO_2D_AUTO)
      bowyerWatson(gf, 1000000000, &equivalence, &parametricCoordinates);
    else
      meshGFaceBamg(gf);
    if(!infty ||
       !(CTX::instance()->mesh.recombineAll || gf->meshAttributes.recombine))
      laplaceSmoothing(gf, CTX::instance()->mesh.nbSmoothing, infty);
  }

  if(debug) {
    char name[256];
    sprintf(name, "real%d.pos", gf->tag());
    outputScalarField(m->triangles, name, 0, gf);
    sprintf(name, "param%d.pos", gf->tag());
    outputScalarField(m->triangles, name, 1, gf);
  }

  // remove fake duplicate nodes on seams
  for(auto eq : equivalence) delete eq.first;

  // delete the mesh
  delete m;

  if((CTX::instance()->mesh.recombineAll || gf->meshAttributes.recombine) &&
     (CTX::instance()->mesh.algoRecombine <= 1 ||
      CTX::instance()->mesh.algoRecombine == 4)) {
    if(CTX::instance()->mesh.algoRecombine == 4) {
      meshGFaceQuadrangulateBipartiteLabelling(gf->tag());
    }
    else {
      bool blossom = (CTX::instance()->mesh.algoRecombine == 1);
      int topo = CTX::instance()->mesh.recombineOptimizeTopology;
      int repos = CTX::instance()->mesh.recombineNodeRepositioning;
      if(CTX::instance()->mesh.algo2d == ALGO_2D_QUAD_QUASI_STRUCT)
        repos = false;
      double minqual = CTX::instance()->mesh.recombineMinimumQuality;
      recombineIntoQuads(gf, blossom, topo, repos, minqual);
    }
  }

  computeElementShapes(gf, gf->meshStatistics.worst_element_shape,
                       gf->meshStatistics.average_element_shape,
                       gf->meshStatistics.best_element_shape,
                       gf->meshStatistics.nbTriangle,
                       gf->meshStatistics.nbGoodQuality);

  if(CTX::instance()->mesh.algo3d == ALGO_3D_RTREE) { directions_storage(gf); }

  gf->meshStatistics.status = GFace::DONE;


  // Remove unused vertices, generated e.g. during background mesh
  deleteUnusedVertices(gf);

  return true;
}

void deMeshGFace::operator()(GFace *gf)
{
  if(gf->isFullyDiscrete()) return;
  gf->deleteMesh();
  gf->meshStatistics.status = GFace::PENDING;
  gf->meshStatistics.nbTriangle = gf->meshStatistics.nbEdge = 0;
}

static double TRIANGLE_VALIDITY(GFace *gf, MTriangle *t)
{
  SPoint2 p1, p2, p3;
  reparamMeshVertexOnFace(t->getVertex(0), gf, p1);
  reparamMeshVertexOnFace(t->getVertex(1), gf, p2);
  reparamMeshVertexOnFace(t->getVertex(2), gf, p3);
  SVector3 N1 = gf->normal(p1);
  SVector3 N2 = gf->normal(p2);
  SVector3 N3 = gf->normal(p3);
  SVector3 N = N1 + N2 + N3;
  N.normalize();
  SVector3 d1(t->getVertex(1)->x() - t->getVertex(0)->x(),
              t->getVertex(1)->y() - t->getVertex(0)->y(),
              t->getVertex(1)->z() - t->getVertex(0)->z());
  SVector3 d2(t->getVertex(2)->x() - t->getVertex(0)->x(),
              t->getVertex(2)->y() - t->getVertex(0)->y(),
              t->getVertex(2)->z() - t->getVertex(0)->z());
  SVector3 c = crossprod(d1, d2);
  return dot(N, c);
}

static bool isMeshValid(GFace *gf)
{
  size_t invalid = 0;
  for(size_t i = 0; i < gf->triangles.size(); i++) {
    double v = TRIANGLE_VALIDITY(gf, gf->triangles[i]);
    if(v < 0) invalid++;
  }
  if(invalid == 0 || invalid == gf->triangles.size()) return true;

  return false;
}

// for debugging, change value from -1 to -100;
int debugSurface = -1; //-100;

void meshGFace::operator()(GFace *gf, bool print)
{
  gf->model()->setCurrentMeshEntity(gf);

  if(gf->meshAttributes.method == MESH_NONE) return;
  if(CTX::instance()->mesh.meshOnlyVisible && !gf->getVisibility()) return;
  if(CTX::instance()->mesh.meshOnlyEmpty && gf->getNumMeshElements()) return;

  // destroy the mesh if it exists
  deMeshGFace dem;
  dem(gf);

  if(MeshTransfiniteSurface(gf)) return;
  if(MeshExtrudedSurface(gf)) return;
  if(gf->getMeshMaster() != gf) {
    GFace *gff = dynamic_cast<GFace *>(gf->getMeshMaster());
    if(gff) {
      if(gff->meshStatistics.status != GFace::DONE) {
        gf->meshStatistics.status = GFace::PENDING;
        return;
      }
      Msg::Info("Meshing surface %d (%s) as a copy of surface %d", gf->tag(),
                gf->getTypeString().c_str(), gf->getMeshMaster()->tag());
      copyMesh(gff, gf);
      gf->meshStatistics.status = GFace::DONE;
      return;
    }
    else
      Msg::Warning("Unknown mesh master surface %d",
                   gf->getMeshMaster()->tag());
  }

  /* The ALGO_2D_QUAD_QUASI_STRUCT is using ALGO_2D_PACK_PRLGRMS
   * to generate a initial quad-dominant mesh */
  bool quadqs = false;
  if(CTX::instance()->mesh.algo2d == ALGO_2D_QUAD_QUASI_STRUCT) {
    quadqs = true;
    CTX::instance()->mesh.algo2d = ALGO_2D_PACK_PRLGRMS;
  }

  const char *algo = "Unknown";

  switch(gf->getMeshingAlgo()) {
  case ALGO_2D_MESHADAPT: algo = "MeshAdapt"; break;
  case ALGO_2D_AUTO:
    algo = (gf->geomType() == GEntity::Plane) ? "Delaunay" : "MeshAdapt";
    break;
  case ALGO_2D_INITIAL_ONLY: algo = "Initial Mesh Only"; break;
  case ALGO_2D_DELAUNAY: algo = "Delaunay"; break;
  case ALGO_2D_FRONTAL: algo = "Frontal-Delaunay"; break;
  case ALGO_2D_BAMG: algo = "Bamg"; break;
  case ALGO_2D_FRONTAL_QUAD: algo = "Frontal-Delaunay for Quads"; break;
  case ALGO_2D_PACK_PRLGRMS: algo = "Packing of Parallelograms"; break;
  case ALGO_2D_PACK_PRLGRMS_CSTR:
    algo = "Packing of Parallelograms Constrained";
    break;
  }

  if(print)
    Msg::Info("Meshing surface %d (%s, %s)", gf->tag(),
              gf->getTypeString().c_str(), algo);

  bool singularEdges = false;
  auto ite = gf->edges().begin();
  while(ite != gf->edges().end()) {
    if((*ite)->isSeam(gf)) singularEdges = true;
    ite++;
  }

  bool periodic = (gf->getNativeType() != GEntity::GmshModel) &&
                  (gf->periodic(0) || gf->periodic(1) || singularEdges);

  quadMeshRemoveHalfOfOneDMesh halfmesh(gf, periodic);

  if(periodic) {
    if(!meshGeneratorPeriodic(gf, 0, repairSelfIntersecting1dMesh,
                              debugSurface >= 0 || debugSurface == -100)) {
      Msg::Error("Impossible to mesh periodic surface %d", gf->tag());
      gf->meshStatistics.status = GFace::FAILED;
    }
  }
  else {
    meshGenerator(gf, 0, repairSelfIntersecting1dMesh,
                  (gf->getMeshingAlgo() == ALGO_2D_INITIAL_ONLY) ? 1 : 0,
                  (debugSurface >= 0 || debugSurface == -100), NULL);
  }

  Msg::Debug("Type %d %d triangles generated, %d internal nodes",
             gf->geomType(), gf->triangles.size(), gf->mesh_vertices.size());

  halfmesh.finish();

  if(gf->getNumMeshElements() == 0 &&
     gf->meshStatistics.status == GFace::DONE) {
    Msg::Warning("Surface %d consists of no elements", gf->tag());
  }

  // test validity for non-Gmsh models (currently we cannot reliably evaluate
  // the normal on the boundary of surfaces with the Gmsh kernel)
  if(CTX::instance()->mesh.algoSwitchOnFailure &&
     gf->getNativeType() != GEntity::GmshModel &&
     gf->geomType() != GEntity::Plane && algoDelaunay2D(gf) &&
     !isMeshValid(gf)) {
    Msg::Debug(
      "Delaunay-based mesher failed on surface %d -> moving to MeshAdapt",
      gf->tag());
    deMeshGFace killer;
    killer(gf);
    gf->setMeshingAlgo(1);
    (*this)(gf, print);
    gf->unsetMeshingAlgo();
  }

  if(quadqs) CTX::instance()->mesh.algo2d = ALGO_2D_QUAD_QUASI_STRUCT;
}

static bool getGFaceNormalFromVert(GFace *gf, MElement *el, SVector3 &nf)
{
  bool found = false;
  for(std::size_t iElV = 0; iElV < el->getNumVertices(); iElV++) {
    MVertex *v = el->getVertex(iElV);
    SPoint2 param;
    if(v->onWhat() == gf && v->getParameter(0, param[0]) &&
       v->getParameter(1, param[1])) {
      nf = gf->normal(param);
      found = true;
      break;
    }
  }
  return found;
}

static bool getGFaceNormalFromBary(GFace *gf, MElement *el, SVector3 &nf)
{
  SPoint2 param(0., 0.);
  bool ok = true;
  for(std::size_t j = 0; j < el->getNumVertices(); j++) {
    SPoint2 p;
    // FIXME: use inexact reparam because some vertices might not be exactly on
    // the surface after the 3D Delaunay
    ok = reparamMeshVertexOnFace(el->getVertex(j), gf, p, false);
    if(!ok) break;
    param += p;
  }
  if(ok) {
    param *= 1.0 / el->getNumVertices();
    nf = gf->normal(param);
  }
  return ok;
}

static void getGFaceOrientation(GFace *gf, BoundaryLayerColumns *blc,
                                bool existBL, bool fromVert, int &orientNonBL,
                                int &orientBL)
{
  for(std::size_t iEl = 0; iEl < gf->getNumMeshElements(); iEl++) {
    MElement *e = gf->getMeshElement(iEl);
    const bool isBLEl =
      existBL && (blc->_toFirst.find(e) != blc->_toFirst.end());
    SVector3 nf;
    // Check only if orientation of BL/non-BL el. not already known
    if((!isBLEl && orientNonBL == 0) || (isBLEl && orientBL == 0)) {
      const bool found = fromVert ? getGFaceNormalFromVert(gf, e, nf) :
                                    getGFaceNormalFromBary(gf, e, nf);
      if(found) {
        SVector3 ne = e->getFace(0).normal();
        const int orient = (dot(ne, nf) > 0.) ? 1 : -1;
        if(isBLEl)
          orientBL = orient;
        else
          orientNonBL = orient;
      }
    }
    // Stop when orientation found for non-BL and BL el.
    if((orientNonBL != 0) && (orientBL != 0)) break;
  }
}

void orientMeshGFace::operator()(GFace *gf)
{
  if(!gf->getNumMeshElements()) return;

  gf->model()->setCurrentMeshEntity(gf);

  if(gf->getMeshMaster() != gf) {
    // It's not clear if periodic meshes should be orientated according to the
    // orientation of the underlying CAD surface. Since we don't reorient
    // periodic curve meshes, let's also not reorient surface meshes for
    // now. This has implications for high-order periodic meshes: see comment in
    // FixPeriodicMesh().
  }
  else if(gf->isFullyDiscrete() ||
          gf->geomType() == GEntity::BoundaryLayerSurface) {
    // Don't do anything
  }
  else {
    // In old versions we checked the orientation by comparing the orientation
    // of a line element on the boundary w.r.t. its connected surface
    // element. This is probably better than what follows, but
    // * it failed when the 3D Delaunay changes the 1D mesh (since we don't
    //    recover it yet)
    // * it failed with OpenCASCADE geometries, where surface orientions do not
    //   seem to be consistent with the orientation of the bounding edges

    // Now: orient surface elements w.r.t. normal to geometric model.
    // Assumes that originally, orientation is consistent among boundary layer
    // (BL) elements, and orientation is consistent among non-BL elements, but
    // BL and non-BL elements can be oriented differently

    // Determine whether there is a boundary layer (BL)
    BoundaryLayerColumns *blc = gf->getColumns();
    const bool existBL = !blc->_toFirst.empty();

    // Get orientation of BL and non-BL elements.
    // First, try to get normal to GFace from vertices.
    // If it fails, try to get normal to GFace from element barycenter
    int orientNonBL = 0, orientBL = existBL ? 0 : 1;
    getGFaceOrientation(gf, blc, existBL, true, orientNonBL, orientBL);
    if((orientNonBL == 0) || (orientBL == 0))
      getGFaceOrientation(gf, blc, existBL, false, orientNonBL, orientBL);

    // Exit if could not determine orientation of both non-BL el. and BL el.
    if((orientNonBL == 0) && (orientBL == 0)) {
      Msg::Warning("Could not orient mesh in surface %d", gf->tag());
      return;
    }

    // Reverse BL and non-BL elements if needed
    if(existBL) { // If there is a BL, test BL/non-BL elements
      if((orientNonBL == -1) || (orientBL == -1)) {
        for(std::size_t iEl = 0; iEl < gf->getNumMeshElements(); iEl++) {
          MElement *e = gf->getMeshElement(iEl);
          // If el. outside of BL...
          if(blc->_toFirst.find(e) == blc->_toFirst.end()) {
            // ... reverse if needed
            if(orientNonBL == -1) e->reverse();
          }
          else { // If el. in BL ... reverse if needed
            if(orientBL == -1) e->reverse();
          }
        }
      }
    }
    else { // If no BL, reverse all elements if needed
      if(orientNonBL == -1) {
        for(std::size_t iEl = 0; iEl < gf->getNumMeshElements(); iEl++)
          gf->getMeshElement(iEl)->reverse();
      }
    }
  }

  // Apply user-specified mesh orientation constraints
  if(gf->meshAttributes.reverseMesh) {
    for(std::size_t k = 0; k < gf->getNumMeshElements(); k++)
      gf->getMeshElement(k)->reverse();
  }
}<|MERGE_RESOLUTION|>--- conflicted
+++ resolved
@@ -1500,18 +1500,8 @@
     Msg::Warning("The 1D mesh seems not to be forming a closed loop (%d boundary "
                "nodes are considered once)",
                boundary.size());
-<<<<<<< HEAD
-    //    gf->meshStatistics.status = GFace::FAILED;
-    //    return false;
-  }
-  else {
-    if(fdeb) {
-      fprintf(fdeb, "};\n");
-      fclose(fdeb);
-=======
     for(auto it = boundary.begin(); it != boundary.end(); it++) {
       Msg::Debug("Remaining node %zu", (*it)->getNum());
->>>>>>> 3fd18fbc
     }
   }
 
