--- conflicted
+++ resolved
@@ -18,8 +18,6 @@
 #include "Field.h"
 #include "OS.h"
 
-<<<<<<< HEAD
-=======
 // for a beta law -- transform h_wall to beta
 //
 
@@ -89,7 +87,7 @@
 
 
 // for a progression -- transform h_wall to ratio
->>>>>>> 89ebe537
+
 double newton_get_r (double r0, double hw, double length, int n){
   double r = r0;
   int it = 0;
@@ -99,10 +97,6 @@
     double dr = -f / slope;
     r = r + dr;
     if (f < 1.e-8){
-<<<<<<< HEAD
-      //      printf("err %12.5E it %d\n",f,it);
-=======
->>>>>>> 89ebe537
       return r;
     }
     if (it++ > 100)break;
