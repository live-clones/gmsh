--- conflicted
+++ resolved
@@ -115,13 +115,8 @@
 
 
 // for a progression -- transform h_wall to ratio
-<<<<<<< HEAD
-
-double newton_get_r (double r0, double hw, double length, int n){
-=======
 double newton_get_2r (double r0, double hw, double length, int n){
   n = n-1;
->>>>>>> 1b4269c7
   double r = r0;
   int it = 0;
   while(1){
