// Gmsh - Copyright (C) 1997-2024 C. Geuzaine, J.-F. Remacle
//
// See the LICENSE.txt file in the Gmsh root directory for license information.
// Please report all issues on https://gitlab.onelab.info/gmsh/gmsh/issues.

#include <utility>
#include <list>
#include <map>
#include <unordered_map>
#include "Context.h"
#include "gmsh.h"
#include "GModel.h"
#include "GFace.h"
#include "GEdge.h"
#include "MLine.h"
#include "MVertex.h"
#include "MTriangle.h"
#include "MQuadrangle.h"
#include "meshTriangulation.h"
#include "SBoundingBox3d.h"
#include "robustPredicates.h"
#include "meshGFaceDelaunayInsertion.h"
#include "qualityMeasures.h"
#include "Numeric.h"
#include "SPoint3.h"

void swap(double &a, double &b)
{
  double temp = a;
  a = b;
  b = temp;
}

size_t HilbertCoordinates(double x, double y, double x0, double y0, double xRed,
                          double yRed, double xBlue, double yBlue)
{
  size_t BIG = 1073741824;
  size_t RESULT = 0;
  for(int i = 0; i < 16; i++) {
    double coordRed = (x - x0) * xRed + (y - y0) * yRed;
    double coordBlue = (x - x0) * xBlue + (y - y0) * yBlue;
    xRed /= 2;
    yRed /= 2;
    xBlue /= 2;
    yBlue /= 2;
    if(coordRed <= 0 && coordBlue <= 0) { // quadrant 0
      x0 -= (xBlue + xRed);
      y0 -= (yBlue + yRed);
      swap(xRed, xBlue);
      swap(yRed, yBlue);
    }
    else if(coordRed <= 0 && coordBlue >= 0) { // quadrant 1
      RESULT += BIG;
      x0 += (xBlue - xRed);
      y0 += (yBlue - yRed);
    }
    else if(coordRed >= 0 && coordBlue >= 0) { // quadrant 2
      RESULT += 2 * BIG;
      x0 += (xBlue + xRed);
      y0 += (yBlue + yRed);
    }
    else if(coordRed >= 0 && coordBlue <= 0) { // quadrant 3
      x0 += (-xBlue + xRed);
      y0 += (-yBlue + yRed);
      swap(xRed, xBlue);
      swap(yRed, yBlue);
      xBlue = -xBlue;
      yBlue = -yBlue;
      xRed = -xRed;
      yRed = -yRed;
      RESULT += 3 * BIG;
    }
    else
      Msg::Warning("Hilbert failed %d %d", coordRed, coordBlue);
    BIG /= 4;
  }
  return RESULT;
}

struct pair_hash {
  template <class T1, class T2>
  std::size_t operator()(const std::pair<T1, T2> &pair) const
  {
    return std::hash<T1>()(pair.first) ^ std::hash<T2>()(pair.second);
  }
};

int PolyMesh2GFace(PolyMesh *pm, int faceTag)
{
  GFace *gf = GModel::current()->getFaceByTag(faceTag);

  if(!gf) {
    Msg::Error("PolyMesh2GFace cannot find surface %d", faceTag);
    return 0;
  }

  for(auto t : gf->triangles) delete t;
  for(auto q : gf->quadrangles) delete q;
  gf->triangles.clear();
  gf->quadrangles.clear();

  std::unordered_map<int, MVertex *> news;
  std::unordered_map<PolyMesh::HalfEdge *, GPoint> hon;

  if(!pm->high_order_nodes.empty()) {
    for(size_t i = 0; i < pm->high_order_nodes.size(); i++) {
      auto it = hon.find(pm->hedges[i]);
      if(it == hon.end()) {
        double uv[2] = {0, 0};
        SVector3 p = pm->high_order_nodes[i];
        GPoint gp = gf->closestPoint(SPoint3(p.x(), p.y(), p.z()), uv);
        if(!gp.succeeded()) {
          gp.x() = p.x();
          gp.y() = p.y();
          gp.z() = p.z();
        }
        hon[pm->hedges[i]] = gp;
        if(pm->hedges[i]->opposite) hon[pm->hedges[i]] = gp;
      }
    }
  }

  std::map<MEdge, GPoint, MEdgeLessThan> hop;

  for(auto f : pm->faces) {
    if(f->data == faceTag) {
      PolyMesh::Vertex *v[4] = {f->he->v, f->he->next->v, f->he->next->next->v,
                                f->he->next->next->next->v};
      MVertex *v_gmsh[4];

      for(int i = 0; i < pm->num_sides(f->he); i++) {
        if(v[i]->data != -1) {
          auto it = news.find(v[i]->data);
          if(it == news.end())
            v_gmsh[i] = GModel::current()->getMeshVertexByTag(v[i]->data);
          else
            v_gmsh[i] = it->second;
        }
        else {
          double uv[2] = {0, 0};
          GPoint gp = gf->closestPoint(
            SPoint3(v[i]->position.x(), v[i]->position.y(), v[i]->position.z()),
            uv);
          if(gp.succeeded())
            v_gmsh[i] =
              new MFaceVertex(gp.x(), gp.y(), gp.z(), gf, gp.u(), gp.v());
          else
            v_gmsh[i] = new MFaceVertex(v[i]->position.x(), v[i]->position.y(),
                                        v[i]->position.z(), gf,
                                        v[i]->position.x(), v[i]->position.y());
          gf->mesh_vertices.push_back(v_gmsh[i]);
          v[i]->data = v_gmsh[i]->getNum();
          news[v[i]->data] = v_gmsh[i];
        }
      }

      if(hon.size()) {
        MEdge l01(v_gmsh[0], v_gmsh[1]);
        hop[l01] = hon[f->he];
        MEdge l12(v_gmsh[1], v_gmsh[2]);
        hop[l12] = hon[f->he->next];
        MEdge l20(v_gmsh[2], v_gmsh[0]);
        hop[l20] = hon[f->he->next->next];
      }

      if(pm->num_sides(f->he) == 3)
        gf->triangles.push_back(new MTriangle(v_gmsh[0], v_gmsh[1], v_gmsh[2]));
      else if(pm->num_sides(f->he) == 4)
        gf->quadrangles.push_back(
          new MQuadrangle(v_gmsh[0], v_gmsh[1], v_gmsh[2], v_gmsh[3]));
    }
  }

  if(!hon.empty()) {
    GModel::current()->setOrderN(2, 0, 0, 0);
#if 1
    for(auto t : gf->triangles) {
      for(int i = 0; i < 3; i++) {
        MEdge li(t->getVertex(i), t->getVertex((i + 1) % 3));
        GPoint gp = hop[li];
        MVertex *vint = t->getVertex(i + 3);
        vint->x() = gp.x();
        vint->y() = gp.y();
        vint->z() = gp.z();
      }
    }
#endif
  }

  CTX::instance()->mesh.changed = ENT_ALL;

  return 0;
}

int GFace2PolyMesh(int faceTag, PolyMesh **pm)
{
  // FIXME using the public API inside Gmsh is not a good idea
  if(!gmsh::isInitialized()) gmsh::initialize();
  *pm = new PolyMesh;

  std::unordered_map<size_t, size_t> nodeLabels;
  std::unordered_map<std::pair<size_t, size_t>, PolyMesh::HalfEdge *, pair_hash>
    opposites;

  // FIXME should probably not use the public API here
  std::vector<int> elementTypes;
  std::vector<std::vector<std::size_t>> elementTags;
  std::vector<std::vector<std::size_t>> nodeTags;
  gmsh::model::mesh::getElements(elementTypes, elementTags, nodeTags, 2,
                                 faceTag);

  for(size_t K = 0; K < elementTypes.size(); K++) {
    int eT = elementTypes[K];
    int nNod = 0;
    if(eT == 2)
      nNod = 3;
    else if(eT == 3)
      nNod = 4;
    else {
      Msg::Error("GFace2PolyMesh only support quads (element type 3) and "
                 "triangles (element type 2)");
      return -1;
    }
    PolyMesh::Vertex *v[4] = {nullptr, nullptr, nullptr, nullptr};

    for(size_t i = 0; i < elementTags[K].size(); i++) {
      for(int j = 0; j < nNod; j++) {
        size_t nodeTag = nodeTags[K][nNod * i + j];
        auto it = nodeLabels.find(nodeTag);
        if(it == nodeLabels.end()) {
          // FIXME should probably not use the public API here
          std::vector<double> coord(3), parametricCoord(3);
          int entityDim, entityTag;
          gmsh::model::mesh::getNode(nodeTag, coord, parametricCoord, entityDim,
                                     entityTag);
          v[j] = new PolyMesh::Vertex(coord[0], coord[1], coord[2], nodeTag);
          nodeLabels[nodeTag] = (*pm)->vertices.size();
          (*pm)->vertices.push_back(v[j]);
        }
        else
          v[j] = (*pm)->vertices[it->second];
      }

      PolyMesh::HalfEdge *he[4];
      for(int j = 0; j < nNod; j++) {
        he[j] = new PolyMesh::HalfEdge(v[j]);
        (*pm)->hedges.push_back(he[j]);
        v[j]->he = he[j];
      }

      PolyMesh::Face *ff = new PolyMesh::Face(he[0]);
      (*pm)->faces.push_back(ff);

      for(int j = 0; j < nNod; j++) {
        he[j]->next = he[(j + 1) % nNod];
        he[j]->prev = he[(j - 1 + nNod) % nNod];
        he[j]->f = ff;
      }
    }
  }

  HalfEdgePtrLessThan compare;
  std::sort((*pm)->hedges.begin(), (*pm)->hedges.end(), compare);

  HalfEdgePtrEqual equal;

  std::vector<PolyMesh::Face*> toRemove;

  for(size_t i = 0; i < (*pm)->hedges.size() - 1; i++) {
    PolyMesh::HalfEdge *h0 = (*pm)->hedges[i];
    PolyMesh::HalfEdge *h1 = (*pm)->hedges[i + 1];
    if(equal(h0, h1)) {
      h0->opposite = h1;
      h1->opposite = h0;
      while (1){
	if (i+2 == (*pm)->hedges.size())break;
	PolyMesh::HalfEdge *h2 = (*pm)->hedges[i + 2];
	if(equal(h0, h2)){
	  Msg::Warning("Non Manifold Mesh cannot be encoded in a half edge data structure (edge %d %d) -- removing a face",
		       h0->v->data,h0->next->v->data);
	  toRemove.push_back(h2->f);
	  i++;
	}
	else break;
      }
      i++;
    }
  }

  //  printf("%lu %lu -->",(*pm)->hedges.size(),(*pm)->faces.size());
  
  for (auto f : toRemove){
    if (f->he->opposite)f->he->opposite->opposite = nullptr;
    if (f->he->next->opposite)f->he->next->opposite->opposite = nullptr;
    if (f->he->next->next->opposite)f->he->next->next->opposite->opposite = nullptr;
    (*pm)->hedges.erase(std::find((*pm)->hedges.begin(),(*pm)->hedges.end(), f->he));
    (*pm)->hedges.erase(std::find((*pm)->hedges.begin(),(*pm)->hedges.end(), f->he->next));
    (*pm)->hedges.erase(std::find((*pm)->hedges.begin(),(*pm)->hedges.end(), f->he->next->next));
    (*pm)->faces.erase(std::find((*pm)->faces.begin(),(*pm)->faces.end(), f));
  }
  for(size_t i = 0; i < (*pm)->hedges.size(); i++) {
    PolyMesh::HalfEdge *h0 = (*pm)->hedges[i];
    h0->v->he = h0;
  }
  //  printf(" %lu %lu\n",(*pm)->hedges.size(),(*pm)->faces.size());
  
  return 0;
}

static int delaunayEdgeCriterionPlaneIsotropic(PolyMesh::HalfEdge *he, void *)
{
  if(he->opposite == nullptr) return -1;
  PolyMesh::Vertex *v0 = he->v;
  PolyMesh::Vertex *v1 = he->next->v;
  PolyMesh::Vertex *v2 = he->next->next->v;
  PolyMesh::Vertex *v = he->opposite->next->next->v;

  // FIXME : should be oriented anyway !
  double result = -robustPredicates::incircle(v0->position, v1->position,
                                              v2->position, v->position);

  return (result > 0) ? 1 : 0;
}

static double faceQuality(PolyMesh::Vertex *v0,
			  PolyMesh::Vertex *v1,
			  PolyMesh::Vertex *v2)
{
  return qmTriangle::gamma(v0->position.x(), v0->position.y(), v0->position.z(),
			   v1->position.x(), v1->position.y(), v1->position.z(),
			   v2->position.x(), v2->position.y(), v2->position.z());
}

static int enhanceQuality(PolyMesh::HalfEdge *he, void *)
{
  if(he->opposite == nullptr) return -1;

  PolyMesh::Vertex *v0 = he->v;
  PolyMesh::Vertex *v1 = he->next->v;
  PolyMesh::Vertex *v2 = he->next->next->v;
  PolyMesh::Vertex *v3 = he->opposite->next->next->v;

  int d0 = degree(v0);
  int d1 = degree(v1);
  int d2 = degree(v2);
  int d3 = degree(v3);

  if ((d0 > 7 || d1 > 7) && (d2 < 7 && d3 < 7))return 1;
    
  double qBefore = std::min(faceQuality(v0,v1,v2), faceQuality(v1,v0,v3));
  double qAfter  = std::min(faceQuality(v2,v3,v0), faceQuality(v3,v2,v1));
  
  return qAfter > qBefore ? 1 : 0;
}


static void faceCircumCenter(PolyMesh::HalfEdge *he, GFace *gf, double *res,
                             double *uv)
{
  PolyMesh::Vertex *v0 = he->v;
  PolyMesh::Vertex *v1 = he->next->v;
  PolyMesh::Vertex *v2 = he->next->next->v;
  GPoint p0 = gf->point(v0->position.x(), v0->position.y());
  GPoint p1 = gf->point(v1->position.x(), v1->position.y());
  GPoint p2 = gf->point(v2->position.x(), v2->position.y());
  double q0[3] = {p0.x(), p0.y(), p0.z()};
  double q1[3] = {p1.x(), p1.y(), p1.z()};
  double q2[3] = {p2.x(), p2.y(), p2.z()};
  circumCenterXYZ(q0, q1, q2, res, uv);
}


static double faceQuality(PolyMesh::HalfEdge *he, GFace *gf)
{
  PolyMesh::Vertex *v0 = he->v;
  PolyMesh::Vertex *v1 = he->next->v;
  PolyMesh::Vertex *v2 = he->next->next->v;
  GPoint p0 = gf->point(v0->position.x(), v0->position.y());
  GPoint p1 = gf->point(v1->position.x(), v1->position.y());
  GPoint p2 = gf->point(v2->position.x(), v2->position.y());
  return qmTriangle::gamma(p0.x(), p0.y(), p0.z(), p1.x(), p1.y(), p1.z(),
                           p2.x(), p2.y(), p2.z());
}

/*
static int qualityCriterion3D(PolyMesh::HalfEdge *he, void *p){
  if (he->data > 0) return -1;
  if (he->opposite == nullptr) return -1;
  if (p == nullptr) return -1;

  GFace *gf = (GFace*)p;

  PolyMesh::Vertex *v0 = he->v;
  PolyMesh::Vertex *v1 = he->next->v;
  PolyMesh::Vertex *v2 = he->next->next->v;
  PolyMesh::Vertex *v3 = he->opposite->next->next->v;

  GPoint p0 = gf->point (v0->position.x(),v0->position.y());
  GPoint p1 = gf->point (v1->position.x(),v1->position.y());
  GPoint p2 = gf->point (v2->position.x(),v2->position.y());
  GPoint p3 = gf->point (v3->position.x(),v3->position.y());

  double q1 = qmTriangle::gamma
(p0.x(),p0.y(),p0.z(),p1.x(),p1.y(),p1.z(),p2.x(),p2.y(),p2.z()); double q2 =
qmTriangle::gamma
(p2.x(),p2.y(),p2.z(),p3.x(),p3.y(),p3.z(),p0.x(),p0.y(),p0.z());

  double o1 = qmTriangle::gamma
(p1.x(),p1.y(),p1.z(),p2.x(),p2.y(),p2.z(),p3.x(),p3.y(),p3.z()); double o2 =
qmTriangle::gamma
(p3.x(),p3.y(),p3.z(),p0.x(),p0.y(),p0.z(),p1.x(),p1.y(),p1.z());

  return std::max(fabs(q1),fabs(q2)) > std::max(fabs(o1),fabs(o2)) ? 0 : 1;
}
*/

static PolyMesh::Face *Walk(PolyMesh::Face *f, double x, double y)
{
  double POS[2] = {x, y};
  PolyMesh::HalfEdge *he = f->he;

  while(1) {
    PolyMesh::Vertex *v0 = he->v;
    PolyMesh::Vertex *v1 = he->next->v;
    PolyMesh::Vertex *v2 = he->next->next->v;

    double s0 = -robustPredicates::orient2d(v0->position, v1->position, POS);
    double s1 = -robustPredicates::orient2d(v1->position, v2->position, POS);
    double s2 = -robustPredicates::orient2d(v2->position, v0->position, POS);

    if(s0 >= 0 && s1 >= 0 && s2 >= 0) {
      /* printf("Face %g %g %g / %g %g %g / %g %g %g \n",
                v0->position.x(), v0->position.y(), v0->position.z(),
                v1->position.x(), v1->position.y(), v1->position.z(),
                v2->position.x(), v2->position.y(), v2->position.z());
                printf("point %g %g CURRENT FACE %p %g %g %g\n", x,y,he->f,
                s0,s1,s2); */
      // getchar();
      return he->f;
    }
    else if(s0 <= 0 && s1 >= 0 && s2 >= 0)
      he = he->opposite;
    else if(s1 <= 0 && s0 >= 0 && s2 >= 0)
      he = he->next->opposite;
    else if(s2 <= 0 && s0 >= 0 && s1 >= 0)
      he = he->next->next->opposite;
    else if(s0 <= 0 && s1 <= 0)
      he = s0 > s1 ? he->opposite : he->next->opposite;
    else if(s0 <= 0 && s2 <= 0)
      he = s0 > s2 ? he->opposite : he->next->next->opposite;
    else if(s1 <= 0 && s2 <= 0)
      he = s1 > s2 ? he->next->opposite : he->next->next->opposite;
    else {
      Msg::Error("Could not find half-edge in walk for point %g %g on "
                 "face %g %g %g / %g %g %g / %g %g %g "
                 "(orientation tests %g %g %g)",
                 x, y, v0->position.x(), v0->position.y(), v0->position.z(),
                 v1->position.x(), v1->position.y(), v1->position.z(),
                 v2->position.x(), v2->position.y(), v2->position.z(), s0, s1,
                 s2);
    }
    if(he == nullptr) break;
  }
  // should only come here wether the triangulated domain is not convex
  return nullptr;
}

// recover an edge that goes from v_start --> v_end
// ----------------------------------- assume it's internal !!!

static int intersect(PolyMesh::Vertex *v0, PolyMesh::Vertex *v1,
                     PolyMesh::Vertex *b0, PolyMesh::Vertex *b1)
{
  double s0 =
    robustPredicates::orient2d(v0->position, v1->position, b0->position);
  double s1 =
    robustPredicates::orient2d(v0->position, v1->position, b1->position);
  if(s0 * s1 >= 0) return 0;
  double t0 =
    robustPredicates::orient2d(b0->position, b1->position, v0->position);
  double t1 =
    robustPredicates::orient2d(b0->position, b1->position, v1->position);
  if(t0 * t1 >= 0) return 0;
  return 1;
}

int recover_edge(PolyMesh *pm, PolyMesh::Vertex *v_start,
                        PolyMesh::Vertex *v_end)
{
  PolyMesh::HalfEdge *he = v_start->he;
  std::list<PolyMesh::HalfEdge *> _list;

  do {
    PolyMesh::Vertex *v1 = he->next->v;
    if(v1 == v_end) {
      return 0; // edge exists
    }
    PolyMesh::Vertex *v2 = he->next->next->v;
    if(v2 == v_end) {
      return 0; // edge exists
    }

    if(intersect(v_start, v_end, v1, v2)) {
      // printf("INTERSECTION WITH %d %d\n", v1->data, v2->data);
      _list.push_back(he->next);
      break;
    }
    he = he->next->next->opposite;
  } while(he != v_start->he);

  //  printf("coucou2 %lu\n",_list.size());

  if(_list.empty()) { return -1; }

  // find all intersections
  int iter = 0;
  while(1) {
    if(iter++ > 1000) return -3;
    he = _list.back();
    he = he->opposite;
    if(!he) return -2;
    he = he->next;
    PolyMesh::Vertex *v1 = he->v;
    PolyMesh::Vertex *v2 = he->next->v;
    if(v2 == v_end) {
      // printf("END FOUND %d\n", v2->data);
      break;
    }
    if(intersect(v_start, v_end, v1, v2)) {
      // printf("INTESECTION %d %d\n", v1->data, v2->data);
      _list.push_back(he);
    }
    else {
      he = he->next;
      v1 = he->v;
      v2 = he->next->v;
      if(v2 == v_end) {
        // printf("END FOUND %d\n", v2->data);
        break;
      }
      if(intersect(v_start, v_end, v1, v2)) {
        // printf("INTESECTION %d %d\n", v1->data, v2->data);
        _list.push_back(he);
      }
      else {
        return -3;
      }
    }
  }

  int nbIntersection = _list.size();
  //  printf("%d intersections\n", nbIntersection);
  // int K = 100;
  int _iter = 0;
  // pm->print4debug(K++);
  while(!_list.empty()) {
    he = *_list.begin();
    _list.erase(_list.begin());
    // ensure that swap is allowed (convex quad)
    if(intersect(he->v, he->next->v, he->next->next->v,
                 he->opposite->next->next->v)) {
      // ensure that swap removes one intersection
      int still_intersect = intersect(v_start, v_end, he->next->next->v,
                                      he->opposite->next->next->v);
      // printf("swapping %d %d\n", he->v->data, he->next->v->data);
      pm->swap_edge(he);
      // pm->print4debug(K++);
      if(still_intersect) _list.push_back(he);
    }
    else
      _list.push_back(he);
    if(_iter++ > 1000) return -1;
  }
  //  printf("%d intersections done\n", nbIntersection);
  return nbIntersection;
}

static PolyMesh::HalfEdge *Color(PolyMesh::HalfEdge *he, int color)
{
  std::stack<PolyMesh::Face *> _stack;
  _stack.push(he->f);

  PolyMesh::HalfEdge *other_side = nullptr;

  while(!_stack.empty()) {
    PolyMesh::Face *f = _stack.top();
    _stack.pop();
    f->data = color;
    he = f->he;
    for(int i = 0; i < 3; i++) {
      if(he->data == -1 && he->opposite != nullptr &&
         he->opposite->f->data == -1) {
        _stack.push(he->opposite->f);
      }
      else if(he->data != -1 && he->opposite != nullptr) {
        other_side = he->opposite;
      }
      he = he->next;
    }
  }
  return other_side;
}

void GFaceDelaunayRefinement(size_t faceTag)
{
  GFace *gf = GModel::current()->getFaceByTag(faceTag);

  PolyMesh *pm = GFaceInitialMesh(faceTag, 1);

  std::list<PolyMesh::HalfEdge *> _list;
  double _limit = 0.7;
  for(auto f : pm->faces) {
    double q = faceQuality(f->he, gf);
    if(q < _limit && f->data == gf->tag()) _list.push_back(f->he);
  }
  //  int I = 1;
  while(!_list.empty()) {
    PolyMesh::HalfEdge *he = *_list.begin();
    _list.erase(_list.begin());
    double q = faceQuality(he, gf);
    if(q < _limit) {
      double uv[2];
      SPoint3 cc;
      faceCircumCenter(he, gf, cc, uv);
      GPoint gp = gf->closestPoint(cc, uv);
      if(gp.succeeded()) {
        PolyMesh::Face *f = he->f;
        f = Walk(f, gp.u(), gp.v());
        if(f && f->data == (int)faceTag) {
          std::vector<PolyMesh::HalfEdge *> _touched;
          pm->split_triangle(-1, gp.u(), gp.v(), 0, f,
                             delaunayEdgeCriterionPlaneIsotropic, gf,
                             &_touched);
          if(_touched.size() == 3) {
            // we should unsplit ...
            // pm->undo_split(_touched);
          }
          else {
            std::vector<PolyMesh::Face *> _f;
            for(auto h : _touched)
              if(std::find(_f.begin(), _f.end(), h->f) == _f.end())
                _f.push_back(h->f);

            // printf("step %d %lu touched : ", I, _f.size());
            for(auto pf : _f) {
              q = faceQuality(pf->he, gf);
              // printf("%12.5E ", q);
              if(q < _limit && pf->data == gf->tag()) _list.push_back(pf->he);
            }
            // printf("\n");
          }
          // pm->print4debug(100000 + I++);
        }
      }
    }
  }
}

void GFaceDelaunayRefinementOldMesher(int faceTag)
{
  PolyMesh *pm = GFaceInitialMesh(faceTag);

  GFace *gf = GModel::current()->getFaceByTag(faceTag);

  // use old code ---

  for(auto f : pm->faces) {
    if(f->data == faceTag) {
      size_t n0 = f->he->v->data;
      size_t n1 = f->he->next->v->data;
      size_t n2 = f->he->next->next->v->data;
      MVertex *v0 = GModel::current()->getMeshVertexByTag(n0);
      MVertex *v1 = GModel::current()->getMeshVertexByTag(n1);
      MVertex *v2 = GModel::current()->getMeshVertexByTag(n2);
      gf->triangles.push_back(new MTriangle(v0, v1, v2));
    }
  }
  delete pm;
  // bowyerWatsonFrontal(gf);
}

struct nodeCopies {
  MVertex *mv;
  size_t nbCopies;
  double u[8], v[8]; // max 8 copies -- reduced to 4
  size_t id[8];
  nodeCopies(MVertex *_mv, double _u, double _v) : mv(_mv), nbCopies(1)
  {
    u[0] = _u;
    v[0] = _v;
  }
  void addCopy(double _u, double _v)
  {
    for(size_t i = 0; i < nbCopies; i++) {
      if(fabs(u[i] - _u) < 1.e-9 && fabs(v[i] - _v) < 1.e-9) return;
    }
    u[nbCopies] = _u;
    v[nbCopies] = _v;
    nbCopies++;
  }
  size_t closest(double _u, double _v)
  {
    double minD = 1.e22;
    size_t I = 0;
    for(size_t i = 0; i < nbCopies; i++) {
      double dist = sqrt((_u - u[i]) * (_u - u[i]) + (_v - v[i]) * (_v - v[i]));
      if(dist < minD) {
        minD = dist;
        I = i;
      }
    }
    return id[I];
  }
};

// INITIAL MESH --------- colored

static void getNodeCopies(GFace *gf,
                          std::unordered_map<size_t, nodeCopies> &copies)
{
  std::vector<GEdge *> edges = gf->edges();
  std::vector<GEdge *> emb_edges = gf->getEmbeddedEdges();
  edges.insert(edges.end(), emb_edges.begin(), emb_edges.end());
  std::set<GEdge *> touched;

  if(edges.empty())
    edges.insert(edges.end(), gf->model()->firstEdge(),
                 gf->model()->lastEdge());

  for(auto e : edges) {
    if(!e->isMeshDegenerated()) {
      std::set<MVertex *, MVertexPtrLessThan> e_vertices;
      for(std::size_t i = 0; i < e->lines.size(); i++) {
        MVertex *v1 = e->lines[i]->getVertex(0);
        MVertex *v2 = e->lines[i]->getVertex(1);
        e_vertices.insert(v1);
        e_vertices.insert(v2);
      }
      int direction = -1;
      if(e->isSeam(gf)) {
        direction = 0;
        if(touched.find(e) == touched.end())
          touched.insert(e);
        else
          direction = 1;
      }
      // printf("model edge %lu %lu vertices\n", e->tag(), e_vertices.size());
      for(auto v : e_vertices) {
        SPoint2 param;
        if(direction != -1) {
          double t = 0;
          if(v->onWhat()->dim() == 0)
            reparamMeshVertexOnEdge(v, e, t);
          else if(v->onWhat()->dim() == 1)
            v->getParameter(0, t);
          else
            Msg::Error("a seam edge without CAD ?");
          param = e->reparamOnFace(gf, t, direction);
        }
        else {
          // Hmm...
          if(!gf->haveParametrization() &&
             gf->geomType() == GEntity::DiscreteSurface) {
            param = SPoint2(v->x(), v->y());
          }
          else
            reparamMeshVertexOnFace(v, gf, param);
        }
        std::unordered_map<size_t, nodeCopies>::iterator it =
          copies.find(v->getNum());
        if(it == copies.end()) {
          nodeCopies c(v, param.x(), param.y());
          copies.insert(std::make_pair(v->getNum(), c));
        }
        else {
          it->second.addCopy(param.x(), param.y());
        }
      }
    }
  }

  std::vector<GVertex *> emb_vertx = gf->getEmbeddedVertices();
  for(auto v : emb_vertx) {
    SPoint2 param;
    reparamMeshVertexOnFace(v->mesh_vertices[0], gf, param);
    nodeCopies c(v->mesh_vertices[0], param.x(), param.y());
    copies.insert(std::make_pair(v->mesh_vertices[0]->getNum(), c));
  }
}

void addPointsAlpha(PolyMesh *pm, std::vector<double> &pts, SBoundingBox3d &bb,
                    std::vector<size_t> &IND)
{
  const size_t N = pts.size() / 2;
  std::vector<double> X(N), Y(N);
  std::vector<size_t> HC(N);
  PolyMesh::Face *f = pm->faces[0];
  for(size_t i = 0; i < N; i++) {
    X[i] = pts[2 * i];
    Y[i] = pts[2 * i + 1];
    HC[i] = HilbertCoordinates(X[i], Y[i], bb.center().x(), bb.center().y(),
                               bb.max().x() - bb.center().x(), 0, 0,
                               bb.max().y() - bb.center().y());
    IND[i] = i;
  }
  std::sort(IND.begin(), IND.end(),
            [&](size_t i, size_t j) { return HC[i] < HC[j]; });

  for(size_t i = 0; i < N; i++) {
    size_t I = IND[i];
    f = Walk(f, X[I], Y[I]);
    pm->split_triangle(i, X[I], Y[I], 0, f, delaunayEdgeCriterionPlaneIsotropic,
                       nullptr);
  }
}

void addPoints(PolyMesh *pm, std::vector<double> &pts, SBoundingBox3d &bb)
{
  const size_t N = pts.size() / 2;
  std::vector<double> X(N), Y(N);
  std::vector<size_t> HC(N), IND(N);
  PolyMesh::Face *f = pm->faces[0];
  for(size_t i = 0; i < N; i++) {
    X[i] = pts[2 * i];
    Y[i] = pts[2 * i + 1];
    HC[i] = HilbertCoordinates(X[i], Y[i], bb.center().x(), bb.center().y(),
                               bb.max().x() - bb.center().x(), 0, 0,
                               bb.max().y() - bb.center().y());
    IND[i] = i;
  }

  for(size_t i = 0; i < N; i++) {
    size_t I = IND[i];
    f = Walk(f, X[I], Y[I]);
    pm->split_triangle(i, X[I], Y[I], 0, f, delaunayEdgeCriterionPlaneIsotropic,
                       nullptr);
  }
}

PolyMesh *GFaceInitialMesh(int faceTag, int recover,
                           std::vector<double> *additional)
{
  GFace *gf = GModel::current()->getFaceByTag(faceTag);
  if(!gf) Msg::Error("GFaceInitialMesh: no face with tag %d", faceTag);

  PolyMesh *pm = new PolyMesh;

  std::unordered_map<size_t, nodeCopies> copies;
  getNodeCopies(gf, copies);

  SBoundingBox3d bb;
  for(auto c : copies) {
    for(size_t i = 0; i < c.second.nbCopies; i++){
      bb += SPoint3(c.second.u[i], c.second.v[i], 0);
    }
  }
  bb *= 1.1;
  pm->initialize_rectangle(bb.min().x(), bb.max().x(), bb.min().y(),
                           bb.max().y());
  PolyMesh::Face *f = pm->faces[0];
  for(std::unordered_map<size_t, nodeCopies>::iterator it = copies.begin();
      it != copies.end(); ++it) {
    for(size_t i = 0; i < it->second.nbCopies; i++) {
      double x = it->second.u[i];
      double y = it->second.v[i];
      // find face in which lies x,y
      f = Walk(f, x, y);
      // split f and then swap edges to recover delaunayness
      pm->split_triangle(-1, x, y, 0, f, delaunayEdgeCriterionPlaneIsotropic,
                         nullptr);
      // remember node tags
      it->second.id[i] = pm->vertices.size() - 1;
      pm->vertices[pm->vertices.size() - 1]->data = it->first;
    }
  }

  if(additional) addPoints(pm, *additional, bb);
  //  pm->print4debug(faceTag);

  if(recover) {
    std::vector<GEdge *> edges = gf->edges();
    std::vector<GEdge *> emb_edges = gf->getEmbeddedEdges();
    edges.insert(edges.end(), emb_edges.begin(), emb_edges.end());
    if(edges.empty())
      edges.insert(edges.end(), gf->model()->firstEdge(),
                   gf->model()->lastEdge());

    for(auto e : edges) {
      if(!e->isMeshDegenerated()) {
        for(auto l : e->lines) {
          auto c0 = copies.find(l->getVertex(0)->getNum());
          auto c1 = copies.find(l->getVertex(1)->getNum());
          if(c0 == copies.end() || c1 == copies.end())
            Msg::Error("unable to find %lu %lu %d %d",
                       l->getVertex(0)->getNum(), l->getVertex(1)->getNum(),
                       c0 == copies.end(), c1 == copies.end());
          if(c0->second.nbCopies > c1->second.nbCopies) {
            auto cc = c0;
            c0 = c1;
            c1 = cc;
          }
          for(size_t j = 0; j < c0->second.nbCopies; j++) {
            PolyMesh::Vertex *v0 = pm->vertices[c0->second.id[j]];
            PolyMesh::Vertex *v1 = pm->vertices[c1->second.closest(
              c0->second.u[j], c0->second.v[j])];
            int result = recover_edge(pm, v0, v1);
            if(result < 0) {
              Msg::Warning("Impossible to recover edge %lu %lu (error tag %d)",
                           l->getVertex(0)->getNum(), l->getVertex(1)->getNum(),
                           result);
            }
            else {
              PolyMesh::HalfEdge *he = pm->getEdge(v0, v1);
              if(he) {
                if(he->opposite) he->opposite->data = e->tag();
                he->data = e->tag();
              }
            }
          }
        }
      }
    }
    //    printf("AAAAAAAAAAAAAAAAA %d\n",recover);
    // pm->print4debug(faceTag+1000);
  }
  // color all PolyMesh::Faces
  // the first 4 vertices are "infinite vertices" --> color them with tag -2
  // meaning exterior
  PolyMesh::HalfEdge *other_side = Color(pm->vertices[0]->he, -2);
  // other_side is inthernal to the face --> color them with tag faceTag
  other_side = Color(other_side, faceTag);
  // holes will be tagged -1

  // flip edges that have been scrambled
  if(!recover) {
    int iter = 0;
    while(iter++ < 100) {
      int count = 0;
      for(auto he : pm->hedges) {
        if(he->opposite && he->f->data == faceTag &&
           he->opposite->f->data == faceTag) {
          if(delaunayEdgeCriterionPlaneIsotropic(he, nullptr)) {
            if(intersect(he->v, he->next->v, he->next->next->v,
                         he->opposite->next->next->v)) {
              pm->swap_edge(he);
              count++;
            }
          }
        }
      }
      if(!count) break;
    }
  }

  return pm;
}

PolyMesh *GFaceInitialMeshAlpha(int faceTag, int recover,
                                std::vector<double> *additional,
                                std::vector<size_t> &IND)
{
  GFace *gf = GModel::current()->getFaceByTag(faceTag);

  if(!gf) Msg::Error("GFaceInitialMesh: no face with tag %d", faceTag);

  PolyMesh *pm = new PolyMesh;

  std::unordered_map<size_t, nodeCopies> copies;
  getNodeCopies(gf, copies);

  SBoundingBox3d bb;
  for(auto c : copies) {
    for(size_t i = 0; i < c.second.nbCopies; i++)
      bb += SPoint3(c.second.u[i], c.second.v[i], 0);
  }
  bb *= 1.1;
  pm->initialize_rectangle(bb.min().x(), bb.max().x(), bb.min().y(),
                           bb.max().y());
  PolyMesh::Face *f = pm->faces[0];
  for(std::unordered_map<size_t, nodeCopies>::iterator it = copies.begin();
      it != copies.end(); ++it) {
    for(size_t i = 0; i < it->second.nbCopies; i++) {
      double x = it->second.u[i];
      double y = it->second.v[i];
      // find face in which lies x,y
      f = Walk(f, x, y);
      // split f and then swap edges to recover delaunayness
      pm->split_triangle(-1, x, y, 0, f, delaunayEdgeCriterionPlaneIsotropic,
                         nullptr);
      // remember node tags
      it->second.id[i] = pm->vertices.size() - 1;
      pm->vertices[pm->vertices.size() - 1]->data = it->first;
    }
  }

  // pm->print4debug(faceTag);

  if(recover) {
    std::vector<GEdge *> edges = gf->edges();
    std::vector<GEdge *> emb_edges = gf->getEmbeddedEdges();
    edges.insert(edges.end(), emb_edges.begin(), emb_edges.end());
    if(edges.empty())
      edges.insert(edges.end(), gf->model()->firstEdge(),
                   gf->model()->lastEdge());

    for(auto e : edges) {
      if(!e->isMeshDegenerated()) {
        for(auto l : e->lines) {
          auto c0 = copies.find(l->getVertex(0)->getNum());
          auto c1 = copies.find(l->getVertex(1)->getNum());
          if(c0 == copies.end() || c1 == copies.end())
            Msg::Error("unable to find %lu %lu %d %d",
                       l->getVertex(0)->getNum(), l->getVertex(1)->getNum(),
                       c0 == copies.end(), c1 == copies.end());
          if(c0->second.nbCopies > c1->second.nbCopies) {
            auto cc = c0;
            c0 = c1;
            c1 = cc;
          }
          for(size_t j = 0; j < c0->second.nbCopies; j++) {
            PolyMesh::Vertex *v0 = pm->vertices[c0->second.id[j]];
            PolyMesh::Vertex *v1 = pm->vertices[c1->second.closest(
              c0->second.u[j], c0->second.v[j])];
            int result = recover_edge(pm, v0, v1);
            if(result < 0) {
              Msg::Warning("Impossible to recover edge %lu %lu (error tag %d)",
                           l->getVertex(0)->getNum(), l->getVertex(0)->getNum(),
                           result);
            }
            else {
              PolyMesh::HalfEdge *he = pm->getEdge(v0, v1);
              if(he) {
                if(he->opposite) he->opposite->data = e->tag();
                he->data = e->tag();
              }
            }
          }
        }
      }
    }

    // color all PolyMesh::Faces
    // the first 4 vertices are "infinite vertices" --> color them with tag -2
    // meaning exterior
    PolyMesh::HalfEdge *other_side = Color(pm->vertices[0]->he, -2);
    // other_side is inthernal to the face --> color them with tag faceTag
    other_side = Color(other_side, faceTag);
    // holes will be tagged -1

    // flip edges that have been scrambled
    int iter = 0;
    while(iter++ < 100) {
      int count = 0;
      for(auto he : pm->hedges) {
        if(he->opposite && he->f->data == faceTag &&
           he->opposite->f->data == faceTag) {
          if(delaunayEdgeCriterionPlaneIsotropic(he, nullptr)) {
            if(intersect(he->v, he->next->v, he->next->next->v,
                         he->opposite->next->next->v)) {
              pm->swap_edge(he);
              count++;
            }
          }
        }
      }
      if(!count) break;
    }
  }
  if(additional) addPointsAlpha(pm, *additional, bb, IND);

  return pm;
}

<<<<<<< HEAD
int meshTriangulate2d(const std::vector<double> &coord,
                      std::vector<std::size_t> &tri,
                      const std::vector<size_t> *rec)
{
  PolyMesh *pm = new PolyMesh;

  SBoundingBox3d bb;
  for(size_t i = 0; i < coord.size(); i += 2) {
    bb += SPoint3(coord[i], coord[i + 1], 0);
  }
  bb *= 1.1;
  pm->initialize_rectangle(bb.min().x(), bb.max().x(), bb.min().y(),
                           bb.max().y());

  PolyMesh::Face *f = pm->faces[0];
  for(size_t i = 0; i < coord.size(); i += 2) {
    double x = coord[i];
    double y = coord[i + 1];
    // find face in which lies x,y
    f = Walk(f, x, y);
    // split f and then swap edges to recover delaunayness
    pm->split_triangle(-1, x, y, 0, f, delaunayEdgeCriterionPlaneIsotropic,
                       nullptr);
    pm->vertices[pm->vertices.size() - 1]->data = i / 2 + 1;
  }

  int iter = 0;
  while(1) {
    int nbs = 0;
    for(auto he : pm->hedges) {
      if(he->opposite && (he->v->data == -1 || he->opposite->v->data == -1)) {
        if(intersect(he->v, he->next->v, he->next->next->v,
                     he->opposite->next->next->v)) {
          pm->swap_edge(he);
          nbs++;
        }
      }
    }
    if(nbs == 0) break;
    if(iter++ > 30) break;
  }

  if(rec) {
    for(size_t i = 0; i < rec->size(); i += 2) {
      if(recover_edge(pm, pm->vertices[4 + (*rec)[i]],
                      pm->vertices[4 + (*rec)[i + 1]]))
        Msg::Debug("impossible to recover an edge");
      else {
        PolyMesh::HalfEdge *he_ = pm->getEdge(pm->vertices[4 + (*rec)[i]],
                                              pm->vertices[4 + (*rec)[i + 1]]);
        he_->data = -10;
        he_ = pm->getEdge(pm->vertices[4 + (*rec)[i + 1]],
                          pm->vertices[4 + (*rec)[i]]);
        he_->data = -10;
      }
    }
  }

  std::stack<PolyMesh::Face *> _f;
  for(auto t : pm->faces) {
    int i0 = t->he->v->data;
    int i1 = t->he->next->v->data;
    int i2 = t->he->next->next->v->data;
    if(i0 < 0 || i1 < 0 || i2 < 0) {
      _f.push(t);
      t->data = -10;
      break;
    }
  }

  while(!_f.empty()) {
    PolyMesh::Face *f = _f.top();
    _f.pop();
    if(f->he->opposite && f->he->opposite->data == -1 &&
       f->he->opposite->f->data == -1) {
      _f.push(f->he->opposite->f);
      f->he->opposite->f->data = -10;
    }
    if(f->he->next->opposite && f->he->next->opposite->data == -1 &&
       f->he->next->opposite->f->data == -1) {
      _f.push(f->he->next->opposite->f);
      f->he->next->opposite->f->data = -10;
    }
    if(f->he->next->next->opposite && f->he->next->next->opposite->data == -1 &&
       f->he->next->next->opposite->f->data == -1) {
      _f.push(f->he->next->next->opposite->f);
      f->he->next->next->opposite->f->data = -10;
    }
  }

  for(auto t : pm->faces) {
    int i0 = t->he->v->data;
    int i1 = t->he->next->v->data;
    int i2 = t->he->next->next->v->data;
    if(i0 > 0 && i1 > 0 && i2 > 0 && t->data == -10) { // (t->data == -1){
      tri.push_back(i0);
      tri.push_back(i1);
      tri.push_back(i2);
    }
  }

  delete pm;

  return 0;
}

int triangulateEntity(const int tag){
  GFace* df = (GFace*)GModel::current()->getEntityByTag(2, tag);
  std::vector<GEdge*> edges = df->edges();
  std::vector<MVertex*> boundaryNodes;
  for (auto e : edges){
    for (auto n : e->mesh_vertices){
      // printf("%lu \n", n->getNum());
      boundaryNodes.push_back(n);
    }
  }

  PolyMesh *pm = new PolyMesh;
  SBoundingBox3d bb;
  for(auto n : boundaryNodes) {
    printf("adding boundary point : %f, %f, %f \n", n->x(), n->y(), n->z());
    bb += SPoint3(n->x(), n->y(), n->z());
  }
  bb *= 1.1;
  pm->initialize_rectangle(bb.min().x(), bb.max().x(), bb.min().y(),
                           bb.max().y());
  
  PolyMesh::Face *f = pm->faces[0];
  for (auto n : boundaryNodes){
    // find face in which lies n
    double x = n->x();
    double y = n->y();
    f = Walk(f, x,y);
    // split f and then swap edges to recover delaunayness
    pm->split_triangle(-1, x, y, 0, f, delaunayEdgeCriterionPlaneIsotropic,
		       nullptr);
    pm->vertices[pm->vertices.size() - 1]->data = n->getNum();
  }
  for (auto n : df->mesh_vertices){
    double x = n->x();
    double y = n->y();
    // find face in which lies x,y
    f = Walk(f, x, y);
    // split f and then swap edges to recover delaunayness
    pm->split_triangle(-1, x, y, 0, f, delaunayEdgeCriterionPlaneIsotropic,
		       nullptr);
    pm->vertices[pm->vertices.size() - 1]->data = n->getNum();
  }
  
  int iter=0;
 
  while(1){  // WHY ?
    int nbs =0;
    for (auto he : pm->hedges){
      if (he->opposite && (he->v->data == -1 || he->opposite->v->data == -1)){
	      if(intersect(he->v, he->next->v, he->next->next->v, he->opposite->next->next->v)) {
	        pm->swap_edge(he);
	        nbs++;
	      }
      }    
    }
    if (nbs == 0)break;
    if (iter++ > 10)break;
  }

  // for (size_t i=0;i<rec->size();i+=2){
  //   if (recover_edge(pm, pm->vertices[4+(*rec)[i]], pm->vertices[4+(*rec)[i+1]]))
	//     Msg::Debug("impossible to recover an edge");
  //   else {
  //     PolyMesh::HalfEdge *he_ = pm->getEdge (pm->vertices[4+(*rec)[i]], pm->vertices[4+(*rec)[i+1]]);
  //     he_->data = -10;
  //     he_ = pm->getEdge (pm->vertices[4+(*rec)[i+1]], pm->vertices[4+(*rec)[i]]);
  //     he_->data = -10;
  //   }	
  // }
  std::vector<size_t> tri;
  for (auto t : pm->faces){
    int i0 = t->he->v->data;
    int i1 = t->he->next->v->data;
    int i2 = t->he->next->next->v->data;
    if (i0 > 0 && i1 > 0 && i2 > 0){ // (t->data == -1){
      tri.push_back(i0);
      tri.push_back(i2);
      tri.push_back(i1);
    }
  }
  size_t numEle = tri.size()/3;
  size_t numNodesPerEle = 3;
  std::vector<MElement *> elements(numEle);
  std::vector<MVertex *> nodes(numNodesPerEle);
  for(std::size_t j = 0; j < numEle; j++) {
    std::size_t etag = 0; // 0 = automatic tag
    MElementFactory f;
    for(std::size_t k = 0; k < numNodesPerEle; k++) {
      std::size_t vtag = tri[numNodesPerEle * j + k];
      // this will rebuild the node cache if necessary
      nodes[k] = GModel::current()->getMeshVertexByTag(vtag);
      if(!nodes[k]) {
        Msg::Error("Unknown node %d", vtag);
        return 0;
      }
    }
    elements[j] = f.create(2, nodes, etag);
  }
  for (auto n : df->triangles) delete n;
  df->triangles.clear();
  for(std::size_t i = 0; i < elements.size(); i++)
    df->triangles.push_back(static_cast<MTriangle *>(elements[i]));
  return 0;
}
=======
// -----------------------------------
// only on planar faces ...
int PolyMeshDelaunayize (int faceTag){

  PolyMesh *pm;
  GFace2PolyMesh(faceTag, &pm);

  for(auto ff : pm->faces)ff->data = faceTag;

  // flip edges that are not delaunay
  int iter = 0;
  while(iter++ < 100) {
    int count = 0;
    for(auto he : pm->hedges) {
      if(he->opposite && enhanceQuality(he, nullptr)) {
	if(intersect(he->v, he->next->v, he->next->next->v,
		     he->opposite->next->next->v)) {
	  pm->swap_edge(he);
	  count++;
	}
      }
    }
    if(!count) break;
  }
  PolyMesh2GFace(pm, faceTag);
  
  delete pm;
  return 0;
}
// -----------------------------------

>>>>>>> ed3342d2
<|MERGE_RESOLUTION|>--- conflicted
+++ resolved
@@ -1071,218 +1071,6 @@
   return pm;
 }
 
-<<<<<<< HEAD
-int meshTriangulate2d(const std::vector<double> &coord,
-                      std::vector<std::size_t> &tri,
-                      const std::vector<size_t> *rec)
-{
-  PolyMesh *pm = new PolyMesh;
-
-  SBoundingBox3d bb;
-  for(size_t i = 0; i < coord.size(); i += 2) {
-    bb += SPoint3(coord[i], coord[i + 1], 0);
-  }
-  bb *= 1.1;
-  pm->initialize_rectangle(bb.min().x(), bb.max().x(), bb.min().y(),
-                           bb.max().y());
-
-  PolyMesh::Face *f = pm->faces[0];
-  for(size_t i = 0; i < coord.size(); i += 2) {
-    double x = coord[i];
-    double y = coord[i + 1];
-    // find face in which lies x,y
-    f = Walk(f, x, y);
-    // split f and then swap edges to recover delaunayness
-    pm->split_triangle(-1, x, y, 0, f, delaunayEdgeCriterionPlaneIsotropic,
-                       nullptr);
-    pm->vertices[pm->vertices.size() - 1]->data = i / 2 + 1;
-  }
-
-  int iter = 0;
-  while(1) {
-    int nbs = 0;
-    for(auto he : pm->hedges) {
-      if(he->opposite && (he->v->data == -1 || he->opposite->v->data == -1)) {
-        if(intersect(he->v, he->next->v, he->next->next->v,
-                     he->opposite->next->next->v)) {
-          pm->swap_edge(he);
-          nbs++;
-        }
-      }
-    }
-    if(nbs == 0) break;
-    if(iter++ > 30) break;
-  }
-
-  if(rec) {
-    for(size_t i = 0; i < rec->size(); i += 2) {
-      if(recover_edge(pm, pm->vertices[4 + (*rec)[i]],
-                      pm->vertices[4 + (*rec)[i + 1]]))
-        Msg::Debug("impossible to recover an edge");
-      else {
-        PolyMesh::HalfEdge *he_ = pm->getEdge(pm->vertices[4 + (*rec)[i]],
-                                              pm->vertices[4 + (*rec)[i + 1]]);
-        he_->data = -10;
-        he_ = pm->getEdge(pm->vertices[4 + (*rec)[i + 1]],
-                          pm->vertices[4 + (*rec)[i]]);
-        he_->data = -10;
-      }
-    }
-  }
-
-  std::stack<PolyMesh::Face *> _f;
-  for(auto t : pm->faces) {
-    int i0 = t->he->v->data;
-    int i1 = t->he->next->v->data;
-    int i2 = t->he->next->next->v->data;
-    if(i0 < 0 || i1 < 0 || i2 < 0) {
-      _f.push(t);
-      t->data = -10;
-      break;
-    }
-  }
-
-  while(!_f.empty()) {
-    PolyMesh::Face *f = _f.top();
-    _f.pop();
-    if(f->he->opposite && f->he->opposite->data == -1 &&
-       f->he->opposite->f->data == -1) {
-      _f.push(f->he->opposite->f);
-      f->he->opposite->f->data = -10;
-    }
-    if(f->he->next->opposite && f->he->next->opposite->data == -1 &&
-       f->he->next->opposite->f->data == -1) {
-      _f.push(f->he->next->opposite->f);
-      f->he->next->opposite->f->data = -10;
-    }
-    if(f->he->next->next->opposite && f->he->next->next->opposite->data == -1 &&
-       f->he->next->next->opposite->f->data == -1) {
-      _f.push(f->he->next->next->opposite->f);
-      f->he->next->next->opposite->f->data = -10;
-    }
-  }
-
-  for(auto t : pm->faces) {
-    int i0 = t->he->v->data;
-    int i1 = t->he->next->v->data;
-    int i2 = t->he->next->next->v->data;
-    if(i0 > 0 && i1 > 0 && i2 > 0 && t->data == -10) { // (t->data == -1){
-      tri.push_back(i0);
-      tri.push_back(i1);
-      tri.push_back(i2);
-    }
-  }
-
-  delete pm;
-
-  return 0;
-}
-
-int triangulateEntity(const int tag){
-  GFace* df = (GFace*)GModel::current()->getEntityByTag(2, tag);
-  std::vector<GEdge*> edges = df->edges();
-  std::vector<MVertex*> boundaryNodes;
-  for (auto e : edges){
-    for (auto n : e->mesh_vertices){
-      // printf("%lu \n", n->getNum());
-      boundaryNodes.push_back(n);
-    }
-  }
-
-  PolyMesh *pm = new PolyMesh;
-  SBoundingBox3d bb;
-  for(auto n : boundaryNodes) {
-    printf("adding boundary point : %f, %f, %f \n", n->x(), n->y(), n->z());
-    bb += SPoint3(n->x(), n->y(), n->z());
-  }
-  bb *= 1.1;
-  pm->initialize_rectangle(bb.min().x(), bb.max().x(), bb.min().y(),
-                           bb.max().y());
-  
-  PolyMesh::Face *f = pm->faces[0];
-  for (auto n : boundaryNodes){
-    // find face in which lies n
-    double x = n->x();
-    double y = n->y();
-    f = Walk(f, x,y);
-    // split f and then swap edges to recover delaunayness
-    pm->split_triangle(-1, x, y, 0, f, delaunayEdgeCriterionPlaneIsotropic,
-		       nullptr);
-    pm->vertices[pm->vertices.size() - 1]->data = n->getNum();
-  }
-  for (auto n : df->mesh_vertices){
-    double x = n->x();
-    double y = n->y();
-    // find face in which lies x,y
-    f = Walk(f, x, y);
-    // split f and then swap edges to recover delaunayness
-    pm->split_triangle(-1, x, y, 0, f, delaunayEdgeCriterionPlaneIsotropic,
-		       nullptr);
-    pm->vertices[pm->vertices.size() - 1]->data = n->getNum();
-  }
-  
-  int iter=0;
- 
-  while(1){  // WHY ?
-    int nbs =0;
-    for (auto he : pm->hedges){
-      if (he->opposite && (he->v->data == -1 || he->opposite->v->data == -1)){
-	      if(intersect(he->v, he->next->v, he->next->next->v, he->opposite->next->next->v)) {
-	        pm->swap_edge(he);
-	        nbs++;
-	      }
-      }    
-    }
-    if (nbs == 0)break;
-    if (iter++ > 10)break;
-  }
-
-  // for (size_t i=0;i<rec->size();i+=2){
-  //   if (recover_edge(pm, pm->vertices[4+(*rec)[i]], pm->vertices[4+(*rec)[i+1]]))
-	//     Msg::Debug("impossible to recover an edge");
-  //   else {
-  //     PolyMesh::HalfEdge *he_ = pm->getEdge (pm->vertices[4+(*rec)[i]], pm->vertices[4+(*rec)[i+1]]);
-  //     he_->data = -10;
-  //     he_ = pm->getEdge (pm->vertices[4+(*rec)[i+1]], pm->vertices[4+(*rec)[i]]);
-  //     he_->data = -10;
-  //   }	
-  // }
-  std::vector<size_t> tri;
-  for (auto t : pm->faces){
-    int i0 = t->he->v->data;
-    int i1 = t->he->next->v->data;
-    int i2 = t->he->next->next->v->data;
-    if (i0 > 0 && i1 > 0 && i2 > 0){ // (t->data == -1){
-      tri.push_back(i0);
-      tri.push_back(i2);
-      tri.push_back(i1);
-    }
-  }
-  size_t numEle = tri.size()/3;
-  size_t numNodesPerEle = 3;
-  std::vector<MElement *> elements(numEle);
-  std::vector<MVertex *> nodes(numNodesPerEle);
-  for(std::size_t j = 0; j < numEle; j++) {
-    std::size_t etag = 0; // 0 = automatic tag
-    MElementFactory f;
-    for(std::size_t k = 0; k < numNodesPerEle; k++) {
-      std::size_t vtag = tri[numNodesPerEle * j + k];
-      // this will rebuild the node cache if necessary
-      nodes[k] = GModel::current()->getMeshVertexByTag(vtag);
-      if(!nodes[k]) {
-        Msg::Error("Unknown node %d", vtag);
-        return 0;
-      }
-    }
-    elements[j] = f.create(2, nodes, etag);
-  }
-  for (auto n : df->triangles) delete n;
-  df->triangles.clear();
-  for(std::size_t i = 0; i < elements.size(); i++)
-    df->triangles.push_back(static_cast<MTriangle *>(elements[i]));
-  return 0;
-}
-=======
 // -----------------------------------
 // only on planar faces ...
 int PolyMeshDelaunayize (int faceTag){
@@ -1314,4 +1102,3 @@
 }
 // -----------------------------------
 
->>>>>>> ed3342d2
