// Gmsh - Copyright (C) 1997-2024 C. Geuzaine, J.-F. Remacle
//
// See the LICENSE.txt file in the Gmsh root directory for license information.
// Please report all issues on https://gitlab.onelab.info/gmsh/gmsh/issues.

#include <utility>
#include <list>
#include <map>
#include <unordered_map>
#include "Context.h"
#include "gmsh.h"
#include "GModel.h"
#include "GFace.h"
#include "GEdge.h"
#include "MLine.h"
#include "MVertex.h"
#include "MTriangle.h"
#include "MQuadrangle.h"
#include "meshTriangulation.h"
#include "SBoundingBox3d.h"
#include "robustPredicates.h"
#include "meshGFaceDelaunayInsertion.h"
#include "qualityMeasures.h"
#include "Numeric.h"
#include "SPoint3.h"

void swap(double &a, double &b)
{
  double temp = a;
  a = b;
  b = temp;
}

size_t HilbertCoordinates(double x, double y, double x0, double y0, double xRed,
                          double yRed, double xBlue, double yBlue)
{
  size_t BIG = 1073741824;
  size_t RESULT = 0;
  for(int i = 0; i < 16; i++) {
    double coordRed = (x - x0) * xRed + (y - y0) * yRed;
    double coordBlue = (x - x0) * xBlue + (y - y0) * yBlue;
    xRed /= 2;
    yRed /= 2;
    xBlue /= 2;
    yBlue /= 2;
    if(coordRed <= 0 && coordBlue <= 0) { // quadrant 0
      x0 -= (xBlue + xRed);
      y0 -= (yBlue + yRed);
      swap(xRed, xBlue);
      swap(yRed, yBlue);
    }
    else if(coordRed <= 0 && coordBlue >= 0) { // quadrant 1
      RESULT += BIG;
      x0 += (xBlue - xRed);
      y0 += (yBlue - yRed);
    }
    else if(coordRed >= 0 && coordBlue >= 0) { // quadrant 2
      RESULT += 2 * BIG;
      x0 += (xBlue + xRed);
      y0 += (yBlue + yRed);
    }
    else if(coordRed >= 0 && coordBlue <= 0) { // quadrant 3
      x0 += (-xBlue + xRed);
      y0 += (-yBlue + yRed);
      swap(xRed, xBlue);
      swap(yRed, yBlue);
      xBlue = -xBlue;
      yBlue = -yBlue;
      xRed = -xRed;
      yRed = -yRed;
      RESULT += 3 * BIG;
    }
    else
      Msg::Warning("Hilbert failed %d %d", coordRed, coordBlue);
    BIG /= 4;
  }
  return RESULT;
}

struct pair_hash {
  template <class T1, class T2>
  std::size_t operator()(const std::pair<T1, T2> &pair) const
  {
    return std::hash<T1>()(pair.first) ^ std::hash<T2>()(pair.second);
  }
};

int PolyMesh2GFace(PolyMesh *pm, int faceTag)
{
  GFace *gf = GModel::current()->getFaceByTag(faceTag);

  if(!gf){
    Msg::Error("PolyMesh2GFace cannot find surface %d", faceTag);
    return 0;
  }

  for(auto t : gf->triangles) delete t;
  for(auto q : gf->quadrangles) delete q;
  gf->triangles.clear();
  gf->quadrangles.clear();

  std::unordered_map<int, MVertex *> news;
  std::unordered_map<PolyMesh::HalfEdge *, GPoint> hon;

  if(!pm->high_order_nodes.empty()) {
    for(size_t i = 0; i < pm->high_order_nodes.size(); i++) {
      auto it = hon.find(pm->hedges[i]);
      if(it == hon.end()) {
        double uv[2] = {0, 0};
        SVector3 p = pm->high_order_nodes[i];
        GPoint gp = gf->closestPoint(SPoint3(p.x(), p.y(), p.z()), uv);
        if(!gp.succeeded()) {
          gp.x() = p.x();
          gp.y() = p.y();
          gp.z() = p.z();
        }
        hon[pm->hedges[i]] = gp;
        if(pm->hedges[i]->opposite) hon[pm->hedges[i]] = gp;
      }
    }
  }

  std::map<MEdge, GPoint, MEdgeLessThan> hop;

  for(auto f : pm->faces) {
    if(f->data == faceTag) {
      PolyMesh::Vertex *v[4] = {f->he->v, f->he->next->v, f->he->next->next->v,
                                f->he->next->next->next->v};
      MVertex *v_gmsh[4];

      for(int i = 0; i < pm->num_sides(f->he); i++) {
        if(v[i]->data != -1) {
          auto it = news.find(v[i]->data);
          if(it == news.end())
            v_gmsh[i] = GModel::current()->getMeshVertexByTag(v[i]->data);
          else
            v_gmsh[i] = it->second;
        }
        else {
          double uv[2] = {0, 0};
          GPoint gp = gf->closestPoint(
            SPoint3(v[i]->position.x(), v[i]->position.y(), v[i]->position.z()),
            uv);
          if(gp.succeeded())
            v_gmsh[i] =
              new MFaceVertex(gp.x(), gp.y(), gp.z(), gf, gp.u(), gp.v());
          else
            v_gmsh[i] = new MFaceVertex(v[i]->position.x(), v[i]->position.y(),
                                        v[i]->position.z(), gf,
                                        v[i]->position.x(), v[i]->position.y());
          gf->mesh_vertices.push_back(v_gmsh[i]);
          v[i]->data = v_gmsh[i]->getNum();
          news[v[i]->data] = v_gmsh[i];
        }
      }

      if(hon.size()) {
        MEdge l01(v_gmsh[0], v_gmsh[1]);
        hop[l01] = hon[f->he];
        MEdge l12(v_gmsh[1], v_gmsh[2]);
        hop[l12] = hon[f->he->next];
        MEdge l20(v_gmsh[2], v_gmsh[0]);
        hop[l20] = hon[f->he->next->next];
      }

      if(pm->num_sides(f->he) == 3)
        gf->triangles.push_back(new MTriangle(v_gmsh[0], v_gmsh[1], v_gmsh[2]));
      else if(pm->num_sides(f->he) == 4)
        gf->quadrangles.push_back(
          new MQuadrangle(v_gmsh[0], v_gmsh[1], v_gmsh[2], v_gmsh[3]));
    }
  }

  if(!hon.empty()) {
    GModel::current()->setOrderN(2, 0, 0, 0);
#if 1
    for(auto t : gf->triangles) {
      for(int i = 0; i < 3; i++) {
        MEdge li(t->getVertex(i), t->getVertex((i + 1) % 3));
        GPoint gp = hop[li];
        MVertex *vint = t->getVertex(i + 3);
        vint->x() = gp.x();
        vint->y() = gp.y();
        vint->z() = gp.z();
      }
    }
#endif
  }

  CTX::instance()->mesh.changed = ENT_ALL;

  return 0;
}

int GFace2PolyMesh(int faceTag, PolyMesh **pm)
{
  // FIXME using the public API inside Gmsh is not a good idea
  if(!gmsh::isInitialized()) gmsh::initialize();
  *pm = new PolyMesh;

  std::unordered_map<size_t, size_t> nodeLabels;
  std::unordered_map<std::pair<size_t, size_t>, PolyMesh::HalfEdge *, pair_hash>
    opposites;

  // FIXME should probably not use the public API here
  std::vector<int> elementTypes;
  std::vector<std::vector<std::size_t> > elementTags;
  std::vector<std::vector<std::size_t> > nodeTags;
  gmsh::model::mesh::getElements(elementTypes, elementTags, nodeTags, 2,
                                 faceTag);

  for(size_t K = 0; K < elementTypes.size(); K++) {
    int eT = elementTypes[K];
    int nNod = 0;
    if(eT == 2)
      nNod = 3;
    else if(eT == 3)
      nNod = 4;
    else {
      Msg::Error("GFace2PolyMesh only support quads (element type 3) and "
                 "triangles (element type 2)");
      return -1;
    }
    PolyMesh::Vertex *v[4] = {nullptr, nullptr, nullptr, nullptr};

    for(size_t i = 0; i < elementTags[K].size(); i++) {
      for(int j = 0; j < nNod; j++) {
        size_t nodeTag = nodeTags[K][nNod * i + j];
        auto it = nodeLabels.find(nodeTag);
        if(it == nodeLabels.end()) {
          // FIXME should probably not use the public API here
          std::vector<double> coord(3), parametricCoord(3);
          int entityDim, entityTag;
          gmsh::model::mesh::getNode(nodeTag, coord, parametricCoord, entityDim,
                                     entityTag);
          v[j] = new PolyMesh::Vertex(coord[0], coord[1], coord[2], nodeTag);
          nodeLabels[nodeTag] = (*pm)->vertices.size();
          (*pm)->vertices.push_back(v[j]);
        }
        else
          v[j] = (*pm)->vertices[it->second];
      }

      PolyMesh::HalfEdge *he[4];
      for(int j = 0; j < nNod; j++) {
        he[j] = new PolyMesh::HalfEdge(v[j]);
        (*pm)->hedges.push_back(he[j]);
        v[j]->he = he[j];
      }

      PolyMesh::Face *ff = new PolyMesh::Face(he[0]);
      (*pm)->faces.push_back(ff);

      for(int j = 0; j < nNod; j++) {
        he[j]->next = he[(j + 1) % nNod];
        he[j]->prev = he[(j - 1 + nNod) % nNod];
        he[j]->f = ff;
        //	size_t n0 = v[j]->data;
        //	size_t n1 = v[(j+1)%nNod]->data;
        //	std::pair<size_t, size_t> pj =
        //	  std::make_pair(std::min(n0,n1),std::max(n0,n1));
        //	auto itj = opposites.find(pj);
        //	if(itj == opposites.end()) opposites[pj] = he[j];
        //	else {
        //	  he[j]->opposite = itj->second;
        //	  itj->second->opposite = he[j];
        //	}
      }
    }
  }

  HalfEdgePtrLessThan compare;
  std::sort((*pm)->hedges.begin(), (*pm)->hedges.end(), compare);

  HalfEdgePtrEqual equal;
  for(size_t i = 0; i < (*pm)->hedges.size() - 1; i++) {
    PolyMesh::HalfEdge *h0 = (*pm)->hedges[i];
    PolyMesh::HalfEdge *h1 = (*pm)->hedges[i + 1];
    if(equal(h0, h1)) {
      h0->opposite = h1;
      h1->opposite = h0;
      i++;
    }
  }
  return 0;
}

static int delaunayEdgeCriterionPlaneIsotropic(PolyMesh::HalfEdge *he, void *)
{
  if(he->opposite == nullptr) return -1;
  PolyMesh::Vertex *v0 = he->v;
  PolyMesh::Vertex *v1 = he->next->v;
  PolyMesh::Vertex *v2 = he->next->next->v;
  PolyMesh::Vertex *v = he->opposite->next->next->v;

  // FIXME : should be oriented anyway !
  double result = -robustPredicates::incircle(v0->position, v1->position,
                                              v2->position, v->position);

  return (result > 0) ? 1 : 0;
}

static double faceQuality(PolyMesh::Vertex *v0,
			  PolyMesh::Vertex *v1,
			  PolyMesh::Vertex *v2)
{
  return qmTriangle::gamma(v0->position.x(), v0->position.y(), v0->position.z(),
			   v1->position.x(), v1->position.y(), v1->position.z(),
			   v2->position.x(), v2->position.y(), v2->position.z());
}

static int enhanceQuality(PolyMesh::HalfEdge *he, void *)
{
  if(he->opposite == nullptr) return -1;

  PolyMesh::Vertex *v0 = he->v;
  PolyMesh::Vertex *v1 = he->next->v;
  PolyMesh::Vertex *v2 = he->next->next->v;
  PolyMesh::Vertex *v3 = he->opposite->next->next->v;

  int d0 = degree(v0);
  int d1 = degree(v1);
  int d2 = degree(v2);
  int d3 = degree(v3);

  if ((d0 > 7 || d1 > 7) && (d2 < 7 && d3 < 7))return 1;

  double qBefore = std::min(faceQuality(v0,v1,v2), faceQuality(v1,v0,v3));
  double qAfter  = std::min(faceQuality(v2,v3,v0), faceQuality(v3,v2,v1));

  return qAfter > qBefore ? 1 : 0;
}


static void faceCircumCenter(PolyMesh::HalfEdge *he, GFace *gf, double *res,
                             double *uv)
{
  PolyMesh::Vertex *v0 = he->v;
  PolyMesh::Vertex *v1 = he->next->v;
  PolyMesh::Vertex *v2 = he->next->next->v;
  GPoint p0 = gf->point(v0->position.x(), v0->position.y());
  GPoint p1 = gf->point(v1->position.x(), v1->position.y());
  GPoint p2 = gf->point(v2->position.x(), v2->position.y());
  double q0[3] = {p0.x(), p0.y(), p0.z()};
  double q1[3] = {p1.x(), p1.y(), p1.z()};
  double q2[3] = {p2.x(), p2.y(), p2.z()};
  circumCenterXYZ(q0, q1, q2, res, uv);
}


static double faceQuality(PolyMesh::HalfEdge *he, GFace *gf)
{
  PolyMesh::Vertex *v0 = he->v;
  PolyMesh::Vertex *v1 = he->next->v;
  PolyMesh::Vertex *v2 = he->next->next->v;
  GPoint p0 = gf->point(v0->position.x(), v0->position.y());
  GPoint p1 = gf->point(v1->position.x(), v1->position.y());
  GPoint p2 = gf->point(v2->position.x(), v2->position.y());
  return qmTriangle::gamma(p0.x(), p0.y(), p0.z(), p1.x(), p1.y(), p1.z(),
                           p2.x(), p2.y(), p2.z());
}

/*
static int qualityCriterion3D(PolyMesh::HalfEdge *he, void *p){
  if (he->data > 0) return -1;
  if (he->opposite == nullptr) return -1;
  if (p == nullptr) return -1;

  GFace *gf = (GFace*)p;

  PolyMesh::Vertex *v0 = he->v;
  PolyMesh::Vertex *v1 = he->next->v;
  PolyMesh::Vertex *v2 = he->next->next->v;
  PolyMesh::Vertex *v3 = he->opposite->next->next->v;

  GPoint p0 = gf->point (v0->position.x(),v0->position.y());
  GPoint p1 = gf->point (v1->position.x(),v1->position.y());
  GPoint p2 = gf->point (v2->position.x(),v2->position.y());
  GPoint p3 = gf->point (v3->position.x(),v3->position.y());

  double q1 = qmTriangle::gamma
(p0.x(),p0.y(),p0.z(),p1.x(),p1.y(),p1.z(),p2.x(),p2.y(),p2.z()); double q2 =
qmTriangle::gamma
(p2.x(),p2.y(),p2.z(),p3.x(),p3.y(),p3.z(),p0.x(),p0.y(),p0.z());

  double o1 = qmTriangle::gamma
(p1.x(),p1.y(),p1.z(),p2.x(),p2.y(),p2.z(),p3.x(),p3.y(),p3.z()); double o2 =
qmTriangle::gamma
(p3.x(),p3.y(),p3.z(),p0.x(),p0.y(),p0.z(),p1.x(),p1.y(),p1.z());

  return std::max(fabs(q1),fabs(q2)) > std::max(fabs(o1),fabs(o2)) ? 0 : 1;
}
*/

static PolyMesh::Face *Walk(PolyMesh::Face *f, double x, double y)
{
  double POS[2] = {x, y};
  PolyMesh::HalfEdge *he = f->he;

  while(1) {
    PolyMesh::Vertex *v0 = he->v;
    PolyMesh::Vertex *v1 = he->next->v;
    PolyMesh::Vertex *v2 = he->next->next->v;

    double s0 = -robustPredicates::orient2d(v0->position, v1->position, POS);
    double s1 = -robustPredicates::orient2d(v1->position, v2->position, POS);
    double s2 = -robustPredicates::orient2d(v2->position, v0->position, POS);

    if(s0 >= 0 && s1 >= 0 && s2 >= 0) {
      /* printf("Face %g %g %g / %g %g %g / %g %g %g \n",
                v0->position.x(), v0->position.y(), v0->position.z(),
                v1->position.x(), v1->position.y(), v1->position.z(),
                v2->position.x(), v2->position.y(), v2->position.z());
                printf("point %g %g CURRENT FACE %p %g %g %g\n", x,y,he->f,
                s0,s1,s2); */
      // getchar();
      return he->f;
    }
    else if(s0 <= 0 && s1 >= 0 && s2 >= 0)
      he = he->opposite;
    else if(s1 <= 0 && s0 >= 0 && s2 >= 0)
      he = he->next->opposite;
    else if(s2 <= 0 && s0 >= 0 && s1 >= 0)
      he = he->next->next->opposite;
    else if(s0 <= 0 && s1 <= 0)
      he = s0 > s1 ? he->opposite : he->next->opposite;
    else if(s0 <= 0 && s2 <= 0)
      he = s0 > s2 ? he->opposite : he->next->next->opposite;
    else if(s1 <= 0 && s2 <= 0)
      he = s1 > s2 ? he->next->opposite : he->next->next->opposite;
    else {
      Msg::Error("Could not find half-edge in walk for point %g %g on "
                 "face %g %g %g / %g %g %g / %g %g %g "
                 "(orientation tests %g %g %g)", x, y,
                 v0->position.x(), v0->position.y(), v0->position.z(),
                 v1->position.x(), v1->position.y(), v1->position.z(),
                 v2->position.x(), v2->position.y(), v2->position.z(),
                 s0, s1, s2);
    }
    if(he == nullptr) break;
  }
  // should only come here wether the triangulated domain is not convex
  return nullptr;
}



// recover an edge that goes from v_start --> v_end
// ----------------------------------- assume it's internal !!!

static int intersect(PolyMesh::Vertex *v0, PolyMesh::Vertex *v1,
                     PolyMesh::Vertex *b0, PolyMesh::Vertex *b1)
{
  double s0 =
    robustPredicates::orient2d(v0->position, v1->position, b0->position);
  double s1 =
    robustPredicates::orient2d(v0->position, v1->position, b1->position);
  if((s0 >= 0 && s1 >= 0) || (s0 <= 0 && s1 <= 0)) return 0;
  double t0 =
    robustPredicates::orient2d(b0->position, b1->position, v0->position);
  double t1 =
    robustPredicates::orient2d(b0->position, b1->position, v1->position);
  if((t0 >= 0 && t1 >= 0) || (t0 <= 0 && t1 <= 0)) return 0;
  return 1;
}

static int recover_edge(PolyMesh *pm, PolyMesh::Vertex *v_start,
                        PolyMesh::Vertex *v_end)
{
  PolyMesh::HalfEdge *he = v_start->he;
  std::list<PolyMesh::HalfEdge *> _list;

  do {
    PolyMesh::Vertex *v1 = he->next->v;
    if(v1 == v_end) {
      return 0; // edge exists
    }
    PolyMesh::Vertex *v2 = he->next->next->v;
    if(v2 == v_end) {
      return 0; // edge exists
    }

    if(intersect(v_start, v_end, v1, v2)) {
      // printf("INTERSECTION WITH %d %d\n", v1->data, v2->data);
      _list.push_back(he->next);
      break;
    }
    he = he->next->next->opposite;
  } while(he != v_start->he);

  if(_list.empty()) { return -1; }

  // find all intersections
  while(1) {
    he = _list.back();
    he = he->opposite;
    if(!he) return -2;
    he = he->next;
    PolyMesh::Vertex *v1 = he->v;
    PolyMesh::Vertex *v2 = he->next->v;
    if(v2 == v_end) {
      // printf("END FOUND %d\n", v2->data);
      break;
    }
    if(intersect(v_start, v_end, v1, v2)) {
      // printf("INTESECTION %d %d\n", v1->data, v2->data);
      _list.push_back(he);
    }
    else {
      he = he->next;
      v1 = he->v;
      v2 = he->next->v;
      if(v2 == v_end) {
        // printf("END FOUND %d\n", v2->data);
        break;
      }
      if(intersect(v_start, v_end, v1, v2)) {
        // printf("INTESECTION %d %d\n", v1->data, v2->data);
        _list.push_back(he);
      }
      else {
        return -3;
      }
    }
  }
  
  int nbIntersection = _list.size();
  // printf("%d intersections\n", nbIntersection);
  int K = 100;
  while(!_list.empty()) {
    he = *_list.begin();
    _list.erase(_list.begin());
    // ensure that swap is allowed (convex quad)
    if(intersect(he->v, he->next->v, he->next->next->v,
                 he->opposite->next->next->v)) {
      // ensure that swap removes one intersection
      int still_intersect = intersect(v_start, v_end, he->next->next->v,
                                      he->opposite->next->next->v);
      // printf("swapping %d %d\n", he->v->data, he->next->v->data);
      pm->swap_edge(he);
      // pm->print4debug(K++);
      if(still_intersect) _list.push_back(he);
    }
    else
      _list.push_back(he);
  }
  
  return nbIntersection;
}

static PolyMesh::HalfEdge *Color(PolyMesh::HalfEdge *he, int color)
{
  std::stack<PolyMesh::Face *> _stack;
  _stack.push(he->f);

  PolyMesh::HalfEdge *other_side = nullptr;

  while(!_stack.empty()) {
    PolyMesh::Face *f = _stack.top();
    _stack.pop();
    f->data = color;
    he = f->he;
    for(int i = 0; i < 3; i++) {
      if(he->data == -1 && he->opposite != nullptr &&
         he->opposite->f->data == -1) {
        _stack.push(he->opposite->f);
      }
      else if(he->data != -1 && he->opposite != nullptr) {
        other_side = he->opposite;
      }
      he = he->next;
    }
  }
  return other_side;
}

void GFaceDelaunayRefinement(size_t faceTag)
{
  GFace *gf = GModel::current()->getFaceByTag(faceTag);

  PolyMesh *pm = GFaceInitialMesh(faceTag, 1);

  std::list<PolyMesh::HalfEdge *> _list;
  double _limit = 0.7;
  for(auto f : pm->faces) {
    double q = faceQuality(f->he, gf);
    if(q < _limit && f->data == gf->tag()) _list.push_back(f->he);
  }
  //  int I = 1;
  while(!_list.empty()) {
    PolyMesh::HalfEdge *he = *_list.begin();
    _list.erase(_list.begin());
    double q = faceQuality(he, gf);
    if(q < _limit) {
      double uv[2];
      SPoint3 cc;
      faceCircumCenter(he, gf, cc, uv);
      GPoint gp = gf->closestPoint(cc, uv);
      if(gp.succeeded()) {
        PolyMesh::Face *f = he->f;
        f = Walk(f, gp.u(), gp.v());
        if(f && f->data == (int)faceTag) {
          std::vector<PolyMesh::HalfEdge *> _touched;
          pm->split_triangle(-1, gp.u(), gp.v(), 0, f,
                             delaunayEdgeCriterionPlaneIsotropic, gf,
                             &_touched);
          if(_touched.size() == 3) {
            // we should unsplit ...
            // pm->undo_split(_touched);
          }
          else {
            std::vector<PolyMesh::Face *> _f;
            for(auto h : _touched)
              if(std::find(_f.begin(), _f.end(), h->f) == _f.end())
                _f.push_back(h->f);

            // printf("step %d %zu touched : ", I, _f.size());
            for(auto pf : _f) {
              q = faceQuality(pf->he, gf);
              // printf("%12.5E ", q);
              if(q < _limit && pf->data == gf->tag()) _list.push_back(pf->he);
            }
            // printf("\n");
          }
          // pm->print4debug(100000 + I++);
        }
      }
    }
  }
}

void GFaceDelaunayRefinementOldMesher(int faceTag)
{
  PolyMesh *pm = GFaceInitialMesh(faceTag);

  GFace *gf = GModel::current()->getFaceByTag(faceTag);

  // use old code ---

  for(auto f : pm->faces) {
    if(f->data == faceTag) {
      size_t n0 = f->he->v->data;
      size_t n1 = f->he->next->v->data;
      size_t n2 = f->he->next->next->v->data;
      MVertex *v0 = GModel::current()->getMeshVertexByTag(n0);
      MVertex *v1 = GModel::current()->getMeshVertexByTag(n1);
      MVertex *v2 = GModel::current()->getMeshVertexByTag(n2);
      gf->triangles.push_back(new MTriangle(v0, v1, v2));
    }
  }
  delete pm;
  // bowyerWatsonFrontal(gf);
}

struct nodeCopies {
  MVertex *mv;
  size_t nbCopies;
  double u[8], v[8]; // max 8 copies -- reduced to 4
  size_t id[8];
  nodeCopies(MVertex *_mv, double _u, double _v) : mv(_mv), nbCopies(1)
  {
    u[0] = _u;
    v[0] = _v;
  }
  void addCopy(double _u, double _v)
  {
    for(size_t i = 0; i < nbCopies; i++) {
      if(fabs(u[i] - _u) < 1.e-9 && fabs(v[i] - _v) < 1.e-9) return;
    }
    u[nbCopies] = _u;
    v[nbCopies] = _v;
    nbCopies++;
  }
  size_t closest(double _u, double _v)
  {
    double minD = 1.e22;
    size_t I = 0;
    for(size_t i = 0; i < nbCopies; i++) {
      double dist = sqrt((_u - u[i]) * (_u - u[i]) + (_v - v[i]) * (_v - v[i]));
      if(dist < minD) {
        minD = dist;
        I = i;
      }
    }
    return id[I];
  }
};

// INITIAL MESH --------- colored

static void getNodeCopies(GFace *gf,
                          std::unordered_map<size_t, nodeCopies> &copies)
{
  std::vector<GEdge *> edges = gf->edges();
  std::vector<GEdge *> emb_edges = gf->getEmbeddedEdges();
  edges.insert(edges.end(), emb_edges.begin(), emb_edges.end());
  std::set<GEdge *> touched;

  if(edges.empty())
    edges.insert(edges.end(), gf->model()->firstEdge(),
                 gf->model()->lastEdge());

  for(auto e : edges) {
    if(!e->isMeshDegenerated()) {
      std::set<MVertex *, MVertexPtrLessThan> e_vertices;
      for(std::size_t i = 0; i < e->lines.size(); i++) {
        MVertex *v1 = e->lines[i]->getVertex(0);
        MVertex *v2 = e->lines[i]->getVertex(1);
        e_vertices.insert(v1);
        e_vertices.insert(v2);
      }
      int direction = -1;
      if(e->isSeam(gf)) {
        direction = 0;
        if(touched.find(e) == touched.end())
          touched.insert(e);
        else
          direction = 1;
      }
      // printf("model edge %zu %zu vertices\n", e->tag(), e_vertices.size());
      for(auto v : e_vertices) {
        SPoint2 param;
        if(direction != -1) {
          double t = 0;
          if(v->onWhat()->dim() == 0)
            reparamMeshVertexOnEdge(v, e, t);
          else if(v->onWhat()->dim() == 1)
            v->getParameter(0, t);
          else
            Msg::Error("a seam edge without CAD ?");
          param = e->reparamOnFace(gf, t, direction);
        }
        else {
          // Hmm...
          if(!gf->haveParametrization() &&
             gf->geomType() == GEntity::DiscreteSurface) {
            param = SPoint2(v->x(), v->y());
          }
          else
            reparamMeshVertexOnFace(v, gf, param);
        }
        std::unordered_map<size_t, nodeCopies>::iterator it =
          copies.find(v->getNum());
        if(it == copies.end()) {
          nodeCopies c(v, param.x(), param.y());
          copies.insert(std::make_pair(v->getNum(), c));
        }
        else {
          it->second.addCopy(param.x(), param.y());
        }
      }
    }
  }

  std::vector<GVertex *> emb_vertx = gf->getEmbeddedVertices();
  for(auto v : emb_vertx) {
    SPoint2 param;
    reparamMeshVertexOnFace(v->mesh_vertices[0], gf, param);
    nodeCopies c(v->mesh_vertices[0], param.x(), param.y());
    copies.insert(std::make_pair(v->mesh_vertices[0]->getNum(), c));
  }
}

void addPoints(PolyMesh *pm, std::vector<double> &pts, SBoundingBox3d &bb)
{
  const size_t N = pts.size() / 2;
  std::vector<double> X(N), Y(N);
  std::vector<size_t> HC(N), IND(N);
  PolyMesh::Face *f = pm->faces[0];
  for(size_t i = 0; i < N; i++) {
    X[i] = pts[2 * i];
    Y[i] = pts[2 * i + 1];
    HC[i] = HilbertCoordinates(X[i], Y[i], bb.center().x(), bb.center().y(),
                               bb.max().x() - bb.center().x(), 0, 0,
                               bb.max().y() - bb.center().y());
    IND[i] = i;
  }
  std::sort(IND.begin(), IND.end(),
            [&](size_t i, size_t j) { return HC[i] < HC[j]; });

  for(size_t i = 0; i < N; i++) {
    size_t I = IND[i];
    f = Walk(f, X[I], Y[I]);
    pm->split_triangle(i, X[I], Y[I], 0, f, delaunayEdgeCriterionPlaneIsotropic,
                       nullptr);
  }
}

PolyMesh *GFaceInitialMesh(int faceTag, int recover,
                           std::vector<double> *additional)
{
  GFace *gf = GModel::current()->getFaceByTag(faceTag);

  if(!gf) Msg::Error("GFaceInitialMesh: no face with tag %d", faceTag);

  PolyMesh *pm = new PolyMesh;

  std::unordered_map<size_t, nodeCopies> copies;
  getNodeCopies(gf, copies);

  SBoundingBox3d bb;
  for(auto c : copies) {
    for(size_t i = 0; i < c.second.nbCopies; i++)
      bb += SPoint3(c.second.u[i], c.second.v[i], 0);
  }
  bb *= 1.1;
  pm->initialize_rectangle(bb.min().x(), bb.max().x(), bb.min().y(),
                           bb.max().y());
  PolyMesh::Face *f = pm->faces[0];
  for(std::unordered_map<size_t, nodeCopies>::iterator it = copies.begin();
      it != copies.end(); ++it) {
    for(size_t i = 0; i < it->second.nbCopies; i++) {
      double x = it->second.u[i];
      double y = it->second.v[i];
      // find face in which lies x,y
      f = Walk(f, x, y);
      // split f and then swap edges to recover delaunayness
      pm->split_triangle(-1, x, y, 0, f, delaunayEdgeCriterionPlaneIsotropic,
                         nullptr);
      // remember node tags
      it->second.id[i] = pm->vertices.size() - 1;
      pm->vertices[pm->vertices.size() - 1]->data = it->first;
    }
  }

  //pm->print4debug(faceTag);

  if(recover) {
    std::vector<GEdge *> edges = gf->edges();
    std::vector<GEdge *> emb_edges = gf->getEmbeddedEdges();
    edges.insert(edges.end(), emb_edges.begin(), emb_edges.end());
    if(edges.empty())
      edges.insert(edges.end(), gf->model()->firstEdge(),
                   gf->model()->lastEdge());

    for(auto e : edges) {
      if(!e->isMeshDegenerated()) {
        for(auto l : e->lines) {
          auto c0 = copies.find(l->getVertex(0)->getNum());
          auto c1 = copies.find(l->getVertex(1)->getNum());
          if(c0 == copies.end() || c1 == copies.end())
            Msg::Error("unable to find %zu %zu %d %d",
                       l->getVertex(0)->getNum(), l->getVertex(1)->getNum(),
                       c0 == copies.end(), c1 == copies.end());
          if(c0->second.nbCopies > c1->second.nbCopies) {
            auto cc = c0;
            c0 = c1;
            c1 = cc;
          }
          for(size_t j = 0; j < c0->second.nbCopies; j++) {
            PolyMesh::Vertex *v0 = pm->vertices[c0->second.id[j]];
            PolyMesh::Vertex *v1 = pm->vertices[c1->second.closest(
              c0->second.u[j], c0->second.v[j])];
            int result = recover_edge(pm, v0, v1);
            if(result < 0) {
              Msg::Warning("Impossible to recover edge %zu %zu (error tag %d)",
                           l->getVertex(0)->getNum(), l->getVertex(0)->getNum(),
                           result);
            }
            else {
              PolyMesh::HalfEdge *he = pm->getEdge(v0, v1);
              if(he) {
                if(he->opposite) he->opposite->data = e->tag();
                he->data = e->tag();
              }
            }
          }
        }
      }
    }

    // color all PolyMesh::Faces
    // the first 4 vertices are "infinite vertices" --> color them with tag -2
    // meaning exterior
    PolyMesh::HalfEdge *other_side = Color(pm->vertices[0]->he, -2);
    // other_side is inthernal to the face --> color them with tag faceTag
    other_side = Color(other_side, faceTag);
    // holes will be tagged -1

    // flip edges that have been scrambled
    int iter = 0;
    while(iter++ < 100) {
      int count = 0;
      for(auto he : pm->hedges) {
        if(he->opposite && he->f->data == faceTag &&
           he->opposite->f->data == faceTag) {
          if(delaunayEdgeCriterionPlaneIsotropic(he, nullptr)) {
            if(intersect(he->v, he->next->v, he->next->next->v,
                         he->opposite->next->next->v)) {
              pm->swap_edge(he);
              count++;
            }
          }
        }
      }
      if(!count) break;
    }
  }

  if(additional) addPoints(pm, *additional, bb);

  return pm;
}

// -----------------------------------
// only on planar faces ...
int PolyMeshDelaunayize (int faceTag){

  PolyMesh *pm;
  GFace2PolyMesh(faceTag, &pm);

  for(auto ff : pm->faces)ff->data = faceTag;

  // flip edges that are not delaunay
  int iter = 0;
  while(iter++ < 100) {
    int count = 0;
    for(auto he : pm->hedges) {
      if(he->opposite && enhanceQuality(he, nullptr)) {
	if(intersect(he->v, he->next->v, he->next->next->v,
		     he->opposite->next->next->v)) {
	  pm->swap_edge(he);
	  count++;
	}
      }
    }
    if(!count) break;
  }
  PolyMesh2GFace(pm, faceTag);

  delete pm;
  return 0;
}
<<<<<<< HEAD
// -----------------------------------


int meshTriangulate2d(const std::vector<double> &coord,
                      std::vector<std::size_t> &tri,
                      const std::vector<size_t> *rec)
{
  PolyMesh *pm = new PolyMesh;
  SBoundingBox3d bb;
  for(size_t i = 0; i < coord.size(); i += 2) {
    bb += SPoint3(coord[i], coord[i + 1], 0);
  }
  bb *= 1.3;
  pm->initialize_rectangle(bb.min().x(), bb.max().x(), bb.min().y(),
                           bb.max().y());

  PolyMesh::Face *f = pm->faces[0];
  for(size_t i = 0; i < coord.size(); i += 2) {
    double x = coord[i];
    double y = coord[i + 1];
    // find face in which lies x,y
    f = Walk(f, x, y);
    // split f and then swap edges to recover delaunayness
    pm->split_triangle(-1, x, y, 0, f, delaunayEdgeCriterionPlaneIsotropic,
                       nullptr);
    pm->vertices[pm->vertices.size() - 1]->data = i / 2 + 1;
  }
  int iter = 0;
  while(1) {
    int nbs = 0;
    for(auto he : pm->hedges) {
      if(he->opposite && (he->v->data == -1 || he->opposite->v->data == -1)) {
        if(intersect(he->v, he->next->v, he->next->next->v,
                     he->opposite->next->next->v)) {
          pm->swap_edge(he);
          nbs++;
        }
      }
    }
    if(nbs == 0) break;
    if(iter++ > 30) break;
  }
  if(rec) {
    std::vector<bool> done(rec->size() / 2, false);
    while(std::find(done.begin(), done.end(), false) != done.end()) {
      for(size_t i = 0; i < rec->size(); i += 2) {
        // printf("recovering edge %lu %lu\n", (*rec)[i], (*rec)[i + 1]);
        // printf(" at %lu %lu\n", pm->vertices[4 + (*rec)[i]]->data,
        //       pm->vertices[4 + (*rec)[i + 1]]->data);
        // printf("pos %f, %f and %f, %f \n", pm->vertices[4 + (*rec)[i]]->position.x(),
        //         pm->vertices[4 + (*rec)[i]]->position.y(),
        //         pm->vertices[4 + (*rec)[i + 1]]->position.x(),
        //         pm->vertices[4 + (*rec)[i + 1]]->position.y());
        if(recover_edge(pm, pm->vertices[4 + (*rec)[i]],
                        pm->vertices[4 + (*rec)[i + 1]]))
          Msg::Debug("impossible to recover an edge");
        else {
          PolyMesh::HalfEdge *he_ = pm->getEdge(pm->vertices[4 + (*rec)[i]],
                                                pm->vertices[4 + (*rec)[i + 1]]);
          he_->data = -10;
          he_ = pm->getEdge(pm->vertices[4 + (*rec)[i + 1]],
                            pm->vertices[4 + (*rec)[i]]);
          he_->data = -10;
        }
      }
      pm->print4debug(0);
      //check if all rec edges still in the mesh
      for(size_t i = 0; i < rec->size(); i += 2) {
        // printf("checking if  %lu %lu is still there\n", (*rec)[i], (*rec)[i + 1]);
        // printf(" at %lu %lu\n", pm->vertices[4 + (*rec)[i]]->data,
        //       pm->vertices[4 + (*rec)[i + 1]]->data);
        // printf("pos %f, %f and %f, %f \n", pm->vertices[4 + (*rec)[i]]->position.x(),
                // pm->vertices[4 + (*rec)[i]]->position.y(),
                // pm->vertices[4 + (*rec)[i + 1]]->position.x(),
                // pm->vertices[4 + (*rec)[i + 1]]->position.y());
        PolyMesh::HalfEdge *he_ = pm->getEdge(pm->vertices[4 + (*rec)[i]],
                                              pm->vertices[4 + (*rec)[i + 1]]);
        
        PolyMesh::HalfEdge *he2 = pm->getEdge(pm->vertices[4 + (*rec)[i + 1]],
                          pm->vertices[4 + (*rec)[i]]);
        if(he_==nullptr && he2==nullptr){ 
          printf(" \n \n edge %lu %lu not found \n \n ", (*rec)[i], (*rec)[i + 1]);
          done[i/2] = true; //false; FIXME
          // exit(1);
        }else{
          done[i/2] = true;
        }
      }
    }
  }

  std::stack<PolyMesh::Face *> _f;
  for(auto t : pm->faces) {
    int i0 = t->he->v->data;
    int i1 = t->he->next->v->data;
    int i2 = t->he->next->next->v->data;
    if(i0 < 0 || i1 < 0 || i2 < 0) {
      _f.push(t);
      t->data = -10;
      break;
    }
  }

  while(!_f.empty()) {
    PolyMesh::Face *f = _f.top();
    _f.pop();
    if(f->he->opposite && f->he->opposite->data == -1 &&
       f->he->opposite->f->data == -1) {
      _f.push(f->he->opposite->f);
      f->he->opposite->f->data = -10;
    }
    if(f->he->next->opposite && f->he->next->opposite->data == -1 &&
       f->he->next->opposite->f->data == -1) {
      _f.push(f->he->next->opposite->f);
      f->he->next->opposite->f->data = -10;
    }
    if(f->he->next->next->opposite && f->he->next->next->opposite->data == -1 &&
       f->he->next->next->opposite->f->data == -1) {
      _f.push(f->he->next->next->opposite->f);
      f->he->next->next->opposite->f->data = -10;
    }
  }

  for(auto t : pm->faces) {
    int i0 = t->he->v->data;
    int i1 = t->he->next->v->data;
    int i2 = t->he->next->next->v->data;
    if(i0 > 0 && i1 > 0 && i2 > 0 && (t->data == -10 || t->data == -1)) { // (t->data == -1){
      tri.push_back(i0);
      tri.push_back(i1);
      tri.push_back(i2);
    }
  }

  

  if(rec) {
    for(size_t i = 0; i < rec->size(); i += 2) {
      // printf("checking if  %lu %lu is still there\n", (*rec)[i], (*rec)[i + 1]);
      // printf(" at %lu %lu\n", pm->vertices[4 + (*rec)[i]]->data,
      //        pm->vertices[4 + (*rec)[i + 1]]->data);
      // printf("pos %f, %f and %f, %f \n", pm->vertices[4 + (*rec)[i]]->position.x(),
      //         pm->vertices[4 + (*rec)[i]]->position.y(),
      //         pm->vertices[4 + (*rec)[i + 1]]->position.x(),
      //         pm->vertices[4 + (*rec)[i + 1]]->position.y());
      PolyMesh::HalfEdge *he_ = pm->getEdge(pm->vertices[4 + (*rec)[i]],
                                            pm->vertices[4 + (*rec)[i + 1]]);
      
      PolyMesh::HalfEdge *he2 = pm->getEdge(pm->vertices[4 + (*rec)[i + 1]],
                        pm->vertices[4 + (*rec)[i]]);
      if(he_==nullptr && he2==nullptr){ 
        printf(" \n \n edge %lu %lu not found \n \n ", (*rec)[i], (*rec)[i + 1]);
        // exit(1);
      }
    }
  }

  delete pm;

  return 0;
}
=======
// -----------------------------------
>>>>>>> 3fd18fbc
<|MERGE_RESOLUTION|>--- conflicted
+++ resolved
@@ -931,9 +931,6 @@
   delete pm;
   return 0;
 }
-<<<<<<< HEAD
-// -----------------------------------
-
 
 int meshTriangulate2d(const std::vector<double> &coord,
                       std::vector<std::size_t> &tri,
@@ -1092,7 +1089,4 @@
   delete pm;
 
   return 0;
-}
-=======
-// -----------------------------------
->>>>>>> 3fd18fbc
+}