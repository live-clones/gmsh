--- conflicted
+++ resolved
@@ -1053,7 +1053,39 @@
   return pm;
 }
 
-<<<<<<< HEAD
+// -----------------------------------
+// only on planar faces ...
+int PolyMeshDelaunayize (int faceTag){
+
+  PolyMesh *pm;
+  GFace2PolyMesh(faceTag, &pm);
+
+  for(auto ff : pm->faces)ff->data = faceTag;
+
+  // flip edges that are not delaunay
+  int iter = 0;
+  while(iter++ < 100) {
+    int count = 0;
+    for(auto he : pm->hedges) {
+      if(he->opposite && enhanceQuality(he, nullptr)) {
+	if(intersect(he->v, he->next->v, he->next->next->v,
+		     he->opposite->next->next->v)) {
+	  pm->swap_edge(he);
+	  count++;
+	}
+      }
+    }
+    if(!count) break;
+  }
+  PolyMesh2GFace(pm, faceTag);
+  
+  delete pm;
+  return 0;
+}
+// -----------------------------------
+
+
+
 int meshTriangulate2d(const std::vector<double> &coord,
                       std::vector<std::size_t> &tri,
                       const std::vector<size_t> *rec)
@@ -1158,37 +1190,4 @@
   delete pm;
 
   return 0;
-}
-=======
-// -----------------------------------
-// only on planar faces ...
-int PolyMeshDelaunayize (int faceTag){
-
-  PolyMesh *pm;
-  GFace2PolyMesh(faceTag, &pm);
-
-  for(auto ff : pm->faces)ff->data = faceTag;
-
-  // flip edges that are not delaunay
-  int iter = 0;
-  while(iter++ < 100) {
-    int count = 0;
-    for(auto he : pm->hedges) {
-      if(he->opposite && enhanceQuality(he, nullptr)) {
-	if(intersect(he->v, he->next->v, he->next->next->v,
-		     he->opposite->next->next->v)) {
-	  pm->swap_edge(he);
-	  count++;
-	}
-      }
-    }
-    if(!count) break;
-  }
-  PolyMesh2GFace(pm, faceTag);
-  
-  delete pm;
-  return 0;
-}
-// -----------------------------------
-
->>>>>>> 0fc289c3
+}