#include "GmshConfig.h"
#include <cwchar>
#ifdef HAVE_HXT
#include <math.h>
#include <vector>
#include <stack>
#include <algorithm>
#include "alphaShapes.h"
#include "gmsh.h"
#include "Context.h"
#include "GmshMessage.h"
#include "SPoint3.h"
#include "meshOctreeLibOL.h"
#include "omp.h"

#include <time.h>
#include <ctime>
#include <chrono>
#include <iostream>
#include <unordered_set>
#include "robin_hood.h"
#include "BackgroundMeshTools.h"
// #include "alphaShape_ocTree2.h"
#include "Field.h"
#include "SPoint3KDTree.h"

extern "C" {
#include "libol1.h"
}

/* verify if circumscribed radius is smaller than alpha threshold -- 3D */
double alphaShape (const size_t *t, const std::vector<double> &p, const double hMean){
  double tetcircumcenter(double a[3], double b[3], double c[3], double d[3],
			 double circumcenter[3], double *xi, double *eta,
			 double *zeta);
  double C[3], xi, eta, zeta;
  const double *x = &p[3*t[0]];
  const double *y = &p[3*t[1]];
  const double *z = &p[3*t[2]];
  const double *w = &p[3*t[3]];
  double a[3] = {x[0], x[1], x[2]};
  double b[3] = {y[0], y[1], y[2]};
  double c[3] = {z[0], z[1], z[2]};
  double d[3] = {w[0], w[1], w[2]};
  tetcircumcenter(a,b,c,d,C, &xi, &eta, &zeta);
  double R = sqrt ((x[0]-C[0])*(x[0]-C[0])+(x[1]-C[1])*(x[1]-C[1])+(x[2]-C[2])*(x[2]-C[2]));
  return R/hMean;
}

/* face ordering convention */
static int _faces [4][3] = {{0,1,2}, {0,1,3}, {0,2,3}, {1,2,3}};
static int _outwardFaces [4][3] = {{0,2,1}, {0,1,3}, {0,3,2}, {1,2,3}};

/* order the tet faces according to convention */
void getOrderedFace (const size_t *t, int i, size_t *f){
  size_t no1 = t[_faces[i][0]];
  size_t no2 = t[_faces[i][1]];
  size_t no3 = t[_faces[i][2]];
  size_t lo, hi, sto;
  
  if (no1>no2) {   
      sto=no1;    
      lo=no2;   
   } else {
      sto=no2;  
      lo=no1;  
   } 
   if (sto>no3) { 
      hi=sto;    
      if(lo>no3){         
	sto=lo;                
	lo=no3;
      }else {
	sto=no3;      
      }         
   }else hi=no3; 
   
   f[0] = lo;
   f[1] = sto;
   f[2] = hi;
}

int compareFourInt (const void *a , const void *b){
  const size_t *f0 = (size_t*)a;
  const size_t *f1 = (size_t*)b;
  if (f0[0] < f1[0])return 1; 
  if (f0[0] > f1[0])return -1; 
  if (f0[1] < f1[1])return 1; 
  if (f0[1] > f1[1])return -1; 
  if (f0[2] < f1[2])return 1; 
  if (f0[2] > f1[2])return -1;
  return 0;
}

/* compute the neighbors of all tets, returned as a list of neighbors for each tet 
 * if a face is a boundary face, the value there is tetrahedra.size()
 */
int computeTetNeighbors_ (const std::vector<size_t> &tetrahedra, std::vector<size_t> &neigh){
  neigh.resize(tetrahedra.size());
  for (size_t i=0;i<neigh.size();i++)neigh[i] = tetrahedra.size();
  
  size_t *temp = new size_t [5*tetrahedra.size()];
  size_t counter = 0;
  for (size_t i = 0; i < tetrahedra.size(); i+=4){
    const size_t *t = &tetrahedra[i];
    for (int j=0;j<4;j++){
      size_t f[3];
      getOrderedFace ( t, j, f);
      temp[counter++] = f[0];
      temp[counter++] = f[1];
      temp[counter++] = f[2];
      temp[counter++] = i/4;      
      temp[counter++] = j;
    }
  }  

  qsort(temp, tetrahedra.size(), 5*sizeof(size_t),compareFourInt);

  // loop over faces
  counter  = 0;
  while (1){
    if (counter == tetrahedra.size())break;
    size_t *ft0 = &temp[5*(counter++)];
    if (counter == tetrahedra.size())break;
    size_t *ft1 = &temp[5*counter];
    if (compareFourInt(ft0,ft1) == 0){
      neigh[4*ft0[3]+ft0[4]] = 4*ft1[3]+ ft1[4];
      neigh[4*ft1[3]+ft1[4]] = 4*ft0[3]+ ft0[4];
      counter++;
    }
  }

  delete [] temp;  
  return 0;
}

void generateMesh3D_(const std::vector<double>& coord, const std::vector<size_t>& nodeTags){
  GModel *m = GModel::current();
  
  /* initialize hxt mesh */
  HXTMesh *mesh;
  hxtMeshCreate(&mesh);

  /* set the gmsh surface mesh to hxt format */
  std::map<MVertex *, uint32_t> v2c;
  std::vector<MVertex *> c2v;
  std::set<GRegion *, GEntityPtrLessThan> rs;
  rs = m->getRegions();
  std::vector<GRegion *> regions(rs.begin(), rs.end());
  std::for_each(m->firstRegion(), m->lastRegion(), deMeshGRegion());
  Gmsh2HxtAlpha(regions, mesh, v2c, c2v);

  // all other fields of the options will be 0 or NULL (standard C behavior)
  HXTTetMeshOptions options = {};
  options.defaultThreads = 1;
  options.verbosity=2;
  options.stat=1;

	// create the empty mesh
	hxtTetMesh(mesh, &options);

  uint32_t nBndPts = mesh->vertices.num;

  // create the bounding box of the mesh
	HXTBbox bbox;
	hxtBboxInit(&bbox);
	hxtBboxAdd(&bbox, mesh->vertices.coord, mesh->vertices.num);

  uint32_t numNewPts = coord.size()/3;
  std::vector<HXTNodeInfo> nodeInfo(numNewPts);

  /* add the internal nodes to the mesh */
  mesh->vertices.num += numNewPts;
	if (mesh->vertices.num > mesh->vertices.size) {
		hxtAlignedRealloc(&mesh->vertices.coord, sizeof(double) * mesh->vertices.num * 4);
		mesh->vertices.size = mesh->vertices.num;
	}
  for (size_t p = 0; p < numNewPts; p++) {
    uint32_t nodeIndex = p + nBndPts;
    for (int dim = 0; dim < 3; dim++) {
      mesh->vertices.coord[4 * nodeIndex + dim] = coord[3*p+dim];
    }
    nodeInfo[p].node = nodeIndex;
    nodeInfo[p].status = HXT_STATUS_TRYAGAIN; // state that we want to insert this point
  }

  HXTDelaunayOptions delOptions = {};
  delOptions.bbox = &bbox;
  delOptions.numVerticesInMesh = nBndPts;
  delOptions.insertionFirst = nBndPts;
  delOptions.verbosity = 2;

  /* Generate the tet mesh */
  hxtDelaunaySteadyVertices(mesh, &delOptions, &nodeInfo[0], numNewPts);

  Hxt2GmshAlpha(regions, mesh, v2c, c2v);

  /* reset the vertex indices */
  for (size_t i=nBndPts; i<mesh->vertices.num; i++){
    MVertex* oldv = c2v[i];
    if(nodeTags.size()){
      oldv->forceNum(nodeTags[i-nBndPts]);
    }
  }

  hxtMeshDelete(&mesh);
}


HXTStatus gmsh2hxtCallback (double *coord, uint32_t* volume, size_t n, void* userData){
  auto cbGmsh = (std::function<double(int, int, double, double, double, double)>*)userData;
  for (size_t i=0; i<n; i++){
    double s = (*cbGmsh)(3, volume[i], coord[4*i+0], coord[4*i+1], coord[4*i+2], 0.);
    coord[4*i+3] = s;
  }
  return HXT_STATUS_OK;
}

double qualityFunForOptimize(double* p0, double* p1, double* p2, double* p3, void* qualityData){
  // compute cicrumradius
  // printf("in qualityFunForOptimize\n");
  double C[3], xi, eta, zeta;
  double tetcircumcenter(double a[3], double b[3], double c[3], double d[3],
			 double circumcenter[3], double *xi, double *eta, double *zeta);
  tetcircumcenter(p0,p1,p2,p3,C, &xi, &eta, &zeta);
  double R = sqrt ((p0[0]-C[0])*(p0[0]-C[0])+(p0[1]-C[1])*(p0[1]-C[1])+(p0[2]-C[2])*(p0[2]-C[2]));
  // compute alpha shape value
  auto cbGmsh = (std::function<double(int, int, double, double, double, double)>*)qualityData;
  double s0 = (*cbGmsh)(3, -1, p0[0], p0[1], p0[2], 0.);
  double s1 = (*cbGmsh)(3, -1, p1[0], p1[1], p1[2], 0.);
  double s2 = (*cbGmsh)(3, -1, p2[0], p2[1], p2[2], 0.);
  double s3 = (*cbGmsh)(3, -1, p3[0], p3[1], p3[2], 0.);
  double hMean = (s0+s1+s2+s3)/4.;
  // printf("broke here ? %f\n", hMean/R);
  return hMean/R;
}



void _computeAlphaShape3D(const std::vector<int> & alphaShapeTags, const double alpha, const double hMean,
                        std::function<double(int, int, double, double, double, double)> sizeFieldCallback, 
                        const int triangulate, const int refine){
  
  auto t0 = std::chrono::steady_clock::now(); 
  auto t1 = std::chrono::steady_clock::now(); 
  auto t2 = std::chrono::steady_clock::now(); 
  auto t3 = std::chrono::steady_clock::now(); 
  auto t4 = std::chrono::steady_clock::now(); 
  auto t5 = std::chrono::steady_clock::now(); 
  auto t6 = std::chrono::steady_clock::now(); 
  auto t7 = std::chrono::steady_clock::now(); 

  GRegion* gr = GModel::current()->getRegionByTag(alphaShapeTags[0]);
  size_t nNodesInMesh = gr->mesh_vertices.size();
  std::vector<double> coordsInMesh(3*nNodesInMesh);
  std::vector<size_t> nodeTagsInMesh(nNodesInMesh);
  size_t maxNode = 0;
  for (size_t i=0; i<nNodesInMesh; i++){
    MVertex* v = gr->mesh_vertices[i];
    coordsInMesh[3*i+0] = v->x();
    coordsInMesh[3*i+1] = v->y();
    coordsInMesh[3*i+2] = v->z();
    nodeTagsInMesh[i] = v->getNum();
    maxNode = std::max(maxNode, nodeTagsInMesh[i]);
  }

  /* initialize hxt mesh */
  HXTMesh *mesh;
  hxtMeshCreate(&mesh);
  HXTTetMeshOptions options = {};
  // options.defaultThreads = 2;
  options.verbosity=2;
  options.stat=1;

  mesh->vertices.num += nNodesInMesh;
  hxtAlignedRealloc(&mesh->vertices.coord, sizeof(double) * mesh->vertices.num * 4);
  mesh->vertices.size = mesh->vertices.num;
  for (size_t p = 0; p < nNodesInMesh; p++) {
    uint32_t nodeIndex = p;
    for (int dim = 0; dim < 3; dim++) {
      mesh->vertices.coord[4 * nodeIndex + dim] = coordsInMesh[3*p+dim];
    }
  }
  
  // create the bounding box of the mesh
	HXTBbox bbox;
	hxtBboxInit(&bbox);
	hxtBboxAdd(&bbox, mesh->vertices.coord, mesh->vertices.num);
  double center[3] = {(bbox.min[0]+bbox.max[0])*.5, (bbox.min[1]+bbox.max[1])*.5, (bbox.min[2]+bbox.max[2])*.5};
  double scale = 1.1;
  for (size_t i=0; i<3; i++){
    bbox.min[i] = center[i] + (bbox.min[i] - center[i])*scale;
    bbox.max[i] = center[i] + (bbox.max[i] - center[i])*scale;
  }

  HXTDelaunayOptions delOptions = {};
  delOptions.bbox = &bbox;
  delOptions.numVerticesInMesh = 0;
  delOptions.insertionFirst = 0;
  delOptions.verbosity = 2;
  delOptions.allowOuterInsertion = 0;

  t1 = std::chrono::steady_clock::now(); 

  /* Generate the tet mesh */
  hxtDelaunay(mesh, &delOptions);
  printf("initial delaunay done \n");
  mesh->tetrahedra.color = (uint32_t*) malloc(sizeof(uint32_t) * mesh->tetrahedra.num);

  
  t2 = std::chrono::steady_clock::now(); 
  
  HXTNodalSizes nodalSizes = {
      .array = NULL,
      .callback = gmsh2hxtCallback, 
      .userData = (void*)&sizeFieldCallback,
      // .callback = NULL, 
      // .userData = NULL,
      // .min = .2*.04, 
      // .max = ,  
      .factor = 1.,
      .enabled = 0  // only enabled for the refine step
  };
  hxtNodalSizesInit(mesh, &nodalSizes);
  
  double nodalSizeMin = 1e10;
  double nodalSizeMax = 0.;
  for (size_t i=0; i<mesh->vertices.num; i++){
    nodalSizes.array[i] = sizeFieldCallback(3, nodeTagsInMesh[i], mesh->vertices.coord[4*i+0], mesh->vertices.coord[4*i+1], mesh->vertices.coord[4*i+2], 0.);
    nodalSizeMin = std::min(nodalSizeMin, nodalSizes.array[i]);
    nodalSizeMax = std::max(nodalSizeMax, nodalSizes.array[i]);
  }
  nodalSizes.min = nodalSizeMin;
  nodalSizes.max = nodalSizeMax;
  delOptions.nodalSizes = &nodalSizes;
  printf("nodal sizes initialized \n");

  HXTAlphaShapeOptions alphaShapeOptions = {
      .colorIn = alphaShapeTags[0],
      .colorOut = 1,
      .colorBoundary = alphaShapeTags[1],
      .alpha = alpha,
      .hMean = hMean,
      .minQuality = .1, // TO CHECK !!!!!!!!!!!
      .minRadius = nodalSizeMin,
      .n_tetrahedra = 0,
      .tetrahedra = NULL,
      .n_boundaryFacets = 0,
      .boundaryFacets = NULL,    
  };
  
  // hxtMeshWriteGmsh(mesh, "convexHullMesh.msh");
  hxtAlphaShape(mesh, &delOptions, &alphaShapeOptions);
  printf("alpha shape done \n");

  t3 = std::chrono::steady_clock::now(); 


  if (alphaShapeOptions.n_tetrahedra == 0){
    HXT_ERROR_MSG(HXT_STATUS_FAILED, "No tetrahedra in alpha shape, exiting \n");
    return;
  }
  // Add alpha shape facets into the mesh
  mesh->triangles.num = alphaShapeOptions.n_boundaryFacets;
  if (mesh->triangles.num != mesh->triangles.size){
    hxtAlignedRealloc(&mesh->triangles.node, sizeof(uint32_t) * mesh->triangles.num * 3);
    hxtAlignedRealloc(&mesh->triangles.color, sizeof(uint32_t) * mesh->triangles.num);
    mesh->triangles.size = mesh->triangles.num;
  }
  for (int i=0; i<alphaShapeOptions.n_boundaryFacets; i++){
    mesh->triangles.node[3*i+0] = alphaShapeOptions.boundaryFacets[3*i+0];
    mesh->triangles.node[3*i+1] = alphaShapeOptions.boundaryFacets[3*i+1];
    mesh->triangles.node[3*i+2] = alphaShapeOptions.boundaryFacets[3*i+2];
    mesh->triangles.color[i] = alphaShapeOptions.colorBoundary;
  }
  hxtMeshWriteGmsh(mesh, "alphaShape0Mesh.msh");
  if (refine == 1){

    hxtRefineSurfaceTriangulation(&mesh, &delOptions, &alphaShapeOptions);

    printf("done with surface triangulation refinement\n");
    
    // hxtMeshWriteGmsh(mesh, "afterSurfaceRefinement.msh");
    
    
    delOptions.nodalSizes->enabled = 1;
    delOptions.allowOuterInsertion = 0;
    
    
    // hxtAlphaShapeNodeInsertion(mesh, &delOptions, &alphaShapeOptions);

    for (uint64_t i=0; i<mesh->tetrahedra.num; i++) {
      if(mesh->tetrahedra.color[i]!=alphaShapeOptions.colorIn) {
        setProcessedFlag(mesh, i);
      }
      else {
        unsetProcessedFlag(mesh, i);
      }
    }
    printf("here0000 \n");
    t4 = std::chrono::steady_clock::now(); 
    hxtRefineTetrahedra(mesh, &delOptions);
    t5 = std::chrono::steady_clock::now(); 
    
    hxtMeshWriteGmsh(mesh, "afterNodeInsertion.msh");
    // printf("wrote mesh after node insertion\n");
    HXTOptimizeOptions optOptions = {
      .bbox = &bbox, 
      .qualityFun = NULL,
      // .qualityFun = qualityFunForOptimize,
      .qualityData = NULL,
      // .qualityData = (void*)&sizeFieldCallback,
      .qualityMin = .1,
      .numVerticesConstrained = mesh->vertices.num,
      .verbosity = 2,
      .reproducible = 0
    };
    #pragma omp parallel for
    for (uint64_t i=0; i<mesh->tetrahedra.num; i++) {
      if(mesh->tetrahedra.color[i]!=alphaShapeOptions.colorIn) {
        setProcessedFlag(mesh, i);
      }
      else {
        unsetProcessedFlag(mesh, i);
      }
    }
    hxtOptimizeTetrahedra(mesh, &optOptions);
    t6 = std::chrono::steady_clock::now(); 
    // hxtMeshWriteGmsh(mesh, "afterOptimisation.msh");
    // printf("wrote mesh after second alpha shape\n");
  }
  else {
    // create a mesh with only the elements in the alpha shape
    for (int i=0; i<mesh->tetrahedra.num; i++){
      if (mesh->tetrahedra.color[i] != alphaShapeOptions.colorIn){
        mesh->tetrahedra.color[i] = HXT_COLOR_OUT;
      }
    }
  }

  gmsh::vectorpair atags3D;
  atags3D.push_back(std::make_pair(3, alphaShapeTags[0]));
  gmsh::model::mesh::clear(atags3D);
  gmsh::vectorpair atags2D;
  atags2D.push_back(std::make_pair(2, alphaShapeTags[1]));
  gmsh::model::mesh::clear(atags2D);

  std::vector<size_t> nodeTags(mesh->vertices.num);
  std::vector<double> coords(3*mesh->vertices.num);
  size_t nNodes = 0;
  robin_hood::unordered_map<size_t, size_t> i2g;
  
  std::vector<size_t> alphaTriTags, alphaTriNodeTags, alphaTetTags, alphaTetNodeTags;
  for (int i=0; i<mesh->triangles.num; i++){
    alphaTriTags.push_back(i+1);
    for (int j=0; j<3; j++){
      size_t nodeIndex = mesh->triangles.node[3*i+j];
      auto it = i2g.find(nodeIndex);
      if (it == i2g.end()){
        coords[3*nNodes+0] = mesh->vertices.coord[4*nodeIndex+0];
        coords[3*nNodes+1] = mesh->vertices.coord[4*nodeIndex+1];
        coords[3*nNodes+2] = mesh->vertices.coord[4*nodeIndex+2];
        if (nodeIndex < nNodesInMesh) nodeTags[nNodes] = nodeTagsInMesh[nodeIndex];
        else nodeTags[nNodes] = ++maxNode;
        i2g[nodeIndex] = nodeTags[nNodes];
        alphaTriNodeTags.push_back(nodeTags[nNodes]);
        nNodes++;
      }
      else 
        alphaTriNodeTags.push_back(it->second);
    }
  }
  // for (int i=0; i<alphaShapeOptions.n_tetrahedra; i++){
  size_t tetTag = 1;
  for (int i=0; i<mesh->tetrahedra.num; i++){
    uint32_t myColor = mesh->tetrahedra.color[i];
    if (myColor == HXT_COLOR_OUT) continue;
    alphaTetTags.push_back(tetTag++);
    // uint64_t tetIndex = alphaShapeOptions.tetrahedra[i];
    uint64_t tetIndex = i;
    for (int j=0; j<4; j++){
      size_t nodeIndex = mesh->tetrahedra.node[4*tetIndex+j];
      auto it = i2g.find(nodeIndex);
      if (it == i2g.end()){
        coords[3*nNodes+0] = mesh->vertices.coord[4*nodeIndex+0];
        coords[3*nNodes+1] = mesh->vertices.coord[4*nodeIndex+1];
        coords[3*nNodes+2] = mesh->vertices.coord[4*nodeIndex+2];
        if (nodeIndex < nNodesInMesh) nodeTags[nNodes] = nodeTagsInMesh[nodeIndex];
        else nodeTags[nNodes] = ++maxNode;
        i2g[nodeIndex] = nodeTags[nNodes];
        alphaTetNodeTags.push_back(nodeTags[nNodes]);
        nNodes++;
      }
      else 
        alphaTetNodeTags.push_back(it->second);
    }
  }
  
  nodeTags.resize(nNodes);
  coords.resize(3*nNodes);
  gmsh::model::mesh::addNodes(3, alphaShapeTags[0], nodeTags, coords);
  gmsh::model::mesh::addElementsByType(alphaShapeTags[1], 2, alphaTriTags, alphaTriNodeTags);
  gmsh::model::mesh::addElementsByType(alphaShapeTags[0],  4, alphaTetTags, alphaTetNodeTags);
  hxtMeshDelete(&mesh);
  t7 = std::chrono::steady_clock::now(); 
  
  auto dur1 = std::chrono::duration_cast<std::chrono::milliseconds>(t1-t0);
  auto dur2 = std::chrono::duration_cast<std::chrono::milliseconds>(t2-t1);
  auto dur3 = std::chrono::duration_cast<std::chrono::milliseconds>(t3-t2);
  auto dur4 = std::chrono::duration_cast<std::chrono::milliseconds>(t4-t3);
  auto dur5 = std::chrono::duration_cast<std::chrono::milliseconds>(t5-t4);
  auto dur6 = std::chrono::duration_cast<std::chrono::milliseconds>(t6-t5);
  auto dur7 = std::chrono::duration_cast<std::chrono::milliseconds>(t7-t6);
  auto durTotal = std::chrono::duration_cast<std::chrono::milliseconds>(t7-t0);
  printf("initial      time : %f percent \n", 100*double(dur1.count())/double(durTotal.count()) );
  printf("delaunay     time : %f percent \n", 100*double(dur2.count())/double(durTotal.count()) );
  printf("alpha shape  time : %f percent \n", 100*double(dur3.count())/double(durTotal.count()) );
  printf("surface ref  time : %f percent \n", 100*double(dur4.count())/double(durTotal.count()) );
  printf("volume ref   time : %f percent \n", 100*double(dur5.count())/double(durTotal.count()) );
  printf("optimize     time : %f percent \n", 100*double(dur6.count())/double(durTotal.count()) );
  printf("finalize     time : %f percent \n", 100*double(dur7.count())/double(durTotal.count()) ); 
}


void generateMesh_(const int dim, const int tag, const bool refine, const std::vector<double> &coord, const std::vector<size_t> &nodeTags){
  // -----------------  1D ------------------------------
  std::vector<double> pCoord;
  gmsh::model::getParametrization(dim, tag, coord, pCoord);
  if (dim == 1){
    Msg::Info("generating mesh for edge %d\n",tag);
    std::for_each(GModel::current()->firstRegion(), GModel::current()->lastRegion(), deMeshGRegion());
    std::for_each(GModel::current()->firstFace(), GModel::current()->lastFace(), deMeshGFace());
    deMeshGEdge killer;
    GEdge *ge = GModel::current()->getEdgeByTag(tag);
    if (!ge)return;
    killer(ge);
    std::vector<int> index(pCoord.size(), 0);
    for (size_t i = 0 ; i != index.size() ; i++) {
      index[i] = i;
    }
    sort(index.begin(), index.end(), [&](const int& a, const int& b) { return (pCoord[a] < pCoord[b]);});
    MVertex *vBegin = ge->getBeginVertex()->mesh_vertices[0];
    MVertex *vEnd = ge->getEndVertex()->mesh_vertices[0];
    int numInsertions = 0;
    for (auto t : index){
      GPoint gp = ge->point(pCoord[t]);
      MVertex *vPrev = (numInsertions == 0) ? ge->getBeginVertex()->mesh_vertices[0] : ge->mesh_vertices.back();
      MEdgeVertex *vv = new MEdgeVertex(gp.x(), gp.y(), gp.z(), ge, pCoord[t], nodeTags[t]);
      if (vv->point().distance(vPrev->point()) < 1e-6 || vv->point().distance(vEnd->point()) < 1e-6 || vv->point().distance(vBegin->point()) < 1e-6) {
        Msg::Warning("ignoring insertion of node %d too close to another node \n", nodeTags[t]);
        continue;
      }
      ge->mesh_vertices.push_back(vv);   
      numInsertions++;
    }
    int lineCount = 1;
    for(std::size_t i = 0; i < ge->mesh_vertices.size() + 1; i++) {
      MVertex *v0 = (i == 0) ? ge->getBeginVertex()->mesh_vertices[0] : ge->mesh_vertices[i - 1];
      MVertex *v1 = (i == ge->mesh_vertices.size()) ? ge->getEndVertex()->mesh_vertices[0] : ge->mesh_vertices[i];
      ge->lines.push_back(new MLine(v0, v1));
      lineCount++;
    }
  }
  // -----------------  2D ------------------------------
  else if (dim == 2){
    // Msg::Info("generating surface mesh for face %d\n",tag);
    deMeshGFace killer;
    GFace *gf = GModel::current()->getFaceByTag(tag);
    if (!gf)return;
    killer(gf);

    std::vector<double> cc = pCoord;
    PolyMesh *pm = GFaceInitialMesh(tag, 1, &cc);
    std::vector<GEdge*> ed = gf->edges();
    std::unordered_map<int,MVertex*> vs;
    size_t vmax = 0;
    
    for (auto e : ed){
      for (auto l : e->lines){
        vs[l->getVertex(0)->getNum()] = l->getVertex(0);
        vs[l->getVertex(1)->getNum()] = l->getVertex(1);
        if (l->getVertex(0)->getNum() > vmax) vmax=l->getVertex(0)->getNum();
        if (l->getVertex(1)->getNum() > vmax) vmax=l->getVertex(1)->getNum();
      }
    }

    size_t idx = 0;
    for(size_t i = 4; i < pm->vertices.size() ; i++) {
      PolyMesh::Vertex *v = pm->vertices[i];
      if (v->data == -1){
	      //v->data = ++vmax;
        v->data = nodeTags[idx];
        idx++;
      }
    }
    int triCount = 1;
    for(size_t i = 0; i < pm->faces.size(); i++) {
      if (pm->faces[i]->data != tag) continue;
      PolyMesh::HalfEdge *he = pm->faces[i]->he;
      int a = he->v->data;
      int b = he->next->v->data;
      int c = he->next->next->v->data;
      if (a != -1 && b != -1 && c != -1){
        MVertex *va,*vb,*vc;
        std::unordered_map<int,MVertex*>::iterator ita = vs.find(a);
        std::unordered_map<int,MVertex*>::iterator itb = vs.find(b);
        std::unordered_map<int,MVertex*>::iterator itc = vs.find(c);
        if (ita != vs.end())va = ita->second;
        else{
          GPoint gp = gf->point(he->v->position.x(),he->v->position.y());
          va = new MFaceVertex (gp.x(),gp.y(),gp.z(),gf,gp.u(),gp.v(),he->v->data);
          gf->mesh_vertices.push_back(va);
          vs[a] = va;
        }
        if (itb != vs.end())vb = itb->second;
        else{
          GPoint gp = gf->point(he->next->v->position.x(),he->next->v->position.y());
          vb = new MFaceVertex (gp.x(),gp.y(),gp.z(),gf,gp.u(),gp.v(),he->next->v->data);
          gf->mesh_vertices.push_back(vb);
          vs[b] = vb;
        }
        if (itc != vs.end())vc = itc->second;
        else{
          GPoint gp = gf->point(he->next->next->v->position.x(),he->next->next->v->position.y());
          vc = new MFaceVertex (gp.x(),gp.y(),gp.z(),gf,gp.u(),gp.v(),he->next->next->v->data);
          gf->mesh_vertices.push_back(vc);
          vs[c] = vc;
        }
	      gf->triangles.push_back(new MTriangle(va,vb,vc));
        triCount++;
      }
    }
    // gmsh::fltk::run();
    delete pm;
  }
  // -----------------  3D ------------------------------
  else if (dim == 3){
    generateMesh3D_(coord, nodeTags);
  }
}

static void faceCircumCenter(PolyMesh::HalfEdge *he, double *res, double* R)
{
  PolyMesh::Vertex *v0 = he->v;
  PolyMesh::Vertex *v1 = he->next->v;
  PolyMesh::Vertex *v2 = he->next->next->v;
  double q0[3] = {v0->position.x(), v0->position.y(), v0->position.z()};
  double q1[3] = {v1->position.x(), v1->position.y(), v1->position.z()};
  double q2[3] = {v2->position.x(), v2->position.y(), v2->position.z()};
  circumCenterXYZ(q0, q1, q2, res, NULL);
  double v[3] = {q0[0] - res[0], q0[1] - res[1], q0[2] - res[2]};
  *R = norm3(v);
}

void print4debug(PolyMesh* pm, const int debugTag)
  {
    char name[256];
    sprintf(name, "polyMesh%d.pos", debugTag);
    FILE *f = fopen(name, "w");
    fprintf(f, "View \" %s \"{\n", name);
    for(auto it : pm->faces) {
      if (it->data == -2) continue;
      if (it->he){
        PolyMesh::HalfEdge *he0 = it->he;
        PolyMesh::HalfEdge *he1 = it->he->next;
        PolyMesh::HalfEdge *he2 = it->he->next->next;
        // double cy[3], Ry;
        // faceCircumCenter(it->he, cy, &Ry);
        fprintf(f, "ST(%g,%g,0,%g,%g,0,%g,%g,0){%d,%d,%d};\n",
                he0->v->position.x(), he0->v->position.y(), he1->v->position.x(),
                he1->v->position.y(), he2->v->position.x(), he2->v->position.y(),
                it->data, it->data, it->data);
        // fprintf(f, "ST(%g,%g,0,%g,%g,0,%g,%g,0){%f,%f,%f};\n",
        //         he0->v->position.x(), he0->v->position.y(), he1->v->position.x(),
        //         he1->v->position.y(), he2->v->position.x(), he2->v->position.y(),
        //         Ry, Ry, Ry);
      }
    }
    for(auto it : pm->hedges) {
      PolyMesh::HalfEdge *he = it;
      if(he->opposite && he->f) {
        fprintf(f, "SL(%g,%g,0,%g,%g,0){%d,%d};\n", he->v->position.x(),
                he->v->position.y(), he->opposite->v->position.x(),
                he->opposite->v->position.y(), he->data, he->data);
      }
      else if (he->f) {
        fprintf(f, "SL(%g,%g,0,%g,%g,0){%d,%d};\n", he->v->position.x(),
                he->v->position.y(), he->next->v->position.x(),
                he->next->v->position.y(), he->data, he->data);
      }
    }
    for (auto v : pm->vertices){
      fprintf(f, "SP(%g,%g,0){%d};\n", v->position.x(), v->position.y(), v->data);
    }

    fprintf(f, "};\n");
    fclose(f);
    printf("wrote mesh polyMesh%d.pos\n", debugTag);
  }

static void faceInfo(PolyMesh::HalfEdge *he, double *x_center, double *R, double *quality){
  PolyMesh::Vertex *v0 = he->v;
  PolyMesh::Vertex *v1 = he->next->v;
  PolyMesh::Vertex *v2 = he->next->next->v;
  double q0[3] = {v0->position.x(), v0->position.y(), v0->position.z()};
  double q1[3] = {v1->position.x(), v1->position.y(), v1->position.z()};
  double q2[3] = {v2->position.x(), v2->position.y(), v2->position.z()};
  circumCenterXYZ(q0, q1, q2, x_center);
  double v[3] = {q0[0] - x_center[0], q0[1] - x_center[1], q0[2] - x_center[2]};
  *R = norm3(v);
  *quality = qmTriangle::gamma(q0[0], q0[1], q0[2], q1[0], q1[1], q1[2],
                               q2[0], q2[1], q2[2]);
}

static double faceSize(PolyMesh::HalfEdge *he, std::vector<double>& i2Size){
  return 1./3.* (i2Size[abs(he->v->data)] + i2Size[abs(he->next->v->data)] + i2Size[abs(he->next->next->v->data)]);
}

PolyMesh::Vertex* findVertex(PolyMesh* pm, size_t num){
  size_t i = 0;
  while(i < pm->vertices.size()){
    if (pm->vertices[i]->data == (int)num) return pm->vertices[i];
    i+=1;
  }
  return nullptr;
}

void Walk(PolyMesh::Face *f, double* cc, PolyMesh::HalfEdge** heCandidate, bool* found)
{
  // heCandidate = nullptr;
  double POS[2] = {cc[0], cc[1]};
  PolyMesh::HalfEdge *he = f->he;
  bool cont = true;
  while(cont) {
    PolyMesh::Vertex *v0 = he->v;
    PolyMesh::Vertex *v1 = he->next->v;
    PolyMesh::Vertex *v2 = he->next->next->v;

    double s0 = robustPredicates::orient2d(v0->position, v1->position, POS);
    double s1 = robustPredicates::orient2d(v1->position, v2->position, POS);
    double s2 = robustPredicates::orient2d(v2->position, v0->position, POS);

    if(s0 >= 0 && s1 >= 0 && s2 >= 0) {
      *heCandidate = he;
      *found = true;
      cont = false;
    }
    else if(s0 <= 0 && s1 >= 0 && s2 >= 0){
      if (he->data < 0)
        he = he->opposite;
      else {
        *heCandidate = he;
        *found = false;
        cont = false;
      }
    }
    else if(s1 <= 0 && s0 >= 0 && s2 >= 0){
      if (he->next->data < 0)
        he = he->next->opposite;
      else {
        *heCandidate = he->next;
        *found = false;
        cont = false;
      }
    }
    else if(s2 <= 0 && s0 >= 0 && s1 >= 0){
      if (he->next->next->data < 0)
        he = he->next->next->opposite;
      else {
        *heCandidate = he->next->next;
        *found = false;
        cont = false;
      }
    }
    else if(s0 <= 0 && s1 <= 0){
      // he = s0 > s1 ? he->opposite : he->next->opposite;
      if (s0 > s1){
        if (he->data < 0)
          he = he->opposite;
        else {
          *heCandidate = he;
          *found = false;
          cont = false;
        }
      }
      else{
        if (he->next->data < 0)
          he = he->next->opposite;
        else {
          *heCandidate = he->next;
          *found = false;
          cont = false;
        }
      }
    }
    else if(s0 <= 0 && s2 <= 0){
      if (s0 > s2){
        if (he->data < 0)
          he = he->opposite;
        else {
          *heCandidate = he;
          *found = false;
          cont = false;
        }
      }
      else {
        if (he->next->next->data < 0)
          he = he->next->next->opposite;
        else {
          *heCandidate = he->next->next;
          *found = false;
          cont = false;
        }
      }
    }
    else if(s1 <= 0 && s2 <= 0){
      if (s1 > s2){
        if(he->next->data < 0)
          he = he->next->opposite;
        else {
          *heCandidate = he->next;
          *found = false;
          cont = false;
        }
      }
      else {
        if(he->next->next->data < 0)
          he = he->next->next->opposite;
        else {
          *heCandidate = he->next->next;
          *found = false;
          cont = false;
        }
      }
    }
    else {
      Msg::Error("Could not find half-edge in walk for point %g %g on "
                 "face %g %g %g / %g %g %g / %g %g %g "
                 "(orientation tests %g %g %g)", cc[0], cc[1],
                 v0->position.x(), v0->position.y(), v0->position.z(),
                 v1->position.x(), v1->position.y(), v1->position.z(),
                 v2->position.x(), v2->position.y(), v2->position.z(),
                 s0, s1, s2);
    }
    if(he == nullptr) break;
  }
  if(he== nullptr) *found = false;
}

static int delaunayEdgeCriterionPlaneIsotropic(PolyMesh::HalfEdge *he, void *)
{
  if(he->f == nullptr) return -1;
  if(he->opposite == nullptr) return -1;
  if(he->data > -1) return 0;
  PolyMesh::Vertex *v0 = he->v;
  PolyMesh::Vertex *v1 = he->next->v;
  PolyMesh::Vertex *v2 = he->next->next->v;
  PolyMesh::Vertex *v = he->opposite->next->next->v;
  // FIXME : should be oriented anyway !
  double result = robustPredicates::incircle(v0->position, v1->position,
                                              v2->position, v->position);
  return (result > 0) ? 1 : 0;
}

struct he_size
{
  inline bool operator() (PolyMesh::HalfEdge* he0, PolyMesh::HalfEdge* he1)
  {
    double d0 = norm(he0->v->position - he0->next->v->position);
    double d1 = norm(he1->v->position - he1->next->v->position);
    return (d0 < d1);
  }
};

void delaunayCheck(PolyMesh* pm, std::vector<PolyMesh::HalfEdge* > hes, std::vector<PolyMesh::HalfEdge* > *_t){
  std::stack<PolyMesh::HalfEdge *> _stack;
  for (auto he : hes) _stack.push(he);
  std::vector<PolyMesh::HalfEdge *> _touched;
  while(!_stack.empty()) {
    PolyMesh::HalfEdge *he = _stack.top();
    _touched.push_back(he);
    _stack.pop();
    if(delaunayEdgeCriterionPlaneIsotropic(he, NULL) == 1) {
      pm->swap_edge(he);
      PolyMesh::HalfEdge *H[2] = {he, he->opposite};
      for(int k = 0; k < 2; k++) {
        if(H[k] == NULL) continue;
        PolyMesh::HalfEdge *heb = H[k]->next;
        PolyMesh::HalfEdge *hebo = heb->opposite;
        if(std::find(_touched.begin(), _touched.end(), heb) ==
              _touched.end() &&
            std::find(_touched.begin(), _touched.end(), hebo) ==
              _touched.end()) {
          _stack.push(heb);
        }
        PolyMesh::HalfEdge *hec = heb->next;
        PolyMesh::HalfEdge *heco = hec->opposite;

        if(std::find(_touched.begin(), _touched.end(), hec) ==
              _touched.end() &&
            std::find(_touched.begin(), _touched.end(), heco) ==
              _touched.end()) {
          _stack.push(hec);
        }
      }
    }
  }
  *_t = _touched;
}

 void getVerticesWithinRadius(PolyMesh* pm, PolyMesh::Vertex* v, double R, std::vector<PolyMesh::Vertex*> * closeVertices){
  // Neighbor to neighbor walk to check if nodes are within a distance R of v.
  std::vector<PolyMesh::Vertex*> _temp;
  std::vector<PolyMesh::Vertex*> _currNeighbors;
  std::vector<PolyMesh::Vertex*> close;
  SVector3 vPos = v->position;
  pm->vertexNeighbors(v, &_currNeighbors);
  for (auto vv : _currNeighbors) _temp.push_back(vv);
  while (!_temp.empty()){
    PolyMesh::Vertex* vtest = *_temp.begin();
    _temp.erase(_temp.begin());
    SVector3 vect = vtest->position - vPos;
    double dist = vect.norm();
    if (dist < R){
      close.push_back(vtest);
      pm->vertexNeighbors(vtest, &_currNeighbors);
      for (auto vv : _currNeighbors){
        if(vv != v &&
           std::find(close.begin(), close.end(), vv) == close.end() &&
           std::find(_temp.begin(), _temp.end(), vv) == _temp.end() )
            _temp.push_back(vv);
      }
    }
  }
  *closeVertices = close;
 }

 bool freeSurfaceCheck(PolyMesh* pm, PolyMesh::Vertex* v, int tag){
  PolyMesh::HalfEdge *he = v->he;
  if(he->data == tag) return true;
  do {
    he = he->opposite;
    if(he == nullptr) return true;
    he = he->next;
    if(he->data == tag) return true;
  } while(he != v->he);
  return false;
 }
 PolyMesh::HalfEdge* getNextEdgeOnFreeSurface(PolyMesh::HalfEdge* he){
  if (he->data != 0) return nullptr;
  if (he->next->data == 0) return he->next;
  PolyMesh::HalfEdge* _he = he->next;
  do {
    if (_he->opposite) _he = _he->opposite->next;
    else return nullptr;
    if (_he->data == 0) return _he;
  } while (_he != he);
  return nullptr;
 }

bool faceCompareFct(const void *a , const void *b){
  PolyMesh::Face *f0 = (PolyMesh::Face*) a;
  PolyMesh::Face *f1 = (PolyMesh::Face*) b;
  double R0, R1, cc[3];
  faceCircumCenter(f0->he, cc, &R0);
  faceCircumCenter(f1->he, cc, &R1);
  return R0 < R1;
}

bool heCompare(const void *a , const void *b){
  PolyMesh::HalfEdge *he0 = (PolyMesh::HalfEdge*) a;
  PolyMesh::HalfEdge *he1 = (PolyMesh::HalfEdge*) b;
  double l0 = norm(he0->v->position - he0->next->v->position);
  double l1 = norm(he1->v->position - he1->next->v->position);
  return l0 > l1;
}

template< typename T > typename std::vector<T>::iterator insert_sorted( std::vector<T> & vec, T const& item, bool (*compareFct)(const void *a , const void *b)){
    return vec.insert ( std::upper_bound( vec.begin(), vec.end(), item, compareFct), item );
}


// typename std::vector<PolyMesh::Face *>::iterator insert_sorted( std::vector<PolyMesh::Face *> & vec, PolyMesh::Face* item){
//     return vec.insert(std::upper_bound( vec.begin(), vec.end(), item, faceCompareFct), item);
// }

void constrainedDelaunayRefinement_(const int dim, const int tag,
                                    const std::vector<size_t> &elementTags,
                                    const std::vector<size_t> &constrainedEdges,
                                    const std::vector<size_t> &nodeTags,
                                    const std::vector<double> &sizeAtNodes, 
                                    const double minRadius, 
                                    const double minQuality,
                                    std::vector<size_t> &newNodeTags, 
                                    std::vector<double>& newCoords, 
                                    std::vector<double>& newsizeAtNodes, 
                                    std::vector<std::vector<size_t>>& newConstrainedEdges, 
                                    std::vector<size_t>& newElementsInRefinement){
  if (dim == 2){
    // auto t0 = std::chrono::steady_clock::now(); 
    bool globalSize = sizeAtNodes.size() == 1;
    GModel* gm = GModel::current();
    double surfaceConstraint = 0.5;
    GFace* gf = gm->getFaceByTag(tag);
    std::vector<std::pair<int, int> > bndDimTags;
    std::pair<int, int> dimTag = {dim, tag};
    std::vector<std::pair<int,int>> dimTags;
    dimTags.push_back(dimTag);
    gm->getBoundaryTags(dimTags, bndDimTags, true);

    std::vector<double> cc;
    std::vector<size_t> vTags;
    PolyMesh* pm;
    GFace2PolyMesh(tag, &pm);
    // Set the data of faces to -1 (is changed afterwards for the faces that we want to be improved.)
    // Recognise which are the faces to refine -> data at these faces is the gmsh face tag, else -1
    // auto t0p = std::chrono::steady_clock::now(); 
    std::vector<size_t> allElements;
    std::vector<size_t> allElementNodeTags;
    gmsh::model::mesh::getElementsByType(2, allElements, allElementNodeTags, tag);
    std::set<size_t> elsSet(elementTags.begin(), elementTags.end());
    for (size_t i=0; i<pm->faces.size(); i++){
      if (elsSet.find(allElements[i]) != elsSet.end())
        pm->faces[i]->data = 1;
      else
        pm->faces[i]->data = -1;
    }

    // auto t00p = std::chrono::steady_clock::now(); 
    // create a map from vertex to edge tag
    std::unordered_map <size_t, int> v2b;
    for (auto dt : bndDimTags){
      GEdge *ge = GModel::current()->getEdgeByTag(dt.second);
      v2b[ge->getBeginVertex()->mesh_vertices[0]->getNum()] = dt.second;
      for(std::size_t i = 0; i < ge->mesh_vertices.size(); i++) {
        v2b[ge->mesh_vertices[i]->getNum()] = dt.second;
      }
    }
    // auto t0pp = std::chrono::steady_clock::now(); 

    // Get and color the constrained half edges : the ones inside the domain get data 0
    for (size_t ed=0; ed < constrainedEdges.size(); ed+=2){
        PolyMesh::Vertex* v0 = findVertex(pm, constrainedEdges[ed]);
        PolyMesh::Vertex* v1 = findVertex(pm, constrainedEdges[ed+1]);
        PolyMesh::HalfEdge* he = pm->getEdgeWithBnd(v0, v1);
        he->data = 0; 
    }

    // also constrain the boundary edges : they get the tag of the bounding edge they belong to
    for (auto he : pm->hedges){
      if (!he->opposite){
        std::unordered_map<size_t, int>::iterator it = v2b.find(he->v->data);
        if (it != v2b.end())
          he->data = it->second;
        else{
          Msg::Error("There is an issue with a boundary edge");
        }
      }
    }
    // auto t0ppp = std::chrono::steady_clock::now(); 
    // Change the data of each vertex to its index in the list, and keep track of the nodetags 
    std::unordered_map<int, double> v2sizeAtNodes;
    std::vector<int> i2g;
    std::vector<double> i2Size;
    for (size_t i=0; i<nodeTags.size(); i++){
      v2sizeAtNodes[nodeTags[i]] = (globalSize == 1) ? sizeAtNodes[0] : sizeAtNodes[i];
    }
    for (size_t i=0; i<pm->vertices.size(); i++){
      PolyMesh::Vertex* v = pm->vertices[i];
      i2g.push_back(v->data);
      i2Size.push_back(v2sizeAtNodes[v->data]);
      v->data = i;
    }
    // auto t1 = std::chrono::steady_clock::now(); 
    // Step 2: coarsen the mesh -> collapse edges that are too small
    std::vector<PolyMesh::HalfEdge *> heVector;
    for (auto he : pm->hedges) heVector.push_back(he);
    int i_delete = 0;
    std::sort(heVector.begin(), heVector.end(), he_size());
    std::deque<PolyMesh::HalfEdge *> heQue(heVector.begin(), heVector.end());
    // double t_ifCheck=0;
    // double t_if2Check=0;
    // double t_emptyCheck=0;
    // auto t2 = std::chrono::steady_clock::now(); 
    while (!heQue.empty()){
      PolyMesh::HalfEdge *he = *heQue.begin();
      heQue.pop_front();
      if (he == nullptr || he->v == nullptr || he->f == nullptr || he->f->data == -1 || he->data > -1 || pm->degree(he->v) < 0 || freeSurfaceCheck(pm, he->v, 0)) continue;
      double d = norm(he->v->position - he->next->v->position);
      double size = (globalSize == 1) ? sizeAtNodes[0] : 0.5*(i2Size[abs(he->v->data)] + i2Size[abs(he->next->v->data)]);
      // MVertex *vPrev = (numInsertions == 0) ? ge->getBeginVertex()->mesh_vertices[0] : ge->mesh_vertices.back();
      
      if (d < 0.5*size){
        std::vector<PolyMesh::HalfEdge *> _nhes;
        std::vector<PolyMesh::HalfEdge* > _t;
        if (pm->checkHedgeCompatibility(he)){
          pm->hedgeCollapse(he, &_nhes);
          delaunayCheck(pm, _nhes, &_t);  
          for (auto _he : _t) heQue.push_back(_he);
          i_delete++;
        }
      }
    }
    
    std::vector<PolyMesh::HalfEdge* > hes;
    for (auto he : pm->hedges){
      if (he->f)
        hes.push_back(he);
    }

    auto it_min = min_element(sizeAtNodes.begin(), sizeAtNodes.end()); // to restrict elements even more if all the nodes have minimum size field
    double minSize = *it_min;

    // auto t3 = std::chrono::steady_clock::now(); 
    // The initial mesh has been created; now we need to insert nodes such that the size field is respected.
    // Step 3: get the elements that do not respect the size or quality constraint
    std::vector<PolyMesh::Face *> _badFaces;
    double _limit = minQuality;
    double _size = 1.;
    for(auto f : pm->faces) {
      if (f->he && f->data != -1){
        double q;
        SPoint3 cc;
        double R;
        faceInfo(f->he, cc, &R, &q);
        double s;
        if (!globalSize){
          s = faceSize(f->he, i2Size);
          if (abs(s-minSize)/minSize < 1e-2){
            s *= surfaceConstraint;
          }
        }
        else 
          s = sizeAtNodes[0];
        if((q < _limit || R/s > _size) && R > minRadius) insert_sorted(_badFaces, f, faceCompareFct);
      }
    }
    size_t newIdx = gm->getMaxVertexNumber()+1;
    size_t addFrom = pm->vertices.size();

    // Step 4: loop over faces to insert nodes where necessary
    while (!_badFaces.empty()){
      PolyMesh::Face *f = _badFaces.back();
      if (f->he == nullptr) {
        _badFaces.erase(_badFaces.end()-1);
        continue;
      }
      double q;
      SPoint3 cc;
      double R;
      faceInfo(f->he, cc, &R, &q); // NB : q = 2*rho / R
      double s;
      _badFaces.erase(_badFaces.end()-1);
      if (!globalSize){
        s = faceSize(f->he, i2Size);
        if (abs(s-minSize)/minSize < 1e-2){
          s *= surfaceConstraint;
        }
      }
      else 
        s = sizeAtNodes[0];
      if((q < _limit || R/s > _size) && (R > minRadius && f->data != -1)){
          PolyMesh::HalfEdge* heCandidate = nullptr;
          bool found;
          Walk(f, cc, &heCandidate, &found);
          std::vector<PolyMesh::HalfEdge *> _touched;
          if (heCandidate && found){ // this means it is NOT a constrained edge
            pm->split_triangle(-1, cc[0], cc[1], cc[2], heCandidate->f, delaunayEdgeCriterionPlaneIsotropic, NULL, &_touched);
            pm->vertices.back()->data = -pm->vertices.size()+1;
          }
          else if (heCandidate && !found && heCandidate->data>-1) {
            SVector3 p0 = heCandidate->v->position;
            SVector3 p1 = heCandidate->next->v->position;
            const SVector3 pos = (p0+p1)*0.5;
            if ( heCandidate->opposite){
              pm->split_edge(heCandidate, pos, -1);
              pm->vertices.back()->data = -pm->vertices.size()+1;
              heCandidate->next->opposite->f->data = heCandidate->f->data;
              heCandidate->data = 0; // constrain them again
              heCandidate->next->opposite->next->data = 0; // constrain them again
              std::vector<PolyMesh::HalfEdge *> new_hes;
              new_hes.push_back(heCandidate);
              new_hes.push_back(heCandidate->next);
              new_hes.push_back(heCandidate->next->next);
              new_hes.push_back(heCandidate->next->opposite);
              new_hes.push_back(heCandidate->next->opposite->next);
              new_hes.push_back(heCandidate->next->opposite->next->next);
              delaunayCheck(pm, new_hes, &_touched);
            }
            else { // the circumcenter is outside of the geometrical domain -> we need to add a node on the boundary
              std::vector<PolyMesh::HalfEdge *> new_bnd_hes;
              int bndTag = heCandidate->data;
              pm->split_boundary_edge(heCandidate, pos, -1, &new_bnd_hes);
              pm->vertices.back()->data = -pm->vertices.size()+1;
              for (auto bnd_he : new_bnd_hes)
                bnd_he->data = bndTag;
              std::vector<PolyMesh::HalfEdge *> new_hes;
              new_hes.push_back(new_bnd_hes[0]);
              new_hes.push_back(new_bnd_hes[0]->next);
              new_hes.push_back(new_bnd_hes[0]->next->next);
              new_hes.push_back(new_bnd_hes[1]);
              new_hes.push_back(new_bnd_hes[1]->next);
              new_hes.push_back(new_bnd_hes[1]->next->next);
              delaunayCheck(pm, new_hes, &_touched);
            }
            SVector3 dist = pos-p0;
            std::vector<PolyMesh::Vertex *> closeVertices;
            getVerticesWithinRadius(pm, pm->vertices.back(), dist.norm(), &closeVertices);
            if (closeVertices.size() > 0){
              _touched.clear();
              for (auto vv : closeVertices){
                std::vector<PolyMesh::HalfEdge *> _tlocal;
                std::vector<PolyMesh::HalfEdge *> _nhes;
                if (pm->degree(vv) > 0 && !freeSurfaceCheck(pm, vv, 0)) {
                  pm->deleteVertex(vv, &_nhes);
                }
                delaunayCheck(pm, _nhes, &_tlocal);
                _touched.insert(_touched.end(), _tlocal.begin(), _tlocal.end());
                // _touched = _nhes;  
                // _touched = _tlocal;
              }
              for(auto face_it = _badFaces.begin() ; face_it != _badFaces.end(); face_it++)
                if (!(*face_it)->he) _badFaces.erase(face_it--);
            }
          }
          if (!globalSize)
            i2Size.push_back(s);
          std::vector<PolyMesh::Face *> _newFaces;
          for(auto _h : _touched){
              if(_h->f && _h->f->he != nullptr && std::find(_newFaces.begin(), _newFaces.end(), _h->f) == _newFaces.end())
                _newFaces.push_back(_h->f);
          }
          for(auto pf : _newFaces) {
              double q;
              SPoint3 cc;
              double R;
              faceInfo(pf->he, cc, &R, &q);
              double s;
              if (!globalSize){
                s = faceSize(pf->he, i2Size);
                if (abs(s-minSize)/minSize < 1e-2){
                  s *= surfaceConstraint;
                }
              }
              else 
                s = sizeAtNodes[0];
              auto it = std::find(_badFaces.begin(), _badFaces.end(), pf); 
              if(it != _badFaces.end()) { 
                _badFaces.erase(it);
              }
              if((q < _limit || R/s > _size) && (R > minRadius && pf->data != -1)) {
                insert_sorted(_badFaces, pf, faceCompareFct);
              }
          }
          newIdx++;
      }
    }
    // auto t4 = std::chrono::steady_clock::now(); 
    

    // Step 5: dump the updated mesh back into gmsh GFace;
    // delete faces
    for(auto t : gf->triangles) delete t;
    gf->triangles.clear();
    gf->deleteMesh();
    // delete bounding edges
    for (auto dt : bndDimTags){
      GEdge *ge = GModel::current()->getEdgeByTag(dt.second);
      for (auto l : ge->lines) delete l;
      for (auto v : ge->mesh_vertices) delete v;
      ge->lines.clear();
      ge->mesh_vertices.clear();
    }
    // delete all internal mesh vertices
    for (auto mv : gf->mesh_vertices){
      delete mv;
    }
    gf->mesh_vertices.clear();


    // Give back the tag of the nodes that were already in the domain at the beginning

    std::unordered_map<int, MVertex *> news;
    for (size_t i=0; i<addFrom; i++){
      pm->vertices[i]->data = i2g[i];

    }
    

    // 1 -> add bounding edges
    for (auto he : pm->hedges){
      if (!he->f) continue;
      if (he->data > 0){
        PolyMesh::Vertex *v[2] = {he->v, he->next->v};
        MVertex *v_gmsh[2];
        GEdge *ge = GModel::current()->getEdgeByTag(he->data);
        MVertex *begin_v = ge->getBeginVertex()->mesh_vertices[0];
        MVertex *end_v = ge->getEndVertex()->mesh_vertices[0];
        for (int i=0; i<2; i++){
          if(v[i]->data > 0){
            auto it = news.find(v[i]->data);
            if(it == news.end()){
              if (v[i]->data == (int)begin_v->getNum())
                v_gmsh[i] = begin_v;
              else if (v[i]->data == (int)end_v->getNum())
                v_gmsh[i] = end_v;
              else {
                double u = 0;
                GPoint gp = ge->closestPoint(SPoint3(v[i]->position.x(), v[i]->position.y(), v[i]->position.z()), u);
                if(gp.succeeded()){
                  v_gmsh[i] = new MEdgeVertex(gp.x(), gp.y(), gp.z(), ge, gp.u(), v[i]->data);
                }
                else {
                  v_gmsh[i] = new MEdgeVertex(v[i]->position.x(), v[i]->position.y(),
                                              v[i]->position.z(), ge,
                                              v[i]->position.x());
                }
                ge->mesh_vertices.push_back(v_gmsh[i]);
              }
              news[v[i]->data] = v_gmsh[i];
            }
            else
              v_gmsh[i] = it->second;
          }
          else {
            double u = 0;
            GPoint gp = ge->closestPoint(SPoint3(v[i]->position.x(), v[i]->position.y(), v[i]->position.z()), u);
            if(gp.succeeded()){
              v_gmsh[i] = new MEdgeVertex(gp.x(), gp.y(), gp.z(), ge, gp.u());
            }
            else{
              v_gmsh[i] = new MEdgeVertex(v[i]->position.x(), v[i]->position.y(),
                                        v[i]->position.z(), ge,
                                        v[i]->position.x());
            }

            ge->mesh_vertices.push_back(v_gmsh[i]);
            v[i]->data = v_gmsh[i]->getNum();
            news[v[i]->data] = v_gmsh[i];
          }
        }
        ge->lines.push_back(new MLine(v_gmsh[0], v_gmsh[1]));
      }
    } 

    // 2 -> add the faces
    newElementsInRefinement.clear();
    for(auto f : pm->faces) {
      if (f->he) {
        PolyMesh::Vertex *v[3] = {f->he->v, f->he->next->v, f->he->next->next->v};
        MVertex *v_gmsh[3];
        for(int i = 0; i < 3; i++) {
          if(v[i]->data > 0) {
            auto it = news.find(v[i]->data);
            if(it == news.end()){
              double uv[2] = {0, 0};
              GPoint gp = gf->closestPoint( SPoint3(v[i]->position.x(), v[i]->position.y(), v[i]->position.z()), uv);
              v_gmsh[i] = new MFaceVertex(gp.x(), gp.y(), gp.z(), gf, gp.u(), gp.v(), v[i]->data);
              gf->mesh_vertices.push_back(v_gmsh[i]);
              news[v[i]->data] = v_gmsh[i];
            }
            else
              v_gmsh[i] = it->second;
          }
          else {
            double uv[2] = {0, 0};
            GPoint gp = gf->closestPoint( SPoint3(v[i]->position.x(), v[i]->position.y(), v[i]->position.z()), uv);
            if(gp.succeeded()){
              v_gmsh[i] = new MFaceVertex(gp.x(), gp.y(), gp.z(), gf, gp.u(), gp.v());
            }
            else {
              v_gmsh[i] = new MFaceVertex(v[i]->position.x(), v[i]->position.y(),
                                          v[i]->position.z(), gf,
                                          v[i]->position.x(), v[i]->position.y());
            }
            
            gf->mesh_vertices.push_back(v_gmsh[i]);
            v[i]->data = v_gmsh[i]->getNum();
            news[v[i]->data] = v_gmsh[i];
          }
        }
        gf->triangles.push_back(new MTriangle(v_gmsh[0], v_gmsh[1], v_gmsh[2]));
        if (f->data != -1){
          newElementsInRefinement.push_back(gf->triangles.back()->getNum());
        }
      }
    }
    for (size_t i=addFrom; i<pm->vertices.size(); i++){
      newNodeTags.push_back(pm->vertices[i]->data);
      newCoords.push_back(pm->vertices[i]->position.x());
      newCoords.push_back(pm->vertices[i]->position.y());
      newCoords.push_back(pm->vertices[i]->position.z());
      if (!globalSize) newsizeAtNodes.push_back(v2sizeAtNodes[pm->vertices[i]->data]);
    }

    std::unordered_map<PolyMesh::HalfEdge*, bool> he_touched;
    std::vector<size_t> openLoop;
    newConstrainedEdges.clear();
    for (auto he : pm->hedges){
      if (he->f && he->data == 0 && !he_touched[he]){
        std::vector<size_t> loop;
        PolyMesh::HalfEdge* _he = he;
        do {
          he_touched[_he] = true;
          loop.push_back(_he->v->data);
          loop.push_back(_he->next->v->data);
          _he = getNextEdgeOnFreeSurface(_he);
        } while (_he != nullptr && !he_touched[_he] && _he != he);
        if (_he == he)
          newConstrainedEdges.push_back(loop);
        else {
          size_t nf = loop.back();
          std::vector<size_t>::iterator n_insert;
          n_insert = find(openLoop.begin(), openLoop.end(), nf);
          openLoop.insert(n_insert, loop.begin(), loop.end());
        }
      }
    }
    newConstrainedEdges.push_back(openLoop);
    // auto t5 = std::chrono::steady_clock::now(); 
    
    // auto durInit1 = std::chrono::duration_cast<std::chrono::milliseconds>(t0p-t0);
    // auto durInit2 = std::chrono::duration_cast<std::chrono::milliseconds>(t00p-t0p);
    // auto durInit2p = std::chrono::duration_cast<std::chrono::milliseconds>(t0pp-t00p);
    // auto durInit3 = std::chrono::duration_cast<std::chrono::milliseconds>(t0ppp-t0pp);
    // auto durInit4 = std::chrono::duration_cast<std::chrono::milliseconds>(t1-t0ppp);
    // auto durBefCoar = std::chrono::duration_cast<std::chrono::milliseconds>(t2-t1);
    // auto durCoar = std::chrono::duration_cast<std::chrono::milliseconds>(t3-t2);
    // auto durMain = std::chrono::duration_cast<std::chrono::milliseconds>(t4-t3);
    // auto durRegen = std::chrono::duration_cast<std::chrono::milliseconds>(t5-t4);
    // auto durTotal = std::chrono::duration_cast<std::chrono::milliseconds>(t5-t0);
    // printf("initial 1  time : %f percent \n", 100*double(durInit1.count())/double(durTotal.count()) );
    // printf("initial 2  time : %f percent \n", 100*double(durInit2.count())/double(durTotal.count()) );
    // printf("initial 2p time : %f percent \n", 100*double(durInit2p.count())/double(durTotal.count()) );
    // printf("initial 3  time : %f percent \n", 100*double(durInit3.count())/double(durTotal.count()) );
    // printf("initial 4  time : %f percent \n", 100*double(durInit4.count())/double(durTotal.count()) );
    // printf("bef coar   time : %f percent \n", 100*double(durBefCoar.count())/double(durTotal.count()) );
    // printf("coarse     time : %f percent \n", 100*double(durCoar.count())/double(durTotal.count()) );
    // printf("main       time : %f percent \n", 100*double(durMain.count())/double(durTotal.count()) );
    // printf("regen      time : %f percent \n", 100*double(durRegen.count())/double(durTotal.count()) );

    CTX::instance()->mesh.changed = ENT_ALL;
    pm->clean();
    delete pm;
  }
}

void alphaShape_entity(const int dim, const int tag, const double alpha, const std::vector<size_t>& nodeTags, const std::vector<double>& sizeAtNodes, std::vector<std::vector<size_t>>& elementTags, std::vector<std::vector<size_t>>& edges){
  if (dim == 2){
    bool globalAlpha = sizeAtNodes.size() == 1;
    auto it_min = min_element(sizeAtNodes.begin(), sizeAtNodes.end()); // to restrict elements even more if all the nodes have minimum size field
    double minSize = *it_min;

    double surfaceConstraint = 0.5;

    PolyMesh* pm;
    GFace2PolyMesh(tag, &pm);
    std::unordered_map<int, double> v2sizeAtNodes;
    std::vector<int> i2g;
    std::vector<double> i2Size;
    for (size_t i=0; i<pm->vertices.size(); i++){
      PolyMesh::Vertex* v = pm->vertices[i];
      i2g.push_back(v->data);
      v->data = i;
    }
    if (!globalAlpha){
      for (size_t i=0; i<nodeTags.size(); i++){
        v2sizeAtNodes[nodeTags[i]] = sizeAtNodes[i];
      }
      for (size_t i=0; i<pm->vertices.size(); i++){
        PolyMesh::Vertex* v = pm->vertices[i];
        i2Size.push_back(v2sizeAtNodes[i2g[v->data]]);
      }
    }
    // Face data is the element tag -> note : dangerous but it works... (cfr GFace2PolyMesh function)
    std::vector<size_t> etFull;
    std::vector<size_t> ntFull;
    gmsh::model::mesh::getElementsByType(2, etFull, ntFull, tag);
    for (size_t i=0; i<pm->faces.size(); i++)
      pm->faces[i]->data = etFull[i];
    std::unordered_map<PolyMesh::Face*, bool> _touched;
    double hTriangle = sizeAtNodes[0];
    SPoint3 cc;
    double R;
    for (size_t i = 0; i < pm->faces.size(); i++){
      PolyMesh::Face *f = pm->faces[i];
      if (!globalAlpha){
        hTriangle = faceSize(f->he, i2Size);
        if (abs(hTriangle-minSize)/minSize < 1e-2){
          hTriangle *= surfaceConstraint;
        }
      }
      faceCircumCenter(f->he, cc, &R);
      if (R/hTriangle < alpha && !_touched[f]){
        // printf("triangle is in alpha shape : R = %f, alpha = %f, h = %f\n", R, alpha, hTriangle);
        std::stack<PolyMesh::Face *> _s;
        std::vector<size_t> _domain;
        std::vector<size_t> _boundary;
        _s.push(f);
        _touched[f] = true;
        _domain.push_back(f->data);
        while(!_s.empty()){
          PolyMesh::Face* _f = _s.top();
          _s.pop();
          PolyMesh::HalfEdge *_he = _f->he;
          do {
            if (_he->opposite == nullptr){
              // _boundary.push_back(_he->v->data);
              // _boundary.push_back(_he->next->v->data);
            }
            else if (!_touched[_he->opposite->f]){
              PolyMesh::Face *f_neigh = _he->opposite->f;
              if (!globalAlpha){
                hTriangle = faceSize(f_neigh->he, i2Size);
                if (abs(hTriangle-minSize)/minSize<1e-2){ 
                  hTriangle *= surfaceConstraint;
                }
              }
              faceCircumCenter(f_neigh->he, cc, &R);
              if (R/hTriangle < alpha){
                // printf("triangle is in alpha shape : R = %f, alpha = %f, h = %f\n", R, alpha, hTriangle);
                _s.push(f_neigh);
                _touched[f_neigh] = true;
                _domain.push_back(f_neigh->data);	    
              }	    
              else {
                _boundary.push_back(i2g[abs(_he->v->data)]);
                _boundary.push_back(i2g[abs(_he->next->v->data)]);	      
              }
            }
            _he = _he->next;
          }while (_he != _f->he);
        }
        edges.push_back(_boundary);
        elementTags.push_back(_domain); 
      }
    }
    pm->clean();
    delete pm;
  }
  else if (dim == 3){
    bool globalAlpha = sizeAtNodes.size() == 1;
    // GModel* gm = GModel::current();
    // GRegion* gr = gm->getRegionByTag(tag);

    std::vector<size_t> etFull, ntFull, nTags;
    std::vector<double> coords, pCoords;
    gmsh::model::mesh::getElementsByType(4, etFull, ntFull, tag);
    gmsh::model::mesh::getNodes(nTags, coords, pCoords, dim, tag, true, false);
    std::unordered_map<size_t, size_t> t2i;
    std::vector<double> nodeSize(nodeTags.size());
    size_t i=0;
    for (auto t : nTags) t2i[t] = i++;
    i=0;
    for (auto t : nodeTags) nodeSize[t2i[t]] = sizeAtNodes[i++];
    double hTet = sizeAtNodes[0];
    SPoint3 cc;
    // double R;
    std::vector<size_t> neigh;
    std::vector<size_t> tetrahedra(ntFull.size());
    i=0;
    for (auto n : ntFull) tetrahedra[i++] = t2i[n];
    computeTetNeighbors_ (tetrahedra, neigh);
    std::vector<bool> _touched;
    _touched.resize(tetrahedra.size()/4);
    for (size_t i=0;i<_touched.size();i++)_touched[i] = false;
    std::vector<std::vector<size_t>> boundaries;
    for (size_t i = 0; i < tetrahedra.size(); i+=4){
      size_t *t = &tetrahedra[i];
      if (!globalAlpha) hTet = (nodeSize[t[0]] + nodeSize[t[1]] + nodeSize[t[2]] + nodeSize[t[3]])/4; 
      if (alphaShape(t, coords, hTet) < alpha && _touched[i/4] == false){
        std::stack<size_t> _s;
        std::vector<size_t> _domain;
        std::vector<size_t> _boundary;
        _s.push(i/4);
        _touched[i/4] = true;
        _domain.push_back(etFull[i/4]);
        while(!_s.empty()){
          size_t t = _s.top();
          _s.pop();
          for (int j=0;j<4;j++){
            size_t tj = neigh[(4*t+j)]/4;
            if (tj*4 == tetrahedra.size()){
              _boundary.push_back(t);
              _boundary.push_back(j);
            }
            else if (!_touched[tj]){
              size_t *t_neigh = &tetrahedra[4*tj];
              if (!globalAlpha) hTet = (nodeSize[t_neigh[0]] + nodeSize[t_neigh[1]] + nodeSize[t_neigh[2]] + nodeSize[t_neigh[3]])/4; 
              if (alphaShape(t_neigh, coords, hTet) < alpha){
                _s.push(tj);
                _touched[tj] = true;
                _domain.push_back(etFull[tj]);	    
              }	    
              else {
                _boundary.push_back(nTags[tetrahedra[4*t+_outwardFaces[j][0]]]);
                _boundary.push_back(nTags[tetrahedra[4*t+_outwardFaces[j][1]]]);
                _boundary.push_back(nTags[tetrahedra[4*t+_outwardFaces[j][2]]]);
              }
            }
          }	  
        }
        edges.push_back(_boundary);
        elementTags.push_back(_domain);
      }
    }
  }
  else
    Msg::Error("Dimension error.");
}

static double _faceSize(PolyMesh::HalfEdge *he, std::vector<double> & sizeAtNodes){
  return 1./3.* (sizeAtNodes[he->v->data] + sizeAtNodes[he->next->v->data] + sizeAtNodes[he->next->next->v->data]);
}

static int delaunayCriterion(PolyMesh::HalfEdge *he, void* val)
{
  // if(he->f == nullptr) return -1;
  // if(he->opposite == nullptr) return -1;
  if(he->opposite == nullptr) return -1;
  if (val != nullptr){
    int bndTag = *(int*)val;
    if(he->data == bndTag) return 0;
    if(he->opposite->data == bndTag) return 0;
  }
  PolyMesh::Vertex *v0 = he->v;
  PolyMesh::Vertex *v1 = he->next->v;
  PolyMesh::Vertex *v2 = he->next->next->v;
  PolyMesh::Vertex *v = he->opposite->next->next->v;
  // FIXME : should be oriented anyway !
  double result = robustPredicates::incircle(v0->position, v1->position,
                                              v2->position, v->position);
  return (result > 0) ? 1 : 0;
}

void _delaunayCheck(PolyMesh* pm, std::vector<PolyMesh::HalfEdge* > hes, std::vector<PolyMesh::HalfEdge* > *_t, int bndTag){
  std::stack<PolyMesh::HalfEdge *> _stack;
  for (auto he : hes) _stack.push(he);
  std::vector<PolyMesh::HalfEdge *> _touched;
  while(!_stack.empty()) {
    PolyMesh::HalfEdge *he = _stack.top();
    _touched.push_back(he);
    _stack.pop();
    if(delaunayCriterion(he, &bndTag) == 1) {
      pm->swap_edge(he);
      PolyMesh::HalfEdge *H[2] = {he, he->opposite};
      for(int k = 0; k < 2; k++) {
        if(H[k] == NULL) continue;
        PolyMesh::HalfEdge *heb = H[k]->next;
        PolyMesh::HalfEdge *hebo = heb->opposite;
        if(std::find(_touched.begin(), _touched.end(), heb) ==
              _touched.end() &&
            std::find(_touched.begin(), _touched.end(), hebo) ==
              _touched.end()) {
          _stack.push(heb);
        }

        PolyMesh::HalfEdge *hec = heb->next;
        PolyMesh::HalfEdge *heco = hec->opposite;
        if(std::find(_touched.begin(), _touched.end(), hec) ==
              _touched.end() &&
            std::find(_touched.begin(), _touched.end(), heco) ==
              _touched.end()) {
          _stack.push(hec);
        }
      }
    }
  }
  *_t = _touched;
}

void _Walk(PolyMesh::Face *f, double* cc, PolyMesh::HalfEdge** heCandidate, bool* found, int bndTag, int* onEdgeFlag)
{
  // heCandidate = nullptr;
  double POS[2] = {cc[0], cc[1]};
  PolyMesh::HalfEdge *he = f->he;
  bool cont = true;
  if (onEdgeFlag) *onEdgeFlag = -1;
  while(cont) {
    PolyMesh::Vertex *v0 = he->v;
    PolyMesh::Vertex *v1 = he->next->v;
    PolyMesh::Vertex *v2 = he->next->next->v;

    double s0 = robustPredicates::orient2d(v0->position, v1->position, POS);
    double s1 = robustPredicates::orient2d(v1->position, v2->position, POS);
    double s2 = robustPredicates::orient2d(v2->position, v0->position, POS);
    if (onEdgeFlag){
      if (s0 == 0) *onEdgeFlag = 0;
      if (s1 == 0) *onEdgeFlag = 1;
      if (s2 == 0) *onEdgeFlag = 2;
    }
    if(s0 >= 0 && s1 >= 0 && s2 >= 0) {
      *heCandidate = he;
      *found = true;
      cont = false;
    }
    else if(s0 <= 0 && s1 >= 0 && s2 >= 0){
      if (he->data == bndTag){
        *heCandidate = he;
        *found = false;
        cont = false;
      }
      else 
        he = he->opposite;
    }
    else if(s1 <= 0 && s0 >= 0 && s2 >= 0){
      if (he->next->data == bndTag){
        *heCandidate = he->next;
        *found = false;
        cont = false;
      }
      else 
        he = he->next->opposite;
    }
    else if(s2 <= 0 && s0 >= 0 && s1 >= 0){
      if (he->next->next->data == bndTag){
        *heCandidate = he->next->next;
        *found = false;
        cont = false;
      }
      else 
        he = he->next->next->opposite;
    }
    else if(s0 <= 0 && s1 <= 0){
      // he = s0 > s1 ? he->opposite : he->next->opposite;
      if (s0 > s1){
        if (he->data == bndTag){
          *heCandidate = he;
          *found = false;
          cont = false;
        }
        else {
          he = he->opposite;
        }
      }
      else{
        if (he->next->data == bndTag){
          *heCandidate = he->next;
          *found = false;
          cont = false;
        }
        else {
          he = he->next->opposite;
        }
      }
    }
    else if(s0 <= 0 && s2 <= 0){
      if (s0 > s2){
        if (he->data == bndTag){
          *heCandidate = he;
          *found = false;
          cont = false;
        }
        else {
          he = he->opposite;
        }
      }
      else {
        if (he->next->next->data == bndTag){
          *heCandidate = he->next->next;
          *found = false;
          cont = false;
        }
        else {
          he = he->next->next->opposite;
        }
      }
    }
    else if(s1 <= 0 && s2 <= 0){
      if (s1 > s2){
        if(he->next->data == bndTag){
          *heCandidate = he->next;
          *found = false;
          cont = false;
        }
        else {
          he = he->next->opposite;
        }
      }
      else {
        if(he->next->next->data == bndTag){
          *heCandidate = he->next->next;
          *found = false;
          cont = false;
        }
        else {
          he = he->next->next->opposite;
        }
      }
    }
    else {
      Msg::Error("Could not find half-edge in walk for point %g %g on "
                 "face %g %g %g / %g %g %g / %g %g %g "
                 "(orientation tests %g %g %g)", cc[0], cc[1],
                 v0->position.x(), v0->position.y(), v0->position.z(),
                 v1->position.x(), v1->position.y(), v1->position.z(),
                 v2->position.x(), v2->position.y(), v2->position.z(),
                 s0, s1, s2);
    }
    if(he == nullptr) break;
  }
  if(he== nullptr) *found = false;
}

inline int _deleteVertex(PolyMesh* pm, PolyMesh::Vertex *v, std::vector<PolyMesh::HalfEdge *> *_t = NULL)
  {
    std::vector<PolyMesh::HalfEdge *> _touched;
    if(pm->degree(v) == 3) {
      PolyMesh::HalfEdge *he = v->he;
      PolyMesh::HalfEdge *he0 = he->next;
      PolyMesh::HalfEdge *he1 = he0->next->opposite->next;
      PolyMesh::HalfEdge *he2 = he1->next->opposite->next;
      PolyMesh::Vertex *v0 = he0->v;
      PolyMesh::Vertex *v1 = he1->v;
      PolyMesh::Vertex *v2 = he2->v;
      do {
        he->f = nullptr;
        he->opposite->f = nullptr;
        he = he->next->next->opposite;
      } while(he != v->he);
      he0->next = he1;
      he1->next = he2;
      he2->next = he0;
      he1->f->he = nullptr; // to turn these faces off
      he2->f->he = nullptr; // to turn these faces off
      v->he = nullptr;
      he1->f = he0->f;
      he2->f = he0->f;
      pm->createFace(he0->f, v0, v1, v2, he0, he1, he2);
      if(_t) {
        // for(auto he : *_t) (*_t).push_back(he);
        (*_t).push_back(he0);
        (*_t).push_back(he1);
        (*_t).push_back(he2);
      }

    }
    else {
      PolyMesh::HalfEdge *he = v->he;
      bool deletion_accepted = false;
      bool corner = false;
      while(!deletion_accepted && !corner) {
        if(he->data != -1) return -1;
        PolyMesh::HalfEdge *_he = he->next->next->opposite;
        PolyMesh::Vertex *v0 = he->next->v;
        bool flipped = false;
        if(!_he) corner = true;
        while(!flipped && _he != he && !corner) {
          PolyMesh::Vertex *v1 = _he->next->v;
          PolyMesh::Vertex *v2 = _he->next->next->v;
          double s = robustPredicates::orient2d(v0->position, v1->position,
                                                v2->position);
          if(s < 0) flipped = true;
          _he = _he->next->next->opposite;
          if(_he == nullptr) corner = true;
        }
        if(flipped) { he = he->next->next->opposite; }
        else if(!flipped && !corner) {
          // we found a good edge! we can adapt the big mesh
          _he = he->next->next->opposite;
          while(pm->degree(v) > 3) {
            if (_t) (*_t).push_back(_he);
            PolyMesh::HalfEdge *_heNext = _he->next->next->opposite;
            pm->swap_edge(_he);
            _he = _heNext;
          }
          // if(_t) *_t = _touched;
          // if(_t) (*_t).insert((*_t).end(), _touched.begin(), _touched.end());
          deletion_accepted = true;
        }
      }
      _deleteVertex(pm, v, _t);
    }
    return 0;
  }

int checkColorHedge(PolyMesh::HalfEdge* he, int volTag, int bndTag){
  if (he->f == nullptr) return -1;
  if (he->opposite == nullptr) return -1;
  if (he->f->data == volTag && he->opposite->f->data != volTag) {
    he->data = bndTag;
    return 1;
  }
  if (he->f->data != volTag && he->opposite->f->data != volTag) {
    he->data = -1;
    return 0;
  }
  return 0;
}

void _vertexNeighbors(PolyMesh::Vertex* v, std::vector<PolyMesh::Vertex*>& vNeighbors){
  PolyMesh::HalfEdge* he = v->he;
  do {
    vNeighbors.push_back(he->next->v);
    he = he->next->next->opposite;
  } while (he != v->he);
}

void hedgeCollapseBoundaryEdge(PolyMesh* pm, PolyMesh::HalfEdge* he, int volTag, int bndTag, std::vector<PolyMesh::HalfEdge *> *_t = NULL){
  std::vector<PolyMesh::Vertex*> vCheck;
  _vertexNeighbors(he->v, vCheck);
  pm->hedgeCollapse(he, _t);

  for (auto v : vCheck){
    if (v->data <= 0) {
      continue;
    }
    PolyMesh::HalfEdge* heTurn = v->he;
    do {
      checkColorHedge(heTurn, volTag, bndTag);
      heTurn = heTurn->opposite->next;
    } while(heTurn != v->he);
  }
}

inline void initialize_rectangle(PolyMesh* pm, double xmin, double xmax, double ymin,
                                   double ymax)
  {
    pm->reset();
    PolyMesh::Vertex *v_mm = new PolyMesh::Vertex(xmin, ymin, 0);
    pm->vertices.push_back(v_mm);
    PolyMesh::Vertex *v_mM = new PolyMesh::Vertex(xmin, ymax, 0);
    pm->vertices.push_back(v_mM);
    PolyMesh::Vertex *v_MM = new PolyMesh::Vertex(xmax, ymax, 0);
    pm->vertices.push_back(v_MM);
    PolyMesh::Vertex *v_Mm = new PolyMesh::Vertex(xmax, ymin, 0);
    pm->vertices.push_back(v_Mm);
    PolyMesh::HalfEdge *mm_MM = new PolyMesh::HalfEdge(v_mm);
    PolyMesh::HalfEdge *MM_mM = new PolyMesh::HalfEdge(v_MM);
    PolyMesh::HalfEdge *mM_mm = new PolyMesh::HalfEdge(v_mM);
    pm->hedges.push_back(mm_MM);
    pm->hedges.push_back(MM_mM);
    pm->hedges.push_back(mM_mm);
    PolyMesh::Face *f0 = new PolyMesh::Face(mm_MM);
    pm->faces.push_back(f0);
    pm->createFace(f0, v_mm, v_MM, v_mM, mm_MM, MM_mM, mM_mm);

    PolyMesh::HalfEdge *MM_mm = new PolyMesh::HalfEdge(v_MM);
    PolyMesh::HalfEdge *mm_Mm = new PolyMesh::HalfEdge(v_mm);
    PolyMesh::HalfEdge *Mm_MM = new PolyMesh::HalfEdge(v_Mm);
    pm->hedges.push_back(MM_mm);
    pm->hedges.push_back(mm_Mm);
    pm->hedges.push_back(Mm_MM);
    PolyMesh::Face *f1 = new PolyMesh::Face(MM_mm);
    pm->faces.push_back(f1);
    pm->createFace(f1, v_mm, v_Mm, v_MM, mm_Mm, Mm_MM, MM_mm);

    MM_mm->opposite = mm_MM;
    mm_MM->opposite = MM_mm;
  }

inline bool checkVertexConnection(PolyMesh::Vertex* v, int volTag){
  PolyMesh::HalfEdge* he = v->he;
  do {
    if (!he) return false;
    if (!he->f) return false;
    if (he->f->data == volTag) return true;
    he = he->next->next->opposite;
  } while (he != v->he);
  return false;
}

void polyMeshFromExistingElements(PolyMesh* pm, int faceTag, int bndTag){
  GFace* gf = GModel::current()->getFaceByTag(faceTag);
  size_t nNodesInMesh = gf->mesh_vertices.size();
  std::vector<double> coordsInMesh(2*nNodesInMesh);
  std::unordered_map<size_t, size_t> nodeTagsInMesh;
  for (size_t i=0; i<nNodesInMesh; i++){
    MVertex* v = gf->mesh_vertices[i];
    coordsInMesh[2*i+0] = v->x();
    coordsInMesh[2*i+1] = v->y();
  }
  SBoundingBox3d bb;
  for(size_t i = 0; i < coordsInMesh.size(); i += 2) {
    bb += SPoint3(coordsInMesh[i], coordsInMesh[i + 1], 0);
  }
  bb *= 1.1;
  initialize_rectangle(pm, bb.min().x(), bb.max().x(), bb.min().y(),
                          bb.max().y());
  std::vector<MTriangle *> elementsInMesh = gf->triangles;
  if (elementsInMesh.size() == 0) Msg::Error("No elements in mesh. Set triangulate option to 1.\n");
  MVertex* vert;
  PolyMesh::Face *f = pm->faces[0];
  PolyMesh::HalfEdge* he;
  for(size_t i = 0; i < elementsInMesh.size(); i++) {
    for(int j = 0; j < 3; j++) {
      vert = elementsInMesh[i]->getVertex(j);
      auto it = nodeTagsInMesh.find(vert->getNum());
      if(it == nodeTagsInMesh.end()) {
        bool found;
        double x[2] = {vert->x(), vert->y()};
        _Walk(f, x, &he, &found, 10, nullptr);
        f = he->f;
        pm->split_triangle(-1, x[0], x[1], 0, f, delaunayCriterion, nullptr);
        pm->vertices[pm->vertices.size() - 1]->data = vert->getNum();
        nodeTagsInMesh[vert->getNum()] = pm->vertices.size()-1;
      }
    }
  }
  // recover boundary edges
  GEdge* ge = GModel::current()->getEdgeByTag(bndTag);
  std::vector<MLine *> edges = ge->lines;
  // printf("edges size : %lu \n", edges.size());
  
  for (auto ed : edges){
    MVertex* gv0 = ed->getVertex(0);
    MVertex* gv1 = ed->getVertex(1);
    size_t idx0 = nodeTagsInMesh[gv0->getNum()];
    size_t idx1 = nodeTagsInMesh[gv1->getNum()];
    // printf("recovering edge %d->%d ...\n", gv0->getNum(), gv1->getNum());
    PolyMesh::Vertex *v0 = pm->vertices[idx0];
    PolyMesh::Vertex *v1 = pm->vertices[idx1];
    int result = recover_edge(pm, v0, v1);
    if(result < 0) {
      Msg::Warning("Impossible to recover edge %lu %lu (error tag %d)",
                    gv0->getNum(), gv1->getNum(), result);
    }
    else {
      PolyMesh::HalfEdge *he = pm->getEdge(v0, v1);
      if(he) {
        if(he->opposite) he->opposite->data = -1;
        he->data = bndTag;
      }
    }
  }
}

<<<<<<< HEAD
=======
// static PolyMesh::Face *WalkGeneral(PolyMesh::Face *f, double x, double y)
// {
//   double POS[2] = {x, y};
//   PolyMesh::HalfEdge *he = f->he;

//   while(1) {
//     PolyMesh::Vertex *v0 = he->v;
//     PolyMesh::Vertex *v1 = he->next->v;
//     PolyMesh::Vertex *v2 = he->next->next->v;

//     double s0 = robustPredicates::orient2d(v0->position, v1->position, POS);
//     double s1 = robustPredicates::orient2d(v1->position, v2->position, POS);
//     double s2 = robustPredicates::orient2d(v2->position, v0->position, POS);

//     if(s0 >= 0 && s1 >= 0 && s2 >= 0) {
//       /* printf("Face %g %g %g / %g %g %g / %g %g %g \n",
//                 v0->position.x(), v0->position.y(), v0->position.z(),
//                 v1->position.x(), v1->position.y(), v1->position.z(),
//                 v2->position.x(), v2->position.y(), v2->position.z());
//                 printf("point %g %g CURRENT FACE %p %g %g %g\n", x,y,he->f,
//                 s0,s1,s2); */
//       // getchar();
//       return he->f;
//     }
//     else if(s0 <= 0 && s1 >= 0 && s2 >= 0)
//       he = he->opposite;
//     else if(s1 <= 0 && s0 >= 0 && s2 >= 0)
//       he = he->next->opposite;
//     else if(s2 <= 0 && s0 >= 0 && s1 >= 0)
//       he = he->next->next->opposite;
//     else if(s0 <= 0 && s1 <= 0)
//       he = s0 < s1 ? he->opposite : he->next->opposite;
//     else if(s0 <= 0 && s2 <= 0)
//       he = s0 < s2 ? he->opposite : he->next->next->opposite;
//     else if(s1 <= 0 && s2 <= 0)
//       he = s1 < s2 ? he->next->opposite : he->next->next->opposite;
//     else {
//       Msg::Error("Could not find half-edge in walk for point %g %g on "
//                  "face %g %g %g / %g %g %g / %g %g %g "
//                  "(orientation tests %g %g %g)",
//                  x, y, v0->position.x(), v0->position.y(), v0->position.z(),
//                  v1->position.x(), v1->position.y(), v1->position.z(),
//                  v2->position.x(), v2->position.y(), v2->position.z(), s0, s1,
//                  s2);
//     }
//     if(he == nullptr) break;
//   }
//   // should only come here wether the triangulated domain is not convex
//   return nullptr;
// }

>>>>>>> 6cac7259
static PolyMesh::Face *WalkGeneral(PolyMesh::Face *f, double x, double y, PolyMesh::HalfEdge** heBnd = nullptr)
{
  double POS[2] = {x, y};
  PolyMesh::HalfEdge *he = f->he;

  while(1) {
    PolyMesh::Vertex *v0 = he->v;
    PolyMesh::Vertex *v1 = he->next->v;
    PolyMesh::Vertex *v2 = he->next->next->v;

    double s0 = robustPredicates::orient2d(v0->position, v1->position, POS);
    double s1 = robustPredicates::orient2d(v1->position, v2->position, POS);
    double s2 = robustPredicates::orient2d(v2->position, v0->position, POS);

    if(s0 >= 0 && s1 >= 0 && s2 >= 0) {
      if (heBnd != nullptr && s0 < 1e-11) *heBnd = he;
      if (heBnd != nullptr && s1 < 1e-11) *heBnd = he->next;
      if (heBnd != nullptr && s2 < 1e-11) *heBnd = he->next->next;
      return he->f;
    }
    else if(s0 <= 0 && s1 >= 0 && s2 >= 0)
      he = he->opposite;
    else if(s1 <= 0 && s0 >= 0 && s2 >= 0)
      he = he->next->opposite;
    else if(s2 <= 0 && s0 >= 0 && s1 >= 0)
      he = he->next->next->opposite;
    else if(s0 <= 0 && s1 <= 0)
      he = s0 > s1 ? he->opposite : he->next->opposite;
    else if(s0 <= 0 && s2 <= 0)
      he = s0 > s2 ? he->opposite : he->next->next->opposite;
    else if(s1 <= 0 && s2 <= 0)
      he = s1 > s2 ? he->next->opposite : he->next->next->opposite;
    else {
      Msg::Error("Could not find half-edge in walk for point %g %g on "
                 "face %g %g %g / %g %g %g / %g %g %g "
                 "(orientation tests %g %g %g)",
                 x, y, v0->position.x(), v0->position.y(), v0->position.z(),
                 v1->position.x(), v1->position.y(), v1->position.z(),
                 v2->position.x(), v2->position.y(), v2->position.z(), s0, s1,
                 s2);
    }
    if(he == nullptr) break;
  }
  // should only come here wether the triangulated domain is not convex
  return nullptr;
}


void recoverEdgesOfPolyMesh(PolyMesh** pm, int faceTag, int bndTag){
  PolyMesh* pm_old = *pm;
  SBoundingBox3d bb;
  for(auto v : pm_old->vertices) {
    bb += SPoint3(v->position.x(), v->position.y(), 0);
  }
  bb *= 1.1;
  PolyMesh* pm_new = new PolyMesh;
  initialize_rectangle(pm_new, bb.min().x(), bb.max().x(), bb.min().y(),
                          bb.max().y());
  PolyMesh::Face *f = pm_new->faces[0];
  std::unordered_map<PolyMesh::Vertex*, PolyMesh::Vertex*> old2new;
  for(auto v : pm_old->vertices) {
    double x[2] = {v->position.x(), v->position.y()};
    // _Walk(pm_new->faces.back(), x, &he, &found, 10, nullptr);
    // f = he->f;
    f = WalkGeneral(pm_new->faces.back(), x[0], x[1]);
    pm_new->split_triangle(-1, x[0], x[1], 0, f, delaunayCriterion, nullptr);
    pm_new->vertices[pm_new->vertices.size() - 1]->data = v->data;
    old2new[v] = pm_new->vertices[pm_new->vertices.size() - 1];
  }
  std::vector<PolyMesh::HalfEdge*> _t;
  // delaunayCheck(pm_new, pm_new->hedges, &_t);
  // recover boundary edges
  for (auto he : pm_old->hedges){
    if (he->data != bndTag) continue;
    PolyMesh::Vertex *v0 = old2new[he->v];
    PolyMesh::Vertex *v1 = old2new[he->next->v];
    PolyMesh::HalfEdge* heBnd = pm_new->getEdge(v0, v1);
    if ( heBnd == nullptr) {
      int result = recover_edge(pm_new, v0, v1);
      if(result < 0) {
        Msg::Warning("Impossible to recover boundary edge %lu %lu (%f,%f)->(%f,%f) (error tag %d)",
                      v0->data, v1->data, v0->position.x(), v0->position.y(), v1->position.x(), v1->position.y(), result);
      }
      else {
        PolyMesh::HalfEdge *heBnd = pm_new->getEdge(v0, v1);
        if(heBnd) {
          if(heBnd->opposite) heBnd->opposite->data = -1;
          heBnd->data = bndTag;
        }
      }
    }
    else {
      if(heBnd->opposite) heBnd->opposite->data = -1;
      heBnd->data = bndTag;
    }
  }

  // color internal faces :)
  std::unordered_set<PolyMesh::Face*> touched;
  for (auto f : pm_new->faces){
    PolyMesh::HalfEdge* he = f->he;
    bool inside = false;
    do {
      if (he->data == bndTag) { // we're inside :)
        inside = true;
        break;
      }
      he = he->next;
    } while (he != f->he);
    if (inside) {
      std::stack<PolyMesh::Face *> _s;
      _s.push(f);
      while(!_s.empty()){
        PolyMesh::Face* _f = _s.top();
        _f->data = faceTag;
        touched.insert(_f);
        _s.pop();
        PolyMesh::HalfEdge *_he = _f->he;
        do {
          if (_he->opposite != nullptr){
            if (_he->data != bndTag && touched.find(_he->opposite->f) == touched.end()){
              _s.push(_he->opposite->f);
            }
          }
          _he = _he->next;
        }while (_he != _f->he);
      }
    }
  }

  *pm = pm_new;
  delete pm_old;
}

PolyMesh::HalfEdge* getNextEdgeOnBoundary(PolyMesh::HalfEdge* he, const int bndTag){
  if (he->data != bndTag) {
    printf("edge is not boundary...\n");
    return nullptr;
  }
  if (he->next->data == bndTag) return he->next;
  PolyMesh::HalfEdge* _he = he->next;
  do {
    if (_he->opposite) _he = _he->opposite->next;
    else return nullptr;
    if (_he->data == bndTag) return _he;
  } while (_he != he);
  return nullptr;
}

void _computeAlphaShape(const std::vector<int> & alphaShapeTags, const double alpha, const double hMean,
                        std::function<double(int, int, double, double, double, double)> sizeFieldCallback, 
                        const int triangulate, const int refine){

// #pragma omp parallel
// {
//     printf("number of threads : %d \n", omp_get_num_threads());
// }
// exit(0);
  

  // 1. generate mesh 
  // auto t0 = std::chrono::high_resolution_clock::now();

  // Msg::Info("generating mesh...\n");
  GFace* gf = GModel::current()->getFaceByTag(alphaShapeTags[0]);
  size_t nNodesInMesh = gf->mesh_vertices.size();
  std::vector<double> coordsInMesh(2*nNodesInMesh);
  std::vector<size_t> nodeTagsInMesh(nNodesInMesh);
  for (size_t i=0; i<nNodesInMesh; i++){
    MVertex* v = gf->mesh_vertices[i];
    coordsInMesh[2*i+0] = v->x();
    coordsInMesh[2*i+1] = v->y();
    nodeTagsInMesh[i] = v->getNum();
  }
  PolyMesh *pm = new PolyMesh;
  if (triangulate){
    SBoundingBox3d bb;
    for(size_t i = 0; i < coordsInMesh.size(); i += 2) {
      bb += SPoint3(coordsInMesh[i], coordsInMesh[i + 1], 0);
    }
    bb *= 1.1;
    initialize_rectangle(pm, bb.min().x(), bb.max().x(), bb.min().y(),
                            bb.max().y());
    PolyMesh::Face *f = pm->faces[0];
    for(size_t i = 0; i < coordsInMesh.size(); i += 2) {
      double x[2] = {coordsInMesh[i], coordsInMesh[i + 1]};
      f = WalkGeneral(f, x[0], x[1]);
      // f = he->f;
      pm->split_triangle(-1, x[0], x[1], 0, f, delaunayCriterion, nullptr);
      pm->vertices[pm->vertices.size() - 1]->data = nodeTagsInMesh[i/2];
    }
  }
  else {
    // polyMeshFromExistingElements(pm, alphaShapeTags[0], alphaShapeTags[1]);
    GFace2PolyMesh(alphaShapeTags[0], &pm);
  }

  for (auto f : pm->faces){
    int i0 = f->he->v->data;
    int i1 = f->he->next->v->data;
    int i2 = f->he->next->next->v->data;
    if(i0 < 0 || i1 < 0 || i2 < 0) 
      f->data = -2;
  }
  
  std::unordered_map<PolyMesh::Vertex*, size_t> vertex2Tag;
  std::vector<double> sizeAtNodes(pm->vertices.size());
  std::vector<size_t> gNodeTags(pm->vertices.size(), 0);
  for (size_t i=0; i<4; i++) sizeAtNodes[i] = DBL_MAX;
  for (size_t i= triangulate? 4 : 0; i<pm->vertices.size(); i++){ // we're skipping the 4 vertices of the bounding box
    PolyMesh::Vertex* v = pm->vertices[i];
    vertex2Tag[v] = v->data;
    gNodeTags[i] = v->data;
    sizeAtNodes[i] = hMean > 0 ? hMean : sizeFieldCallback(2, v->data, v->position.x(), v->position.y(), v->position.z(), 0);
    v->data = i;
  }

  auto it_min = min_element(sizeAtNodes.begin(), sizeAtNodes.end()); // to restrict elements even more if all the nodes have minimum size field
  double minSize = *it_min;
  double surfaceConstraint = hMean == -20 ? 0.5 : 1.;
  // double surfaceConstraint = 1.;


  // 2. compute alpha shape
  // auto t1 = std::chrono::high_resolution_clock::now(); 
  std::unordered_map<PolyMesh::Face*, bool> _touched;
  // std::vector<std::vector<size_t>> edges;
  double hTriangle, R, q;
  double qualityThreshold = 0.;
  SPoint3 cc;
  for (size_t i = 0; i < pm->faces.size(); i++){
    if (pm->faces[i]->data == -2) continue;
    PolyMesh::Face *f = pm->faces[i];
    hTriangle = _faceSize(f->he, sizeAtNodes);
    if (abs(hTriangle-minSize)/minSize < 1e-2){
      hTriangle *= surfaceConstraint;
    }
    // faceCircumCenter(f->he, cc, &R);
    faceInfo(f->he, cc, &R, &q);
    if (R/hTriangle < alpha && !_touched[f] && q > qualityThreshold){
      std::stack<PolyMesh::Face *> _s;
      // std::vector<size_t> _boundary;
      _s.push(f);
      _touched[f] = true;
      f->data = alphaShapeTags[0];
      while(!_s.empty()){
        PolyMesh::Face* _f = _s.top();
        _s.pop();
        PolyMesh::HalfEdge *_he = _f->he;
        do {
          if (_he->opposite == nullptr || _he->opposite->f->data < -1){
            _he->data = alphaShapeTags[1];      
            // _he->opposite->data = alphaShapeTags[1]; 
          }     
          else if (!_touched[_he->opposite->f]){
            PolyMesh::Face *f_neigh = _he->opposite->f;
            hTriangle = _faceSize(f_neigh->he, sizeAtNodes);
            if (abs(hTriangle-minSize)/minSize < 1e-2){
              hTriangle *= surfaceConstraint;
            }
            // faceCircumCenter(f_neigh->he, cc, &R);
            faceInfo(f_neigh->he, cc, &R, &q);
            if (R/hTriangle < alpha && q > qualityThreshold){
              _s.push(f_neigh);
              _touched[f_neigh] = true;
              f_neigh->data = alphaShapeTags[0];    
            }	    
            else {
              _he->data = alphaShapeTags[1];
              // _boundary.push_back(_he);
                // _boundary.push_back(i2g[abs(_he->next->v->data)]);
              // _he->opposite->data = alphaShapeTags[1];
            }
          }
          _he = _he->next;
        }while (_he != _f->he);
      }
      // edges.push_back(_boundary);
    }
  }

  if (triangulate == 0 && refine == 1){ // we need to create a bounding boxed mesh, but with constrained edges
    recoverEdgesOfPolyMesh(&pm, alphaShapeTags[0], alphaShapeTags[1]);
    vertex2Tag.clear();
    sizeAtNodes.clear();
    sizeAtNodes.resize(pm->vertices.size());
    for (size_t i=4 ; i<pm->vertices.size(); i++){ // we're skipping the 4 vertices of the bounding box
      PolyMesh::Vertex* v = pm->vertices[i];
      vertex2Tag[v] = gNodeTags[i-4];
      sizeAtNodes[i] = hMean > 0 ? hMean : sizeFieldCallback(2, gNodeTags[i-4], v->position.x(), v->position.y(), v->position.z(), 0);
      v->data = i;
    }
  }
  // exit(0);
  for (auto f : pm->faces) if (f->data == -2) f->data = -1;
  // 3. if requested, refine  
  // auto t2 = std::chrono::high_resolution_clock::now(); 
  if (refine){
    // Msg::Info("constrained Delaunay...\n");

    // Compute the size field at the nodes if it was not done in the alpha shape (because hMean was used)
    if (hMean > 0){
    for (int i=0; i<pm->vertices.size(); i++){
      PolyMesh::Vertex* v = pm->vertices[i];
      sizeAtNodes[i] = sizeFieldCallback(2, vertex2Tag[v], v->position.x(), v->position.y(), v->position.z(), 0);
    }}

    // TODO : collapse boundary edges
    
    // Msg::Info("--> coarsening...\n");
    // First, coarsen...
    std::vector<PolyMesh::HalfEdge *> heVector;
    double coarseFactor_bnd = 0.3;
    double coarseFactor_in = 0.3;
    for (auto he : pm->hedges){
      if ((he->data == -1 && !freeSurfaceCheck(pm, he->v, alphaShapeTags[1])) || he->data == alphaShapeTags[1]){
        double d = norm(he->v->position - he->next->v->position);
        double size = 0.5*(sizeAtNodes[he->v->data] + sizeAtNodes[he->next->v->data]);
        if (d < coarseFactor_in*size) {
          insert_sorted(heVector, he, heCompare);
        }
      }
    }
    while (!heVector.empty()){
      PolyMesh::HalfEdge *he = heVector.back();
      heVector.erase(heVector.end()-1);
      if (he->opposite == nullptr || he->opposite->f == nullptr || he->f == nullptr ) continue; 
      if (he->f->data != alphaShapeTags[0]) continue;
      if (freeSurfaceCheck(pm, he->v, alphaShapeTags[1]) && he->data == -1) continue; 
      double d = norm(he->v->position - he->next->v->position);
      double size = 0.5*(sizeAtNodes[he->v->data] + sizeAtNodes[he->next->v->data]);
      if (d < coarseFactor_in*size){
        std::vector<PolyMesh::HalfEdge *> _nhes;
        if (he->data == alphaShapeTags[1] && d <coarseFactor_bnd*size){
          hedgeCollapseBoundaryEdge(pm, he, alphaShapeTags[0], alphaShapeTags[1], &_nhes);
        }
        else if (he->data != alphaShapeTags[1]){
          pm->hedgeCollapse(he, &_nhes);
        }
        auto it = std::find(heVector.begin(), heVector.end(), he->opposite);
        if (it != heVector.end()) heVector.erase(it);
        std::vector<PolyMesh::HalfEdge* > _t;
        _delaunayCheck(pm, _nhes, &_t, alphaShapeTags[1]);  
      }
    }

    // exit(0);
    // Then, refine...
    // Msg::Info("--> refining...\n");
    std::vector<PolyMesh::Face *> _badFaces;
    double _limit = .4;         // Values to discuss...
    double _size = 1.;          // Values to discuss...
    double _sizeMinFactor = .5; // Values to discuss...
    for(auto f : pm->faces) {
      if (f->he && f->data == alphaShapeTags[0]){
        double q, R, s;
        SPoint3 cc;
        faceInfo(f->he, cc, &R, &q);
        s = _faceSize(f->he, sizeAtNodes);
        if((q < _limit && R/s > _sizeMinFactor) || R/s > _size) insert_sorted(_badFaces, f, faceCompareFct);
      }
    }
    size_t newTag;
    gmsh::model::mesh::getMaxNodeTag(newTag);
    newTag++;
    while (!_badFaces.empty()){
      // exit(0);
      PolyMesh::Face *f = _badFaces.back();
      _badFaces.erase(_badFaces.end()-1);
      if (f->he == nullptr || f->data != alphaShapeTags[0]) {
        continue;
      }
      double q, R, s;
      SPoint3 cc;
      faceInfo(f->he, cc, &R, &q); // NB : q = 2*rho / R
      s = _faceSize(f->he, sizeAtNodes);
      if((q < _limit && R/s > _sizeMinFactor) || R/s > _size){
          PolyMesh::HalfEdge* heCandidate = nullptr;
          bool found;
          int onEdgeFlag;
          _Walk(f, cc, &heCandidate, &found, alphaShapeTags[1], &onEdgeFlag);
          if (onEdgeFlag != -1){ // A sanity check... if we are splitting a triangle with a 90° angle, and the opposite edge happens to be a boundary edge, we must split the edge, not the triangle
            PolyMesh::HalfEdge *flaggedHe = nullptr; 
            if (onEdgeFlag == 0) flaggedHe = heCandidate;
            else if (onEdgeFlag == 1) flaggedHe = heCandidate->next;
            else if (onEdgeFlag == 2) flaggedHe = heCandidate->next->next;
            if (flaggedHe->data == alphaShapeTags[1]) {
              found = false;
              heCandidate = flaggedHe;
            }
          }
          std::vector<PolyMesh::HalfEdge *> _touched;
          if (heCandidate && found){ // this means it is NOT a constrained edge
            int bndTag = alphaShapeTags[1];
            pm->split_triangle(-1, cc[0], cc[1], cc[2], heCandidate->f, delaunayCriterion, &bndTag, &_touched);
          }
          else { // this means it is a constrained edge
            SVector3 p = 0.5*(heCandidate->v->position + heCandidate->next->v->position);
            cc.setPosition(p.x(), p.y(), p.z());
            if ( heCandidate->opposite){
              pm->split_edge(heCandidate, cc, -1);
              heCandidate->next->opposite->f->data = heCandidate->f->data;
              heCandidate->opposite->f->data = heCandidate->next->opposite->next->opposite->f->data;
              heCandidate->data = alphaShapeTags[1]; // constrain them again
              heCandidate->opposite->data = alphaShapeTags[1]; // constrain them again
              heCandidate->next->opposite->next->data = alphaShapeTags[1]; // constrain them again
              heCandidate->next->opposite->next->opposite->data = alphaShapeTags[1]; // constrain them again
              std::vector<PolyMesh::HalfEdge *> new_hes;
              new_hes.push_back(heCandidate);
              new_hes.push_back(heCandidate->next);
              new_hes.push_back(heCandidate->next->next);
              new_hes.push_back(heCandidate->next->opposite);
              new_hes.push_back(heCandidate->next->opposite->next);
              new_hes.push_back(heCandidate->next->opposite->next->next);
              _delaunayCheck(pm, new_hes, &_touched, alphaShapeTags[1]);
            }
            SVector3 dist = cc-heCandidate->v->position;
            std::vector<PolyMesh::Vertex *> closeVertices;
            getVerticesWithinRadius(pm, pm->vertices.back(), dist.norm(), &closeVertices);
            if (closeVertices.size() > 0){
              _touched.clear();
              for (auto vv : closeVertices){
                std::vector<PolyMesh::HalfEdge *> _tlocal;
                std::vector<PolyMesh::HalfEdge *> _nhes;
                if (vv->he->f->data == alphaShapeTags[0] && pm->degree(vv) > 0 && !freeSurfaceCheck(pm, vv, alphaShapeTags[1])) {
                  _deleteVertex(pm, vv, &_nhes);
                  // pm->deleteVertex(vv, &_nhes);
                }
                _delaunayCheck(pm, _nhes, &_tlocal, alphaShapeTags[1]);
                _touched.insert(_touched.end(), _tlocal.begin(), _tlocal.end());
              }
              for(auto face_it = _badFaces.begin() ; face_it != _badFaces.end(); face_it++)
                if (!(*face_it)->he) _badFaces.erase(face_it--);
            }
          }
          pm->vertices.back()->data = pm->vertices.size()-1;
          vertex2Tag[pm->vertices.back()] = newTag++;
          sizeAtNodes.push_back(sizeFieldCallback(2, -1, cc[0], cc[1], cc[2], 0));
          std::vector<PolyMesh::Face *> _newFaces;
          for(auto _h : _touched){
              if(_h->f && _h->f->he != nullptr && std::find(_newFaces.begin(), _newFaces.end(), _h->f) == _newFaces.end())
                _newFaces.push_back(_h->f);
          }
          for(auto pf : _newFaces) {
              double q, R, s;
              SPoint3 cc;
              faceInfo(pf->he, cc, &R, &q);
              s = _faceSize(pf->he, sizeAtNodes);
              auto it = std::find(_badFaces.begin(), _badFaces.end(), pf); 
              if(it != _badFaces.end()) { 
                _badFaces.erase(it);
              }
              if((q < _limit && R/s > _sizeMinFactor) || R/s > _size){
                insert_sorted(_badFaces, pf, faceCompareFct);
              }
          }
      }
    }
  }

  // 4. store in discrete entities
  // auto t3 = std::chrono::high_resolution_clock::now();
  // auto dur1 = std::chrono::duration_cast<std::chrono::microseconds>(t1-t0);
  // auto dur2 = std::chrono::duration_cast<std::chrono::microseconds>(t2-t1);
  // auto dur3 = std::chrono::duration_cast<std::chrono::microseconds>(t3-t2);
  // auto durTotal = std::chrono::duration_cast<std::chrono::microseconds>(t3-t0);
  // printf("triangulate time : %f percent \n", 100*double(dur1.count())/double(durTotal.count()) );
  // printf("alpha shape time : %f percent \n", 100*double(dur2.count())/double(durTotal.count()) );
  // printf("refine      time : %f percent \n", 100*double(dur3.count())/double(durTotal.count()) );


  std::vector<size_t> nodeTags(pm->vertices.size());
  std::vector<double> coords(3*pm->vertices.size());
  size_t nNodes = 0;
  for (size_t i=0; i<pm->vertices.size(); i++){
    PolyMesh::Vertex* v = pm->vertices[i];
    size_t gmshTag = vertex2Tag[v];
    if (!v->he || gmshTag == -1 || !checkVertexConnection(v, alphaShapeTags[0])) continue;
    coords[3*nNodes+0] = v->position.x();
    coords[3*nNodes+1] = v->position.y();
    coords[3*nNodes+2] = v->position.z();
    nodeTags[nNodes++] = gmshTag;
  }
  nodeTags.resize(nNodes);
  coords.resize(3*nNodes);
  gmsh::vectorpair atags2D;
  atags2D.push_back(std::make_pair(2, alphaShapeTags[0]));
  gmsh::model::mesh::clear(atags2D);
  gmsh::vectorpair atags1D;
  atags1D.push_back(std::make_pair(1, alphaShapeTags[1]));
  gmsh::model::mesh::clear(atags1D);

  gmsh::model::mesh::addNodes(2, alphaShapeTags[0], nodeTags, coords);
  std::vector<size_t> triangles, trash;
  for (auto f : pm->faces){
    if (f->he == nullptr || f->data != alphaShapeTags[0]) continue;
    triangles.push_back(vertex2Tag[f->he->v]);
    triangles.push_back(vertex2Tag[f->he->next->v]);
    triangles.push_back(vertex2Tag[f->he->next->next->v]);
  }
  gmsh::model::mesh::addElementsByType(alphaShapeTags[0], 2, trash, triangles);
  
  // Create chained list of edges
  // std::vector< std::vector< PolyMesh::HalfEdge* >> edgeLoops;
  // std::unordered_set< PolyMesh::HalfEdge* > he_touched; 
  // std::vector<size_t> edges;
  // for (auto he : pm->hedges){
  //   if (he_touched.find(he) != he_touched.end()) continue;
  //   if (he->f == nullptr || he->f->data != alphaShapeTags[0]) continue;
  //   if (he->f->data == alphaShapeTags[0] && he->data == alphaShapeTags[1]){
  //     he_touched.insert(he);
  //     std::vector< PolyMesh::HalfEdge* > loop;
  //     PolyMesh::HalfEdge* he_loop = he;
  //     do {
  //       loop.push_back(he_loop);
  //       he_loop = getNextEdgeOnBoundary(he_loop, alphaShapeTags[1]);
  //       he_touched.insert(he_loop);
  //     } while(he_loop != he);
  //     edgeLoops.push_back(loop);
  //   }
  // }
  // for (auto lo : edgeLoops){
  //   for (auto he : lo){
  //     if (he->data != alphaShapeTags[1]) printf("woups..\n");
  //     edges.push_back(vertex2Tag[he->v]);
  //     edges.push_back(vertex2Tag[he->next->v]);
  //   }
  // }
  
  std::vector<size_t> edges;
  for (auto he : pm->hedges){
    if (he->data == alphaShapeTags[1] && he->f != nullptr && he->f->data == alphaShapeTags[0]) {
      edges.push_back(vertex2Tag[he->v]);
      edges.push_back(vertex2Tag[he->next->v]);
    }
  }
  gmsh::model::mesh::addElementsByType(alphaShapeTags[1], 1, trash, edges);
  delete pm;
}


void _decimateTriangulation(const int faceTag, const double thresholdDistance){
  PolyMesh* pm;
  GFace2PolyMesh(faceTag, &pm);
  pm->decimate(thresholdDistance);
  PolyMesh2GFace(pm, faceTag);
}

void getEdgesForEntities(const std::vector<int> &entities, std::vector<SPoint3>& allEdges, std::vector<size_t> &allEdgeNodes){
    for (size_t i=0; i<entities.size(); i++){
        std::vector<size_t> et, ent;
        GEdge* ge = GModel::current()->getEdgeByTag(entities[i]);
        for (auto l : ge->lines){
            allEdges.push_back(l->getVertex(0)->point());
            allEdges.push_back(l->getVertex(1)->point());
            allEdgeNodes.push_back(l->getVertex(0)->getNum());
            allEdgeNodes.push_back(l->getVertex(1)->getNum());
        }
    }
}

int whatIsTheColorOf2d (const SVector3 &P, const std::vector<SPoint3>& bndEdges){
  // compute winding number -- fast
  std::set<int> cs;
  // std::vector<int> cols;
  double pp[2] = {P.x(),P.y()};
  // for (auto c : colors){
  // if(c<0) continue;
  // if (cs.find(c) == cs.end()){
  //   cs.insert(c);
  int wn = 0;
  for (size_t i=0 ; i< bndEdges.size()/2 ; i++){
    // if (colors[i/2] == c){
    // double bb[2] = {pos[3*lines[i+1]],pos[3*lines[i+1]+1]};
    double aa[2] = {bndEdges[2*i].x(),bndEdges[2*i].y()};
    double bb[2] = {bndEdges[2*i+1].x(),bndEdges[2*i+1].y()};
    double area = robustPredicates::orient2d(aa,bb,pp); 
    if(aa[1]<= P.y()){
      if (bb[1] > P.y() && area < 0)wn++;
    }
    else if(bb[1]<= P.y()){
      if (area > 0)wn--;
    }
    // }
  }
  return wn;
    // if (wn != 0)cols.push_back(c);
  // }
  // }
  // if (cols.empty())return -1;
  // if (cols.size() == 1)return cols[0];
  // if (cols.size() == 2){
  //   return -10*std::max(cols[0],cols[1]) - std::min(cols[0],cols[1]);
  // }
  // return cols[0];
}

void PolyMeshDebugCheck(PolyMesh* pm){
  for (auto f : pm->faces){
    if (f->he == nullptr) continue;
    PolyMesh::HalfEdge* he = f->he;
    if (he->opposite == nullptr) continue;
    if (he->f == he->opposite->opposite->f) continue;
    printf("problem with face %d \n", f->data);
  }
}

void _conformAlphaShapeToBoundary(const std::vector<int> & alphaShapeTags, 
                                  const std::vector<int> & internalBoundaryTags, 
                                  const std::vector<int> & externalBoundaryTags,
                                  std::function<double(int, int, double, double, double, double)> sizeFieldCallback){
  // printf("starting conforming \n");
  // 1. create polymesh
  // GFace *gf = GModel::current()->getFaceByTag(alphaShapeTags[0]);
  PolyMesh *pm;
  GFace2PolyMesh(alphaShapeTags[0], &pm);
  for (auto f : pm->faces) f->data = alphaShapeTags[0];
  for (auto he : pm->hedges) if (he->opposite == nullptr) he->data = alphaShapeTags[1];
  recoverEdgesOfPolyMesh(&pm, alphaShapeTags[0], alphaShapeTags[1]);

  size_t newTag;
  gmsh::model::mesh::getMaxNodeTag(newTag);
  newTag++;

  // first we do the external boundaries
  // std::vector<SPoint3> extBndEdgeCoords;
  // std::vector<size_t> extBndEdgeNodes;
  // getEdgesForEntities(externalBoundaryTags, extBndEdgeCoords, extBndEdgeNodes);
  // size_t n_extBndEdges = extBndEdgeCoords.size()/2;

  // int n_debug = 10;
  // for (size_t i=0; i<n_extBndEdges; i++){
  //   double* a1 = &extBndEdgeCoords[2*i][0];
  //   double* a2 = &extBndEdgeCoords[2*i+1][0];
  //   std::stack<PolyMesh::HalfEdge*> allEdges;
  //   for (auto he : pm->hedges) allEdges.push(he);
  //   while (!allEdges.empty()){
  //     PolyMesh::HalfEdge* he = allEdges.top();
  //     allEdges.pop();
  //     if (he->f == nullptr) continue; 
  //     if (he->f->data != alphaShapeTags[0]) continue; 
  //     double* a3 = &he->v->position[0];
  //     double* a4 = &he->next->v->position[0];
  //     double a143 = robustPredicates::orient2d(a1,a4,a3);
  //     double a243 = robustPredicates::orient2d(a2,a4,a3);    
  //     double a123 = robustPredicates::orient2d(a1,a2,a3);
  //     double a124 = robustPredicates::orient2d(a1,a2,a4);
  //     if (fabs(a143) < 1e-16 || fabs(a243) < 1e-16 || fabs(a123) < 1e-16 || fabs(a124) < 1e-16) continue; // parallel ? 
  //     if (a143*a243 < 0 && a123*a124 < 0){
  //       double t = fabs(a143)/(fabs(a143)+fabs(a243));
  //       double vec[3] = {a2[0]-a1[0], a2[1]-a1[1], a2[2]-a1[2]};
  //       SVector3 new_intersection(a1[0]+t*vec[0], a1[1]+t*vec[1], a1[2]+t*vec[2]);
  //       double d0 = norm(new_intersection - he->v->position);
  //       double d1 = norm(new_intersection - he->next->v->position);
  //       double d2 = norm(new_intersection - he->next->next->v->position);
  //       double d3 = norm(new_intersection - he->opposite->next->v->position);
  //       double threshold = 1e-6; // FIXME : doesn't work with smaller threshold ...
  //       if (d0 < threshold || d1 < threshold || d2 < threshold || d3 < threshold) continue;
  //       pm->split_edge(he, new_intersection, newTag++);
  //       he->f->data = alphaShapeTags[0];
  //       he->next->opposite->f->data = alphaShapeTags[0];
  //       if (he->data != alphaShapeTags[1]){
  //         he->opposite->f->data = alphaShapeTags[0];
  //         he->opposite->next->next->opposite->f->data = alphaShapeTags[0];
  //       }
  //       else {
  //         he->next->opposite->f->data = he->f->data;
  //         he->opposite->f->data = he->next->opposite->next->opposite->f->data;
  //         he->data = alphaShapeTags[1]; // constrain them again
  //         he->next->opposite->next->data = alphaShapeTags[1]; // constrain them again
  //       }
  //     }
  //   }
  // }


  // PART 2 : Intersection of edges with the alpha shape edges
  std::vector<SPoint3> bndEdgeCoords;
  std::vector<size_t> bndEdgeNodes;
  std::vector<SPoint3> innerBndEdgeCoords;
  std::vector<size_t> innerBndEdgeNodes;
  std::vector<int> allBoundaryTags;
  allBoundaryTags.insert(allBoundaryTags.end(), externalBoundaryTags.begin(), externalBoundaryTags.end());
  allBoundaryTags.insert(allBoundaryTags.end(), internalBoundaryTags.begin(), internalBoundaryTags.end());
  
  getEdgesForEntities(internalBoundaryTags, innerBndEdgeCoords, innerBndEdgeNodes);
  getEdgesForEntities(allBoundaryTags, bndEdgeCoords, bndEdgeNodes);
  size_t n_bndEdges = bndEdgeCoords.size()/2;
  std::unordered_set<PolyMesh::Vertex*> controlNodes;

  // second we do the internal boundaries
  for (auto b : allBoundaryTags){
    GEdge* ge = GModel::current()->getEdgeByTag(b);
    GVertex* gv = ge->getBeginVertex();
    SVector3 X(gv->x(), gv->y(), gv->z());
    // printf("vertex at : %f, %f\n", X.x(), X.y());
    PolyMesh::Face* f = WalkGeneral(pm->faces[0], X.x(), X.y());
    if (f != nullptr && f->data == alphaShapeTags[0]){
      PolyMesh::HalfEdge* he = f->he;
      double d0 = norm(X - he->v->position);
      double d1 = norm(X - he->next->v->position);
      double d2 = norm(X - he->next->next->v->position);
      double threshold = 1e-6;
      if (d0 < threshold || d1 < threshold || d2 < threshold) {
        continue;
      }
      // printf("dmin = %.10f\n", std::min(d0, std::min(d1, d2)));
      // printf("adding a control node at position %g %g %g\n", X.x(), X.y(), X.z());
      pm->split_triangle(-1, X.x(), X.y(), X.z(), f, delaunayCriterion, nullptr);
      PolyMesh::Vertex* v = pm->vertices.back();
      controlNodes.insert(v);
      v->data = newTag++;
    }
  }

  // printf("control nodes added \n");

  for (size_t i=0; i<n_bndEdges; i++){
    double* a1 = &bndEdgeCoords[2*i][0];
    double* a2 = &bndEdgeCoords[2*i+1][0];
    // printf("edge coords done \n");
    std::stack<PolyMesh::HalfEdge*> allEdges;
    for (auto he : pm->hedges) allEdges.push(he);
    // printf("stack done \n");
    while (!allEdges.empty()){
      // printf("or here ? \n");
      PolyMesh::HalfEdge* he = allEdges.top();
      // if (he == nullptr) {
      //   printf("he is null \n");
      //   allEdges.pop();
      //   continue;
      // }
      allEdges.pop();
      if (he->f == nullptr) continue; 
      if (he->f->data != alphaShapeTags[0]) continue; 
      double* a3 = &he->v->position[0];
      double* a4 = &he->next->v->position[0];
      double a143 = robustPredicates::orient2d(a1,a4,a3);
      double a243 = robustPredicates::orient2d(a2,a4,a3);    
      double a123 = robustPredicates::orient2d(a1,a2,a3);
      double a124 = robustPredicates::orient2d(a1,a2,a4);
      // printf("if0 \n");
      if (fabs(a143) < 1e-16 || fabs(a243) < 1e-16 || fabs(a123) < 1e-16 || fabs(a124) < 1e-16) continue; // parallel ? 
      // printf("if1 \n");
      if (a143*a243 < 0 && a123*a124 < 0){
        // printf("in if1 \n");
        double t = fabs(a143)/(fabs(a143)+fabs(a243));
        double vec[3] = {a2[0]-a1[0], a2[1]-a1[1], a2[2]-a1[2]};
        SVector3 new_intersection(a1[0]+t*vec[0], a1[1]+t*vec[1], a1[2]+t*vec[2]);
        double d0 = norm(new_intersection - he->v->position);
        double d1 = norm(new_intersection - he->next->v->position);
        double d2 = norm(new_intersection - he->next->next->v->position);
        double d3 = norm(new_intersection - he->opposite->next->v->position);
        double threshold = 1e-6; // FIXME : doesn't work with smaller threshold ...
        if (d0 < threshold || d1 < threshold || d2 < threshold || d3 < threshold) continue;
        // printf("going to split edge \n");
        pm->split_edge(he, new_intersection, newTag++);
        // printf("split edge \n");
        he->f->data = alphaShapeTags[0];
        he->next->opposite->f->data = alphaShapeTags[0];
        // printf("if2 \n");
        if (he->data != alphaShapeTags[1]){
          // printf("in if if2 \n");
          he->opposite->f->data = alphaShapeTags[0];
          he->opposite->next->next->opposite->f->data = alphaShapeTags[0];
        }
        else {
          // printf("in else if2 \n");
          he->next->opposite->f->data = he->f->data;
          he->opposite->f->data = he->next->opposite->next->opposite->f->data;
          he->data = alphaShapeTags[1]; // constrain them again
          he->next->opposite->next->data = alphaShapeTags[1]; // constrain them again
        }
        // printf("finish\n");
      }
    }
  }

  // printf("finished splitting \n");
  
  // check and remove elements that are outside the domain
  for (auto f : pm->faces){
    PolyMesh::Vertex* v0 = f->he->v;
    PolyMesh::Vertex* v1 = f->he->next->v;
    PolyMesh::Vertex* v2 = f->he->next->next->v;
    if (v0->data < 0 || v1->data < 0 || v2->data < 0){
      f->data = -1; continue;
    }
    SVector3 p0 = v0->position;
    SVector3 p1 = v1->position;
    SVector3 p2 = v2->position;
    SVector3 cc = 1./3.*(p0+p1+p2);
    int wn = whatIsTheColorOf2d(cc, innerBndEdgeCoords);
    if (wn != 0){
      f->data = -1;
    }
  }
  // now also color boundary half edges
  for (auto he : pm->hedges) he->data = -1;
  for (auto f : pm->faces){
    if (f->data == alphaShapeTags[0]) continue;
    PolyMesh::HalfEdge* he = f->he;
    do {
      if (he->opposite && he->opposite->f->data == alphaShapeTags[0]){
        he->data = alphaShapeTags[1];
        he->opposite->data = alphaShapeTags[1];
      }
      // else {
      //   he->data = -1;
      //   he->opposite->data = -1;
      // }
      he = he->next;
    } while (he != f->he);
  }
  PolyMeshDebugCheck(pm);
  // PolyMeshDebugCheck(pm);
  std::vector<PolyMesh::HalfEdge *> _touched;
  _delaunayCheck(pm, pm->hedges, &_touched, alphaShapeTags[1]);
  // printf("finished conforming \n");
  // 3. Delaunay refinement :)

  std::vector<double> sizeAtNodes(pm->vertices.size());
  std::unordered_map<PolyMesh::Vertex*, int> vertex2Tag;
  for (size_t i=4; i<pm->vertices.size(); i++){ // we're skipping the 4 vertices of the bounding box
    PolyMesh::Vertex* v = pm->vertices[i];
    vertex2Tag[v] = v->data;
    // printf("vertex tag : %d\n", v->data);
    sizeAtNodes[i] = sizeFieldCallback(2, v->data, v->position.x(), v->position.y(), v->position.z(), 0);
    // sizeAtNodes[i] = hMean > 0 ? hMean : sizeFieldCallback(2, v->data, v->position.x(), v->position.y(), v->position.z(), 0);
    v->data = i;
  }
  
  std::vector<PolyMesh::HalfEdge *> heVector;
  double coarseFactor_bnd = 0.3;
  double coarseFactor_in = 0.3;
  for (auto he : pm->hedges){
    if ((he->data == -1 && !freeSurfaceCheck(pm, he->v, alphaShapeTags[1])) || he->data == alphaShapeTags[1]){
      double d = norm(he->v->position - he->next->v->position);
      double size = 0.5*(sizeAtNodes[he->v->data] + sizeAtNodes[he->next->v->data]);
      if (d < coarseFactor_in*size) {
        insert_sorted(heVector, he, heCompare);
      }
    }
  }
  while (!heVector.empty()){
    PolyMesh::HalfEdge *he = heVector.back();
    heVector.erase(heVector.end()-1);
    if (he->opposite == nullptr || he->opposite->f == nullptr || he->f == nullptr ) continue; 
    if (he->f->data != alphaShapeTags[0]) continue;
    if (freeSurfaceCheck(pm, he->v, alphaShapeTags[1]) && he->data == -1) continue; 
    bool control = false;
    if (controlNodes.find(he->v) != controlNodes.end()) control = true;
    double d = norm(he->v->position - he->next->v->position);
    double size = 0.5*(sizeAtNodes[he->v->data] + sizeAtNodes[he->next->v->data]);
    if (d < coarseFactor_in*size){
      if (control) he = he->opposite;
      std::vector<PolyMesh::HalfEdge *> _nhes;
      if (he->data == alphaShapeTags[1] && d <coarseFactor_bnd*size){
        hedgeCollapseBoundaryEdge(pm, he, alphaShapeTags[0], alphaShapeTags[1], &_nhes);
      }
      else if (he->data != alphaShapeTags[1]){
        pm->hedgeCollapse(he, &_nhes);
      }
      auto it = std::find(heVector.begin(), heVector.end(), he->opposite);
      if (it != heVector.end()) heVector.erase(it);
      std::vector<PolyMesh::HalfEdge* > _t;
      _delaunayCheck(pm, _nhes, &_t, alphaShapeTags[1]);  
    }
  }

  // printf("coarsen done \n");

  std::vector<PolyMesh::Face *> _badFaces;
  double _limit = .4;         // Values to discuss...
  double _size = 1.;          // Values to discuss...
  double _sizeMinFactor = .5; // Values to discuss...
  for(auto f : pm->faces) {
    if (f->he && f->data == alphaShapeTags[0]){
      double q, R, s;
      SPoint3 cc;
      faceInfo(f->he, cc, &R, &q);
      s = _faceSize(f->he, sizeAtNodes);
      if((q < _limit && R/s > _sizeMinFactor) || R/s > _size) insert_sorted(_badFaces, f, faceCompareFct);
    }
  }
  while (!_badFaces.empty()){
    // exit(0);
    PolyMesh::Face *f = _badFaces.back();
    _badFaces.erase(_badFaces.end()-1);
    if (f->he == nullptr || f->data != alphaShapeTags[0]) {
      continue;
    }
    double q, R, s;
    SPoint3 cc;
    faceInfo(f->he, cc, &R, &q); // NB : q = 2*rho / R
    s = _faceSize(f->he, sizeAtNodes);
    if((q < _limit && R/s > _sizeMinFactor) || R/s > _size){
        PolyMesh::HalfEdge* heCandidate = nullptr;
        bool found;
        int onEdgeFlag;
        _Walk(f, cc, &heCandidate, &found, alphaShapeTags[1], &onEdgeFlag);
        if (onEdgeFlag != -1){ // A sanity check... if we are splitting a triangle with a 90° angle, and the opposite edge happens to be a boundary edge, we must split the edge, not the triangle
          PolyMesh::HalfEdge *flaggedHe = nullptr; 
          if (onEdgeFlag == 0) flaggedHe = heCandidate;
          else if (onEdgeFlag == 1) flaggedHe = heCandidate->next;
          else if (onEdgeFlag == 2) flaggedHe = heCandidate->next->next;
          if (flaggedHe->data == alphaShapeTags[1]) {
            found = false;
            heCandidate = flaggedHe;
          }
        }
        std::vector<PolyMesh::HalfEdge *> _touched;
        if (heCandidate && found){ // this means it is NOT a constrained edge
          int bndTag = alphaShapeTags[1];
          pm->split_triangle(-1, cc[0], cc[1], cc[2], heCandidate->f, delaunayCriterion, &bndTag, &_touched);
        }
        else { // this means it is a constrained edge
          SVector3 p = 0.5*(heCandidate->v->position + heCandidate->next->v->position);
          cc.setPosition(p.x(), p.y(), p.z());
          if ( heCandidate->opposite){
            pm->split_edge(heCandidate, cc, -1);
            heCandidate->next->opposite->f->data = heCandidate->f->data;
            heCandidate->opposite->f->data = heCandidate->next->opposite->next->opposite->f->data;
            heCandidate->data = alphaShapeTags[1]; // constrain them again
            heCandidate->opposite->data = alphaShapeTags[1]; // constrain them again
            heCandidate->next->opposite->next->data = alphaShapeTags[1]; // constrain them again
            heCandidate->next->opposite->next->opposite->data = alphaShapeTags[1]; // constrain them again
            std::vector<PolyMesh::HalfEdge *> new_hes;
            new_hes.push_back(heCandidate);
            new_hes.push_back(heCandidate->next);
            new_hes.push_back(heCandidate->next->next);
            new_hes.push_back(heCandidate->next->opposite);
            new_hes.push_back(heCandidate->next->opposite->next);
            new_hes.push_back(heCandidate->next->opposite->next->next);
            _delaunayCheck(pm, new_hes, &_touched, alphaShapeTags[1]);
          }
          SVector3 dist = cc-heCandidate->v->position;
          std::vector<PolyMesh::Vertex *> closeVertices;
          getVerticesWithinRadius(pm, pm->vertices.back(), dist.norm(), &closeVertices);
          if (closeVertices.size() > 0){
            _touched.clear();
            for (auto vv : closeVertices){
              std::vector<PolyMesh::HalfEdge *> _tlocal;
              std::vector<PolyMesh::HalfEdge *> _nhes;
              if (vv->he->f->data == alphaShapeTags[0] && pm->degree(vv) > 0 && !freeSurfaceCheck(pm, vv, alphaShapeTags[1])) {
                _deleteVertex(pm, vv, &_nhes);
              }
              _delaunayCheck(pm, _nhes, &_tlocal, alphaShapeTags[1]);
              _touched.insert(_touched.end(), _tlocal.begin(), _tlocal.end());
            }
            for(auto face_it = _badFaces.begin() ; face_it != _badFaces.end(); face_it++)
              if (!(*face_it)->he) _badFaces.erase(face_it--);
          }
        }
        pm->vertices.back()->data = pm->vertices.size()-1;
        vertex2Tag[pm->vertices.back()] = newTag++;
        sizeAtNodes.push_back(sizeFieldCallback(2, -1, cc[0], cc[1], cc[2], 0));
        std::vector<PolyMesh::Face *> _newFaces;
        for(auto _h : _touched){
            if(_h->f && _h->f->he != nullptr && std::find(_newFaces.begin(), _newFaces.end(), _h->f) == _newFaces.end())
              _newFaces.push_back(_h->f);
        }
        for(auto pf : _newFaces) {
            double q, R, s;
            SPoint3 cc;
            faceInfo(pf->he, cc, &R, &q);
            s = _faceSize(pf->he, sizeAtNodes);
            auto it = std::find(_badFaces.begin(), _badFaces.end(), pf); 
            if(it != _badFaces.end()) { 
              _badFaces.erase(it);
            }
            if((q < _limit && R/s > _sizeMinFactor) || R/s > _size){
              insert_sorted(_badFaces, pf, faceCompareFct);
            }
        }
    }
  }
  // printf("refine done \n");

  // Create chained list of edges
  // std::vector< std::vector< PolyMesh::HalfEdge* >> edgeLoops;
  // std::unordered_set< PolyMesh::HalfEdge* > he_touched; 
  // for (auto he : pm->hedges){
  //   if (he_touched.find(he) != he_touched.end()) continue;
  //   if (he->f == nullptr || he->f->data != alphaShapeTags[0]) continue;
  //   if (he->f->data == alphaShapeTags[0] && he->data == alphaShapeTags[1]){
  //     he_touched.insert(he);
  //     std::vector< PolyMesh::HalfEdge* > loop;
  //     PolyMesh::HalfEdge* he_loop = he;
  //     do {
  //       loop.push_back(he_loop);
  //       he_loop = getNextEdgeOnBoundary(he_loop, alphaShapeTags[1]);
  //       he_touched.insert(he_loop);
  //     } while(he_loop != he);
  //     edgeLoops.push_back(loop);
  //   }
  // }


  // 4. store in discrete entities
  // Msg::Info("saving back to gmsh...\n");
  // exit(0);
  std::vector<size_t> nodeTags(pm->vertices.size());
  std::vector<double> coords(3*pm->vertices.size());
  size_t nNodes = 0;
  // printf("for loop start \n");
  for (size_t i=0; i<pm->vertices.size(); i++){
    PolyMesh::Vertex* v = pm->vertices[i];
    size_t gmshTag = vertex2Tag[v];
    // printf("before check \n");
    if (!v->he || gmshTag == -1 || !checkVertexConnection(v, alphaShapeTags[0])) continue;
    // printf("after check \n");
    coords[3*nNodes+0] = v->position.x();
    coords[3*nNodes+1] = v->position.y();
    coords[3*nNodes+2] = v->position.z();
    nodeTags[nNodes++] = gmshTag;
  }
  // printf("for loop start \n");
  nodeTags.resize(nNodes);
  coords.resize(3*nNodes);
  gmsh::vectorpair atags2D;
  atags2D.push_back(std::make_pair(2, alphaShapeTags[0]));
  gmsh::model::mesh::clear(atags2D);
  gmsh::vectorpair atags1D;
  atags1D.push_back(std::make_pair(1, alphaShapeTags[1]));
  gmsh::model::mesh::clear(atags1D);

  // printf("added nodes \n");

  gmsh::model::mesh::addNodes(2, alphaShapeTags[0], nodeTags, coords);
  std::vector<size_t> triangles, trash;
  for (auto f : pm->faces){
    // printf("f->data = %d \n", f->data);
    if (f->he == nullptr || f->data != alphaShapeTags[0]) continue;
    // printf("test node %d at position %g %g \n", f->he->v->data, f->he->v->position.x(), f->he->v->position.y());
    // printf("test node %d at position %g %g \n", f->he->next->v->data, f->he->next->v->position.x(), f->he->next->v->position.y());
    // printf("test node %d at position %g %g \n", f->he->next->next->v->data, f->he->next->next->v->position.x(), f->he->next->next->v->position.y());
    triangles.push_back(vertex2Tag[f->he->v]);
    if (triangles.back() == -1) printf("vertex tag is -1\n");
    triangles.push_back(vertex2Tag[f->he->next->v]);
    if (triangles.back() == -1) printf("vertex tag is -1\n");
    triangles.push_back(vertex2Tag[f->he->next->next->v]);
    if (triangles.back() == -1) printf("vertex tag is -1\n");
  }
  gmsh::model::mesh::addElementsByType(alphaShapeTags[0], 2, trash, triangles);
  // printf("added triangles \n");
  // printf("added triangles\n");
  std::vector<size_t> edges;
  for (auto he : pm->hedges){
    if (he->data == alphaShapeTags[1] && he->f != nullptr && he->f->data == alphaShapeTags[0]) {
      edges.push_back(vertex2Tag[he->v]);
      edges.push_back(vertex2Tag[he->next->v]);
    }
  }
  // for (auto lo : edgeLoops){
  //   for (auto he : lo){
  //     if (he->data != alphaShapeTags[1]) printf("woups..\n");
  //     edges.push_back(vertex2Tag[he->v]);
  //     edges.push_back(vertex2Tag[he->next->v]);
  //   }
  // }
  // printf("number of boundary edges : %lu\n", edges.size()/2);
  gmsh::model::mesh::addElementsByType(alphaShapeTags[1], 1, trash, edges);
  // printf("added edges \n");
  // printf("added edges\n");
  // gmsh::model::mesh::reclassifyNodes();
  // pm->reset();
  delete pm;

}


// ------------------------------ NEW FUNCTIONS -----------------------------

class AlphaShapeDistanceField : public Field {
  SPoint3Cloud _pc;
  SPoint3CloudAdaptor<SPoint3Cloud> _pc2kdtree;
  SPoint3KDTree *_kdtree;
  std::size_t _outIndex;

public:
  int tag;
  double sampling_length;

  AlphaShapeDistanceField() : _pc2kdtree(_pc), _kdtree(nullptr), _outIndex(0)
  {
    tag = -1;
    sampling_length = 0.;
    options["Tag"] = new FieldOptionInt(
      tag, "Tag of the discrete entity to which the distance is computed", &updateNeeded);
    options["SamplingLength"] = new FieldOptionDouble(
      sampling_length, "Distance between two sampling points. If 0, only use nodes of the edges", &updateNeeded);
  }
  ~AlphaShapeDistanceField()
  {
    if(_kdtree) delete _kdtree;
  }
  const char *getName() { return "AlphaShapeDistance"; }
  std::string getDescription()
  {
    return "Compute the distance curves. "
           "For efficiency, curves and surfaces are replaced by a set "
           "of points (sampled according to Sampling), to which the distance "
           "is actually computed."
           "Used only the alpha-shape algorithm.";
  }
  void set(std::vector<SPoint3> &pts)
  {
    if(_kdtree) delete _kdtree;
    _pc.pts = pts;
    _kdtree = new SPoint3KDTree(3, _pc2kdtree,
                                nanoflann::KDTreeSingleIndexAdaptorParams(10));
    _kdtree->buildIndex();
    updateNeeded = false;
  }
  void update()
  {
    if (updateNeeded == true)
      Msg::Error("Set must be called explicitly with AlphaShapeDistance field");
  }
  using Field::operator();
  virtual double operator()(double X, double Y, double Z, GEntity *ge = nullptr)
  {
    if(!_kdtree) return MAX_LC;
    double pt[3] = {X, Y, Z};
    nanoflann::KNNResultSet<double> res(1);
    double outDistSqr;
    res.init(&_outIndex, &outDistSqr);
    _kdtree->findNeighbors(res, &pt[0], nanoflann::SearchParams(10));
    return sqrt(outDistSqr);
  }
};
void registerAlphaShapeField(FieldManager* fm)
{
  fm->mapTypeName["AlphaShapeDistance"] = new FieldFactoryT<AlphaShapeDistanceField>();
}

static double _faceSizeFromMap(PolyMesh::HalfEdge *he, std::unordered_map<int, double> & sizeAtNodes){
  return 1./3.* (sizeAtNodes[he->v->data] + sizeAtNodes[he->next->v->data] + sizeAtNodes[he->next->next->v->data]);
}

<<<<<<< HEAD
PolyMesh* _alphaShapeDelaunay2D(const int tag, const std::string boundaryModel){
  GModel* gm_boundary = GModel::findByName(boundaryModel);
  GModel* gm_alphaShape = GModel::current();
  GFace* gf = GModel::current()->getFaceByTag(tag);
  PolyMesh *pm = new PolyMesh;
  SBoundingBox3d bb = gm_boundary->bounds();
=======
PolyMesh* _alphaShapeDelaunay2D(const int tag, const std::string boundaryModelName){
  GModel *current = GModel::current();
  GModel *model_boundary = GModel::findByName(boundaryModelName);
  if (model_boundary == nullptr) {
    Msg::Error("Model %s not found", boundaryModelName.c_str());
    return nullptr;
  }
  auto bb = model_boundary->bounds();
  current->setAsCurrent();
  GFace* gf = GModel::current()->getFaceByTag(tag);
  PolyMesh *pm = new PolyMesh;
>>>>>>> 6cac7259
  for(auto &v : gf->mesh_vertices) {
    bb += SPoint3(v->x(), v->y(), 0);
  }
  bb *= 1.1;
  initialize_rectangle(pm, bb.min().x(), bb.max().x(), bb.min().y(),
                          bb.max().y());
  PolyMesh::Face* f = pm->faces[0];
  for(auto &v : gf->mesh_vertices) {
    f = WalkGeneral(f, v->x(), v->y());
    pm->split_triangle(0, v->x(), v->y(), 0, f, delaunayCriterion, nullptr);
    pm->vertices.back()->data = v->getNum();
  }
  return pm;
}

void _alphaShape2D(PolyMesh* pm, const double alpha, const int faceTag, const int bndTag, const int sizeFieldTag){
  Field* field = GModel::current()->getFields()->get(sizeFieldTag);
  if (field == nullptr) {
    Msg::Error("Field %d not found", sizeFieldTag);
    return;
  }
  for (auto f : pm->faces){
    int i0 = f->he->v->data;
    int i1 = f->he->next->v->data;
    int i2 = f->he->next->next->v->data;
    if(i0 < 0 || i1 < 0 || i2 < 0) 
      f->data = -2;
  }
  // compute size field at all the nodes
  std::unordered_map<int, double> sizeAtNodes(pm->vertices.size());
  for (auto v : pm->vertices){
    if (v->data == -1) continue;
    sizeAtNodes[v->data] = field->operator()(v->position.x(), v->position.y(), 0, NULL);
  }
  std::unordered_map<PolyMesh::Face*, bool> _touched;
  double hTriangle, R, q;
  double qualityThreshold = 0.;
  SPoint3 cc;
  for (size_t i = 0; i < pm->faces.size(); i++){
    if (pm->faces[i]->data == -2) continue;
    PolyMesh::Face *f = pm->faces[i];
    hTriangle = _faceSizeFromMap(f->he, sizeAtNodes);
    faceInfo(f->he, cc, &R, &q);
    if (R/hTriangle < alpha && !_touched[f] && q > qualityThreshold){
      std::stack<PolyMesh::Face *> _s;
      _s.push(f);
      _touched[f] = true;
      f->data = faceTag;
      while(!_s.empty()){
        PolyMesh::Face* _f = _s.top();
        _s.pop();
        PolyMesh::HalfEdge *_he = _f->he;
        do {
          if (_he->opposite == nullptr || _he->opposite->f->data < -1){
            _he->data = bndTag;      
            _he->opposite->data = bndTag;      
          }     
          else if (!_touched[_he->opposite->f]){
            PolyMesh::Face *f_neigh = _he->opposite->f;
            hTriangle = _faceSizeFromMap(f_neigh->he, sizeAtNodes);
            // if (abs(hTriangle-minSize)/minSize < 1e-2){
            //   hTriangle *= surfaceConstraint;
            // }
            faceInfo(f_neigh->he, cc, &R, &q);
            if (R/hTriangle < alpha && q > qualityThreshold){
              _s.push(f_neigh);
              _touched[f_neigh] = true;
              f_neigh->data = faceTag;    
            }	    
            else {
              _he->data = bndTag;
              _he->opposite->data = bndTag;
            }
          }
          _he = _he->next;
        }while (_he != _f->he);
      }
    }
  }
}


// static bool hedgeIntersect(PolyMesh::HalfEdge* he, const Coord<2> &bbmin, const Coord<2> &bbmax) {
//   BBox<2> bbox_he;
//   bbox_he.extends({he->v->position.x(), he->v->position.y()});
//   bbox_he.extends({he->next->v->position.x(), he->next->v->position.y()});
//   BBox<2> bbox_search;
//   bbox_search.extends(bbmin);
//   bbox_search.extends(bbmax);
//   return bbox_he.intersects(bbox_search);
// }



struct hash_pair {
  template <class T1, class T2>
  size_t operator()(const std::pair<T1, T2>& p) const
  {
    auto hash1 = std::hash<T1>{}(p.first);
    auto hash2 = std::hash<T2>{}(p.second);
    if (hash1 != hash2) {
        return hash1 ^ hash2;              
    }
    return hash1;
  }
};

static std::vector<std::pair<PolyMesh::HalfEdge*,  SVector3> >
walkWithIntersections(SVector3 pfrom, SVector3 pto, PolyMesh::HalfEdge *searchstart) {
  std::vector<std::pair<PolyMesh::HalfEdge*,  SVector3> > res;
  PolyMesh::HalfEdge *he = searchstart;
  // search the starting triangle
  while (true) {
    auto s0 = robustPredicates::orient2d(*he->v, *he->next->v, pfrom);
    auto s1 = robustPredicates::orient2d(*he->next->v, *he->next->next->v, pfrom);
    auto s2 = robustPredicates::orient2d(*he->next->next->v, *he->v, pfrom);
    if (s0 >= 0 && s1 >= 0 && s2 >= 0) {
      break;
    }
    if (s0 < 0 && (s0 <= s1 || he->next->opposite == nullptr) && (s0 <= s2 || he->next->next->opposite == nullptr)) {
      he = he->opposite;
    } else if (s1 < 0 && (s1 <= s0 || he->opposite == nullptr) && (s1 <= s2 || he->next->next->opposite == nullptr)) {
      he = he->next->opposite;
    } else {
      he = he->next->next->opposite;
    }
  }

  // start with an he so that s0 >= 0
  while (true) {
    auto s0 = robustPredicates::orient2d(*he->v, *he->next->v, pto);
    if (s0 >= 0) break;
    he = he->next;
  }

  // walk to pto
  SVector3 current = pfrom;
  res.push_back({he, pfrom});
  while (true) {
    auto s0 = robustPredicates::orient2d(*he->v, *he->next->v, pto);
    if (s0 < 0) {
      printf("this should not happen.\n");
      he = he->opposite;
      continue;
    }
    double s1 = robustPredicates::orient2d(*he->next->v, *he->next->next->v, pto);
    double s2 = robustPredicates::orient2d(*he->next->next->v, *he->v, pto);
    double sto;

    if (s1 >= 0 && s2 >= 0) {
      //if (s0 != 0) {
        res.push_back({he, pto});
      //}
      break;
    }
    if (s2 >= 0) { // s1 is negative
      he = he->next->opposite;
      sto = -s1;
    }
    else if (s1 >= 0) { // s2 is negative
      he = he->next->next->opposite;
      sto = -s2;
    }
    else {
      auto s3 = robustPredicates::orient2d(current, pto, *he->next->next->v);
      if (s3 < 0) {
        he = he->next->next->opposite;
        sto = -s2;
      } else {
        he = he->next->opposite;
        sto = -s1;
      }
    }
    // we know that (current, pto) intersects he
    double sfrom = robustPredicates::orient2d(*he->v, *he->next->v, current);
    if (sfrom == 0 && sto == 0) { // colinear
      auto l = he->next->v->position-he->v->position;
      double d = dot(pto-he->v->position, l)/dot(l, l);
      if (d < 0) {
        current = he->v->position;
      }
      else if (d > 1) {
        current = he->next->v->position;
      }
      else {
        current = he->v->position*(1-d) + he->next->v->position*d;
      }
    }
    else {
      double d = sto/(sto-sfrom);
      current = pto*(1-d) + current*d;
    }
    res.push_back({he, current});
  }
  return res;
}


template <>
struct std::hash<std::pair<PolyMesh::Vertex*, PolyMesh::Vertex*>> {
    size_t operator() (const std::pair<PolyMesh::Vertex*, PolyMesh::Vertex*>& m) const { 
      if (m.first->data < m.second->data)
        return m.second->data*m.second->data + m.first->data;
      return m.first->data*m.first->data + m.first->data + m.second->data;
    }
};

std::pair<int, SVector3> snapPoint(PolyMesh::HalfEdge *he, SVector3 p, double tol) {
  PolyMesh::HalfEdge *hes[3] = {he, he->next, he->next->next};
  int r = 0;
  for (int i = 0; i < 3; ++i) {
    auto h = hes[i];
    auto d = h->next->v->position - h->v->position;
    double a = dot(p - h->v->position, d)/dot(d, d);
    auto proj = (1-a) * h->v->position + a * h->next->v->position;
    if (norm(proj - p) < tol) {
      r = i+1;
      p = proj;
      break;
    }
  }
  for (int i = 0; i < 3; ++i) {
    auto h = hes[i];
    if (norm(h->v->position - p) < tol) {
      r = i+4;
      p = h->v->position;
      break;
    }
  }
  return {r, p};
}

 static int delaunayCriterionColors(PolyMesh::HalfEdge *he, void* val)
{
  // if(he->f == nullptr) return -1;
  // if(he->opposite == nullptr) return -1;
  if(he->opposite == nullptr) return -1;
  if(he->data > 0) return 0;
  if(he->opposite->data > 0) return 0;
  PolyMesh::Vertex *v0 = he->v;
  PolyMesh::Vertex *v1 = he->next->v;
  PolyMesh::Vertex *v2 = he->next->next->v;
  PolyMesh::Vertex *v = he->opposite->next->next->v;
  // FIXME : should be oriented anyway !
  double result = robustPredicates::incircle(v0->position, v1->position,
                                              v2->position, v->position);
  return (result >= 0) ? 1 : 0;
}

void _delaunayCheckColors(PolyMesh* pm, std::vector<PolyMesh::HalfEdge* > hes, std::vector<PolyMesh::HalfEdge* > *_t){
  std::stack<PolyMesh::HalfEdge *> _stack;
  for (auto he : hes) _stack.push(he);
  std::vector<PolyMesh::HalfEdge *> _touched;
  while(!_stack.empty()) {
    PolyMesh::HalfEdge *he = _stack.top();
    _touched.push_back(he);
    _stack.pop();
    if (!he->opposite || !he->f) continue;
    if(delaunayCriterionColors(he, nullptr) == 1) {
      pm->swap_edge(he);
      PolyMesh::HalfEdge *H[2] = {he, he->opposite};
      for(int k = 0; k < 2; k++) {
        if(H[k] == NULL) continue;
        PolyMesh::HalfEdge *heb = H[k]->next;
        PolyMesh::HalfEdge *hebo = heb->opposite;
        if(std::find(_touched.begin(), _touched.end(), heb) ==
              _touched.end() &&
            std::find(_touched.begin(), _touched.end(), hebo) ==
              _touched.end()) {
          _stack.push(heb);
        }

        PolyMesh::HalfEdge *hec = heb->next;
        PolyMesh::HalfEdge *heco = hec->opposite;
        if(std::find(_touched.begin(), _touched.end(), hec) ==
              _touched.end() &&
            std::find(_touched.begin(), _touched.end(), heco) ==
              _touched.end()) {
          _stack.push(hec);
        }
      }
    }
  }
  *_t = _touched;
}

void _edgeRecover(PolyMesh* pm, const int tag, const int bndTag, const std::string & boundaryModel, std::vector<PolyMesh::Vertex*> & controlNodes, OctreeNode<2, 32, alphaShapeBndEdge*> &bnd_octree){
  GModel* gm_alphaShape = GModel::current();
  size_t newTag = gm_alphaShape->getMaxVertexNumber()+1;
  GModel* gm_boundary = GModel::findByName(boundaryModel);
  if (gm_boundary == nullptr) {
    Msg::Error("Boundary model not found");
    return;
  }
  std::vector<GEntity*> bndEntities;
  gm_boundary->getEntities(bndEntities, 1); 

  // Insert control nodes (--> i.e., all the nodes of the boundary mesh)
  controlNodes.clear();
  // std::unordered_set<GVertex*> gVertices;
  std::unordered_set<MVertex*> gVertices;
  BBox<2> searchbox;
  auto tic = std::chrono::high_resolution_clock::now();
  for (auto e : bndEntities){
    size_t n_elem = e->getNumMeshElements();
    for (size_t i_el = 0; i_el<n_elem; i_el++){
      MElement *elem = e->getMeshElement(i_el);
      if(elem->getDim() != 1) continue;
      gVertices.insert(elem->getVertex(0));
      gVertices.insert(elem->getVertex(1));
      // SPoint3 p[2] = {elem->getVertex(0)->point(), elem->getVertex(1)->point()};
    }
    // gVertices.insert(ge->getBeginVertex());
    // gVertices.insert(ge->getEndVertex());
  }
  for (auto gv : gVertices){
    SVector3 X(gv->x(), gv->y(), gv->z());
    PolyMesh::HalfEdge* heBnd = nullptr;
    PolyMesh::Face* f = WalkGeneral(pm->faces[0], X.x(), X.y(), &heBnd);
<<<<<<< HEAD
=======
    // PolyMesh::Face* f = WalkGeneral(pm->faces[0], X.x(), X.y());
>>>>>>> 6cac7259
    if (heBnd != nullptr && (heBnd->data == bndTag || heBnd->opposite->data == bndTag)){
    // if (heBnd != nullptr && (heBnd->data == bndTag)){
      if (heBnd->data != bndTag) {
        heBnd = heBnd->opposite;
      }
      if (heBnd->f->data != tag) 
        continue;
      double threshold = 1e-6;
      double d0 = norm(X - heBnd->v->position);
      if (d0 < threshold){
        controlNodes.push_back(heBnd->v);
        continue;
      }
      double d1 = norm(X - heBnd->next->v->position);
      if (d1 < threshold){
        controlNodes.push_back(heBnd->next->v);
        continue;
      }

      pm->split_edge(heBnd, X, -1);
      PolyMesh::Vertex* v = pm->vertices.back();
      v->data = newTag++;
      controlNodes.push_back(v);
      heBnd->next->opposite->f->data = heBnd->f->data;
      heBnd->opposite->f->data = heBnd->next->opposite->next->opposite->f->data;
      heBnd->data = bndTag; // constrain them again
<<<<<<< HEAD
      // heBnd->opposite->data = bndTag; // constrain them again
      heBnd->next->opposite->next->data = bndTag; // constrain them again
      // heBnd->next->opposite->next->opposite->data = bndTag; // constrain them again
=======
      heBnd->opposite->data = bndTag; // constrain them again
      heBnd->next->opposite->next->data = bndTag; // constrain them again
      heBnd->next->opposite->next->opposite->data = bndTag; // constrain them again
>>>>>>> 6cac7259
    }
    else if (f != nullptr && f->data == tag){
      PolyMesh::HalfEdge* he = f->he;
      double d0 = norm(X - he->v->position);
      double d1 = norm(X - he->next->v->position);
      double d2 = norm(X - he->next->next->v->position);
      double threshold = 1e-6;
      if (d0 < threshold){
        controlNodes.push_back(he->v);
        continue;
      }
      if (d1 < threshold){
        controlNodes.push_back(he->next->v);
        continue;
      }
      if (d2 < threshold){
        controlNodes.push_back(he->next->next->v);
        continue;
      }
      pm->split_triangle(-1, X.x(), X.y(), X.z(), f, delaunayCriterion, (void*)&bndTag);
      PolyMesh::Vertex* v = pm->vertices.back();
      v->data = newTag++;
      controlNodes.push_back(v);
    }
  }
  auto toc = std::chrono::high_resolution_clock::now();
  std::cout << "    Init  : " << std::chrono::duration_cast<std::chrono::milliseconds>(toc - tic).count() << "ms" << std::endl;


  BBox<2> bbox;
  for(auto &v : pm->vertices) {
    if (v->data == -1) continue;
    bbox.extends({v->position.x(), v->position.y()});
  }
  bbox*=1.01;
  // OctreeNode<2, 64, PolyMesh::HalfEdge*, hedgeIntersect> octree(bbox);
  OctreeNode<2, 32, PolyMesh::HalfEdge*> octree(bbox);
  std::unordered_set<std::pair<PolyMesh::Vertex*,PolyMesh::Vertex*>> nodes2he;
  PolyMesh::Vertex *v0, *v1;
  for (const auto &he : pm->hedges) {
    if (he->f->data != tag) continue;
    int n0 = he->v->data;
    int n1 = he->next->v->data;
    v0 = n0 < n1 ? he->v : he->next->v;
    v1 = n0 < n1 ? he->next->v : he->v;
    if (v0->data == -1 || v1->data == -1) printf("adding bbox node ... \n");
    nodes2he.insert(std::make_pair(v0, v1));
  }
  for (auto nodes : nodes2he){
    PolyMesh::HalfEdge* he = pm->getEdge(nodes.first, nodes.second);
    BBox<2> he_bbox;
    he_bbox.extends({he->v->position.x(), he->v->position.y()});
    he_bbox.extends({he->next->v->position.x(), he->next->v->position.y()});
    if (he != nullptr) octree.add(he, he_bbox);
    // if (he != nullptr) octree.add(he);
  }
  tic = std::chrono::high_resolution_clock::now();
  std::cout << "    Octree create  : " << std::chrono::duration_cast<std::chrono::milliseconds>(tic - toc).count() << "ms" << std::endl;

  std::vector<PolyMesh::HalfEdge*> result_he;
  std::unordered_set<std::pair<int,int>, hash_pair> res_set;
  std::vector<PolyMesh::HalfEdge*> res_filtered;
  double eps = 1e-8;
  for (const auto &e : bndEntities) {
    size_t n_elem = e->getNumMeshElements();
    for (size_t i_el = 0; i_el<n_elem; i_el++){
      MElement *elem = e->getMeshElement(i_el);
      if(elem->getDim() != 1) continue;
      SPoint3 p[2] = {elem->getVertex(0)->point(), elem->getVertex(1)->point()};
      double* a1 = p[0];
      double* a2 = p[1];
      BBox<2> searchbox;
      for (int i = 0; i < 2; ++i) {
        searchbox.extends({p[i].x(), p[i].y()});
      }
      searchbox*=(1+eps);
      result_he.clear();
      res_set.clear();
      res_filtered.clear();
      octree.search(searchbox, result_he);
      for (auto he : result_he){
        int n0 = he->v->data;
        int n1 = he->next->v->data;
        auto edge = res_set.find(std::make_pair(std::min(n0, n1), std::max(n0, n1)));
        if (edge == res_set.end()){
          res_set.insert(std::make_pair(std::min(n0, n1), std::max(n0, n1)));
          res_filtered.push_back(he);
        }
      }
      for (auto he : res_filtered){
        double* a3 = &he->v->position[0];
        double* a4 = &he->next->v->position[0];
        double a143 = robustPredicates::orient2d(a1,a4,a3);
        double a243 = robustPredicates::orient2d(a2,a4,a3);    
        double a123 = robustPredicates::orient2d(a1,a2,a3);
        double a124 = robustPredicates::orient2d(a1,a2,a4);
        if (fabs(a143) < 1e-16 || fabs(a243) < 1e-16 || fabs(a123) < 1e-16 || fabs(a124) < 1e-16) continue; // parallel ? 
        if (a143*a243 < 0 && a123*a124 < 0){
          double t = fabs(a143)/(fabs(a143)+fabs(a243));
          double vec[3] = {a2[0]-a1[0], a2[1]-a1[1], a2[2]-a1[2]};
          SVector3 new_intersection(a1[0]+t*vec[0], a1[1]+t*vec[1], a1[2]+t*vec[2]);
          double d0 = norm(new_intersection - he->v->position);
          double d1 = norm(new_intersection - he->next->v->position);
          double d2 = norm(new_intersection - he->next->next->v->position);
          double d3 = norm(new_intersection - he->opposite->next->v->position);
          double threshold = 1e-6; // FIXME : doesn't work with smaller threshold ...
          if (d0 < threshold || d1 < threshold || d2 < threshold || d3 < threshold) continue;
          pm->split_edge(he, new_intersection, newTag++);
          he->f->data = tag;
          he->next->opposite->f->data = tag;
          if (he->data != bndTag){
            he->opposite->f->data = tag;
            he->opposite->next->next->opposite->f->data = tag;
          }
          else {
            he->next->opposite->f->data = he->f->data;
            he->opposite->f->data = he->next->opposite->next->opposite->f->data;
            he->data = bndTag; // constrain them again
            he->opposite->data = bndTag; // constrain them again
            he->next->opposite->next->data = bndTag; // constrain them again
            he->next->opposite->next->opposite->data = bndTag; // constrain them again
          }
        }
      }
    }
  }
  toc = std::chrono::high_resolution_clock::now();
  std::cout << "    Octree search  : " << std::chrono::duration_cast<std::chrono::milliseconds>(toc - tic).count() << "ms" << std::endl;

  // check and remove elements that are outside the domain
  
  tic = std::chrono::high_resolution_clock::now();
  BBox<2> bb_geo;
  for (auto e : bndEntities){
    size_t n_v = e->getNumMeshVertices();
    for (size_t i_v = 0; i_v<n_v; i_v++){
      MVertex *elem = e->getMeshVertex(i_v);
      bb_geo.extends({elem->point().x(), elem->point().y()});
    }
  }
  OctreeNode<2, 64, MElement*> octree_geo(bb_geo);
  for (auto face : gm_boundary->getFaces()){
    size_t n_elem = face->getNumMeshElements();
    for (size_t i_el = 0; i_el<n_elem; i_el++){
      MElement *elem = face->getMeshElement(i_el);
      if(elem->getDim() != 2) continue;
      BBox<2> bb_tri;
      for (size_t i = 0; i < elem->getNumVertices(); i++){
        bb_tri.extends({elem->getVertex(i)->point().x(), elem->getVertex(i)->point().y()});
      }
      octree_geo.add(elem, bb_tri);
    }
  }
  toc = std::chrono::high_resolution_clock::now();

  std::cout << "    init geo octree : " << std::chrono::duration_cast<std::chrono::milliseconds>(toc - tic).count() << "ms" << std::endl;
  
  
  for (auto f : pm->faces){
    PolyMesh::Vertex* v0 = f->he->v;
    PolyMesh::Vertex* v1 = f->he->next->v;
    PolyMesh::Vertex* v2 = f->he->next->next->v;
    if (v0->data < 0 || v1->data < 0 || v2->data < 0){
      f->data = -1; continue;
    }
    SVector3 p0 = v0->position;
    SVector3 p1 = v1->position;
    SVector3 p2 = v2->position;
    SVector3 pc = 1./3.*(p0+p1+p2);
    BBox<2> bb_tri;
    bb_tri.extends({pc.x(), pc.y()});
    std::vector<MElement*> found;
    octree_geo.search(bb_tri, found);
    bool inside = false;
    for (auto elem : found){
      double uvw[3];
      elem->xyz2uvw(pc, uvw);
      if (elem->isInside(uvw[0], uvw[1], uvw[2])){
        inside = true;
        break;
      }
    }
    if (!inside) f->data = -1; 
  }
  tic = std::chrono::high_resolution_clock::now();
  std::cout << "    Remove outside  : " << std::chrono::duration_cast<std::chrono::milliseconds>(tic - toc).count() << "ms" << std::endl;

  std::vector<PolyMesh::HalfEdge *> _touched;
  _delaunayCheckColors(pm, pm->hedges, &_touched);
  toc = std::chrono::high_resolution_clock::now();
  std::cout << "    Delaunay check  : " << std::chrono::duration_cast<std::chrono::milliseconds>(toc - tic).count() << "ms" << std::endl;

  // Color boundary edges
  std::vector<alphaShapeBndEdge*> result;
  std::set<int> resultTags0;
  std::set<int> resultTags1;
  std::set<int> intersection;
  // double eps = 1e-6;
  for (auto he : pm->hedges){
    // if (he->data < 0 || he->f == nullptr || he->f->data != tag) continue;
    if (he->f == nullptr || he->f->data != tag) continue;
    if (he->f->data == he->opposite->f->data) continue; // just to say it is a boundary edge
    resultTags0.clear();
    resultTags1.clear();
    intersection.clear();
    BBox<2> search_bbox;
    search_bbox.extends({he->v->position.x(), he->v->position.y()});
    search_bbox*=(1+eps);
    result.clear();
    bnd_octree.search(search_bbox, result);
    if (result.size() == 0){  // free surface!!!
      he->data = bndTag;
      he->opposite->data = bndTag;
      continue;
    }
    for (auto &ed : result) resultTags0.insert(ed->tag);
    BBox<2> search_bbox1;
    search_bbox1.extends({he->next->v->position.x(), he->next->v->position.y()});
    search_bbox1*=(1+eps);
    result.clear();
    bnd_octree.search(search_bbox1, result);
    if (result.size() == 0){ // free surface!!!
      he->data = bndTag;
      he->opposite->data = bndTag;
      continue; 
    }
    for (auto &ed : result) resultTags1.insert(ed->tag);
    std::set_intersection(resultTags0.begin(), resultTags0.end(), resultTags1.begin(), resultTags1.end(), std::inserter(intersection, intersection.begin()));
    if (intersection.size() == 1){
      he->data = *intersection.begin();
      he->opposite->data = *intersection.begin();
    }
    else {
      printf("there are two intersecting edges that work at %f, %f \n", he->v->position.x(), he->v->position.y());
    }
  }
  tic = std::chrono::high_resolution_clock::now();
  std::cout << "    Color edges  : " << std::chrono::duration_cast<std::chrono::milliseconds>(tic - toc).count() << "ms" << std::endl;
}
  



// void _edgeRecover(PolyMesh* pm, const int tag, const int bndTag, const std::string & boundaryModel, std::vector<PolyMesh::Vertex*> & controlNodes, OctreeNode<2, 32, alphaShapeBndEdge*> &bnd_octree){

//   BBox<2> search_bbox1;

//   GModel* gm_alphaShape = GModel::current();
//   size_t newTag = gm_alphaShape->getMaxVertexNumber()+1;
//   GModel* gm_boundary = GModel::findByName(boundaryModel);
//   if (gm_boundary == nullptr) {
//     Msg::Error("Boundary model not found");
//     return;
//   }
//   std::vector<GEntity*> bndEntities;
//   gm_boundary->getEntities(bndEntities, 1); 

//   // Insert control nodes (--> i.e., all the nodes of the boundary mesh)
//   controlNodes.clear();
//   // std::unordered_set<GVertex*> gVertices;
//   std::unordered_set<MVertex*> gVertices;
//   auto tic = std::chrono::high_resolution_clock::now();
//   for (auto e : bndEntities){
//     size_t n_elem = e->getNumMeshElements();
//     for (size_t i_el = 0; i_el<n_elem; i_el++){
//       MElement *elem = e->getMeshElement(i_el);
//       if(elem->getDim() != 1) continue;
//       gVertices.insert(elem->getVertex(0));
//       gVertices.insert(elem->getVertex(1));
//     }
//   }
//   double threshold = 1e-6;
//   for (auto gv : gVertices){
//     SVector3 X(gv->x(), gv->y(), gv->z());
//     PolyMesh::Face* f = WalkGeneral(pm->faces[0], X.x(), X.y());
//     if (f != nullptr/* && f->data == tag*/){
//       PolyMesh::HalfEdge* he = f->he;
//       int rsnap;
//       std::tie(rsnap, X) = snapPoint(he, X, threshold);
//       switch(rsnap) {
//         case 0:
//           {
//             bool inside = f->data > 0;
//             if (inside) {
//               pm->split_triangle(-1, X.x(), X.y(), X.z(), f, delaunayCriterion, (void*)&bndTag);
//               PolyMesh::Vertex* v = pm->vertices.back();
//               v->data = newTag++;
//               controlNodes.push_back(v);
//             }
//           }
//           break;
//         case 3:
//           he = he->next;
//         case 2:
//           he = he->next;
//         case 1:
//           {
//             bool inside = he->f->data > 0 || he->opposite->f->data > 0;
//             if (inside) {
//               pm->split_edge(he, X, -1);
//               he->next->opposite->f->data = he->f->data;
//               he->opposite->f->data = he->next->opposite->next->opposite->f->data;
//               he->next->opposite->next->data = bndTag;
//               he->opposite->data = bndTag;
//               // he->next->opposite->next->data = he->data;
//               // he->opposite->data = he->data;
//               pm->vertices.back()->data = newTag++;
//               controlNodes.push_back(pm->vertices.back());
//             }
//           }
//           break;
//         case 6:
//           he = he->next;
//         case 5:
//           he = he->next;
//         case 4:
//           {
//             bool inside = false;
//             auto he0 = he;
//             do {
//               inside |= he->f->data > 0;
//               he = he->opposite->next;
//             }while (he != he0);
//             if (inside) {
//               controlNodes.push_back(he->v);
//             }
//           }
//           break;
//       }
//     }
//   }
//   std::vector<std::pair<PolyMesh::HalfEdge*, SVector3>> crossed;
//   auto *guess = pm->faces[0]->he;
//   int cc = 0;
//   for (const auto &e : bndEntities) {
//     size_t n_elem = e->getNumMeshElements();
//     for (size_t i_el = 0; i_el<n_elem; i_el++){
//       cc++;
//       MElement *elem = e->getMeshElement(i_el);
//       if(elem->getDim() != 1) continue;
//       SVector3 curpoint = elem->getVertex(0)->point();
//       SVector3 destpoint = elem->getVertex(1)->point();
//       auto inter = walkWithIntersections(curpoint, destpoint, guess);
//       if (inter.size() != 0) {
//         guess = inter.back().first;
//       }
//       PolyMesh::Vertex *lastv = nullptr;
//       for (size_t i = 0; i < inter.size(); ++i) {
//         // we know that the node belong to the hedge because contole points have been inserted previously
//         auto point = inter[i].second;
//         auto he = inter[i].first;
//         PolyMesh::Vertex *newv = nullptr;
//         // we are on the first vertex -> no split
//         if ((he->v->position-point).norm() < threshold) {
//           newv = he->v;
//         }
//         // we are on second vertex -> no split
//         else if ((he->next->v->position-point).norm() < threshold) {
//           newv = he->next->v;
//         }
//         // we are on second vertex -> no split
//         else if ((he->next->next->v->position-point).norm() < threshold) {
//           newv = he->next->next->v;
//         }
//         // split if the edge is inside the domain and we are not on a control point
//         else if (i != inter.size()-1 && i != 0)  {
//           if (he->f->data >= 0 || he->opposite->f->data >= 0) {
//             pm->split_edge(he, point, -1);
//             he->next->opposite->f->data = he->f->data;
//             he->opposite->f->data = he->next->opposite->next->opposite->f->data;
//             he->next->opposite->next->data = he->data;
//             he->opposite->data = he->data;
//             pm->vertices.back()->data = newTag++;
//             newv = pm->vertices.back();
//           }
//           else {
//             newv = nullptr;
//           }
//         }
//         if (newv != nullptr && lastv != nullptr && newv != lastv) {
//           pm->getEdge(lastv, newv)->data = e->tag();
//           pm->getEdge(newv, lastv)->data = e->tag();
//         }
//         lastv = newv;
//       }
//     }
//   }
//   auto toc = std::chrono::high_resolution_clock::now();
//   std::cout << "    Recover edges : " << std::chrono::duration_cast<std::chrono::milliseconds>(toc - tic).count() << "ms" << std::endl;


//   // check and remove elements that are outside the domain
  
//   tic = std::chrono::high_resolution_clock::now();
//   BBox<2> bb_geo;
//   for (auto e : bndEntities){
//     size_t n_v = e->getNumMeshVertices();
//     for (size_t i_v = 0; i_v<n_v; i_v++){
//       MVertex *elem = e->getMeshVertex(i_v);
//       bb_geo.extends({elem->point().x(), elem->point().y()});
//     }
//   }
//   OctreeNode<2, 64, MElement*> octree_geo(bb_geo);
//   for (auto face : gm_boundary->getFaces()){
//     size_t n_elem = face->getNumMeshElements();
//     for (size_t i_el = 0; i_el<n_elem; i_el++){
//       MElement *elem = face->getMeshElement(i_el);
//       if(elem->getDim() != 2) continue;
//       BBox<2> bb_tri;
//       for (size_t i = 0; i < elem->getNumVertices(); i++){
//         bb_tri.extends({elem->getVertex(i)->point().x(), elem->getVertex(i)->point().y()});
//       }
//       octree_geo.add(elem, bb_tri);
//     }
//   }
//   toc = std::chrono::high_resolution_clock::now();

//   std::cout << "    init geo octree : " << std::chrono::duration_cast<std::chrono::milliseconds>(toc - tic).count() << "ms" << std::endl;
  
  
//   for (auto f : pm->faces){
//     PolyMesh::Vertex* v0 = f->he->v;
//     PolyMesh::Vertex* v1 = f->he->next->v;
//     PolyMesh::Vertex* v2 = f->he->next->next->v;
//     if (v0->data < 0 || v1->data < 0 || v2->data < 0){
//       f->data = -1; continue;
//     }
//     SVector3 p0 = v0->position;
//     SVector3 p1 = v1->position;
//     SVector3 p2 = v2->position;
//     SVector3 pc = 1./3.*(p0+p1+p2);
//     BBox<2> bb_tri;
//     bb_tri.extends({pc.x(), pc.y()});
//     std::vector<MElement*> found;
//     octree_geo.search(bb_tri, found);
//     bool inside = false;
//     for (auto elem : found){
//       double uvw[3];
//       elem->xyz2uvw(pc, uvw);
//       if (elem->isInside(uvw[0], uvw[1], uvw[2])){
//         inside = true;
//         break;
//       }
//     }
//     if (!inside) f->data = -1; 
//   }
//   tic = std::chrono::high_resolution_clock::now();
//   std::cout << "    Remove outside  : " << std::chrono::duration_cast<std::chrono::milliseconds>(tic - toc).count() << "ms" << std::endl;

//   std::vector<PolyMesh::HalfEdge *> _touched;
//   _delaunayCheckColors(pm, pm->hedges, &_touched);
//   toc = std::chrono::high_resolution_clock::now();
//   std::cout << "    Delaunay check  : " << std::chrono::duration_cast<std::chrono::milliseconds>(toc - tic).count() << "ms" << std::endl;

//   // Color boundary edges
//   std::vector<alphaShapeBndEdge*> result;
//   std::set<int> resultTags0;
//   std::set<int> resultTags1;
//   std::set<int> intersection;
//   double eps = 1e-6;
//   for (auto he : pm->hedges){
//     if (he->data < 0 || he->f == nullptr || he->f->data != tag) continue;
//     resultTags0.clear();
//     resultTags1.clear();
//     intersection.clear();
//     BBox<2> search_bbox;
//     search_bbox.extends({he->v->position.x(), he->v->position.y()});
//     search_bbox*=(1+eps);
//     result.clear();
//     bnd_octree.search(search_bbox, result);
//     if (result.size() == 0){  // free surface!!!
//       he->data = bndTag;
//       he->opposite->data = bndTag;
//       continue;
//     }
//     for (auto &ed : result) resultTags0.insert(ed->tag);
//     BBox<2> search_bbox1;
//     search_bbox1.extends({he->next->v->position.x(), he->next->v->position.y()});
//     search_bbox1*=(1+eps);
//     result.clear();
//     bnd_octree.search(search_bbox1, result);
//     if (result.size() == 0){ // free surface!!!
//       he->data = bndTag;
//       he->opposite->data = bndTag;
//       continue; 
//     }
//     for (auto &ed : result) resultTags1.insert(ed->tag);
//     std::set_intersection(resultTags0.begin(), resultTags0.end(), resultTags1.begin(), resultTags1.end(), std::inserter(intersection, intersection.begin()));
//     if (intersection.size() == 1){
//       he->data = *intersection.begin();
//       he->opposite->data = *intersection.begin();
//     }
//     else {
//       printf("there are two intersecting edges that work at %f, %f \n", he->v->position.x(), he->v->position.y());
//     }
//   }
//   tic = std::chrono::high_resolution_clock::now();
//   std::cout << "    Color edges  : " << std::chrono::duration_cast<std::chrono::milliseconds>(tic - toc).count() << "ms" << std::endl;
// }

bool boundaryCheck(PolyMesh* pm, PolyMesh::Vertex* v){
  PolyMesh::HalfEdge *he = v->he;
  if(he->data > 0) return true;
  do {
    he = he->opposite;
    if(he == nullptr) return true;
    he = he->next;
    if(he->data > 0) return true;
  } while(he != v->he);
  return false;
 }


void _WalkColors(PolyMesh::Face *f, double* cc, PolyMesh::HalfEdge** heCandidate, bool* found, int* onEdgeFlag)
{
  // heCandidate = nullptr;
  double POS[2] = {cc[0], cc[1]};
  PolyMesh::HalfEdge *he = f->he;
  bool cont = true;
  if (onEdgeFlag) *onEdgeFlag = -1;
  while(cont) {
    PolyMesh::Vertex *v0 = he->v;
    PolyMesh::Vertex *v1 = he->next->v;
    PolyMesh::Vertex *v2 = he->next->next->v;

    double s0 = robustPredicates::orient2d(v0->position, v1->position, POS);
    double s1 = robustPredicates::orient2d(v1->position, v2->position, POS);
    double s2 = robustPredicates::orient2d(v2->position, v0->position, POS);
    if (onEdgeFlag){
      if (s0 == 0) *onEdgeFlag = 0;
      if (s1 == 0) *onEdgeFlag = 1;
      if (s2 == 0) *onEdgeFlag = 2;
    }
    if(s0 >= 0 && s1 >= 0 && s2 >= 0) {
      *heCandidate = he;
      *found = true;
      cont = false;
    }
    else if(s0 <= 0 && s1 >= 0 && s2 >= 0){
      if (he->data > 0){
        *heCandidate = he;
        *found = false;
        cont = false;
      }
      else 
        he = he->opposite;
    }
    else if(s1 <= 0 && s0 >= 0 && s2 >= 0){
      if (he->next->data > 0){
        *heCandidate = he->next;
        *found = false;
        cont = false;
      }
      else 
        he = he->next->opposite;
    }
    else if(s2 <= 0 && s0 >= 0 && s1 >= 0){
      if (he->next->next->data > 0){
        *heCandidate = he->next->next;
        *found = false;
        cont = false;
      }
      else 
        he = he->next->next->opposite;
    }
    else if(s0 <= 0 && s1 <= 0){
      // he = s0 > s1 ? he->opposite : he->next->opposite;
      if (s0 < s1){
        if (he->data > 0){
          *heCandidate = he;
          *found = false;
          cont = false;
        }
        else {
          he = he->opposite;
        }
      }
      else{
        if (he->next->data > 0){
          *heCandidate = he->next;
          *found = false;
          cont = false;
        }
        else {
          he = he->next->opposite;
        }
      }
    }
    else if(s0 <= 0 && s2 <= 0){
      if (s0 < s2){
        if (he->data > 0){
          *heCandidate = he;
          *found = false;
          cont = false;
        }
        else {
          he = he->opposite;
        }
      }
      else {
        if (he->next->next->data > 0){
          *heCandidate = he->next->next;
          *found = false;
          cont = false;
        }
        else {
          he = he->next->next->opposite;
        }
      }
    }
    else if(s1 <= 0 && s2 <= 0){
      if (s1 < s2){
        if(he->next->data > 0){
          *heCandidate = he->next;
          *found = false;
          cont = false;
        }
        else {
          he = he->next->opposite;
        }
      }
      else {
        if(he->next->next->data > 0){
          *heCandidate = he->next->next;
          *found = false;
          cont = false;
        }
        else {
          he = he->next->next->opposite;
        }
      }
    }
    else {
      Msg::Error("Could not find half-edge in walk for point %g %g on "
                 "face %g %g %g / %g %g %g / %g %g %g "
                 "(orientation tests %g %g %g)", cc[0], cc[1],
                 v0->position.x(), v0->position.y(), v0->position.z(),
                 v1->position.x(), v1->position.y(), v1->position.z(),
                 v2->position.x(), v2->position.y(), v2->position.z(),
                 s0, s1, s2);
    }
    if(he == nullptr) break;
  }
  if(he== nullptr) *found = false;
}

bool decimationAllowed(PolyMesh* pm, PolyMesh::HalfEdge *he, const int tag, double angle_min){

  // TO CONTINUE : I NEED TO TEST BOTH EDGES, ON BOTH SIDES OF THE EDGE I AM GOING TO COLLAPSE
  if (he->data < 0) return false;
  PolyMesh::Vertex *v0 = he->v;
  PolyMesh::Vertex *v1 = he->next->v;
  PolyMesh::HalfEdge* he_prev = nullptr;
  if (he->next->next->data > 0) he_prev = he->next->next;
  else {
    std::vector<PolyMesh::Face *> _f;
    pm->vertex_faces(v0, _f);
    for (auto f : _f){
      if (f->data != tag) continue;
      PolyMesh::HalfEdge *he_test = f->he;
      if (he_test != he && he_test->next->v == v0 && he_test->data > 0){
        he_prev = he_test;
        break;
      }
      he_test = he_test->next;
      if (he_test != he && he_test->next->v == v0 && he_test->data > 0){
        he_prev = he_test;
        break;
      }
      he_test = he_test->next;
      if (he_test != he && he_test->next->v == v0 && he_test->data > 0){
        he_prev = he_test;
        break;
      }
    }
  }
  PolyMesh::HalfEdge* he_next = nullptr;
  if (he->next->data > 0) he_next = he->next;
  else {
    std::vector<PolyMesh::Face *> _f;
    pm->vertex_faces(v1, _f);
    for (auto f : _f){
      if (f->data != tag) continue;
      PolyMesh::HalfEdge *he_test = f->he;
      if (he_test != he && he_test->v == v1 && he_test->data > 0){
        he_next = he_test;
        break;
      }
      he_test = he_test->next;
      if (he_test != he && he_test->v == v1 && he_test->data > 0){
        he_next = he_test;
        break;
      }
      he_test = he_test->next;
      if (he_test != he && he_test->v == v1 && he_test->data > 0){
        he_next = he_test;
        break;
      }
    }
  }
  if (he_prev == nullptr || he_next == nullptr) return false;
  SVector3 a = he->v->position - he_prev->v->position;
  SVector3 b = he->next->v->position - he->v->position; 
  SVector3 c = he_next->next->v->position - he_next->v->position;
  double theta0 = angle(-a, b);
  double theta1 = angle(-b, c);
  if (theta0 < angle_min || theta1 < angle_min) return false;
  return true;
}

void _delaunayRefinement(PolyMesh* pm, const int tag, const int bndTag, const int sizeFieldTag, std::vector<PolyMesh::Vertex*> & controlNodes){
  for (auto it : *GModel::current()->getFields()){
    auto field = it.second;
    if (field->getName() == std::string("AlphaShapeDistance")){
      AlphaShapeDistanceField * asdf = dynamic_cast<AlphaShapeDistanceField*>(field);
      // for (auto i : list){
      std::vector<SPoint3> points;
      for (auto he : pm->hedges){
        if (he->f != nullptr && he->data == asdf->tag){
          SVector3 p0 = he->v->position;
          SVector3 p1 = he->next->v->position;
          double d = norm(p1-p0);
          int n = asdf->sampling_length == 0 ? 2 : std::max(2, int(d/asdf->sampling_length));
          for (int i = 0; i < n; i++){
            points.push_back((p0 + (p1-p0)*(i*1./(n-1))).point());
          }
        }
      }
      asdf->set(points);
    }
  }



  Field* field = GModel::current()->getFields()->get(sizeFieldTag);
  if (field == nullptr) {
    Msg::Error("Field %d not found", sizeFieldTag);
    return;
  }
  // Compute the size field at the nodes if it was not done in the alpha shape (because hMean was used)
  std::unordered_map<int, double> sizeAtNodes(pm->vertices.size());
  for (int i=0; i<pm->vertices.size(); i++){
    PolyMesh::Vertex* v = pm->vertices[i];
    sizeAtNodes[v->data] = field->operator()(v->position.x(), v->position.y(), 0);
    // sizeAtNodes[v->data] = BGM_MeshSize(gf, v->position.x(), v->position.y(), v->position.x(), v->position.y(), 0);
  }

  printf("starting coarsen \n");
  // Coarsen
  std::vector<PolyMesh::HalfEdge *> heVector;
  double coarseFactor_bnd = 0.3;
  double coarseFactor_in = 0.3;
  for (auto he : pm->hedges){
    if (he->f == nullptr) continue;
    if ((he->data == -1 && !boundaryCheck(pm, he->v)) || he->data > 0){
      double d = norm(he->v->position - he->next->v->position);
      double size = 0.5*(sizeAtNodes[he->v->data] + sizeAtNodes[he->next->v->data]);
      if (d < coarseFactor_in*size) {
        insert_sorted(heVector, he, heCompare);
      }
    }
  }

  std::unordered_set<PolyMesh::Vertex*> controlNodesSet(controlNodes.begin(), controlNodes.end());
  while (!heVector.empty()){
    PolyMesh::HalfEdge *he = heVector.back();
    heVector.erase(heVector.end()-1);
    if (he->opposite == nullptr || he->opposite->f == nullptr || he->f == nullptr ) continue; 
    if (he->f->data != tag) continue;
    if (boundaryCheck(pm, he->v) && he->data == -1) continue; 
    bool control = false;
    if (controlNodesSet.find(he->v) != controlNodesSet.end()) control = true;
    double d = norm(he->v->position - he->next->v->position);
    double size = 0.5*(sizeAtNodes[he->v->data] + sizeAtNodes[he->next->v->data]);
    if (d < coarseFactor_in*size){
      if (control && controlNodesSet.find(he->opposite->v) != controlNodesSet.end()) continue;
      std::vector<PolyMesh::HalfEdge *> _nhes;
      if (he->data > 0 && d <coarseFactor_bnd*size){
        // decimation test --> if angle is to small (i.e., a kink), then it is an important feature of the mesh which should not be removed
        // if (!decimationAllowed(pm, he, tag, 90*M_PI/180)) continue;
        auto he_collapse = control ? he->opposite : he;
        hedgeCollapseBoundaryEdge(pm, he_collapse, tag, he_collapse->data, &_nhes);
      }
      else if (he->data < 0){
        auto he_collapse = control ? he->opposite : he;
        pm->hedgeCollapse(he_collapse, &_nhes);
      }
      auto it = std::find(heVector.begin(), heVector.end(), he->opposite);
      if (it != heVector.end()) heVector.erase(it);
      std::vector<PolyMesh::HalfEdge* > _t;
      _delaunayCheckColors(pm, _nhes, &_t);  
    }
  }
  printf("coarsen done \n");
  
  // Refine
  std::vector<PolyMesh::Face *> _badFaces;
  double _limit = .4;         // Values to discuss...
  double _size = 1.;          // Values to discuss...
  double _sizeMinFactor = .5; // Values to discuss...
  for(auto f : pm->faces) {
    if (f->he && f->data == tag){
      double q, R, s;
      SPoint3 cc;
      faceInfo(f->he, cc, &R, &q);
      s = _faceSizeFromMap(f->he, sizeAtNodes);
      if((q < _limit && R/s > _sizeMinFactor) || R/s > _size) insert_sorted(_badFaces, f, faceCompareFct);
    }
  }
  int newTag = 0;
  for (auto v : pm->vertices) if (v->data > newTag) newTag = v->data;
  newTag++;

  while (!_badFaces.empty()){
    PolyMesh::Face *f = _badFaces.back();
    _badFaces.erase(_badFaces.end()-1);
    if (f->he == nullptr || f->data != tag) {
      continue;
    }
    double q, R, s;
    SPoint3 cc;
    faceInfo(f->he, cc, &R, &q); // NB : q = 2*rho / R
    s = _faceSizeFromMap(f->he, sizeAtNodes);
    if((q < _limit && R/s > _sizeMinFactor) || R/s > _size){
      PolyMesh::HalfEdge* heCandidate = nullptr;
      bool found;
      int onEdgeFlag;
      _WalkColors(f, cc, &heCandidate, &found, &onEdgeFlag);
      if (onEdgeFlag != -1){ // A sanity check... if we are splitting a triangle with a 90° angle, and the opposite edge happens to be a boundary edge, we must split the edge, not the triangle
        PolyMesh::HalfEdge *flaggedHe = nullptr; 
        if (onEdgeFlag == 0) flaggedHe = heCandidate;
        else if (onEdgeFlag == 1) flaggedHe = heCandidate->next;
        else if (onEdgeFlag == 2) flaggedHe = heCandidate->next->next;
        if (flaggedHe->data > 0) {
          found = false;
          heCandidate = flaggedHe;
        }
      }
      std::vector<PolyMesh::HalfEdge *> _touched;
      if (heCandidate && found){ // this means it is NOT a constrained edge
        pm->split_triangle(-1, cc[0], cc[1], cc[2], heCandidate->f, delaunayCriterionColors, nullptr, &_touched);
      }
      else { // this means it is a constrained edge
        SVector3 p = 0.5*(heCandidate->v->position + heCandidate->next->v->position);
        cc.setPosition(p.x(), p.y(), p.z());
        if ( heCandidate->opposite){
          pm->split_edge(heCandidate, cc, -1);
          // int heData = heCandidate->data;
          int heData = bndTag;
          heCandidate->next->opposite->f->data = heCandidate->f->data;
          heCandidate->opposite->f->data = heCandidate->next->opposite->next->opposite->f->data;
          heCandidate->data = heData; // constrain them again
          heCandidate->opposite->data = heData; // constrain them again
          heCandidate->next->opposite->next->data = heData; // constrain them again
          heCandidate->next->opposite->next->opposite->data = heData; // constrain them again
          std::vector<PolyMesh::HalfEdge *> new_hes;
          new_hes.push_back(heCandidate);
          new_hes.push_back(heCandidate->next);
          new_hes.push_back(heCandidate->next->next);
          new_hes.push_back(heCandidate->next->opposite);
          new_hes.push_back(heCandidate->next->opposite->next);
          new_hes.push_back(heCandidate->next->opposite->next->next);
          _delaunayCheckColors(pm, new_hes, &_touched);
        }
        SVector3 dist = cc-heCandidate->v->position;
        std::vector<PolyMesh::Vertex *> closeVertices;
        getVerticesWithinRadius(pm, pm->vertices.back(), dist.norm(), &closeVertices);
        if (closeVertices.size() > 0){
          _touched.clear();
          for (auto vv : closeVertices){
            std::vector<PolyMesh::HalfEdge *> _tlocal;
            std::vector<PolyMesh::HalfEdge *> _nhes;
            if (vv->he->f->data == tag && pm->degree(vv) > 0 && !boundaryCheck(pm, vv)) {
              _deleteVertex(pm, vv, &_nhes);
            }
            _delaunayCheckColors(pm, _nhes, &_tlocal);
            _touched.insert(_touched.end(), _tlocal.begin(), _tlocal.end());
          }
          for(auto face_it = _badFaces.begin() ; face_it != _badFaces.end(); face_it++)
            if (!(*face_it)->he) _badFaces.erase(face_it--);
        }
      }
      PolyMesh::Vertex* v = pm->vertices.back();
      v->data = newTag++;
      sizeAtNodes[v->data] = field->operator()(v->position.x(), v->position.y(), 0, NULL);
      // sizeAtNodes[v->data] = BGM_MeshSize(gf, v->position.x(), v->position.y(), v->position.x(), v->position.y(), 0);
      std::vector<PolyMesh::Face *> _newFaces;
      for(auto _h : _touched){
          if(_h->f && _h->f->he != nullptr && std::find(_newFaces.begin(), _newFaces.end(), _h->f) == _newFaces.end())
            _newFaces.push_back(_h->f);
      }
      for(auto pf : _newFaces) {
        double q, R, s;
        SPoint3 cc;
        faceInfo(pf->he, cc, &R, &q);
        s = _faceSizeFromMap(pf->he, sizeAtNodes);
        auto it = std::find(_badFaces.begin(), _badFaces.end(), pf); 
        if(it != _badFaces.end()) { 
          _badFaces.erase(it);
        }
        if((q < _limit && R/s > _sizeMinFactor) || R/s > _size){
          insert_sorted(_badFaces, pf, faceCompareFct);
        }
      }
    }
  }
  printf("refine done \n");
}

// static bool edgeIntersect(bndEdge* edge, const Coord<2> &bbmin, const Coord<2> &bbmax) {
//   BBox<2> bbox_ed;
//   bbox_ed.extends({edge->x0, edge->y0});
//   bbox_ed.extends({edge->x1, edge->y1});
//   BBox<2> bbox_search;
//   bbox_search.extends(bbmin);
//   bbox_search.extends(bbmax);
//   return bbox_ed.intersects(bbox_search);
// }

// void alphaShapePolyMesh2Gmsh(PolyMesh* pm, const int tag, const int bndTag, const std::string & boundaryModel){
//   // std::vector<std::pair<int, int>> dimTag;
//   // dimTag.push_back(std::make_pair(2, tag));

//   // color the boundary edges with the solid geometry
//   GModel* gm_boundary = GModel::findByName(boundaryModel);
//   GModel* gm_alphaShape = GModel::current();
//   if (gm_boundary == nullptr) {
//     Msg::Error("Boundary model not found");
//     return;
//   }
//   std::vector<GEntity*> bndEntities;
//   gm_boundary->getEntities(bndEntities, 1); 

//   BBox<2> bbox;
//   // std::unordered_set<MVertex*> gVertices;
//   std::vector<bndEdge> bndEdges;
//   std::unordered_map<int, std::vector<size_t>> bndMap;
//   bndMap[bndTag] = std::vector<size_t>();
//   for (auto e : bndEntities){
//     bndMap[e->tag()] = std::vector<size_t>();
//   }
//   for (auto he : pm->hedges){
//     if (he->data < 0 || he->f == nullptr || he->f->data != tag) continue;
//     bndMap[he->data].push_back(he->v->data);
//     bndMap[he->data].push_back(he->next->v->data); 
//   }
//   gm_alphaShape->deleteMesh();
//   // gm_alphaShape->destroy(true);
//   // gmsh::model::addDiscreteEntity(2, tag);

//   std::vector<size_t> nodeTags;
//   std::vector<double> coords;
//   for (auto v : pm->vertices){
//     if (v->data == -1 || v->he == nullptr || !checkVertexConnection(v, tag)) continue;
//     coords.push_back(v->position.x());
//     coords.push_back(v->position.y());
//     coords.push_back(v->position.z());
//     nodeTags.push_back(size_t(v->data));
//   }
//   gmsh::model::mesh::addNodes(2, tag, nodeTags, coords);
  
//   std::vector<size_t> edTags;
//   for (auto bnd : bndMap){
//     // gmsh::model::addDiscreteEntity(1, bnd.first);
//     gmsh::model::mesh::addElementsByType(bnd.first, 1, edTags, bnd.second);
//   }

//   std::vector<size_t> triangles, triangleTag;
//   for (auto f : pm->faces){
//     if (f->he == nullptr || f->data != tag) continue;
//     int triangle[3] = {f->he->v->data, f->he->next->v->data, f->he->next->next->v->data};
//     if (triangle[0] == -1 || triangle[1] == -1 || triangle[2] == -1) continue;
//     for (auto n : triangle) triangles.push_back(size_t(n));
//   }
//   gmsh::model::mesh::addElementsByType(tag, 2, triangleTag, triangles);
//   delete pm;
// }

void _createBoundaryOctree(const std::string & boundaryModel, const int bndTag, OctreeNode<2, 32, alphaShapeBndEdge*>& octree, std::vector<alphaShapeBndEdge>& bndEdges){
    GModel* gm_alphaShape = GModel::current();
    GModel* gm_boundary = GModel::findByName(boundaryModel);
    BBox<2> bbox;
    std::vector<GEntity*> bndEntities;
    gm_boundary->getEntities(bndEntities, 1); 
    // std::unordered_set<MVertex*> gVertices;
    bndEdges.clear();
    for (auto e : bndEntities){
      size_t n_elem = e->getNumMeshElements();
      for (size_t i_el = 0; i_el<n_elem; i_el++){
        MElement *elem = e->getMeshElement(i_el);
        if(elem->getDim() != 1) continue;
        alphaShapeBndEdge bd = {elem->getVertex(0)->x(), elem->getVertex(0)->y(), elem->getVertex(1)->x(), 
        elem->getVertex(1)->y(), e->tag()};
        bndEdges.push_back(bd);
        bbox.extends({bd.x0, bd.y0});
        bbox.extends({bd.x1, bd.y1});
      }
    }
    bbox*=1.01;
    octree.set_bbox(bbox);
    // OctreeNode<2, 32, alphaShapeBndEdge*> octree(bbox);
    for (auto &ed : bndEdges){
      BBox<2> ed_bbox;
      ed_bbox.extends({ed.x0, ed.y0});
      ed_bbox.extends({ed.x1, ed.y1});
      octree.add(&ed, ed_bbox);
    }
    gm_alphaShape->setAsCurrent();
    // return &octree;
}

void alphaShapePolyMesh2Gmsh(PolyMesh* pm, const int tag, const int bndTag, const std::string & boundaryModel, OctreeNode<2, 32, alphaShapeBndEdge*> &octree){
  // std::vector<std::pair<int, int>> dimTag;
  // dimTag.push_back(std::make_pair(2, tag));

  // color the boundary edges with the solid geometry
  GModel* gm_alphaShape = GModel::current();
  GModel* gm_boundary = GModel::findByName(boundaryModel);
  if (gm_boundary == nullptr) {
    Msg::Error("Boundary model not found");
    return;
  }

<<<<<<< HEAD
  BBox<2> bbox;
  // std::unordered_set<MVertex*> gVertices;
  std::vector<bndEdge> bndEdges;
  std::unordered_map<int, std::vector<size_t>> bndMap;
  bndMap[bndTag] = std::vector<size_t>();
  for (auto e : bndEntities){
    GEdge* ge = (GEdge*)e;
    size_t n_elem = e->getNumMeshElements();
    for (size_t i_el = 0; i_el<n_elem; i_el++){
      MElement *elem = e->getMeshElement(i_el);
      if(elem->getDim() != 1) continue;
      // gVertices.insert(elem->getVertex(0));
      // gVertices.insert(elem->getVertex(1));
      // std::array<double, 4> edge = {elem->getVertex(0)->x(), elem->getVertex(0)->y(), elem->getVertex(1)->x(), elem->getVertex(1)->y()};
      bndEdge bd = {elem->getVertex(0)->x(), elem->getVertex(0)->y(), elem->getVertex(1)->x(), elem->getVertex(1)->y(), e->tag()};
      bndMap[e->tag()] = std::vector<size_t>();
      bndEdges.push_back(bd);
      bbox.extends({bd.x0, bd.y0});
      bbox.extends({bd.x1, bd.y1});
    }
  }
  bbox*=1.01;
  OctreeNode<2, 32, bndEdge*> octree(bbox);
  // OctreeNode<2, 64, bndEdge*, edgeIntersect> octree(bbox);
  for (auto &ed : bndEdges){
    BBox<2> ed_bbox;
    ed_bbox.extends({ed.x0, ed.y0});
    ed_bbox.extends({ed.x1, ed.y1});
    octree.add(&ed, ed_bbox);
    // octree.add(&ed);
  }

  std::vector<bndEdge*> result;
=======
  std::vector<alphaShapeBndEdge*> result;
>>>>>>> 6cac7259
  std::set<int> resultTags0;
  std::set<int> resultTags1;
  std::set<int> intersection;
  double eps = 1e-10;
  std::unordered_map<int, std::vector<size_t>> bndMap;
  bndMap[bndTag] = std::vector<size_t>();
  for (auto he : pm->hedges){
    if (he->data < 0 || he->f == nullptr || he->f->data != tag) continue;
    // if (bndMap.find(he->data) == bndMap.end()) bndMap[he->data] = std::vector<size_t>();
    resultTags0.clear();
    resultTags1.clear();
    intersection.clear();
    BBox<2> search_bbox;
    search_bbox.extends({he->v->position.x(), he->v->position.y()});
    search_bbox*=(1+eps);
    result.clear();
    octree.search(search_bbox, result);
    if (result.size() == 0){  // free surface!!!
      bndMap[bndTag].push_back(he->v->data);
      bndMap[bndTag].push_back(he->next->v->data); 
      he->data = bndTag; 
      continue;
    }
    for (auto &ed : result) resultTags0.insert(ed->tag);
    BBox<2> search_bbox1;
    search_bbox1.extends({he->next->v->position.x(), he->next->v->position.y()});
    search_bbox1*=(1+eps);
    result.clear();
    octree.search(search_bbox1, result);
    if (result.size() == 0){ // free surface!!!
      bndMap[bndTag].push_back(he->v->data);
      bndMap[bndTag].push_back(he->next->v->data);
      he->data = bndTag; 
      continue; 
    }
    for (auto &ed : result) resultTags1.insert(ed->tag);
    std::set_intersection(resultTags0.begin(), resultTags0.end(), resultTags1.begin(), resultTags1.end(), std::inserter(intersection, intersection.begin()));
    if (intersection.size() == 1){
      bndMap[*intersection.begin()].push_back(he->v->data);
      bndMap[*intersection.begin()].push_back(he->next->v->data);
      he->data = *intersection.begin();
    }
    else {
      printf("there are two intersecting edges that work at %f, %f \n", he->v->position.x(), he->v->position.y());
    }
  }

  gm_alphaShape->deleteMesh();

  std::vector<size_t> nodeTags;
  std::vector<double> coords;
  for (auto v : pm->vertices){
    if (v->data == -1 || v->he == nullptr || !checkVertexConnection(v, tag)) continue;
    coords.push_back(v->position.x());
    coords.push_back(v->position.y());
    coords.push_back(v->position.z());
    nodeTags.push_back(size_t(v->data));
  }
  gmsh::model::mesh::addNodes(2, tag, nodeTags, coords);
  
  std::vector<size_t> edTags;
  for (auto bnd : bndMap){
    gmsh::model::mesh::addElementsByType(bnd.first, 1, edTags, bnd.second);
  }

  std::vector<size_t> triangles, triangleTag;
  for (auto f : pm->faces){
    if (f->he == nullptr || f->data != tag) continue;
    int triangle[3] = {f->he->v->data, f->he->next->v->data, f->he->next->next->v->data};
    if (triangle[0] == -1 || triangle[1] == -1 || triangle[2] == -1) continue;
    for (auto n : triangle) triangles.push_back(size_t(n));
  }
  gmsh::model::mesh::addElementsByType(tag, 2, triangleTag, triangles);
  delete pm;
  gm_alphaShape->setAsCurrent();
}


#endif<|MERGE_RESOLUTION|>--- conflicted
+++ resolved
@@ -2025,8 +2025,6 @@
   }
 }
 
-<<<<<<< HEAD
-=======
 // static PolyMesh::Face *WalkGeneral(PolyMesh::Face *f, double x, double y)
 // {
 //   double POS[2] = {x, y};
@@ -2078,7 +2076,6 @@
 //   return nullptr;
 // }
 
->>>>>>> 6cac7259
 static PolyMesh::Face *WalkGeneral(PolyMesh::Face *f, double x, double y, PolyMesh::HalfEdge** heBnd = nullptr)
 {
   double POS[2] = {x, y};
@@ -3220,14 +3217,6 @@
   return 1./3.* (sizeAtNodes[he->v->data] + sizeAtNodes[he->next->v->data] + sizeAtNodes[he->next->next->v->data]);
 }
 
-<<<<<<< HEAD
-PolyMesh* _alphaShapeDelaunay2D(const int tag, const std::string boundaryModel){
-  GModel* gm_boundary = GModel::findByName(boundaryModel);
-  GModel* gm_alphaShape = GModel::current();
-  GFace* gf = GModel::current()->getFaceByTag(tag);
-  PolyMesh *pm = new PolyMesh;
-  SBoundingBox3d bb = gm_boundary->bounds();
-=======
 PolyMesh* _alphaShapeDelaunay2D(const int tag, const std::string boundaryModelName){
   GModel *current = GModel::current();
   GModel *model_boundary = GModel::findByName(boundaryModelName);
@@ -3239,7 +3228,6 @@
   current->setAsCurrent();
   GFace* gf = GModel::current()->getFaceByTag(tag);
   PolyMesh *pm = new PolyMesh;
->>>>>>> 6cac7259
   for(auto &v : gf->mesh_vertices) {
     bb += SPoint3(v->x(), v->y(), 0);
   }
@@ -3559,10 +3547,7 @@
     SVector3 X(gv->x(), gv->y(), gv->z());
     PolyMesh::HalfEdge* heBnd = nullptr;
     PolyMesh::Face* f = WalkGeneral(pm->faces[0], X.x(), X.y(), &heBnd);
-<<<<<<< HEAD
-=======
     // PolyMesh::Face* f = WalkGeneral(pm->faces[0], X.x(), X.y());
->>>>>>> 6cac7259
     if (heBnd != nullptr && (heBnd->data == bndTag || heBnd->opposite->data == bndTag)){
     // if (heBnd != nullptr && (heBnd->data == bndTag)){
       if (heBnd->data != bndTag) {
@@ -3589,15 +3574,9 @@
       heBnd->next->opposite->f->data = heBnd->f->data;
       heBnd->opposite->f->data = heBnd->next->opposite->next->opposite->f->data;
       heBnd->data = bndTag; // constrain them again
-<<<<<<< HEAD
-      // heBnd->opposite->data = bndTag; // constrain them again
-      heBnd->next->opposite->next->data = bndTag; // constrain them again
-      // heBnd->next->opposite->next->opposite->data = bndTag; // constrain them again
-=======
       heBnd->opposite->data = bndTag; // constrain them again
       heBnd->next->opposite->next->data = bndTag; // constrain them again
       heBnd->next->opposite->next->opposite->data = bndTag; // constrain them again
->>>>>>> 6cac7259
     }
     else if (f != nullptr && f->data == tag){
       PolyMesh::HalfEdge* he = f->he;
@@ -4621,43 +4600,7 @@
     return;
   }
 
-<<<<<<< HEAD
-  BBox<2> bbox;
-  // std::unordered_set<MVertex*> gVertices;
-  std::vector<bndEdge> bndEdges;
-  std::unordered_map<int, std::vector<size_t>> bndMap;
-  bndMap[bndTag] = std::vector<size_t>();
-  for (auto e : bndEntities){
-    GEdge* ge = (GEdge*)e;
-    size_t n_elem = e->getNumMeshElements();
-    for (size_t i_el = 0; i_el<n_elem; i_el++){
-      MElement *elem = e->getMeshElement(i_el);
-      if(elem->getDim() != 1) continue;
-      // gVertices.insert(elem->getVertex(0));
-      // gVertices.insert(elem->getVertex(1));
-      // std::array<double, 4> edge = {elem->getVertex(0)->x(), elem->getVertex(0)->y(), elem->getVertex(1)->x(), elem->getVertex(1)->y()};
-      bndEdge bd = {elem->getVertex(0)->x(), elem->getVertex(0)->y(), elem->getVertex(1)->x(), elem->getVertex(1)->y(), e->tag()};
-      bndMap[e->tag()] = std::vector<size_t>();
-      bndEdges.push_back(bd);
-      bbox.extends({bd.x0, bd.y0});
-      bbox.extends({bd.x1, bd.y1});
-    }
-  }
-  bbox*=1.01;
-  OctreeNode<2, 32, bndEdge*> octree(bbox);
-  // OctreeNode<2, 64, bndEdge*, edgeIntersect> octree(bbox);
-  for (auto &ed : bndEdges){
-    BBox<2> ed_bbox;
-    ed_bbox.extends({ed.x0, ed.y0});
-    ed_bbox.extends({ed.x1, ed.y1});
-    octree.add(&ed, ed_bbox);
-    // octree.add(&ed);
-  }
-
-  std::vector<bndEdge*> result;
-=======
   std::vector<alphaShapeBndEdge*> result;
->>>>>>> 6cac7259
   std::set<int> resultTags0;
   std::set<int> resultTags1;
   std::set<int> intersection;
