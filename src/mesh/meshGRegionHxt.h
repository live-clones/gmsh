--- conflicted
+++ resolved
@@ -1,8 +1,5 @@
-<<<<<<< HEAD
-// Gmsh - Copyright (C) 1997-2021 C. Geuzaine, J.-F. Remacle
-=======
 // Gmsh - Copyright (C) 1997-2023 C. Geuzaine, J.-F. Remacle
->>>>>>> 619dcb5b
+
 //
 // See the LICENSE.txt file in the Gmsh root directory for license information.
 // Please report all issues on https://gitlab.onelab.info/gmsh/gmsh/issues.
