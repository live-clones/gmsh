--- conflicted
+++ resolved
@@ -916,11 +916,7 @@
     int nIterWinslow = 10;
     double timeMax = 100.;
     for(GFace *gf : m->getFaces()) {
-<<<<<<< HEAD
-      //      if(gf->geomType() == GFace::Plane) {
-=======
       //      if(gf->geomType() == GFace::Plane || gf->geomType() == GFace::DiscreteSurface) {
->>>>>>> 3fd18fbc
         untangleGFaceMeshConstrained(gf, nIterWinslow, timeMax);
 	//      }
 	//      else {
