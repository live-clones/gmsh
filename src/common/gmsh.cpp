--- conflicted
+++ resolved
@@ -5440,9 +5440,6 @@
     return;
   }
 #if defined(HAVE_MESH)
-<<<<<<< HEAD
-  meshTriangulate2d(coord,tri);
-=======
   SBoundingBox3d bbox;
   for(std::size_t i = 0; i < coord.size(); i += 2)
     bbox += SPoint3(coord[i], coord[i + 1], 0.);
@@ -5467,7 +5464,6 @@
   }
   for(std::size_t i = 0; i < verts.size(); i++) delete verts[i];
   for(std::size_t i = 0; i < tris.size(); i++) delete tris[i];
->>>>>>> dc02a3f7
 #else
   Msg::Error("triangulate requires the mesh module");
 #endif
