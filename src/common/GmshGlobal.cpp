--- conflicted
+++ resolved
@@ -351,9 +351,6 @@
     else if(CTX::instance()->batch == 9) {
       GModel::current()->computeSizeField();
     }
-<<<<<<< HEAD
-    else if(CTX::instance()->batch == 69) { // FIXME TEST
-=======
     else if(CTX::instance()->batch == 69) {
 
       //      void testRelaying();
@@ -361,14 +358,12 @@
       //      
       //
       
->>>>>>> 0fc289c3
       std::vector<int> tags;
       computeCrossField(GModel::current(), tags);
       GoodbyeMessage();
       CTX::instance()->batch = 0;
       // still a bug in allocation somewhere
       exit(0);
-      
     }
     else if(CTX::instance()->batch == 70) { // FIXME TEST
       makeMeshGeodesic (GModel::current());
