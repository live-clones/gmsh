// Gmsh - Copyright (C) 1997-2024 C. Geuzaine, J.-F. Remacle
//
// See the LICENSE.txt file in the Gmsh root directory for license information.
// Please report all issues on https://gitlab.onelab.info/gmsh/gmsh/issues.

#include "GmshConfig.h"

#if defined(HAVE_MESH)

#include "AnalyseMeshQuality.h"
#include "OS.h"
#include "Context.h"
#include "PView.h"
#include "GModel.h"
#include "MElement.h"
#include "polynomialBasis.h"
#include "bezierBasis.h"
<<<<<<< HEAD
#include "polynomialBasis.h"
=======
#include "qualityMeasuresJacobian.h"
>>>>>>> 5aa1d110
#include <sstream>
#if defined(HAVE_OPENGL)
#include "drawContext.h"
#endif
#if defined(HAVE_VISUDEV)
#include "BasisFactory.h"
#endif

StringXNumber CurvedMeshOptions_Number[] = {
  {GMSH_FULLRC, "JacobianDeterminant", nullptr, 0},
  {GMSH_FULLRC, "IGEMeasure", nullptr, 0},
  {GMSH_FULLRC, "ICNMeasure", nullptr, 0},
  {GMSH_FULLRC, "HidingThreshold", nullptr, 99},
  {GMSH_FULLRC, "ThresholdGreater", nullptr, 1},
  {GMSH_FULLRC, "CreateView", nullptr, 0},
  {GMSH_FULLRC, "Recompute", nullptr, 0},
  {GMSH_FULLRC, "DimensionOfElements", nullptr, -1}
#if defined(HAVE_VISUDEV)
  ,
  {GMSH_FULLRC, "Element to draw quality", nullptr, 0}
#endif
};

extern "C" {
GMSH_Plugin *GMSH_RegisterAnalyseMeshQualityPlugin()
{
  return new GMSH_AnalyseMeshQualityPlugin();
}
}

int GMSH_AnalyseMeshQualityPlugin::getNbOptions() const
{
  return sizeof(CurvedMeshOptions_Number) / sizeof(StringXNumber);
}

StringXNumber *GMSH_AnalyseMeshQualityPlugin::getOption(int iopt)
{
  return &CurvedMeshOptions_Number[iopt];
}

std::string GMSH_AnalyseMeshQualityPlugin::getHelp() const
{
  return "Plugin(AnalyseMeshQuality) analyses the quality of the elements "
         "of a given dimension in the current model. Depending on the input "
         "parameters it computes the minimum of the Jacobian determinant (J), "
         "the IGE quality measure (Inverse Gradient Error) and/or the ICN "
         "quality measure (Condition Number). Statistics are printed and, "
         "if requested, a model-based post-processing view is created for each "
         "quality measure. The plugin can optionally hide elements by "
         "comparing the measure to a prescribed threshold.\n"
         "\n"
         "J is faster to compute but gives information only on element "
         "validity while the other measures also give information on element "
         "quality. The IGE measure is related to the error on the gradient of "
         "the finite element solution. It is the scaled Jacobian for quads and "
         "hexes and a new measure for triangles and tetrahedra. "
         "The ICN measure is related to the condition number of the stiffness "
         "matrix. (See the article \"Efficient computation of the minimum of "
         "shape quality measures on curvilinear finite elements\" for "
         "details.)\n"
         "\n"
         "Parameters:\n"
         "\n"
         "- `JacobianDeterminant': compute J?\n"
         "\n"
         "- `IGEMeasure': compute IGE?\n"
         "\n"
         "- `ICNMeasure': compute ICN?\n"
         "\n"
         "- `HidingThreshold': hide all elements for which min(mu) is "
         "strictly greater than (if `ThresholdGreater' == 1) or less than "
         "(if `ThresholdGreater' == 0) the threshold, where mu is ICN if "
         "`ICNMeasure' == 1, IGE if `IGEMeasure' == 1 or min(J)/max(J) if "
         "`JacobianDeterminant' == 1.\n"
         "\n"
         "- `CreateView': create a model-based view of min(J)/max(J), "
         "min(IGE) and/or min(ICN)?\n"
         "\n"
         "- `Recompute': force recomputation (set to 1 if the mesh has "
         "changed).\n"
         "\n"
         "- `DimensionOfElements': analyse elements of the given dimension if "
         "equal to 1, 2 or 3; analyse 2D and 3D elements if equal to 4; "
         "or analyse elements of the highest dimension if equal to -1.";
}

PView *GMSH_AnalyseMeshQualityPlugin::execute(PView *v)
{
  _m = GModel::current();
  int computeJac = static_cast<int>(CurvedMeshOptions_Number[0].def);
  int computeIGE = static_cast<int>(CurvedMeshOptions_Number[1].def);
  int computeICN = static_cast<int>(CurvedMeshOptions_Number[2].def);
  double threshold = CurvedMeshOptions_Number[3].def;
  bool thresholdGreater = static_cast<bool>(CurvedMeshOptions_Number[4].def);
  bool createView = static_cast<bool>(CurvedMeshOptions_Number[5].def);
  bool recompute = static_cast<bool>(CurvedMeshOptions_Number[6].def);
  int askedDim = static_cast<int>(CurvedMeshOptions_Number[7].def);

#if defined(HAVE_VISUDEV)
  _pwJac = computeJac / 2;
  _pwIGE = computeIGE / 2;
  _pwICN = computeICN / 2;

  _numElementToScan = static_cast<int>(CurvedMeshOptions_Number[8].def);
  _viewOrder = 0;
  _dataPViewJac.clear();
  _dataPViewIGE.clear();
  _dataPViewICN.clear();
#endif

  if(askedDim < 0 || askedDim > 4) askedDim = _m->getDim();

  if(recompute) _clear(askedDim);

  // Compute what have to
  bool printStatJ = false;
  bool printStatS = false;
  bool printStatI = false;
  for(int dim = 1; dim <= 3 && dim <= _m->getDim(); ++dim) {
    if((askedDim == 4 && dim > 1) || dim == askedDim) {
      if(!_computedJac[dim - 1]) {
        double time = Cpu(), w = TimeOfDay();
        Msg::StatusBar(true, "Computing Jacobian for %dD elements...", dim);
        _computeMinMaxJandValidity(dim);
        Msg::StatusBar(true,
                       "Done computing Jacobian for %dD elements (Wall %gs, "
                       "CPU %gs)",
                       dim, TimeOfDay() - w, Cpu() - time);
        printStatJ = true;
      }
      if(computeIGE && !_computedIGE[dim - 1]) {
        double time = Cpu(), w = TimeOfDay();
        Msg::StatusBar(true, "Computing IGE for %dD elements...", dim);
        _computeMinIGE(dim);
        Msg::StatusBar(true,
                       "Done computing IGE for %dD elements (Wall %gs, "
                       "CPU %gs)",
                       dim, TimeOfDay() - w, Cpu() - time);
        printStatS = true;
      }
      if(computeICN && !_computedICN[dim - 1]) {
        double time = Cpu(), w = TimeOfDay();
        Msg::StatusBar(true, "Computing ICN for %dD elements...", dim);
        _computeMinICN(dim);
        Msg::StatusBar(true,
                       "Done computing ICN for %dD elements (Wall %gs, "
                       "CPU %gs)",
                       dim, TimeOfDay() - w, Cpu() - time);
        printStatI = true;
      }
    }
  }
  if(printStatJ) _printStatJacobian();
  if(printStatS) _printStatIGE();
  if(printStatI) _printStatICN();

#if defined(HAVE_VISUDEV)
  _createPViewPointwise();
#endif

  // Create PView
  PView *view = nullptr;
  if(createView) {
    for(int dim = 1; dim <= 3; ++dim) {
      if((askedDim == 4 && dim > 1) || dim == askedDim) {
        if(!_pviewJac[dim - 1] && computeJac) {
          _pviewJac[dim - 1] = true;
          std::map<int, std::vector<double> > dataPV;
          for(std::size_t i = 0; i < _data.size(); ++i) {
            MElement *const el = _data[i].element();
            if(el->getDim() == dim) {
              double q = 0;
              if(_data[i].maxJ() > 0)
                q = _data[i].minJ() / _data[i].maxJ();
              else if(_data[i].maxJ() < 0)
                q = _data[i].maxJ() / _data[i].minJ();
              dataPV[el->getNum()].push_back(q);
            }
          }
          if(dataPV.size()) {
            std::stringstream name;
            name << "minJ/maxJ " << dim << "D";
            view = new PView(name.str().c_str(), "ElementData", _m, dataPV);
          }
        }
        if(!_pviewIGE[dim - 1] && computeIGE) {
          _pviewIGE[dim - 1] = true;
          std::map<int, std::vector<double> > dataPV;
          for(std::size_t i = 0; i < _data.size(); ++i) {
            MElement *const el = _data[i].element();
            if(el->getDim() == dim)
              dataPV[el->getNum()].push_back(_data[i].minS());
          }
          if(dataPV.size()) {
            std::stringstream name;
            name << "IGE " << dim << "D";
            view = new PView(name.str().c_str(), "ElementData", _m, dataPV);
          }
        }
        if(!_pviewICN[dim - 1] && computeICN) {
          _pviewICN[dim - 1] = true;
          std::map<int, std::vector<double> > dataPV;
          for(std::size_t i = 0; i < _data.size(); ++i) {
            MElement *const el = _data[i].element();
            if(el->getDim() == dim)
              dataPV[el->getNum()].push_back(_data[i].minI());
          }
          if(dataPV.size()) {
            std::stringstream name;
            name << "ICN " << dim << "D";
            view = new PView(name.str().c_str(), "ElementData", _m, dataPV);
          }
        }
      }
    }
  }

  // hide elements
  int whichMeasure = computeICN ? 2 : computeIGE ? 1 : computeJac ? 0 : -1;
  if(threshold < 99 && whichMeasure >= 0) {
    _hideWithThreshold(askedDim, whichMeasure, threshold, thresholdGreater);
    CTX::instance()->mesh.changed = ENT_ALL;
#if defined(HAVE_OPENGL)
    drawContext::global()->draw();
#endif
  }

  return view;
}

void GMSH_AnalyseMeshQualityPlugin::_computeMinMaxJandValidity(int dim)
{
  if(_computedJac[dim - 1]) return;

  std::set<GEntity *, GEntityPtrFullLessThan> entities;
  switch(dim) {
  case 3:
    for(auto it = _m->firstRegion(); it != _m->lastRegion(); it++)
      entities.insert(*it);
    break;
  case 2:
    for(auto it = _m->firstFace(); it != _m->lastFace(); it++)
      entities.insert(*it);
    break;
  case 1:
    for(auto it = _m->firstEdge(); it != _m->lastEdge(); it++)
      entities.insert(*it);
    break;
  default: return;
  }

  int cntInverted = 0;
  for(auto it = entities.begin(); it != entities.end(); ++it) {
    GEntity *entity = *it;
    unsigned num = entity->getNumMeshElements();
    if (!num) continue;

    fullMatrix<double> *normals = nullptr;
    switch(dim) {
    case 3:
      Msg::StatusBar(true, "Volume %d: checking the Jacobian of %d elements",
                     entity->tag(), num);
      break;
    case 2:
      Msg::StatusBar(true, "Surface %d: checking the Jacobian of %d elements",
                     entity->tag(), num);
<<<<<<< HEAD
      // check the classical case of 2D planar meshes in the z=0 plane to issue
      // a warning if the mesh is oriented along -z
      if(entity->geomType() == GEntity::DiscreteSurface) {
        SBoundingBox3d bb = entity->bounds();
        if(!bb.empty() && bb.max().z() - bb.min().z() == .0) {
=======
      {
        SVector3 n;
        if(((GFace *)entity)->normalToPlanarMesh(n)) {
>>>>>>> 5aa1d110
          normals = new fullMatrix<double>(1, 3);
          normals->set(0, 0, n(0));
          normals->set(0, 1, n(1));
          normals->set(0, 2, n(2));
        }
      }
      break;
    case 1:
      Msg::StatusBar(true, "Line %d: checking the Jacobian of %d elements",
                     entity->tag(), num);
      break;
    default: break;
    }

    MsgProgressStatus progress(num);

    _data.reserve(_data.size() + num);
    for(unsigned i = 0; i < num; ++i) {
      MElement *el = entity->getMeshElement(i);
      double min, max;
      jacobianBasedQuality::minMaxJacobianDeterminant(el, min, max, normals);
      _data.push_back(data_elementMinMax(el, min, max));
      if(min < 0 && max < 0) ++cntInverted;
      progress.next();

#if defined(HAVE_VISUDEV)
      _computePointwiseQuantities(el, normals);
#endif
    }
    if(normals) delete normals;
  }
  if(cntInverted) {
    Msg::Warning("%d element%s completely inverted", cntInverted,
                 (cntInverted > 1) ? "s are" : " is");
  }
  _computedJac[dim - 1] = true;
  bezierCoeff::releasePools();
}

void GMSH_AnalyseMeshQualityPlugin::_computeMinIGE(int dim)
{
  if(_computedIGE[dim - 1]) return;

  MsgProgressStatus progress(_data.size());

  for(std::size_t i = 0; i < _data.size(); ++i) {
    MElement *const el = _data[i].element();
    if(el->getDim() != dim) continue;
    if(_data[i].minJ() <= 0 && _data[i].maxJ() >= 0) { _data[i].setMinS(0); }
    else {
      _data[i].setMinS(jacobianBasedQuality::minIGEMeasure(el, true));
    }
    progress.next();
  }

  _computedIGE[dim - 1] = true;
}

void GMSH_AnalyseMeshQualityPlugin::_computeMinICN(int dim)
{
  if(_computedICN[dim - 1]) return;

  MsgProgressStatus progress(_data.size());

  for(std::size_t i = 0; i < _data.size(); ++i) {
    MElement *const el = _data[i].element();
    if(el->getDim() != dim) continue;
    if(_data[i].minJ() <= 0 && _data[i].maxJ() >= 0) { _data[i].setMinI(0); }
    else {
      _data[i].setMinI(jacobianBasedQuality::minICNMeasure(el, true));
    }
    progress.next();
  }

  _computedICN[dim - 1] = true;
}

int GMSH_AnalyseMeshQualityPlugin::_hideWithThreshold(int askedDim,
                                                      int whichMeasure,
                                                      double threshold,
                                                      bool greater)
{
  int nHidden = 0;
  for(std::size_t i = 0; i < _data.size(); ++i) {
    MElement *const el = _data[i].element();
    const int dim = el->getDim();
    if((askedDim == 4 && dim > 1) || dim == askedDim) {
      double q = 1.;
      switch(whichMeasure) {
      case 2: q = _data[i].minI(); break;
      case 1: q = _data[i].minS(); break;
      case 0:
        if(_data[i].maxJ() > 0)
          q = _data[i].minJ() / _data[i].maxJ();
        else if(_data[i].maxJ() < 0)
          q = _data[i].maxJ() / _data[i].minJ();
      }
      if((greater && q > threshold) || (!greater && q < threshold)) {
        el->setVisibility(0);
        ++nHidden;
      }
      else {
        el->setVisibility(1);
      }
    }
  }
  return nHidden;
}

void GMSH_AnalyseMeshQualityPlugin::_printStatJacobian()
{
  if(_data.empty()) {
    Msg::Info("No stat to print");
    return;
  }
  double infminJ, supminJ, avgminJ;
  double infratJ, supratJ, avgratJ;
  double avgratJc;
  int count = 0, countc = 0;

  infminJ = infratJ = 1e10;
  supminJ = supratJ = -1e10;
  avgminJ = avgratJ = avgratJc = 0;

  for(std::size_t i = 0; i < _data.size(); ++i) {
    infminJ = std::min(infminJ, _data[i].minJ());
    supminJ = std::max(supminJ, _data[i].minJ());
    avgminJ += _data[i].minJ();

    double q = 0;
    if(_data[i].maxJ() > 0)
      q = _data[i].minJ() / _data[i].maxJ();
    else if(_data[i].maxJ() < 0)
      q = _data[i].maxJ() / _data[i].minJ();
    infratJ = std::min(infratJ, q);
    supratJ = std::max(supratJ, q);
    avgratJ += q;
    if(q < 1 - 1e-5) {
      avgratJc += _data[i].minJ() / _data[i].maxJ();
      ++countc;
    }

    ++count;
  }
  avgminJ /= count;
  avgratJ /= count;
  avgratJc /= countc;

  Msg::Info("minJ      = %8.3g, %8.3g, %8.3g (min, avg, max)", infminJ, avgminJ,
            supminJ);
  if(countc && countc < count)
    Msg::Info("minJ/maxJ =           %8.3g           (avg on the %d "
              "non-constant elements)",
              avgratJc, countc);
  Msg::Info("minJ/maxJ = %8.3g, %8.3g, %8.3g (worst, avg, best)", infratJ,
            avgratJ, supratJ);
}

void GMSH_AnalyseMeshQualityPlugin::_printStatIGE()
{
  if(_data.empty()) {
    Msg::Info("No stat to print");
    return;
  }
  double infminS, supminS, avgminS;
  infminS = supminS = avgminS = _data[0].minS();

  for(std::size_t i = 1; i < _data.size(); ++i) {
    infminS = std::min(infminS, _data[i].minS());
    supminS = std::max(supminS, _data[i].minS());
    avgminS += _data[i].minS();
  }
  avgminS /= _data.size();

  Msg::Info("IGE       = %8.3g, %8.3g, %8.3g (worst, avg, best)", infminS,
            avgminS, supminS);
}

void GMSH_AnalyseMeshQualityPlugin::_printStatICN()
{
  if(_data.empty()) {
    Msg::Info("No stat to print");
    return;
  }
  double infminI, supminI, avgminI;
  infminI = supminI = avgminI = _data[0].minI();

  for(std::size_t i = 1; i < _data.size(); ++i) {
    infminI = std::min(infminI, _data[i].minI());
    supminI = std::max(supminI, _data[i].minI());
    avgminI += _data[i].minI();
  }
  avgminI /= _data.size();

  Msg::Info("ICN       = %8.3g, %8.3g, %8.3g (worst, avg, best)", infminI,
            avgminI, supminI);
}

void GMSH_AnalyseMeshQualityPlugin::_clear(int askedDim)
{
  _data.clear();
  if(askedDim < 4) {
    _computedJac[askedDim - 1] = false;
    _computedIGE[askedDim - 1] = false;
    _computedICN[askedDim - 1] = false;
    _pviewJac[askedDim - 1] = false;
    _pviewIGE[askedDim - 1] = false;
    _pviewICN[askedDim - 1] = false;
  }
  else {
    _computedJac[1] = _computedJac[2] = false;
    _computedIGE[1] = _computedIGE[2] = false;
    _computedICN[1] = _computedICN[2] = false;
    _pviewJac[1] = _pviewJac[2] = false;
    _pviewIGE[1] = _pviewIGE[2] = false;
    _pviewICN[1] = _pviewICN[2] = false;
  }
}

#if defined(HAVE_VISUDEV)

void GMSH_AnalyseMeshQualityPlugin::_computePointwiseQuantities(
  MElement *el, const fullMatrix<double> *normals)
{
  if(_numElementToScan != -1 && el->getNum() != _numElementToScan) return;

  if(!_type2tag[el->getType()])
    _type2tag[el->getType()] = el->getTypeForMSH();
  else
    // Skip if element tag is different from previous elements of same type
    if(_type2tag[el->getType()] != el->getTypeForMSH())
    return;

  static fullVector<double> tmpVector;
  int num = el->getNum();

  if(!_viewOrder) {
    //    _viewOrder = std::min(10, 2 * el->getPolynomialOrder());
    _viewOrder = 9;
  }

  if(_pwJac) {
    jacobianBasedQuality::sampleJacobianDeterminant(el, _viewOrder, tmpVector,
                                                    normals);
    std::vector<double> &vec = _dataPViewJac[num];
    for(int j = 0; j < tmpVector.size(); ++j) vec.push_back(tmpVector(j));
  }

  if(_pwIGE) {
    jacobianBasedQuality::sampleIGEMeasure(el, _viewOrder, tmpVector);
    std::vector<double> &vec = _dataPViewIGE[num];
    for(int j = 0; j < tmpVector.size(); ++j) vec.push_back(tmpVector(j));
  }

  if(_pwICN) {
    //    jacobianBasedQuality::sampleICNMeasure(el, _viewOrder, tmpVector);
    //    std::vector<double> &vec = _dataPViewICN[num];
    //    for (int j = 0; j < tmpVector.size(); ++j)
    //      vec.push_back(tmpVector(j));
  }
}

void GMSH_AnalyseMeshQualityPlugin::_setInterpolationMatrices(PView *view)
{
  PViewData *viewData = view->getData();
  for(int type = 0; type < 20; ++type) {
    if(!_type2tag[type]) continue;
    viewData->deleteInterpolationMatrices(type);
    const nodalBasis *fsE = BasisFactory::getNodalBasis(_type2tag[type]);
    const polynomialBasis *pfsE = dynamic_cast<const polynomialBasis *>(fsE);
    const int hoTag = ElementType::getType(type, _viewOrder);
    const nodalBasis *fsV = BasisFactory::getNodalBasis(hoTag);
    const polynomialBasis *pfsV = dynamic_cast<const polynomialBasis *>(fsV);
    viewData->setInterpolationMatrices(type, pfsV->coefficients,
                                       pfsV->monomials, pfsE->coefficients,
                                       pfsE->monomials);
  }
}

void GMSH_AnalyseMeshQualityPlugin::_createPViewPointwise()
{
  if(_pwJac) {
    _setInterpolationMatrices(new PView("Pointwise Jacobian", "ElementNodeData",
                                        _m, _dataPViewJac, 0, 1));
  }

  if(_pwIGE) {
    _setInterpolationMatrices(
      new PView("Pointwise IGE", "ElementNodeData", _m, _dataPViewIGE, 0, 1));
  }

  if(_pwICN) {
    _setInterpolationMatrices(
      new PView("Pointwise ICN", "ElementNodeData", _m, _dataPViewICN, 0, 1));
  }
}

#endif

#endif<|MERGE_RESOLUTION|>--- conflicted
+++ resolved
@@ -15,11 +15,7 @@
 #include "MElement.h"
 #include "polynomialBasis.h"
 #include "bezierBasis.h"
-<<<<<<< HEAD
-#include "polynomialBasis.h"
-=======
 #include "qualityMeasuresJacobian.h"
->>>>>>> 5aa1d110
 #include <sstream>
 #if defined(HAVE_OPENGL)
 #include "drawContext.h"
@@ -286,17 +282,14 @@
     case 2:
       Msg::StatusBar(true, "Surface %d: checking the Jacobian of %d elements",
                      entity->tag(), num);
-<<<<<<< HEAD
       // check the classical case of 2D planar meshes in the z=0 plane to issue
       // a warning if the mesh is oriented along -z
       if(entity->geomType() == GEntity::DiscreteSurface) {
         SBoundingBox3d bb = entity->bounds();
         if(!bb.empty() && bb.max().z() - bb.min().z() == .0) {
-=======
       {
         SVector3 n;
         if(((GFace *)entity)->normalToPlanarMesh(n)) {
->>>>>>> 5aa1d110
           normals = new fullMatrix<double>(1, 3);
           normals->set(0, 0, n(0));
           normals->set(0, 1, n(1));
