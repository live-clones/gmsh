--- conflicted
+++ resolved
@@ -94,19 +94,12 @@
         toinsert.push_back(ge);
       }
     }
-<<<<<<< HEAD
     // All edges adjacent to this model edge are in the boundart layer
     // thus we only add one point on the face -- the strategy here is
     // to possibly add "fans" in a second stage as another "plugin" 
-    if(found == connectedEdges.size()) {
-      for(auto gf : connectedFaces) {
-        if(gfs.find(gf) != gfs.end()) {
-          printf("insert vertex %d in face %d\n", gv->tag(), gf->tag());
-=======
     if(found == connectedCurves.size()) {
       for(auto gf : connectedSurfaces) {
         if(inSurfacesSet.find(gf) != inSurfacesSet.end()) {
->>>>>>> 4eb02396
           MVertex *v = gv->mesh_vertices[0];
           SPoint2 param;
           if(reparamMeshVertexOnFace(v, gf, param)) {
@@ -131,11 +124,7 @@
         MVertex *v = gv->mesh_vertices[0];
         double param;
         if(reparamMeshVertexOnEdge(v, ge, param)){
-<<<<<<< HEAD
-          MVertex *newv = new MEdgeVertex(v->x(), v->y()+0.01, v->z(), ge, param-0.01);
-=======
           MVertex *newv = new MEdgeVertex(v->x(), v->y(), v->z(), ge, param);
->>>>>>> 4eb02396
           ge->mesh_vertices.push_back(newv);
           spawned[v].push_back(newv);
           printf("inserted node %lu from point %d in curve %d\n",
