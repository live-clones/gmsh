// Gmsh - Copyright (C) 1997-2024 C. Geuzaine, J.-F. Remacle
//
// See the LICENSE.txt file in the Gmsh root directory for license information.
// Please report all issues on https://gitlab.onelab.info/gmsh/gmsh/issues.

#include <sstream>
#include <set>
#include "GModel.h"
#include "MLine.h"
#include "MTriangle.h"
#include "MQuadrangle.h"
#include "meshGEdge.h"
#include "BoundaryLayer.h"
#include "winslowUntangler.h"

StringXNumber BoundaryLayerOptions_Number[] = {
  {GMSH_FULLRC, "Width", nullptr, 1.e-2},
  {GMSH_FULLRC, "Hwall", nullptr, 1.e-3},
  {GMSH_FULLRC, "Ratio", nullptr, 1.2}};

StringXString BoundaryLayerOptions_String[] = {
  {GMSH_FULLRC, "Volumes", nullptr, ""},
  {GMSH_FULLRC, "Surfaces", nullptr, ""},
  {GMSH_FULLRC, "Curves", nullptr, ""},
  {GMSH_FULLRC, "Vertices", nullptr, ""},
};

extern "C" {
GMSH_Plugin *GMSH_RegisterBoundaryLayerPlugin()
{
  return new GMSH_BoundaryLayerPlugin();
}
}

std::string GMSH_BoundaryLayerPlugin::getHelp() const
{
  return "Plugin(BoundaryLayer) performs magic.";
}

int GMSH_BoundaryLayerPlugin::getNbOptions() const
{
  return sizeof(BoundaryLayerOptions_Number) / sizeof(StringXNumber);
}

StringXNumber *GMSH_BoundaryLayerPlugin::getOption(int iopt)
{
  return &BoundaryLayerOptions_Number[iopt];
}

int GMSH_BoundaryLayerPlugin::getNbOptionsStr() const
{
  return sizeof(BoundaryLayerOptions_String) / sizeof(StringXString);
}

StringXString *GMSH_BoundaryLayerPlugin::getOptionStr(int iopt)
{
  return &BoundaryLayerOptions_String[iopt];
}

/*
    nodes at start (s) and end (e) of GEdge ge
    that does NOT belong tho the list of BL edges
    but is connected to a BL edge (vertical)

    Vertex a is inserted after s
    Vertex b is (possibly) inserted before e

    |
    |
    s--a---x(t(0))---x(t(1))--...--x(t(n-2))-----x(t(n-1))---e
*/

static double triangle_area_2d(std::array<double, 2> a, std::array<double, 2> b,
                               std::array<double, 2> c)
{
  return .5 * ((b[1] - a[1]) * (b[0] + a[0]) + (c[1] - b[1]) * (c[0] + b[0]) +
               (a[1] - c[1]) * (a[0] + c[0]));
}

static bool fanitzie(std::vector<GFace *> &gfs, std::vector<GVertex *> &gvs,
                     std::vector<MElement *> &ecole_des_fans)
{
  for(auto gv : gvs) {
    MVertex *v = gv->mesh_vertices[0];
    MVertex *toDelete = nullptr;

    for(auto gf : gfs) {
      int count = 0;
      for(std::size_t i = 0; i < gf->quadrangles.size(); i++) {
        for(size_t j = 0; j < 4; j++) {
          MEdge ed = gf->quadrangles[i]->getEdge(j);
          if(ed.getVertex(0) == v && ed.getVertex(1)->onWhat() == gf) {
            toDelete = ed.getVertex(1);
            count++;
          }
          else if(ed.getVertex(1) == v && ed.getVertex(0)->onWhat() == gf) {
            toDelete = ed.getVertex(0);
            count++;
          }
        }
      }
      if(count != 2) {
        Msg::Warning("Impossible to make a fan at GVertex %d (count = %d)",
                     gv->tag(), count);
        continue;
      }

      std::vector<MTriangle *> corners, local_fans;
      for(std::size_t i = 0; i < gf->triangles.size(); i++) {
        for(std::size_t j = 0; j < 3; j++) {
          if(gf->triangles[i]->getVertex(j) == toDelete) {
            MVertex *vv[3] = {v, gf->triangles[i]->getVertex((j + 1) % 3),
                              gf->triangles[i]->getVertex((j + 2) % 3)};
            gf->triangles[i]->setVertex(0, vv[0]);
            gf->triangles[i]->setVertex(1, vv[1]);
            gf->triangles[i]->setVertex(2, vv[2]);
            ecole_des_fans.push_back(gf->triangles[i]);
            local_fans.push_back(gf->triangles[i]);
          }
        }
      }

      std::vector<MQuadrangle *> temp;
      for(std::size_t i = 0; i < gf->quadrangles.size(); i++) {
        bool found = false;

        int foundindex = -1;
        for(std::size_t j = 0; j < 4; j++)
          if(gf->quadrangles[i]->getVertex(j) == v) { foundindex = j; }

        for(std::size_t j = 0; j < 4; j++) {
          if(gf->quadrangles[i]->getVertex(j) == toDelete) {
            if(foundindex >= 0) {
              found = true;
              MVertex *qq[4] = {
                gf->quadrangles[i]->getVertex((foundindex + 0) % 4),
                gf->quadrangles[i]->getVertex((foundindex + 1) % 4),
                gf->quadrangles[i]->getVertex((foundindex + 2) % 4),
                gf->quadrangles[i]->getVertex((foundindex + 3) % 4)};
              auto newT =
                new MTriangle(gf->quadrangles[i]->getVertex((j + 1) % 4),
                              gf->quadrangles[i]->getVertex((j + 2) % 4),
                              gf->quadrangles[i]->getVertex((j + 3) % 4));
              int count = 0;
              //     printf("%lu %lu %lu %lu
              //     \n",qq[0]->getNum(),qq[1]->getNum(),qq[2]->getNum(),qq[3]->getNum());
              for(int k = 0; k < 4; k++) {
                if(qq[k] != toDelete) newT->setVertex(count++, qq[k]);
              }
              ecole_des_fans.push_back(newT);
              corners.push_back(newT);
              gf->triangles.push_back(newT);
            }
            else {
              gf->quadrangles[i]->setVertex(j, v);
            }
          }
        }
        if(found)
          delete gf->quadrangles[i];
        else
          temp.push_back(gf->quadrangles[i]);
      }
      gf->quadrangles = temp;

      auto toErase =
        std::find(gf->mesh_vertices.begin(), gf->mesh_vertices.end(), toDelete);
      if(toErase != gf->mesh_vertices.end()) gf->mesh_vertices.erase(toErase);

      if(corners.size() == 2) {
        for(auto t : corners) {
          for(auto tt : local_fans) {
            if(tt != t) {
              for(size_t j = 0; j < 3; j++) {
                MVertex *tj0 = t->getVertex(j);
                MVertex *tj1 = t->getVertex((j + 1) % 3);
                MVertex *tj2 = t->getVertex((j + 2) % 3);
                for(size_t k = 0; k < 3; k++) {
                  MVertex *ttj0 = tt->getVertex(k);
                  MVertex *ttj1 = tt->getVertex((k + 1) % 3);
                  MVertex *ttj2 = tt->getVertex((k + 2) % 3);
                  if(ttj0 == tj1 && ttj1 == tj0) {
                    gf->triangles.erase(
                      std::find(gf->triangles.begin(), gf->triangles.end(), t));
                    gf->triangles.erase(std::find(gf->triangles.begin(),
                                                  gf->triangles.end(), tt));
                    MVertex *vv[4] = {tj0, ttj2, tj1, tj2};
                    for(size_t l = 0; l < 4; l++) {
                      if(vv[l]->onWhat()->dim() != 2 &&
                         vv[(l + 1) % 4]->onWhat()->dim() != 2) {
                        gf->quadrangles.push_back(
                          new MQuadrangle(vv[(l + 0) % 4], vv[(l + 1) % 4],
                                          vv[(l + 2) % 4], vv[(l + 3) % 4]));
                        ecole_des_fans.push_back(gf->quadrangles.back());
                        break;
                      }
                    }
                  }
                }
              }
            }
          }
        }
      }
    }
  }
}

bool bl(GModel *m, std::vector<GVertex *> &onVertices,
        std::vector<GEdge *> &onCurves, std::vector<GFace *> &inSurfaces,
        std::vector<GRegion *> &inVolumes, double width,
        std::map<MElement *, double> &layers)
{
  // 2D case:
  // for each GVertex connected to the GEdges in onCurves:
  //   - if all adjacent GEdges to the GVertex are in onCurves, spawn 1 MVertex
  //     in each GFace connected to the GVertex that are in inSurfaces
  //   - if some adjacent GEdges are not in onCurves, spawn 1 MVertex on each
  //     connected GEdge
  // for each MVertex classified on the GEdges in onCurves:
  //   - spawn 1 MVertex in the connected GFaces that are in inSurfaces

  // 3D case:
  // for each GVertex connected to the GFaces in inSurfaces:
  //   - if all adjacent GFaces to the GVertex are in inSurface, spawn 1 MVertex
  //     in each GRegion connected to the GVertex that are in inVolumes
  //   - if some adjacent GFaces are not in inSurfaces, spawn 1 MVertex in each
  //     connected GFace
  //   -
  // for each MVertex classified on a GEdge connected to the GFaces in
  // inSurfaces:
  //   -
  // for each MVertex classified on the GFaces in inSurfaces:
  //   -

  std::set<GEdge *> onCurvesSet;
  onCurvesSet.insert(onCurves.begin(), onCurves.end());

  std::set<GFace *> inSurfacesSet;
  inSurfacesSet.insert(inSurfaces.begin(), inSurfaces.end());

  std::map<MVertex *, std::vector<MVertex *>> spawned;

  std::set<GVertex *> connectedPoints;
  for(auto ge : onCurves) {
    auto vs = ge->vertices();
    connectedPoints.insert(vs.begin(), vs.end());
  }

  // spawn nodes for model points
  for(auto gv : connectedPoints) {
    if(gv->mesh_vertices.empty()) {
      Msg::Error("No mesh node on model point %d - abort!", gv->tag());
      return false;
    }

    std::vector<GEdge *> connectedCurves = gv->edges();
    std::vector<GFace *> connectedSurfaces = gv->faces();
    std::vector<GEdge *> toinsert;
    std::size_t found = 0;
    for(auto ge : connectedCurves) {
      if(onCurvesSet.find(ge) != onCurvesSet.end()) { found++; }
      else {
        toinsert.push_back(ge);
      }
    }
    // All edges adjacent to this model edge are in the boundart layer
    // thus we only add one point on the face -- the strategy here is
    // to possibly add "fans" in a second stage as another "plugin"
    if(found == connectedCurves.size()) {
      for(auto gf : connectedSurfaces) {
        if(inSurfacesSet.find(gf) != inSurfacesSet.end()) {
          MVertex *v = gv->mesh_vertices[0];
          SPoint2 param;
          if(reparamMeshVertexOnFace(v, gf, param)) {
            MVertex *newv =
              new MFaceVertex(v->x(), v->y(), v->z(), gf, param.x(), param.y());
            gf->mesh_vertices.push_back(newv);
            spawned[v].push_back(newv);
            //            printf("inserted node %lu from point %d in surface
            //            %d\n",
            //                   newv->getNum(), gv->tag(), gf->tag());
          }
          else {
            Msg::Warning("Could not compute parametric coordinates of node on "
                         "surface %d - maybe on seam?",
                         gf->tag());
          }
        }
      }
    }
    // insert a boundary layer node in every connected edge that is NOT
    // on the boundary layer -- this includes "slip" walls and embedded edges
    else {
      for(auto ge : toinsert) {
        MVertex *v = gv->mesh_vertices[0];
        double param;
        if(reparamMeshVertexOnEdge(v, ge, param)) {
          bool end = ge->getEndVertex() == gv;
          MVertex *newv;
          if(end) {
            MEdgeVertex *vend =
              static_cast<MEdgeVertex *>(ge->mesh_vertices.back());
            newv =
              new MEdgeVertex(v->x(), v->y(), v->z(), ge, param, vend->getLc());
            ge->mesh_vertices.push_back(newv);
          }
          else {
            MEdgeVertex *vbeg =
              static_cast<MEdgeVertex *>(ge->mesh_vertices.front());
            newv =
              new MEdgeVertex(v->x(), v->y(), v->z(), ge, param, vbeg->getLc());
            ge->mesh_vertices.insert(ge->mesh_vertices.begin(), newv);
          }

          spawned[v].push_back(newv);
          //          printf("inserted node %lu from point %d in curve %d -- %lu
          //          internal nodes\n",
          //                 newv->getNum(), gv->tag(),
          //                 ge->tag(),ge->mesh_vertices.size());
          if(end)
            ge->lines.push_back(new MLine(v, newv));
          else
            ge->lines.insert(ge->lines.begin(), new MLine(newv, v));
        }
        else {
          Msg::Warning("Could not compute parametric coordinates of node on "
                       "curve %d",
                       ge->tag());
        }
      }
    }
  }

  // spawn nodes for model curves
  for(auto ge : onCurves) {
    std::vector<GFace *> connectedSurfaces = ge->faces();
    for(auto gf : connectedSurfaces) {
      if(inSurfacesSet.find(gf) == inSurfacesSet.end()) continue;
      for(auto v : ge->mesh_vertices) {
        SPoint2 param;
        if(reparamMeshVertexOnFace(v, gf, param)) {
          MVertex *newv =
            new MFaceVertex(v->x(), v->y(), v->z(), gf, param.x(), param.y());
          gf->mesh_vertices.push_back(newv);
          spawned[v].push_back(newv);
        }
      }
    }
  }

  std::set<GEntity *> modified;
  for(auto vv : spawned)
    for(auto v : vv.second) modified.insert(v->onWhat());

  for(auto gf : inSurfaces) {
    for(std::size_t i = 0; i < gf->getNumMeshElements(); i++) {
      MElement *e = gf->getMeshElement(i);
      for(std::size_t j = 0; j < e->getNumVertices(); j++) {
        auto sp = spawned[e->getVertex(j)];
        for(auto v : sp) {
          if(v->onWhat() == gf || v->onWhat()->dim() == 1) {
            e->setVertex(j, v);
          }
        }
      }
    }
  }

  // create zero-sized elements in connected surfaces
  for(auto ge : onCurves) {
    std::vector<GFace *> connectedSurfaces = ge->faces();
    for(auto gf : connectedSurfaces) {
      std::set<MEdge, MEdgeLessThan> edges_of_elements;
      for(std::size_t i = 0; i < gf->getNumMeshElements(); i++) {
        MElement *e = gf->getMeshElement(i);
        for(size_t j = 0; j < e->getNumEdges(); j++)
          edges_of_elements.insert(e->getEdge(j));
      }

      if(inSurfacesSet.find(gf) == inSurfacesSet.end()) continue;
      for(std::size_t i = 0; i < ge->lines.size(); i++) {
        MLine *l = ge->lines[i];
        auto sp0 = spawned[l->getVertex(0)];
        auto sp1 = spawned[l->getVertex(1)];
        if(sp0.empty() || sp1.empty()) {
          Msg::Warning("Could not find spawned boundary layer node for node(s) "
                       "%lu and/or %lu",
                       l->getVertex(0)->getNum(), l->getVertex(1)->getNum());
        }
        else {
          std::vector<MVertex *> V0, V1;
          for(auto V : sp0)
            if(V->onWhat() == gf || V->onWhat()->dim() == 1) {
              V0.push_back(V);
            }
          for(auto V : sp1)
            if(V->onWhat() == gf || V->onWhat()->dim() == 1) {
              V1.push_back(V);
            }
          // There can be several vertices for the same face -- in case of
          // embedded edges. Assume that points are spawned on one side and then
          // on the other in the same order.
          if(V0.size() != V1.size())
            Msg::Error("Error Boundary Layer %lu %lu", V0.size(), V1.size());
          for(size_t j = 0; j < V0.size(); j++) {
            std::set<MEdge, MEdgeLessThan>::iterator it =
              edges_of_elements.find(MEdge(V1[j], V0[j]));
            if(it == edges_of_elements.end())
              Msg::Error("Edge Not Found in Boundary Layer");
            // orientation matters !!!
            if(it->getVertex(0) == V0[j])
              gf->quadrangles.push_back(new MQuadrangle(
                l->getVertex(0), l->getVertex(1), V1[j], V0[j]));
            else
              gf->quadrangles.push_back(new MQuadrangle(
                l->getVertex(1), l->getVertex(0), V0[j], V1[j]));
            layers[gf->quadrangles.back()] = width;
          }
        }
      }
    }
  }

<<<<<<< HEAD
  std::vector<MElement*> ecole_des_fans;
  fanitzie (inSurfaces, onVertices, ecole_des_fans); 
  for (auto e : ecole_des_fans)layers[e] = width;
  
  return true;  
=======
  std::vector<MElement *> ecole_des_fans;
  fanitzie(inSurfaces, onVertices, ecole_des_fans);
  for(auto e : ecole_des_fans) layers[e] = width;
  return true;
>>>>>>> 3c42570a
}

static void expandBL(
  GFace *gf,
  std::map<MElement *, std::array<std::array<double, 2>, 4>> &perfectShapes,
  std::map<MElement *, double> &layers, std::vector<GFace *> &inSurfaces)
{
  //  printf("layer size %lu\n",layers.size());
  //  std::vector<double> areas;
  std::vector<std::array<std::array<double, 2>, 3>> sh;
  for(std::size_t i = 0; i < gf->getNumMeshElements(); i++) {
    //    printf("%lu %lu\n",i,gf->getNumMeshElements());
    MElement *e = gf->getMeshElement(i);

    std::array<std::array<double, 2>, 4> vs;

    auto it = layers.find(e);

    if(e->getNumVertices() == 3) {
      if(it != layers.end()) {
        double T = M_PI / 6.;
        double width = it->second;
        //	double fact = it->second/sqrt(3.0);
        vs[0] = {0, 0.};
        vs[1] = {width, 0.};
        vs[2] = {width * cos(T), width * sin(T)};
        //	vs[0] = {fact, 0.};
        //	vs[1] = {fact*cos(2. * M_PI / 3.), fact*sin(2 * M_PI / 3.)};
        //	vs[2] = {fact*cos(4. * M_PI / 3.), fact*sin(4 * M_PI / 3.)};
      }
      else {
        auto it2 = perfectShapes.find(e);
        if(it2 != perfectShapes.end())
          vs = it2->second;
        else
          Msg::Error("Argh");
      }
      sh.push_back({vs[0], vs[1], vs[2]});
    }
    else {
      if(it != layers.end()) {
        double width = it->second;
        /*
        (0,width)  (dx,width)
        +-------------+
        |             |
        +-------------+
        (0,0)     (dx,0)
      */
        double dx = sqrt((vs[0][0] - vs[1][0]) * (vs[0][0] - vs[1][0]) +
                         (vs[0][1] - vs[1][1]) * (vs[0][1] - vs[1][1]));
        std::array<double, 2> p0 = {0, 0};
        std::array<double, 2> p1 = {dx, 0};
        std::array<double, 2> p2 = {dx, width};
        std::array<double, 2> p3 = {0, width};
        //	printf("width = %12.5E\n",width);
        sh.push_back({p0, p1, p2});
        sh.push_back({p2, p3, p0});
        sh.push_back({p0, p1, p3});
        sh.push_back({p1, p2, p3});
      }
      else {
        auto it2 = perfectShapes.find(e);
        if(it2 != perfectShapes.end())
          vs = it2->second;
        else
          Msg::Error("Argh");
        sh.push_back({vs[0], vs[1], vs[2]});
        sh.push_back({vs[2], vs[3], vs[0]});
        sh.push_back({vs[0], vs[1], vs[3]});
        sh.push_back({vs[1], vs[2], vs[3]});
      }
    }
  }

  std::vector<std::array<double, 2>> points;
  std::vector<std::array<uint32_t, 3>> triangles;
  std::vector<bool> locked;
  std::set<MVertex *> verts;

  for(std::size_t i = 0; i < gf->getNumMeshElements(); i++) {
    MElement *e = gf->getMeshElement(i);
    for(size_t j = 0; j < e->getNumVertices(); j++)
      verts.insert(e->getVertex(j));
  }
  int index = 0;
  for(auto v : verts) {
    v->setIndex(index++);
    locked.push_back(v->onWhat()->dim() == 2 ? false : true);
    SPoint2 param;
    reparamMeshVertexOnFace(v, gf, param);
    points.push_back({param.x(), param.y()});
  }
  int tricount = 0;
  for(std::size_t i = 0; i < gf->getNumMeshElements(); i++) {
    MElement *e = gf->getMeshElement(i);
    if(e->getNumVertices() == 3) {
      //      if (areas[tricount] > 0)
      triangles.push_back({(uint32_t)e->getVertex(0)->getIndex(),
                           (uint32_t)e->getVertex(1)->getIndex(),
                           (uint32_t)e->getVertex(2)->getIndex()});
      //      else
      //	triangles.push_back({(uint32_t)e->getVertex(0)->getIndex(),
      //	      (uint32_t)e->getVertex(2)->getIndex(),
      //	      (uint32_t)e->getVertex(1)->getIndex()});
      //      tricount++;
    }
    else {
      triangles.push_back({(uint32_t)e->getVertex(0)->getIndex(),
                           (uint32_t)e->getVertex(1)->getIndex(),
                           (uint32_t)e->getVertex(2)->getIndex()});
      triangles.push_back({(uint32_t)e->getVertex(2)->getIndex(),
                           (uint32_t)e->getVertex(3)->getIndex(),
                           (uint32_t)e->getVertex(0)->getIndex()});
      triangles.push_back({(uint32_t)e->getVertex(0)->getIndex(),
                           (uint32_t)e->getVertex(1)->getIndex(),
                           (uint32_t)e->getVertex(3)->getIndex()});
      triangles.push_back({(uint32_t)e->getVertex(1)->getIndex(),
                           (uint32_t)e->getVertex(2)->getIndex(),
                           (uint32_t)e->getVertex(3)->getIndex()});
    }
  }
  untangle_triangles_2D(points, locked, triangles, sh, 1.e+0);

  for(auto v : verts) {
    int i = v->getIndex();
    if(!locked[i]) {
      GPoint gp = gf->point(points[i][0], points[i][1]);
      v->x() = gp.x();
      v->y() = gp.y();
      v->z() = gp.z();
      v->setParameter(0, gp.u());
      v->setParameter(1, gp.v());
    }
  }
}

static std::vector<MVertex *>
splitedge(MEdge me,
          std::map<MEdge, std::vector<MVertex *>, MEdgeLessThan> &split,
          std::vector<double> &t)
{
  auto it = split.find(me);
  if(it != split.end()) return it->second;

  std::vector<MVertex *> vs;
  vs.push_back(me.getVertex(0));
  if(me.getVertex(1)->onWhat()->dim() == 2) {
    SPoint2 p0, p1;
    GFace *gf = static_cast<GFace *>(me.getVertex(1)->onWhat());
    reparamMeshVertexOnFace(me.getVertex(0), gf, p0);
    reparamMeshVertexOnFace(me.getVertex(1), gf, p1);
    for(size_t i = 0; i < t.size() - 1; i++) {
      SPoint2 p = p0 + (p1 - p0) * t[i];
      GPoint gp = gf->point(p.x(), p.y());
      vs.push_back(new MFaceVertex(gp.x(), gp.y(), gp.z(), gf, p.x(), p.y()));
      gf->mesh_vertices.push_back(vs.back());
    }
  }
  else if(me.getVertex(1)->onWhat()->dim() == 1) {
    double p0, p1;
    GEdge *ge = static_cast<GEdge *>(me.getVertex(1)->onWhat());
    reparamMeshVertexOnEdge(me.getVertex(0), ge, p0);
    reparamMeshVertexOnEdge(me.getVertex(1), ge, p1);
    for(size_t i = 0; i < t.size() - 1; i++) {
      double p = p0 + t[i] * (p1 - p0);
      GPoint gp = ge->point(p);
      vs.push_back(new MEdgeVertex(gp.x(), gp.y(), gp.z(), ge, p));
      ge->mesh_vertices.push_back(vs.back());
    }
  }
  vs.push_back(me.getVertex(1));
  split[me] = vs;
  return vs;
}

void splitounette(std::vector<GFace *> &f, std::map<MElement *, double> &layers,
                  std::vector<double> &widths)
{
  std::map<MEdge, std::vector<MVertex *>, MEdgeLessThan> split;
  std::vector<double> t;
  double tot = 0.0;
  for(auto w : widths) tot += w;

  double wloc = 0.0;
  for(auto w : widths) {
    wloc += w;
    t.push_back(wloc / tot);
  }

  //  for (auto w : widths) printf("%12.5E\n",w);
  //  for (auto x : t) printf("%12.5E\n",x);

  for(auto gf : f) {
    std::vector<MElement *> temp;
    for(size_t i = 0; i < gf->getNumMeshElements(); i++)
      temp.push_back(gf->getMeshElement(i));
    for(size_t i = 0; i < temp.size(); i++) {
      if(layers.find(temp[i]) != layers.end()) {
        if(temp[i]->getNumEdges() == 3) {
          //	  printf("FAN %d %d
          //%d\n",temp[i]->getVertex(0)->getNum(),temp[i]->getVertex(1)->getNum(),temp[i]->getVertex(2)->getNum());
          MEdge m01 = MEdge(temp[i]->getVertex(0), temp[i]->getVertex(1));
          MEdge m02 = MEdge(temp[i]->getVertex(0), temp[i]->getVertex(2));
          std::vector<MVertex *> p01 = splitedge(m01, split, t);
          std::vector<MVertex *> p02 = splitedge(m02, split, t);
          temp[i]->setVertex(1, p01[1]);
          temp[i]->setVertex(2, p02[1]);
          layers[temp[i]] = widths[0];
          for(size_t j = 1; j < p01.size() - 1; j++) {
            MVertex *v0 = p01[j];
            MVertex *v1 = p01[j + 1];
            MVertex *v2 = p02[j + 1];
            MVertex *v3 = p02[j];
            MQuadrangle *q = new MQuadrangle(v0, v1, v2, v3);
            gf->quadrangles.push_back(q);
            layers[q] = widths[j];
          }
        }
        else if(temp[i]->getNumEdges() == 4) {
          MEdge m03 = MEdge(temp[i]->getVertex(0), temp[i]->getVertex(3));
          MEdge m12 = MEdge(temp[i]->getVertex(1), temp[i]->getVertex(2));
          std::vector<MVertex *> p03 = splitedge(m03, split, t);
          std::vector<MVertex *> p12 = splitedge(m12, split, t);
          for(size_t j = 0; j < p03.size() - 1; j++) {
            MVertex *v0 = p03[j];
            MVertex *v1 = p12[j];
            MVertex *v2 = p12[j + 1];
            MVertex *v3 = p03[j + 1];
            if(j == 0) {
              temp[i]->setVertex(0, v0);
              temp[i]->setVertex(1, v1);
              temp[i]->setVertex(2, v2);
              temp[i]->setVertex(3, v3);
              layers[temp[i]] = widths[j];
            }
            else {
              MQuadrangle *q = new MQuadrangle(v0, v1, v2, v3);
              gf->quadrangles.push_back(q);
              layers[q] = widths[j];
            }
          }
        }
      }
    }
    auto edges = gf->edges();
    for(auto ge : edges) {
      MLine *l0 = ge->lines.front();
      MLine *l1 = ge->lines.back();
      MEdge m0 = MEdge(l0->getVertex(0), l0->getVertex(1));
      MEdge m1 = MEdge(l1->getVertex(0), l1->getVertex(1));
      auto it0 = split.find(m0);
      auto it1 = split.find(m1);

      if(it0 != split.end()) {
        //	printf("coucou %d
        //%d\n",ge->tag(),l0->getVertex(0)->onWhat()->dim());
        std::vector<MLine *> old = ge->lines;
        ge->lines.clear();
        for(size_t j = 0; j < it0->second.size() - 1; j++)
          ge->lines.push_back(new MLine(it0->second[j], it0->second[j + 1]));
        for(size_t j = 1; j < old.size(); j++) ge->lines.push_back(old[j]);
        delete old.front();
      }
      if(it1 != split.end()) {
        //	printf("poucou %d
        //%d\n",ge->tag(),l1->getVertex(0)->onWhat()->dim());
        size_t s = it1->second.size();
        ge->lines.back()->setVertex(0, it1->second[s - 2]);
        for(size_t j = 2; j < s; j++)
          ge->lines.push_back(
            new MLine(it1->second[s - j], it1->second[s - j - 1]));
      }
    }
  }
}

std::string GMSH_BoundaryLayerPlugin::parse(std::string str,
                                            std::list<int> &physical)
{
  // Remove spaces
  str.erase(remove(str.begin(), str.end(), ' '), str.end());

  // Replace commas by spaces
  replace(str.begin(), str.end(), ',', ' ');

  // Init string stream
  std::stringstream stream;
  stream << str;

  // Parse stream for integers
  int tag;
  std::string tmp;
  while(!stream.eof()) {
    stream >> tmp; // Take next 'word'
    if(sscanf(tmp.c_str(), "%d", &tag) > 0) physical.push_back(tag);
  }

  // Return modified string
  return str;
}

PView *GMSH_BoundaryLayerPlugin::execute(PView *v)
{
  GModel *m = GModel::current();

  std::string volume = BoundaryLayerOptions_String[0].def;
  std::string surface = BoundaryLayerOptions_String[1].def;
  std::string curve = BoundaryLayerOptions_String[2].def;
  std::string vertex = BoundaryLayerOptions_String[3].def;

  std::vector<std::list<int>> entities(4);
  vertex = parse(vertex, entities[0]);
  curve = parse(curve, entities[1]);
  surface = parse(surface, entities[2]);
  volume = parse(volume, entities[3]);

  std::vector<GVertex *> vv;
  for(auto v : entities[0]) {
    GVertex *gv = m->getVertexByTag(v);
    if(gv) vv.push_back(gv);
  }
  std::vector<GEdge *> e;
  for(auto c : entities[1]) {
    GEdge *ge = m->getEdgeByTag(c);
    if(ge) e.push_back(ge);
  }
  std::vector<GFace *> f;
  for(auto s : entities[2]) {
    GFace *gf = m->getFaceByTag(s);
    if(gf) f.push_back(gf);
  }
  std::vector<GRegion *> r;
  for(auto e : entities[3]) {
    GRegion *gr = m->getRegionByTag(e);
    if(gr) r.push_back(gr);
  }

  double width = BoundaryLayerOptions_Number[0].def;
  double hwall = BoundaryLayerOptions_Number[1].def;
  double ratio = BoundaryLayerOptions_Number[2].def;

  std::map<MElement *, std::array<std::array<double, 2>, 4>> perfectShapes;

  {
    for(auto gf : f) {
      //      std::map<MVertex*,SPoint2> ivp;
      for(size_t i = 0; i < gf->getNumMeshElements(); i++) {
        std::vector<SPoint2> pts;
        for(size_t j = 0; j < gf->getMeshElement(i)->getNumVertices(); j++) {
          SPoint2 param;
          reparamMeshVertexOnFace(gf->getMeshElement(i)->getVertex(j), gf,
                                  param);
          pts.push_back(param);
        }
        if(pts.size() == 3) {
          std::array<double, 2> vs0 = {pts[0].x(), pts[0].y()};
          std::array<double, 2> vs1 = {pts[1].x(), pts[1].y()};
          std::array<double, 2> vs2 = {pts[2].x(), pts[2].y()};
          double a = triangle_area_2d(vs0, vs1, vs2);
          if(a > 0)
            perfectShapes[gf->getMeshElement(i)] = {vs0, vs1, vs2, vs2};
          else
            perfectShapes[gf->getMeshElement(i)] = {vs0, vs2, vs1, vs1};
        }
        else {
          std::array<double, 2> vs0 = {pts[0].x(), pts[0].y()};
          std::array<double, 2> vs1 = {pts[1].x(), pts[1].y()};
          std::array<double, 2> vs2 = {pts[2].x(), pts[2].y()};
          std::array<double, 2> vs3 = {pts[3].x(), pts[3].y()};
          double a = triangle_area_2d(vs0, vs1, vs2);
          if(a > 0)
            perfectShapes[gf->getMeshElement(i)] = {vs0, vs1, vs2, vs3};
          else
            perfectShapes[gf->getMeshElement(i)] = {vs3, vs2, vs1, vs0};
        }
      }
    }
  }

  std::map<MElement *, double> layers;

  //  printf("perfectshapes = %lu\n",perfectShapes.size());

  double ww = 0.0;
  std::vector<double> ws;
  while(1) {
    ws.push_back(hwall);
    if(ww + hwall > width) break;
    ww += hwall;
    hwall *= ratio;
  }

  //  printf("ww = %12.5E\n",ww);
  //  double h = 0.;
  //  for (auto wid  : ws){
  //    h += wid;
  //    printf("h = %g y = %g\n",wid,h);
  //  }
<<<<<<< HEAD
  printf("coucou1\n");
  
  bl2d(m, vv, e, f, ww, layers);

  printf("coucou1\n");
  

  for (GModel::eiter eit = m->firstEdge() ; eit != m->lastEdge() ; ++eit) meshGEdgeInsertBoundaryLayer(*eit, ww);

  printf("coucou1\n");
  

  for (auto gf : f) 
    expandBL(gf, perfectShapes, layers, f);

  printf("coucou1\n");
  

  splitounette ( f , layers , ws );
  printf("coucou1\n");
  

  
  //  for (auto gf : f) 
=======

  bl(m, vv, e, f, r, ww, layers);

  for(GModel::eiter eit = m->firstEdge(); eit != m->lastEdge(); ++eit)
    meshGEdgeInsertBoundaryLayer(*eit, ww);

  for(auto gf : f) expandBL(gf, perfectShapes, layers, f);

  splitounette(f, layers, ws);

  //  for (auto gf : f)
>>>>>>> 3c42570a
  //    expandBL(gf, perfectShapes, layers, f);

  return v;
}<|MERGE_RESOLUTION|>--- conflicted
+++ resolved
@@ -422,18 +422,10 @@
     }
   }
 
-<<<<<<< HEAD
   std::vector<MElement*> ecole_des_fans;
   fanitzie (inSurfaces, onVertices, ecole_des_fans); 
   for (auto e : ecole_des_fans)layers[e] = width;
-  
   return true;  
-=======
-  std::vector<MElement *> ecole_des_fans;
-  fanitzie(inSurfaces, onVertices, ecole_des_fans);
-  for(auto e : ecole_des_fans) layers[e] = width;
-  return true;
->>>>>>> 3c42570a
 }
 
 static void expandBL(
@@ -833,33 +825,6 @@
   //    h += wid;
   //    printf("h = %g y = %g\n",wid,h);
   //  }
-<<<<<<< HEAD
-  printf("coucou1\n");
-  
-  bl2d(m, vv, e, f, ww, layers);
-
-  printf("coucou1\n");
-  
-
-  for (GModel::eiter eit = m->firstEdge() ; eit != m->lastEdge() ; ++eit) meshGEdgeInsertBoundaryLayer(*eit, ww);
-
-  printf("coucou1\n");
-  
-
-  for (auto gf : f) 
-    expandBL(gf, perfectShapes, layers, f);
-
-  printf("coucou1\n");
-  
-
-  splitounette ( f , layers , ws );
-  printf("coucou1\n");
-  
-
-  
-  //  for (auto gf : f) 
-=======
-
   bl(m, vv, e, f, r, ww, layers);
 
   for(GModel::eiter eit = m->firstEdge(); eit != m->lastEdge(); ++eit)
@@ -870,7 +835,6 @@
   splitounette(f, layers, ws);
 
   //  for (auto gf : f)
->>>>>>> 3c42570a
   //    expandBL(gf, perfectShapes, layers, f);
 
   return v;
