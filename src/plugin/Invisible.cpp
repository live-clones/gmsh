--- conflicted
+++ resolved
@@ -7,7 +7,6 @@
 #include "Invisible.h"
 
 StringXNumber InvisibleOptions_Number[] = {
-<<<<<<< HEAD
   {GMSH_FULLRC, "DeleteElements", nullptr, 1., ""},
   {GMSH_FULLRC, "ReverseElements", nullptr, 0., ""},
   {GMSH_FULLRC, "XMin", nullptr, 0., ""},
@@ -15,18 +14,8 @@
   {GMSH_FULLRC, "ZMin", nullptr, 0., ""},
   {GMSH_FULLRC, "XMax", nullptr, 0., ""},
   {GMSH_FULLRC, "YMax", nullptr, 0., ""},
-  {GMSH_FULLRC, "ZMax", nullptr, 0., ""}
-=======
-  {GMSH_FULLRC, "DeleteElements", nullptr, 1.},
-  {GMSH_FULLRC, "ReverseElements", nullptr, 0.},
-  {GMSH_FULLRC, "XMin", nullptr, 0.},
-  {GMSH_FULLRC, "YMin", nullptr, 0.},
-  {GMSH_FULLRC, "ZMin", nullptr, 0.},
-  {GMSH_FULLRC, "XMax", nullptr, 0.},
-  {GMSH_FULLRC, "YMax", nullptr, 0.},
-  {GMSH_FULLRC, "ZMax", nullptr, 0.},
-  {GMSH_FULLRC, "Inside", nullptr, 0.}
->>>>>>> f58cadc6
+  {GMSH_FULLRC, "ZMax", nullptr, 0., ""},
+  {GMSH_FULLRC, "Inside", nullptr, 0., ""}
 };
 
 extern "C" {
