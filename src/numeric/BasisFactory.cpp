// Gmsh - Copyright (C) 1997-2024 C. Geuzaine, J.-F. Remacle
//
// See the LICENSE.txt file in the Gmsh root directory for license information.
// Please report all issues on https://gitlab.onelab.info/gmsh/gmsh/issues.

#include "BasisFactory.h"
#include "GmshDefines.h"
#include "polynomialBasis.h"
#include "pyramidalBasis.h"
#include "bezierBasis.h"
#include "miniBasis.h"
#include "CondNumBasis.h"
#include "JacobianBasis.h"
#include <map>
#include <cstddef>

std::map<int, nodalBasis *> BasisFactory::fs;
std::map<FuncSpaceData, bezierBasis *> BasisFactory::bs;
std::map<std::pair<int, int>, CondNumBasis *> BasisFactory::cs;
std::map<std::pair<int, FuncSpaceData>, JacobianBasis *> BasisFactory::js;
std::map<std::pair<int, FuncSpaceData>, GradientBasis *> BasisFactory::gs;

const nodalBasis *BasisFactory::getNodalBasis(int tag)
{
  // If the Basis has already been built, return it.
  auto it = fs.find(tag);
  if(it != fs.end()) { return it->second; }

  // Get the parent type to see which kind of basis we want to create
  nodalBasis *F = nullptr;
  if(tag == MSH_TRI_MINI)
    F = new miniBasisTri();
  else if(tag == MSH_TET_MINI)
    F = new miniBasisTet();
  else {
    int parentType = ElementType::getParentType(tag);
    switch(parentType) {
    case(TYPE_PNT):
    case(TYPE_LIN):
    case(TYPE_TRI):
    case(TYPE_QUA):
    case(TYPE_PRI):
    case(TYPE_TET):
    case(TYPE_HEX): F = new polynomialBasis(tag); break;
    case(TYPE_PYR): F = new pyramidalBasis(tag); break;
    default:
      Msg::Error("Unknown type of element %d (in BasisFactory)", tag);
      return nullptr;
    }
  }

  std::pair<std::map<int, nodalBasis *>::const_iterator, bool> inserted;
#pragma omp critical(getNodalBasis)
  {
    inserted = fs.insert(std::make_pair(tag, F));
    if(!inserted.second) delete F;
  }

  return inserted.first->second;
}

const JacobianBasis *BasisFactory::getJacobianBasis(int tag, FuncSpaceData fsd)
{
  FuncSpaceData data = fsd.getForNonSerendipitySpace();

  std::pair<int, FuncSpaceData> pairData(tag, data);
  auto it = js.find(pairData);
  if(it != js.end()) return it->second;

  JacobianBasis *J = new JacobianBasis(tag, data);
<<<<<<< HEAD
  js.insert(std::make_pair(pairData, J));
  return J;
=======

  std::pair<std::map<FuncSpaceData, JacobianBasis *>::const_iterator, bool> inserted;
#pragma omp critical(getJacobianBasis)
  {
    inserted = js.insert(std::make_pair(data, J));
    if(!inserted.second) delete J;
  }
  return inserted.first->second;
>>>>>>> 5aa1d110
}

const JacobianBasis *BasisFactory::getJacobianBasis(int tag, int order)
{
  const int type = ElementType::getParentType(tag);
  if(type != TYPE_PYR)
    return getJacobianBasis(tag, FuncSpaceData(type, order, false));
  else
    return getJacobianBasis(
      tag, FuncSpaceData(type, false, order + 1, order, false));
}

const JacobianBasis *BasisFactory::getJacobianBasis(int tag)
{
  const int jacOrder = JacobianBasis::jacobianOrder(tag);
  const int type = ElementType::getParentType(tag);
  if(type != TYPE_PYR)
    return getJacobianBasis(tag, FuncSpaceData(type, jacOrder, false));
  else
    return getJacobianBasis(
      tag, FuncSpaceData(type, false, jacOrder + 2, jacOrder, false));
}

const CondNumBasis *BasisFactory::getCondNumBasis(int tag, int cnOrder)
{
  std::pair<int, int> pairData(tag, cnOrder);
  auto it = cs.find(pairData);
  if(it != cs.end()) return it->second;

  CondNumBasis *M = new CondNumBasis(tag, cnOrder);
<<<<<<< HEAD
  cs.insert(std::make_pair(pairData, M));
  return M;
=======

  std::pair<std::map<int, CondNumBasis *>::const_iterator, bool> inserted;
#pragma omp critical(getCondNumBasis)
  {
    inserted = cs.insert(std::make_pair(tag, M));
    if(!inserted.second) delete M;
  }
  return inserted.first->second;
>>>>>>> 5aa1d110
}

const GradientBasis *BasisFactory::getGradientBasis(int tag, FuncSpaceData fsd)
{
  FuncSpaceData data = fsd.getForNonSerendipitySpace();

  std::pair<int, FuncSpaceData> pairData(tag, data);
  auto it = gs.find(pairData);
  if(it != gs.end()) return it->second;

  GradientBasis *G = new GradientBasis(tag, data);
<<<<<<< HEAD
  gs.insert(std::make_pair(pairData, G));
  return G;
=======

  std::pair<std::map<FuncSpaceData, GradientBasis *>::const_iterator, bool> inserted;
#pragma omp critical(getGradientBasis)
  {
    inserted = gs.insert(std::make_pair(data, G));
    if(!inserted.second) delete G;
  }
  return inserted.first->second;
>>>>>>> 5aa1d110
}

const GradientBasis *BasisFactory::getGradientBasis(int tag, int order)
{
  const int type = ElementType::getParentType(tag);
  return getGradientBasis(tag, FuncSpaceData(type, order, false));
}

const GradientBasis *BasisFactory::getGradientBasis(int tag)
{
  return getGradientBasis(tag, FuncSpaceData(tag));
}

const bezierBasis *BasisFactory::getBezierBasis(FuncSpaceData fsd)
{
  FuncSpaceData data = fsd.getForNonSerendipitySpace();

  auto it = bs.find(data);
  if(it != bs.end()) return it->second;

  bezierBasis *B = new bezierBasis(data);

  std::pair<std::map<FuncSpaceData, bezierBasis *>::const_iterator, bool> inserted;
#pragma omp critical(getBezierBasis)
  {
    inserted = bs.insert(std::make_pair(data, B));
    if(!inserted.second) delete B;
  }
  return inserted.first->second;
}

const bezierBasis *BasisFactory::getBezierBasis(int parentType, int order)
{
  return getBezierBasis(FuncSpaceData(parentType, order, false));
}

const bezierBasis *BasisFactory::getBezierBasis(int tag)
{
  return getBezierBasis(FuncSpaceData(tag));
}

void BasisFactory::clearAll()
{
  auto itF = fs.begin();
  while(itF != fs.end()) {
    delete itF->second;
    itF++;
  }
  fs.clear();

  auto itJ = js.begin();
  while(itJ != js.end()) {
    delete itJ->second;
    itJ++;
  }
  js.clear();

  auto itC = cs.begin();
  while(itC != cs.end()) {
    delete itC->second;
    itC++;
  }
  cs.clear();

  auto itG = gs.begin();
  while(itG != gs.end()) {
    delete itG->second;
    itG++;
  }
  gs.clear();

  auto itB = bs.begin();
  while(itB != bs.end()) {
    delete itB->second;
    itB++;
  }
  bs.clear();
}<|MERGE_RESOLUTION|>--- conflicted
+++ resolved
@@ -68,19 +68,14 @@
   if(it != js.end()) return it->second;
 
   JacobianBasis *J = new JacobianBasis(tag, data);
-<<<<<<< HEAD
-  js.insert(std::make_pair(pairData, J));
-  return J;
-=======
-
-  std::pair<std::map<FuncSpaceData, JacobianBasis *>::const_iterator, bool> inserted;
+
+  std::pair<std::map<std::pair<int, FuncSpaceData>, JacobianBasis *>::const_iterator, bool> inserted;
 #pragma omp critical(getJacobianBasis)
   {
-    inserted = js.insert(std::make_pair(data, J));
+    inserted = js.insert(std::make_pair(pairData, J));
     if(!inserted.second) delete J;
   }
   return inserted.first->second;
->>>>>>> 5aa1d110
 }
 
 const JacobianBasis *BasisFactory::getJacobianBasis(int tag, int order)
@@ -111,19 +106,14 @@
   if(it != cs.end()) return it->second;
 
   CondNumBasis *M = new CondNumBasis(tag, cnOrder);
-<<<<<<< HEAD
-  cs.insert(std::make_pair(pairData, M));
-  return M;
-=======
-
-  std::pair<std::map<int, CondNumBasis *>::const_iterator, bool> inserted;
+
+  std::pair<std::map<std::pair<int, int>, CondNumBasis *>::const_iterator, bool> inserted;
 #pragma omp critical(getCondNumBasis)
   {
-    inserted = cs.insert(std::make_pair(tag, M));
+    inserted = cs.insert(std::make_pair(pairData, M));
     if(!inserted.second) delete M;
   }
   return inserted.first->second;
->>>>>>> 5aa1d110
 }
 
 const GradientBasis *BasisFactory::getGradientBasis(int tag, FuncSpaceData fsd)
@@ -135,19 +125,14 @@
   if(it != gs.end()) return it->second;
 
   GradientBasis *G = new GradientBasis(tag, data);
-<<<<<<< HEAD
-  gs.insert(std::make_pair(pairData, G));
-  return G;
-=======
-
-  std::pair<std::map<FuncSpaceData, GradientBasis *>::const_iterator, bool> inserted;
+
+  std::pair<std::map<std::pair<int, FuncSpaceData>, GradientBasis *>::const_iterator, bool> inserted;
 #pragma omp critical(getGradientBasis)
   {
-    inserted = gs.insert(std::make_pair(data, G));
+    inserted = gs.insert(std::make_pair(pairData, G));
     if(!inserted.second) delete G;
   }
   return inserted.first->second;
->>>>>>> 5aa1d110
 }
 
 const GradientBasis *BasisFactory::getGradientBasis(int tag, int order)
